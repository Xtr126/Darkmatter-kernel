--- conflicted
+++ resolved
@@ -301,11 +301,7 @@
 
 config DEBUG_INFO_DWARF5
 	bool "Generate DWARF Version 5 debuginfo"
-<<<<<<< HEAD
-	depends on GCC_VERSION >= 50000 || (CC_IS_CLANG && (AS_IS_LLVM || (AS_IS_GNU && AS_VERSION >= 23502)))
-=======
 	depends on !CC_IS_CLANG || AS_IS_LLVM || (AS_IS_GNU && AS_VERSION >= 23502 && AS_HAS_NON_CONST_LEB128)
->>>>>>> 92f701ca
 	depends on !DEBUG_INFO_BTF
 	help
 	  Generate DWARF v5 debug info. Requires binutils 2.35.2, gcc 5.0+ (gcc
