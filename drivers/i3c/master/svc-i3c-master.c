// SPDX-License-Identifier: GPL-2.0
/*
 * Silvaco dual-role I3C master driver
 *
 * Copyright (C) 2020 Silvaco
 * Author: Miquel RAYNAL <miquel.raynal@bootlin.com>
 * Based on a work from: Conor Culhane <conor.culhane@silvaco.com>
 */

#include <linux/bitfield.h>
#include <linux/clk.h>
#include <linux/completion.h>
#include <linux/errno.h>
#include <linux/i3c/master.h>
#include <linux/interrupt.h>
#include <linux/iopoll.h>
#include <linux/list.h>
#include <linux/module.h>
#include <linux/of.h>
#include <linux/pinctrl/consumer.h>
#include <linux/platform_device.h>
#include <linux/pm_runtime.h>

/* Master Mode Registers */
#define SVC_I3C_MCONFIG      0x000
#define   SVC_I3C_MCONFIG_MASTER_EN BIT(0)
#define   SVC_I3C_MCONFIG_DISTO(x) FIELD_PREP(BIT(3), (x))
#define   SVC_I3C_MCONFIG_HKEEP(x) FIELD_PREP(GENMASK(5, 4), (x))
#define   SVC_I3C_MCONFIG_ODSTOP(x) FIELD_PREP(BIT(6), (x))
#define   SVC_I3C_MCONFIG_PPBAUD(x) FIELD_PREP(GENMASK(11, 8), (x))
#define   SVC_I3C_MCONFIG_PPLOW(x) FIELD_PREP(GENMASK(15, 12), (x))
#define   SVC_I3C_MCONFIG_ODBAUD(x) FIELD_PREP(GENMASK(23, 16), (x))
#define   SVC_I3C_MCONFIG_ODHPP(x) FIELD_PREP(BIT(24), (x))
#define   SVC_I3C_MCONFIG_SKEW(x) FIELD_PREP(GENMASK(27, 25), (x))
#define   SVC_I3C_MCONFIG_I2CBAUD(x) FIELD_PREP(GENMASK(31, 28), (x))

#define SVC_I3C_MCTRL        0x084
#define   SVC_I3C_MCTRL_REQUEST_MASK GENMASK(2, 0)
#define   SVC_I3C_MCTRL_REQUEST_NONE 0
#define   SVC_I3C_MCTRL_REQUEST_START_ADDR 1
#define   SVC_I3C_MCTRL_REQUEST_STOP 2
#define   SVC_I3C_MCTRL_REQUEST_IBI_ACKNACK 3
#define   SVC_I3C_MCTRL_REQUEST_PROC_DAA 4
#define   SVC_I3C_MCTRL_REQUEST_AUTO_IBI 7
#define   SVC_I3C_MCTRL_TYPE_I3C 0
#define   SVC_I3C_MCTRL_TYPE_I2C BIT(4)
#define   SVC_I3C_MCTRL_IBIRESP_AUTO 0
#define   SVC_I3C_MCTRL_IBIRESP_ACK_WITHOUT_BYTE 0
#define   SVC_I3C_MCTRL_IBIRESP_ACK_WITH_BYTE BIT(7)
#define   SVC_I3C_MCTRL_IBIRESP_NACK BIT(6)
#define   SVC_I3C_MCTRL_IBIRESP_MANUAL GENMASK(7, 6)
#define   SVC_I3C_MCTRL_DIR(x) FIELD_PREP(BIT(8), (x))
#define   SVC_I3C_MCTRL_DIR_WRITE 0
#define   SVC_I3C_MCTRL_DIR_READ 1
#define   SVC_I3C_MCTRL_ADDR(x) FIELD_PREP(GENMASK(15, 9), (x))
#define   SVC_I3C_MCTRL_RDTERM(x) FIELD_PREP(GENMASK(23, 16), (x))

#define SVC_I3C_MSTATUS      0x088
#define   SVC_I3C_MSTATUS_STATE(x) FIELD_GET(GENMASK(2, 0), (x))
#define   SVC_I3C_MSTATUS_STATE_DAA(x) (SVC_I3C_MSTATUS_STATE(x) == 5)
#define   SVC_I3C_MSTATUS_STATE_IDLE(x) (SVC_I3C_MSTATUS_STATE(x) == 0)
#define   SVC_I3C_MSTATUS_BETWEEN(x) FIELD_GET(BIT(4), (x))
#define   SVC_I3C_MSTATUS_NACKED(x) FIELD_GET(BIT(5), (x))
#define   SVC_I3C_MSTATUS_IBITYPE(x) FIELD_GET(GENMASK(7, 6), (x))
#define   SVC_I3C_MSTATUS_IBITYPE_IBI 1
#define   SVC_I3C_MSTATUS_IBITYPE_MASTER_REQUEST 2
#define   SVC_I3C_MSTATUS_IBITYPE_HOT_JOIN 3
#define   SVC_I3C_MINT_SLVSTART BIT(8)
#define   SVC_I3C_MINT_MCTRLDONE BIT(9)
#define   SVC_I3C_MINT_COMPLETE BIT(10)
#define   SVC_I3C_MINT_RXPEND BIT(11)
#define   SVC_I3C_MINT_TXNOTFULL BIT(12)
#define   SVC_I3C_MINT_IBIWON BIT(13)
#define   SVC_I3C_MINT_ERRWARN BIT(15)
#define   SVC_I3C_MSTATUS_SLVSTART(x) FIELD_GET(SVC_I3C_MINT_SLVSTART, (x))
#define   SVC_I3C_MSTATUS_MCTRLDONE(x) FIELD_GET(SVC_I3C_MINT_MCTRLDONE, (x))
#define   SVC_I3C_MSTATUS_COMPLETE(x) FIELD_GET(SVC_I3C_MINT_COMPLETE, (x))
#define   SVC_I3C_MSTATUS_RXPEND(x) FIELD_GET(SVC_I3C_MINT_RXPEND, (x))
#define   SVC_I3C_MSTATUS_TXNOTFULL(x) FIELD_GET(SVC_I3C_MINT_TXNOTFULL, (x))
#define   SVC_I3C_MSTATUS_IBIWON(x) FIELD_GET(SVC_I3C_MINT_IBIWON, (x))
#define   SVC_I3C_MSTATUS_ERRWARN(x) FIELD_GET(SVC_I3C_MINT_ERRWARN, (x))
#define   SVC_I3C_MSTATUS_IBIADDR(x) FIELD_GET(GENMASK(30, 24), (x))

#define SVC_I3C_IBIRULES     0x08C
#define   SVC_I3C_IBIRULES_ADDR(slot, addr) FIELD_PREP(GENMASK(29, 0), \
						       ((addr) & 0x3F) << ((slot) * 6))
#define   SVC_I3C_IBIRULES_ADDRS 5
#define   SVC_I3C_IBIRULES_MSB0 BIT(30)
#define   SVC_I3C_IBIRULES_NOBYTE BIT(31)
#define   SVC_I3C_IBIRULES_MANDBYTE 0
#define SVC_I3C_MINTSET      0x090
#define SVC_I3C_MINTCLR      0x094
#define SVC_I3C_MINTMASKED   0x098
#define SVC_I3C_MERRWARN     0x09C
#define   SVC_I3C_MERRWARN_NACK BIT(2)
#define   SVC_I3C_MERRWARN_TIMEOUT BIT(20)
#define SVC_I3C_MDMACTRL     0x0A0
#define SVC_I3C_MDATACTRL    0x0AC
#define   SVC_I3C_MDATACTRL_FLUSHTB BIT(0)
#define   SVC_I3C_MDATACTRL_FLUSHRB BIT(1)
#define   SVC_I3C_MDATACTRL_UNLOCK_TRIG BIT(3)
#define   SVC_I3C_MDATACTRL_TXTRIG_FIFO_NOT_FULL GENMASK(5, 4)
#define   SVC_I3C_MDATACTRL_RXTRIG_FIFO_NOT_EMPTY 0
#define   SVC_I3C_MDATACTRL_RXCOUNT(x) FIELD_GET(GENMASK(28, 24), (x))
#define   SVC_I3C_MDATACTRL_TXFULL BIT(30)
#define   SVC_I3C_MDATACTRL_RXEMPTY BIT(31)

#define SVC_I3C_MWDATAB      0x0B0
#define   SVC_I3C_MWDATAB_END BIT(8)

#define SVC_I3C_MWDATABE     0x0B4
#define SVC_I3C_MWDATAH      0x0B8
#define SVC_I3C_MWDATAHE     0x0BC
#define SVC_I3C_MRDATAB      0x0C0
#define SVC_I3C_MRDATAH      0x0C8
#define SVC_I3C_MWMSG_SDR    0x0D0
#define SVC_I3C_MRMSG_SDR    0x0D4
#define SVC_I3C_MWMSG_DDR    0x0D8
#define SVC_I3C_MRMSG_DDR    0x0DC

#define SVC_I3C_MDYNADDR     0x0E4
#define   SVC_MDYNADDR_VALID BIT(0)
#define   SVC_MDYNADDR_ADDR(x) FIELD_PREP(GENMASK(7, 1), (x))

#define SVC_I3C_MAX_DEVS 32
#define SVC_I3C_PM_TIMEOUT_MS 1000

/* This parameter depends on the implementation and may be tuned */
#define SVC_I3C_FIFO_SIZE 16

struct svc_i3c_cmd {
	u8 addr;
	bool rnw;
	u8 *in;
	const void *out;
	unsigned int len;
	unsigned int read_len;
	bool continued;
};

struct svc_i3c_xfer {
	struct list_head node;
	struct completion comp;
	int ret;
	unsigned int type;
	unsigned int ncmds;
	struct svc_i3c_cmd cmds[];
};

struct svc_i3c_regs_save {
	u32 mconfig;
	u32 mdynaddr;
};

/**
 * struct svc_i3c_master - Silvaco I3C Master structure
 * @base: I3C master controller
 * @dev: Corresponding device
 * @regs: Memory mapping
 * @saved_regs: Volatile values for PM operations
 * @free_slots: Bit array of available slots
 * @addrs: Array containing the dynamic addresses of each attached device
 * @descs: Array of descriptors, one per attached device
 * @hj_work: Hot-join work
 * @ibi_work: IBI work
 * @irq: Main interrupt
 * @pclk: System clock
 * @fclk: Fast clock (bus)
 * @sclk: Slow clock (other events)
 * @xferqueue: Transfer queue structure
 * @xferqueue.list: List member
 * @xferqueue.cur: Current ongoing transfer
 * @xferqueue.lock: Queue lock
 * @ibi: IBI structure
 * @ibi.num_slots: Number of slots available in @ibi.slots
 * @ibi.slots: Available IBI slots
 * @ibi.tbq_slot: To be queued IBI slot
 * @ibi.lock: IBI lock
 * @lock: Transfer lock, protect between IBI work thread and callbacks from master
 */
struct svc_i3c_master {
	struct i3c_master_controller base;
	struct device *dev;
	void __iomem *regs;
	struct svc_i3c_regs_save saved_regs;
	u32 free_slots;
	u8 addrs[SVC_I3C_MAX_DEVS];
	struct i3c_dev_desc *descs[SVC_I3C_MAX_DEVS];
	struct work_struct hj_work;
	struct work_struct ibi_work;
	int irq;
	struct clk *pclk;
	struct clk *fclk;
	struct clk *sclk;
	struct {
		struct list_head list;
		struct svc_i3c_xfer *cur;
		/* Prevent races between transfers */
		spinlock_t lock;
	} xferqueue;
	struct {
		unsigned int num_slots;
		struct i3c_dev_desc **slots;
		struct i3c_ibi_slot *tbq_slot;
		/* Prevent races within IBI handlers */
		spinlock_t lock;
	} ibi;
	struct mutex lock;
};

/**
 * struct svc_i3c_i2c_dev_data - Device specific data
 * @index: Index in the master tables corresponding to this device
 * @ibi: IBI slot index in the master structure
 * @ibi_pool: IBI pool associated to this device
 */
struct svc_i3c_i2c_dev_data {
	u8 index;
	int ibi;
	struct i3c_generic_ibi_pool *ibi_pool;
};

static bool svc_i3c_master_error(struct svc_i3c_master *master)
{
	u32 mstatus, merrwarn;

	mstatus = readl(master->regs + SVC_I3C_MSTATUS);
	if (SVC_I3C_MSTATUS_ERRWARN(mstatus)) {
		merrwarn = readl(master->regs + SVC_I3C_MERRWARN);
		writel(merrwarn, master->regs + SVC_I3C_MERRWARN);

		/* Ignore timeout error */
		if (merrwarn & SVC_I3C_MERRWARN_TIMEOUT) {
			dev_dbg(master->dev, "Warning condition: MSTATUS 0x%08x, MERRWARN 0x%08x\n",
				mstatus, merrwarn);
			return false;
		}

		dev_err(master->dev,
			"Error condition: MSTATUS 0x%08x, MERRWARN 0x%08x\n",
			mstatus, merrwarn);

		return true;
	}

	return false;
}

static void svc_i3c_master_enable_interrupts(struct svc_i3c_master *master, u32 mask)
{
	writel(mask, master->regs + SVC_I3C_MINTSET);
}

static void svc_i3c_master_disable_interrupts(struct svc_i3c_master *master)
{
	u32 mask = readl(master->regs + SVC_I3C_MINTSET);

	writel(mask, master->regs + SVC_I3C_MINTCLR);
}

static void svc_i3c_master_clear_merrwarn(struct svc_i3c_master *master)
{
	/* Clear pending warnings */
	writel(readl(master->regs + SVC_I3C_MERRWARN),
	       master->regs + SVC_I3C_MERRWARN);
}

static void svc_i3c_master_flush_fifo(struct svc_i3c_master *master)
{
	/* Flush FIFOs */
	writel(SVC_I3C_MDATACTRL_FLUSHTB | SVC_I3C_MDATACTRL_FLUSHRB,
	       master->regs + SVC_I3C_MDATACTRL);
}

static void svc_i3c_master_reset_fifo_trigger(struct svc_i3c_master *master)
{
	u32 reg;

	/* Set RX and TX tigger levels, flush FIFOs */
	reg = SVC_I3C_MDATACTRL_FLUSHTB |
	      SVC_I3C_MDATACTRL_FLUSHRB |
	      SVC_I3C_MDATACTRL_UNLOCK_TRIG |
	      SVC_I3C_MDATACTRL_TXTRIG_FIFO_NOT_FULL |
	      SVC_I3C_MDATACTRL_RXTRIG_FIFO_NOT_EMPTY;
	writel(reg, master->regs + SVC_I3C_MDATACTRL);
}

static void svc_i3c_master_reset(struct svc_i3c_master *master)
{
	svc_i3c_master_clear_merrwarn(master);
	svc_i3c_master_reset_fifo_trigger(master);
	svc_i3c_master_disable_interrupts(master);
}

static inline struct svc_i3c_master *
to_svc_i3c_master(struct i3c_master_controller *master)
{
	return container_of(master, struct svc_i3c_master, base);
}

static void svc_i3c_master_hj_work(struct work_struct *work)
{
	struct svc_i3c_master *master;

	master = container_of(work, struct svc_i3c_master, hj_work);
	i3c_master_do_daa(&master->base);
}

static struct i3c_dev_desc *
svc_i3c_master_dev_from_addr(struct svc_i3c_master *master,
			     unsigned int ibiaddr)
{
	int i;

	for (i = 0; i < SVC_I3C_MAX_DEVS; i++)
		if (master->addrs[i] == ibiaddr)
			break;

	if (i == SVC_I3C_MAX_DEVS)
		return NULL;

	return master->descs[i];
}

static void svc_i3c_master_emit_stop(struct svc_i3c_master *master)
{
	writel(SVC_I3C_MCTRL_REQUEST_STOP, master->regs + SVC_I3C_MCTRL);

	/*
	 * This delay is necessary after the emission of a stop, otherwise eg.
	 * repeating IBIs do not get detected. There is a note in the manual
	 * about it, stating that the stop condition might not be settled
	 * correctly if a start condition follows too rapidly.
	 */
	udelay(1);
}

static int svc_i3c_master_handle_ibi(struct svc_i3c_master *master,
				     struct i3c_dev_desc *dev)
{
	struct svc_i3c_i2c_dev_data *data = i3c_dev_get_master_data(dev);
	struct i3c_ibi_slot *slot;
	unsigned int count;
	u32 mdatactrl;
	int ret, val;
	u8 *buf;

	slot = i3c_generic_ibi_get_free_slot(data->ibi_pool);
	if (!slot)
		return -ENOSPC;

	slot->len = 0;
	buf = slot->data;

	ret = readl_relaxed_poll_timeout(master->regs + SVC_I3C_MSTATUS, val,
						SVC_I3C_MSTATUS_COMPLETE(val), 0, 1000);
	if (ret) {
		dev_err(master->dev, "Timeout when polling for COMPLETE\n");
		return ret;
	}

	while (SVC_I3C_MSTATUS_RXPEND(readl(master->regs + SVC_I3C_MSTATUS))  &&
	       slot->len < SVC_I3C_FIFO_SIZE) {
		mdatactrl = readl(master->regs + SVC_I3C_MDATACTRL);
		count = SVC_I3C_MDATACTRL_RXCOUNT(mdatactrl);
		readsl(master->regs + SVC_I3C_MRDATAB, buf, count);
		slot->len += count;
		buf += count;
	}

	master->ibi.tbq_slot = slot;

	return 0;
}

static void svc_i3c_master_ack_ibi(struct svc_i3c_master *master,
				   bool mandatory_byte)
{
	unsigned int ibi_ack_nack;

	ibi_ack_nack = SVC_I3C_MCTRL_REQUEST_IBI_ACKNACK;
	if (mandatory_byte)
		ibi_ack_nack |= SVC_I3C_MCTRL_IBIRESP_ACK_WITH_BYTE;
	else
		ibi_ack_nack |= SVC_I3C_MCTRL_IBIRESP_ACK_WITHOUT_BYTE;

	writel(ibi_ack_nack, master->regs + SVC_I3C_MCTRL);
}

static void svc_i3c_master_nack_ibi(struct svc_i3c_master *master)
{
	writel(SVC_I3C_MCTRL_REQUEST_IBI_ACKNACK |
	       SVC_I3C_MCTRL_IBIRESP_NACK,
	       master->regs + SVC_I3C_MCTRL);
}

static void svc_i3c_master_ibi_work(struct work_struct *work)
{
	struct svc_i3c_master *master = container_of(work, struct svc_i3c_master, ibi_work);
	struct svc_i3c_i2c_dev_data *data;
	unsigned int ibitype, ibiaddr;
	struct i3c_dev_desc *dev;
	u32 status, val;
	int ret;

	mutex_lock(&master->lock);
	/*
	 * IBIWON may be set before SVC_I3C_MCTRL_REQUEST_AUTO_IBI, causing
	 * readl_relaxed_poll_timeout() to return immediately. Consequently,
	 * ibitype will be 0 since it was last updated only after the 8th SCL
	 * cycle, leading to missed client IBI handlers.
	 *
	 * A typical scenario is when IBIWON occurs and bus arbitration is lost
	 * at svc_i3c_master_priv_xfers().
	 *
	 * Clear SVC_I3C_MINT_IBIWON before sending SVC_I3C_MCTRL_REQUEST_AUTO_IBI.
	 */
	writel(SVC_I3C_MINT_IBIWON, master->regs + SVC_I3C_MSTATUS);

	/* Acknowledge the incoming interrupt with the AUTOIBI mechanism */
	writel(SVC_I3C_MCTRL_REQUEST_AUTO_IBI |
	       SVC_I3C_MCTRL_IBIRESP_AUTO,
	       master->regs + SVC_I3C_MCTRL);

	/* Wait for IBIWON, should take approximately 100us */
	ret = readl_relaxed_poll_timeout(master->regs + SVC_I3C_MSTATUS, val,
					 SVC_I3C_MSTATUS_IBIWON(val), 0, 1000);
	if (ret) {
		dev_err(master->dev, "Timeout when polling for IBIWON\n");
		svc_i3c_master_emit_stop(master);
		goto reenable_ibis;
	}

	status = readl(master->regs + SVC_I3C_MSTATUS);
	ibitype = SVC_I3C_MSTATUS_IBITYPE(status);
	ibiaddr = SVC_I3C_MSTATUS_IBIADDR(status);

	/* Handle the critical responses to IBI's */
	switch (ibitype) {
	case SVC_I3C_MSTATUS_IBITYPE_IBI:
		dev = svc_i3c_master_dev_from_addr(master, ibiaddr);
		if (!dev)
			svc_i3c_master_nack_ibi(master);
		else
			svc_i3c_master_handle_ibi(master, dev);
		break;
	case SVC_I3C_MSTATUS_IBITYPE_HOT_JOIN:
		svc_i3c_master_ack_ibi(master, false);
		break;
	case SVC_I3C_MSTATUS_IBITYPE_MASTER_REQUEST:
		svc_i3c_master_nack_ibi(master);
		break;
	default:
		break;
	}

	/*
	 * If an error happened, we probably got interrupted and the exchange
	 * timedout. In this case we just drop everything, emit a stop and wait
	 * for the slave to interrupt again.
	 */
	if (svc_i3c_master_error(master)) {
		if (master->ibi.tbq_slot) {
			data = i3c_dev_get_master_data(dev);
			i3c_generic_ibi_recycle_slot(data->ibi_pool,
						     master->ibi.tbq_slot);
			master->ibi.tbq_slot = NULL;
		}

		svc_i3c_master_emit_stop(master);

		goto reenable_ibis;
	}

	/* Handle the non critical tasks */
	switch (ibitype) {
	case SVC_I3C_MSTATUS_IBITYPE_IBI:
		if (dev) {
			i3c_master_queue_ibi(dev, master->ibi.tbq_slot);
			master->ibi.tbq_slot = NULL;
		}
		svc_i3c_master_emit_stop(master);
		break;
	case SVC_I3C_MSTATUS_IBITYPE_HOT_JOIN:
		queue_work(master->base.wq, &master->hj_work);
		break;
	case SVC_I3C_MSTATUS_IBITYPE_MASTER_REQUEST:
	default:
		break;
	}

reenable_ibis:
	svc_i3c_master_enable_interrupts(master, SVC_I3C_MINT_SLVSTART);
	mutex_unlock(&master->lock);
}

static irqreturn_t svc_i3c_master_irq_handler(int irq, void *dev_id)
{
	struct svc_i3c_master *master = (struct svc_i3c_master *)dev_id;
	u32 active = readl(master->regs + SVC_I3C_MSTATUS);

	if (!SVC_I3C_MSTATUS_SLVSTART(active))
		return IRQ_NONE;

	/* Clear the interrupt status */
	writel(SVC_I3C_MINT_SLVSTART, master->regs + SVC_I3C_MSTATUS);

	svc_i3c_master_disable_interrupts(master);

	/* Handle the interrupt in a non atomic context */
	queue_work(master->base.wq, &master->ibi_work);

	return IRQ_HANDLED;
}

static int svc_i3c_master_bus_init(struct i3c_master_controller *m)
{
	struct svc_i3c_master *master = to_svc_i3c_master(m);
	struct i3c_bus *bus = i3c_master_get_bus(m);
	struct i3c_device_info info = {};
	unsigned long fclk_rate, fclk_period_ns;
	unsigned int high_period_ns, od_low_period_ns;
	u32 ppbaud, pplow, odhpp, odbaud, odstop, i2cbaud, reg;
	int ret;

	ret = pm_runtime_resume_and_get(master->dev);
	if (ret < 0) {
		dev_err(master->dev,
			"<%s> cannot resume i3c bus master, err: %d\n",
			__func__, ret);
		return ret;
	}

	/* Timings derivation */
	fclk_rate = clk_get_rate(master->fclk);
	if (!fclk_rate) {
		ret = -EINVAL;
		goto rpm_out;
	}

	fclk_period_ns = DIV_ROUND_UP(1000000000, fclk_rate);

	/*
	 * Using I3C Push-Pull mode, target is 12.5MHz/80ns period.
	 * Simplest configuration is using a 50% duty-cycle of 40ns.
	 */
	ppbaud = DIV_ROUND_UP(40, fclk_period_ns) - 1;
	pplow = 0;

	/*
	 * Using I3C Open-Drain mode, target is 4.17MHz/240ns with a
	 * duty-cycle tuned so that high levels are filetered out by
	 * the 50ns filter (target being 40ns).
	 */
	odhpp = 1;
	high_period_ns = (ppbaud + 1) * fclk_period_ns;
	odbaud = DIV_ROUND_UP(240 - high_period_ns, high_period_ns) - 1;
	od_low_period_ns = (odbaud + 1) * high_period_ns;

	switch (bus->mode) {
	case I3C_BUS_MODE_PURE:
		i2cbaud = 0;
		odstop = 0;
		break;
	case I3C_BUS_MODE_MIXED_FAST:
	case I3C_BUS_MODE_MIXED_LIMITED:
		/*
		 * Using I2C Fm+ mode, target is 1MHz/1000ns, the difference
		 * between the high and low period does not really matter.
		 */
		i2cbaud = DIV_ROUND_UP(1000, od_low_period_ns) - 2;
		odstop = 1;
		break;
	case I3C_BUS_MODE_MIXED_SLOW:
		/*
		 * Using I2C Fm mode, target is 0.4MHz/2500ns, with the same
		 * constraints as the FM+ mode.
		 */
		i2cbaud = DIV_ROUND_UP(2500, od_low_period_ns) - 2;
		odstop = 1;
		break;
	default:
		goto rpm_out;
	}

	reg = SVC_I3C_MCONFIG_MASTER_EN |
	      SVC_I3C_MCONFIG_DISTO(0) |
	      SVC_I3C_MCONFIG_HKEEP(0) |
	      SVC_I3C_MCONFIG_ODSTOP(odstop) |
	      SVC_I3C_MCONFIG_PPBAUD(ppbaud) |
	      SVC_I3C_MCONFIG_PPLOW(pplow) |
	      SVC_I3C_MCONFIG_ODBAUD(odbaud) |
	      SVC_I3C_MCONFIG_ODHPP(odhpp) |
	      SVC_I3C_MCONFIG_SKEW(0) |
	      SVC_I3C_MCONFIG_I2CBAUD(i2cbaud);
	writel(reg, master->regs + SVC_I3C_MCONFIG);

	/* Master core's registration */
	ret = i3c_master_get_free_addr(m, 0);
	if (ret < 0)
		goto rpm_out;

	info.dyn_addr = ret;

	writel(SVC_MDYNADDR_VALID | SVC_MDYNADDR_ADDR(info.dyn_addr),
	       master->regs + SVC_I3C_MDYNADDR);

	ret = i3c_master_set_info(&master->base, &info);
	if (ret)
		goto rpm_out;

rpm_out:
	pm_runtime_mark_last_busy(master->dev);
	pm_runtime_put_autosuspend(master->dev);

	return ret;
}

static void svc_i3c_master_bus_cleanup(struct i3c_master_controller *m)
{
	struct svc_i3c_master *master = to_svc_i3c_master(m);
	int ret;

	ret = pm_runtime_resume_and_get(master->dev);
	if (ret < 0) {
		dev_err(master->dev, "<%s> Cannot get runtime PM.\n", __func__);
		return;
	}

	svc_i3c_master_disable_interrupts(master);

	/* Disable master */
	writel(0, master->regs + SVC_I3C_MCONFIG);

	pm_runtime_mark_last_busy(master->dev);
	pm_runtime_put_autosuspend(master->dev);
}

static int svc_i3c_master_reserve_slot(struct svc_i3c_master *master)
{
	unsigned int slot;

	if (!(master->free_slots & GENMASK(SVC_I3C_MAX_DEVS - 1, 0)))
		return -ENOSPC;

	slot = ffs(master->free_slots) - 1;

	master->free_slots &= ~BIT(slot);

	return slot;
}

static void svc_i3c_master_release_slot(struct svc_i3c_master *master,
					unsigned int slot)
{
	master->free_slots |= BIT(slot);
}

static int svc_i3c_master_attach_i3c_dev(struct i3c_dev_desc *dev)
{
	struct i3c_master_controller *m = i3c_dev_get_master(dev);
	struct svc_i3c_master *master = to_svc_i3c_master(m);
	struct svc_i3c_i2c_dev_data *data;
	int slot;

	slot = svc_i3c_master_reserve_slot(master);
	if (slot < 0)
		return slot;

	data = kzalloc(sizeof(*data), GFP_KERNEL);
	if (!data) {
		svc_i3c_master_release_slot(master, slot);
		return -ENOMEM;
	}

	data->ibi = -1;
	data->index = slot;
	master->addrs[slot] = dev->info.dyn_addr ? dev->info.dyn_addr :
						   dev->info.static_addr;
	master->descs[slot] = dev;

	i3c_dev_set_master_data(dev, data);

	return 0;
}

static int svc_i3c_master_reattach_i3c_dev(struct i3c_dev_desc *dev,
					   u8 old_dyn_addr)
{
	struct i3c_master_controller *m = i3c_dev_get_master(dev);
	struct svc_i3c_master *master = to_svc_i3c_master(m);
	struct svc_i3c_i2c_dev_data *data = i3c_dev_get_master_data(dev);

	master->addrs[data->index] = dev->info.dyn_addr ? dev->info.dyn_addr :
							  dev->info.static_addr;

	return 0;
}

static void svc_i3c_master_detach_i3c_dev(struct i3c_dev_desc *dev)
{
	struct svc_i3c_i2c_dev_data *data = i3c_dev_get_master_data(dev);
	struct i3c_master_controller *m = i3c_dev_get_master(dev);
	struct svc_i3c_master *master = to_svc_i3c_master(m);

	master->addrs[data->index] = 0;
	svc_i3c_master_release_slot(master, data->index);

	kfree(data);
}

static int svc_i3c_master_attach_i2c_dev(struct i2c_dev_desc *dev)
{
	struct i3c_master_controller *m = i2c_dev_get_master(dev);
	struct svc_i3c_master *master = to_svc_i3c_master(m);
	struct svc_i3c_i2c_dev_data *data;
	int slot;

	slot = svc_i3c_master_reserve_slot(master);
	if (slot < 0)
		return slot;

	data = kzalloc(sizeof(*data), GFP_KERNEL);
	if (!data) {
		svc_i3c_master_release_slot(master, slot);
		return -ENOMEM;
	}

	data->index = slot;
	master->addrs[slot] = dev->addr;

	i2c_dev_set_master_data(dev, data);

	return 0;
}

static void svc_i3c_master_detach_i2c_dev(struct i2c_dev_desc *dev)
{
	struct svc_i3c_i2c_dev_data *data = i2c_dev_get_master_data(dev);
	struct i3c_master_controller *m = i2c_dev_get_master(dev);
	struct svc_i3c_master *master = to_svc_i3c_master(m);

	svc_i3c_master_release_slot(master, data->index);

	kfree(data);
}

static int svc_i3c_master_readb(struct svc_i3c_master *master, u8 *dst,
				unsigned int len)
{
	int ret, i;
	u32 reg;

	for (i = 0; i < len; i++) {
		ret = readl_poll_timeout_atomic(master->regs + SVC_I3C_MSTATUS,
						reg,
						SVC_I3C_MSTATUS_RXPEND(reg),
						0, 1000);
		if (ret)
			return ret;

		dst[i] = readl(master->regs + SVC_I3C_MRDATAB);
	}

	return 0;
}

static int svc_i3c_master_do_daa_locked(struct svc_i3c_master *master,
					u8 *addrs, unsigned int *count)
{
	u64 prov_id[SVC_I3C_MAX_DEVS] = {}, nacking_prov_id = 0;
	unsigned int dev_nb = 0, last_addr = 0;
	u32 reg;
	int ret, i;

	while (true) {
		/* Enter/proceed with DAA */
		writel(SVC_I3C_MCTRL_REQUEST_PROC_DAA |
		       SVC_I3C_MCTRL_TYPE_I3C |
		       SVC_I3C_MCTRL_IBIRESP_NACK |
		       SVC_I3C_MCTRL_DIR(SVC_I3C_MCTRL_DIR_WRITE),
		       master->regs + SVC_I3C_MCTRL);

		/*
		 * Either one slave will send its ID, or the assignment process
		 * is done.
		 */
		ret = readl_poll_timeout_atomic(master->regs + SVC_I3C_MSTATUS,
						reg,
						SVC_I3C_MSTATUS_RXPEND(reg) |
						SVC_I3C_MSTATUS_MCTRLDONE(reg),
						1, 1000);
		if (ret)
			return ret;

		if (SVC_I3C_MSTATUS_RXPEND(reg)) {
			u8 data[6];

			/*
			 * We only care about the 48-bit provisional ID yet to
			 * be sure a device does not nack an address twice.
			 * Otherwise, we would just need to flush the RX FIFO.
			 */
			ret = svc_i3c_master_readb(master, data, 6);
			if (ret)
				return ret;

			for (i = 0; i < 6; i++)
				prov_id[dev_nb] |= (u64)(data[i]) << (8 * (5 - i));

			/* We do not care about the BCR and DCR yet */
			ret = svc_i3c_master_readb(master, data, 2);
			if (ret)
				return ret;
		} else if (SVC_I3C_MSTATUS_MCTRLDONE(reg)) {
			if (SVC_I3C_MSTATUS_STATE_IDLE(reg) &&
			    SVC_I3C_MSTATUS_COMPLETE(reg)) {
				/*
				 * All devices received and acked they dynamic
				 * address, this is the natural end of the DAA
				 * procedure.
				 */
				break;
			} else if (SVC_I3C_MSTATUS_NACKED(reg)) {
				/* No I3C devices attached */
				if (dev_nb == 0)
					break;

				/*
				 * A slave device nacked the address, this is
				 * allowed only once, DAA will be stopped and
				 * then resumed. The same device is supposed to
				 * answer again immediately and shall ack the
				 * address this time.
				 */
				if (prov_id[dev_nb] == nacking_prov_id)
					return -EIO;

				dev_nb--;
				nacking_prov_id = prov_id[dev_nb];
				svc_i3c_master_emit_stop(master);

				continue;
			} else {
				return -EIO;
			}
		}

		/* Wait for the slave to be ready to receive its address */
		ret = readl_poll_timeout_atomic(master->regs + SVC_I3C_MSTATUS,
						reg,
						SVC_I3C_MSTATUS_MCTRLDONE(reg) &&
						SVC_I3C_MSTATUS_STATE_DAA(reg) &&
						SVC_I3C_MSTATUS_BETWEEN(reg),
						0, 1000);
		if (ret)
			return ret;

		/* Give the slave device a suitable dynamic address */
		ret = i3c_master_get_free_addr(&master->base, last_addr + 1);
		if (ret < 0)
			return ret;

		addrs[dev_nb] = ret;
		dev_dbg(master->dev, "DAA: device %d assigned to 0x%02x\n",
			dev_nb, addrs[dev_nb]);

		writel(addrs[dev_nb], master->regs + SVC_I3C_MWDATAB);
		last_addr = addrs[dev_nb++];
	}

	*count = dev_nb;

	return 0;
}

static int svc_i3c_update_ibirules(struct svc_i3c_master *master)
{
	struct i3c_dev_desc *dev;
	u32 reg_mbyte = 0, reg_nobyte = SVC_I3C_IBIRULES_NOBYTE;
	unsigned int mbyte_addr_ok = 0, mbyte_addr_ko = 0, nobyte_addr_ok = 0,
		nobyte_addr_ko = 0;
	bool list_mbyte = false, list_nobyte = false;

	/* Create the IBIRULES register for both cases */
	i3c_bus_for_each_i3cdev(&master->base.bus, dev) {
		if (I3C_BCR_DEVICE_ROLE(dev->info.bcr) == I3C_BCR_I3C_MASTER)
			continue;

		if (dev->info.bcr & I3C_BCR_IBI_PAYLOAD) {
			reg_mbyte |= SVC_I3C_IBIRULES_ADDR(mbyte_addr_ok,
							   dev->info.dyn_addr);

			/* IBI rules cannot be applied to devices with MSb=1 */
			if (dev->info.dyn_addr & BIT(7))
				mbyte_addr_ko++;
			else
				mbyte_addr_ok++;
		} else {
			reg_nobyte |= SVC_I3C_IBIRULES_ADDR(nobyte_addr_ok,
							    dev->info.dyn_addr);

			/* IBI rules cannot be applied to devices with MSb=1 */
			if (dev->info.dyn_addr & BIT(7))
				nobyte_addr_ko++;
			else
				nobyte_addr_ok++;
		}
	}

	/* Device list cannot be handled by hardware */
	if (!mbyte_addr_ko && mbyte_addr_ok <= SVC_I3C_IBIRULES_ADDRS)
		list_mbyte = true;

	if (!nobyte_addr_ko && nobyte_addr_ok <= SVC_I3C_IBIRULES_ADDRS)
		list_nobyte = true;

	/* No list can be properly handled, return an error */
	if (!list_mbyte && !list_nobyte)
		return -ERANGE;

	/* Pick the first list that can be handled by hardware, randomly */
	if (list_mbyte)
		writel(reg_mbyte, master->regs + SVC_I3C_IBIRULES);
	else
		writel(reg_nobyte, master->regs + SVC_I3C_IBIRULES);

	return 0;
}

static int svc_i3c_master_do_daa(struct i3c_master_controller *m)
{
	struct svc_i3c_master *master = to_svc_i3c_master(m);
	u8 addrs[SVC_I3C_MAX_DEVS];
	unsigned long flags;
	unsigned int dev_nb;
	int ret, i;

	ret = pm_runtime_resume_and_get(master->dev);
	if (ret < 0) {
		dev_err(master->dev, "<%s> Cannot get runtime PM.\n", __func__);
		return ret;
	}

	spin_lock_irqsave(&master->xferqueue.lock, flags);
	ret = svc_i3c_master_do_daa_locked(master, addrs, &dev_nb);
	spin_unlock_irqrestore(&master->xferqueue.lock, flags);
	if (ret) {
		svc_i3c_master_emit_stop(master);
		svc_i3c_master_clear_merrwarn(master);
		goto rpm_out;
	}

	/* Register all devices who participated to the core */
	for (i = 0; i < dev_nb; i++) {
		ret = i3c_master_add_i3c_dev_locked(m, addrs[i]);
		if (ret)
			goto rpm_out;
	}

	/* Configure IBI auto-rules */
	ret = svc_i3c_update_ibirules(master);
	if (ret)
		dev_err(master->dev, "Cannot handle such a list of devices");

rpm_out:
	pm_runtime_mark_last_busy(master->dev);
	pm_runtime_put_autosuspend(master->dev);

	return ret;
}

static int svc_i3c_master_read(struct svc_i3c_master *master,
			       u8 *in, unsigned int len)
{
	int offset = 0, i;
	u32 mdctrl, mstatus;
	bool completed = false;
	unsigned int count;
	unsigned long start = jiffies;

	while (!completed) {
		mstatus = readl(master->regs + SVC_I3C_MSTATUS);
		if (SVC_I3C_MSTATUS_COMPLETE(mstatus) != 0)
			completed = true;

		if (time_after(jiffies, start + msecs_to_jiffies(1000))) {
			dev_dbg(master->dev, "I3C read timeout\n");
			return -ETIMEDOUT;
		}

		mdctrl = readl(master->regs + SVC_I3C_MDATACTRL);
		count = SVC_I3C_MDATACTRL_RXCOUNT(mdctrl);
		if (offset + count > len) {
			dev_err(master->dev, "I3C receive length too long!\n");
			return -EINVAL;
		}
		for (i = 0; i < count; i++)
			in[offset + i] = readl(master->regs + SVC_I3C_MRDATAB);

		offset += count;
	}

	return offset;
}

static int svc_i3c_master_write(struct svc_i3c_master *master,
				const u8 *out, unsigned int len)
{
	int offset = 0, ret;
	u32 mdctrl;

	while (offset < len) {
		ret = readl_poll_timeout(master->regs + SVC_I3C_MDATACTRL,
					 mdctrl,
					 !(mdctrl & SVC_I3C_MDATACTRL_TXFULL),
					 0, 1000);
		if (ret)
			return ret;

		/*
		 * The last byte to be sent over the bus must either have the
		 * "end" bit set or be written in MWDATABE.
		 */
		if (likely(offset < (len - 1)))
			writel(out[offset++], master->regs + SVC_I3C_MWDATAB);
		else
			writel(out[offset++], master->regs + SVC_I3C_MWDATABE);
	}

	return 0;
}

static int svc_i3c_master_xfer(struct svc_i3c_master *master,
			       bool rnw, unsigned int xfer_type, u8 addr,
			       u8 *in, const u8 *out, unsigned int xfer_len,
			       unsigned int *read_len, bool continued)
{
	int retry = 2;
	u32 reg;
	int ret;

	/* clean SVC_I3C_MINT_IBIWON w1c bits */
	writel(SVC_I3C_MINT_IBIWON, master->regs + SVC_I3C_MSTATUS);

<<<<<<< HEAD
	writel(SVC_I3C_MCTRL_REQUEST_START_ADDR |
	       xfer_type |
	       SVC_I3C_MCTRL_IBIRESP_NACK |
	       SVC_I3C_MCTRL_DIR(rnw) |
	       SVC_I3C_MCTRL_ADDR(addr) |
	       SVC_I3C_MCTRL_RDTERM(*read_len),
	       master->regs + SVC_I3C_MCTRL);
=======
>>>>>>> 6d1dc55b

	while (retry--) {
		writel(SVC_I3C_MCTRL_REQUEST_START_ADDR |
		       xfer_type |
		       SVC_I3C_MCTRL_IBIRESP_NACK |
		       SVC_I3C_MCTRL_DIR(rnw) |
		       SVC_I3C_MCTRL_ADDR(addr) |
		       SVC_I3C_MCTRL_RDTERM(*actual_len),
		       master->regs + SVC_I3C_MCTRL);

		ret = readl_poll_timeout(master->regs + SVC_I3C_MSTATUS, reg,
				 SVC_I3C_MSTATUS_MCTRLDONE(reg), 0, 1000);
		if (ret)
			goto emit_stop;

<<<<<<< HEAD
	if (readl(master->regs + SVC_I3C_MERRWARN) & SVC_I3C_MERRWARN_NACK) {
		ret = -ENXIO;
		goto emit_stop;
=======
		if (readl(master->regs + SVC_I3C_MERRWARN) & SVC_I3C_MERRWARN_NACK) {
			/*
			 * According to I3C Spec 1.1.1, 11-Jun-2021, section: 5.1.2.2.3.
			 * If the Controller chooses to start an I3C Message with an I3C Dynamic
			 * Address, then special provisions shall be made because that same I3C
			 * Target may be initiating an IBI or a Controller Role Request. So, one of
			 * three things may happen: (skip 1, 2)
			 *
			 * 3. The Addresses match and the RnW bits also match, and so neither
			 * Controller nor Target will ACK since both are expecting the other side to
			 * provide ACK. As a result, each side might think it had "won" arbitration,
			 * but neither side would continue, as each would subsequently see that the
			 * other did not provide ACK.
			 * ...
			 * For either value of RnW: Due to the NACK, the Controller shall defer the
			 * Private Write or Private Read, and should typically transmit the Target
			 * Address again after a Repeated START (i.e., the next one or any one prior
			 * to a STOP in the Frame). Since the Address Header following a Repeated
			 * START is not arbitrated, the Controller will always win (see Section
			 * 5.1.2.2.4).
			 */
			if (retry && addr != 0x7e) {
				writel(SVC_I3C_MERRWARN_NACK, master->regs + SVC_I3C_MERRWARN);
			} else {
				ret = -ENXIO;
				*actual_len = 0;
				goto emit_stop;
			}
		} else {
			break;
		}
>>>>>>> 6d1dc55b
	}

	/*
	 * According to I3C spec ver 1.1.1, 5.1.2.2.3 Consequence of Controller Starting a Frame
	 * with I3C Target Address.
	 *
	 * The I3C Controller normally should start a Frame, the Address may be arbitrated, and so
	 * the Controller shall monitor to see whether an In-Band Interrupt request, a Controller
	 * Role Request (i.e., Secondary Controller requests to become the Active Controller), or
	 * a Hot-Join Request has been made.
	 *
	 * If missed IBIWON check, the wrong data will be return. When IBIWON happen, return failure
	 * and yield the above events handler.
	 */
	if (SVC_I3C_MSTATUS_IBIWON(reg)) {
		ret = -ENXIO;
		goto emit_stop;
	}

	if (rnw)
		ret = svc_i3c_master_read(master, in, xfer_len);
	else
		ret = svc_i3c_master_write(master, out, xfer_len);
	if (ret < 0)
		goto emit_stop;

	if (rnw)
		*read_len = ret;

	ret = readl_poll_timeout(master->regs + SVC_I3C_MSTATUS, reg,
				 SVC_I3C_MSTATUS_COMPLETE(reg), 0, 1000);
	if (ret)
		goto emit_stop;

	writel(SVC_I3C_MINT_COMPLETE, master->regs + SVC_I3C_MSTATUS);

	if (!continued) {
		svc_i3c_master_emit_stop(master);

		/* Wait idle if stop is sent. */
		readl_poll_timeout(master->regs + SVC_I3C_MSTATUS, reg,
				   SVC_I3C_MSTATUS_STATE_IDLE(reg), 0, 1000);
	}

	return 0;

emit_stop:
	svc_i3c_master_emit_stop(master);
	svc_i3c_master_clear_merrwarn(master);

	return ret;
}

static struct svc_i3c_xfer *
svc_i3c_master_alloc_xfer(struct svc_i3c_master *master, unsigned int ncmds)
{
	struct svc_i3c_xfer *xfer;

	xfer = kzalloc(struct_size(xfer, cmds, ncmds), GFP_KERNEL);
	if (!xfer)
		return NULL;

	INIT_LIST_HEAD(&xfer->node);
	xfer->ncmds = ncmds;
	xfer->ret = -ETIMEDOUT;

	return xfer;
}

static void svc_i3c_master_free_xfer(struct svc_i3c_xfer *xfer)
{
	kfree(xfer);
}

static void svc_i3c_master_dequeue_xfer_locked(struct svc_i3c_master *master,
					       struct svc_i3c_xfer *xfer)
{
	if (master->xferqueue.cur == xfer)
		master->xferqueue.cur = NULL;
	else
		list_del_init(&xfer->node);
}

static void svc_i3c_master_dequeue_xfer(struct svc_i3c_master *master,
					struct svc_i3c_xfer *xfer)
{
	unsigned long flags;

	spin_lock_irqsave(&master->xferqueue.lock, flags);
	svc_i3c_master_dequeue_xfer_locked(master, xfer);
	spin_unlock_irqrestore(&master->xferqueue.lock, flags);
}

static void svc_i3c_master_start_xfer_locked(struct svc_i3c_master *master)
{
	struct svc_i3c_xfer *xfer = master->xferqueue.cur;
	int ret, i;

	if (!xfer)
		return;

	svc_i3c_master_clear_merrwarn(master);
	svc_i3c_master_flush_fifo(master);

	for (i = 0; i < xfer->ncmds; i++) {
		struct svc_i3c_cmd *cmd = &xfer->cmds[i];

		ret = svc_i3c_master_xfer(master, cmd->rnw, xfer->type,
					  cmd->addr, cmd->in, cmd->out,
					  cmd->len, &cmd->read_len,
					  cmd->continued);
		if (ret)
			break;
	}

	xfer->ret = ret;
	complete(&xfer->comp);

	if (ret < 0)
		svc_i3c_master_dequeue_xfer_locked(master, xfer);

	xfer = list_first_entry_or_null(&master->xferqueue.list,
					struct svc_i3c_xfer,
					node);
	if (xfer)
		list_del_init(&xfer->node);

	master->xferqueue.cur = xfer;
	svc_i3c_master_start_xfer_locked(master);
}

static void svc_i3c_master_enqueue_xfer(struct svc_i3c_master *master,
					struct svc_i3c_xfer *xfer)
{
	unsigned long flags;
	int ret;

	ret = pm_runtime_resume_and_get(master->dev);
	if (ret < 0) {
		dev_err(master->dev, "<%s> Cannot get runtime PM.\n", __func__);
		return;
	}

	init_completion(&xfer->comp);
	spin_lock_irqsave(&master->xferqueue.lock, flags);
	if (master->xferqueue.cur) {
		list_add_tail(&xfer->node, &master->xferqueue.list);
	} else {
		master->xferqueue.cur = xfer;
		svc_i3c_master_start_xfer_locked(master);
	}
	spin_unlock_irqrestore(&master->xferqueue.lock, flags);

	pm_runtime_mark_last_busy(master->dev);
	pm_runtime_put_autosuspend(master->dev);
}

static bool
svc_i3c_master_supports_ccc_cmd(struct i3c_master_controller *master,
				const struct i3c_ccc_cmd *cmd)
{
	/* No software support for CCC commands targeting more than one slave */
	return (cmd->ndests == 1);
}

static int svc_i3c_master_send_bdcast_ccc_cmd(struct svc_i3c_master *master,
					      struct i3c_ccc_cmd *ccc)
{
	unsigned int xfer_len = ccc->dests[0].payload.len + 1;
	struct svc_i3c_xfer *xfer;
	struct svc_i3c_cmd *cmd;
	u8 *buf;
	int ret;

	xfer = svc_i3c_master_alloc_xfer(master, 1);
	if (!xfer)
		return -ENOMEM;

	buf = kmalloc(xfer_len, GFP_KERNEL);
	if (!buf) {
		svc_i3c_master_free_xfer(xfer);
		return -ENOMEM;
	}

	buf[0] = ccc->id;
	memcpy(&buf[1], ccc->dests[0].payload.data, ccc->dests[0].payload.len);

	xfer->type = SVC_I3C_MCTRL_TYPE_I3C;

	cmd = &xfer->cmds[0];
	cmd->addr = ccc->dests[0].addr;
	cmd->rnw = ccc->rnw;
	cmd->in = NULL;
	cmd->out = buf;
	cmd->len = xfer_len;
	cmd->read_len = 0;
	cmd->continued = false;

	mutex_lock(&master->lock);
	svc_i3c_master_enqueue_xfer(master, xfer);
	if (!wait_for_completion_timeout(&xfer->comp, msecs_to_jiffies(1000)))
		svc_i3c_master_dequeue_xfer(master, xfer);
	mutex_unlock(&master->lock);

	ret = xfer->ret;
	kfree(buf);
	svc_i3c_master_free_xfer(xfer);

	return ret;
}

static int svc_i3c_master_send_direct_ccc_cmd(struct svc_i3c_master *master,
					      struct i3c_ccc_cmd *ccc)
{
	unsigned int xfer_len = ccc->dests[0].payload.len;
	unsigned int read_len = ccc->rnw ? xfer_len : 0;
	struct svc_i3c_xfer *xfer;
	struct svc_i3c_cmd *cmd;
	int ret;

	xfer = svc_i3c_master_alloc_xfer(master, 2);
	if (!xfer)
		return -ENOMEM;

	xfer->type = SVC_I3C_MCTRL_TYPE_I3C;

	/* Broadcasted message */
	cmd = &xfer->cmds[0];
	cmd->addr = I3C_BROADCAST_ADDR;
	cmd->rnw = 0;
	cmd->in = NULL;
	cmd->out = &ccc->id;
	cmd->len = 1;
	cmd->read_len = 0;
	cmd->continued = true;

	/* Directed message */
	cmd = &xfer->cmds[1];
	cmd->addr = ccc->dests[0].addr;
	cmd->rnw = ccc->rnw;
	cmd->in = ccc->rnw ? ccc->dests[0].payload.data : NULL;
	cmd->out = ccc->rnw ? NULL : ccc->dests[0].payload.data,
	cmd->len = xfer_len;
	cmd->read_len = read_len;
	cmd->continued = false;

	mutex_lock(&master->lock);
	svc_i3c_master_enqueue_xfer(master, xfer);
	if (!wait_for_completion_timeout(&xfer->comp, msecs_to_jiffies(1000)))
		svc_i3c_master_dequeue_xfer(master, xfer);
	mutex_unlock(&master->lock);

	if (cmd->read_len != xfer_len)
		ccc->dests[0].payload.len = cmd->read_len;

	ret = xfer->ret;
	svc_i3c_master_free_xfer(xfer);

	return ret;
}

static int svc_i3c_master_send_ccc_cmd(struct i3c_master_controller *m,
				       struct i3c_ccc_cmd *cmd)
{
	struct svc_i3c_master *master = to_svc_i3c_master(m);
	bool broadcast = cmd->id < 0x80;
	int ret;

	if (broadcast)
		ret = svc_i3c_master_send_bdcast_ccc_cmd(master, cmd);
	else
		ret = svc_i3c_master_send_direct_ccc_cmd(master, cmd);

	if (ret)
		cmd->err = I3C_ERROR_M2;

	return ret;
}

static int svc_i3c_master_priv_xfers(struct i3c_dev_desc *dev,
				     struct i3c_priv_xfer *xfers,
				     int nxfers)
{
	struct i3c_master_controller *m = i3c_dev_get_master(dev);
	struct svc_i3c_master *master = to_svc_i3c_master(m);
	struct svc_i3c_i2c_dev_data *data = i3c_dev_get_master_data(dev);
	struct svc_i3c_xfer *xfer;
	int ret, i;

	xfer = svc_i3c_master_alloc_xfer(master, nxfers);
	if (!xfer)
		return -ENOMEM;

	xfer->type = SVC_I3C_MCTRL_TYPE_I3C;

	for (i = 0; i < nxfers; i++) {
		struct svc_i3c_cmd *cmd = &xfer->cmds[i];

		cmd->addr = master->addrs[data->index];
		cmd->rnw = xfers[i].rnw;
		cmd->in = xfers[i].rnw ? xfers[i].data.in : NULL;
		cmd->out = xfers[i].rnw ? NULL : xfers[i].data.out;
		cmd->len = xfers[i].len;
		cmd->read_len = xfers[i].rnw ? xfers[i].len : 0;
		cmd->continued = (i + 1) < nxfers;
	}

	mutex_lock(&master->lock);
	svc_i3c_master_enqueue_xfer(master, xfer);
	if (!wait_for_completion_timeout(&xfer->comp, msecs_to_jiffies(1000)))
		svc_i3c_master_dequeue_xfer(master, xfer);
	mutex_unlock(&master->lock);

	ret = xfer->ret;
	svc_i3c_master_free_xfer(xfer);

	return ret;
}

static int svc_i3c_master_i2c_xfers(struct i2c_dev_desc *dev,
				    const struct i2c_msg *xfers,
				    int nxfers)
{
	struct i3c_master_controller *m = i2c_dev_get_master(dev);
	struct svc_i3c_master *master = to_svc_i3c_master(m);
	struct svc_i3c_i2c_dev_data *data = i2c_dev_get_master_data(dev);
	struct svc_i3c_xfer *xfer;
	int ret, i;

	xfer = svc_i3c_master_alloc_xfer(master, nxfers);
	if (!xfer)
		return -ENOMEM;

	xfer->type = SVC_I3C_MCTRL_TYPE_I2C;

	for (i = 0; i < nxfers; i++) {
		struct svc_i3c_cmd *cmd = &xfer->cmds[i];

		cmd->addr = master->addrs[data->index];
		cmd->rnw = xfers[i].flags & I2C_M_RD;
		cmd->in = cmd->rnw ? xfers[i].buf : NULL;
		cmd->out = cmd->rnw ? NULL : xfers[i].buf;
		cmd->len = xfers[i].len;
		cmd->read_len = cmd->rnw ? xfers[i].len : 0;
		cmd->continued = (i + 1 < nxfers);
	}

	mutex_lock(&master->lock);
	svc_i3c_master_enqueue_xfer(master, xfer);
	if (!wait_for_completion_timeout(&xfer->comp, msecs_to_jiffies(1000)))
		svc_i3c_master_dequeue_xfer(master, xfer);
	mutex_unlock(&master->lock);

	ret = xfer->ret;
	svc_i3c_master_free_xfer(xfer);

	return ret;
}

static int svc_i3c_master_request_ibi(struct i3c_dev_desc *dev,
				      const struct i3c_ibi_setup *req)
{
	struct i3c_master_controller *m = i3c_dev_get_master(dev);
	struct svc_i3c_master *master = to_svc_i3c_master(m);
	struct svc_i3c_i2c_dev_data *data = i3c_dev_get_master_data(dev);
	unsigned long flags;
	unsigned int i;

	if (dev->ibi->max_payload_len > SVC_I3C_FIFO_SIZE) {
		dev_err(master->dev, "IBI max payload %d should be < %d\n",
			dev->ibi->max_payload_len, SVC_I3C_FIFO_SIZE);
		return -ERANGE;
	}

	data->ibi_pool = i3c_generic_ibi_alloc_pool(dev, req);
	if (IS_ERR(data->ibi_pool))
		return PTR_ERR(data->ibi_pool);

	spin_lock_irqsave(&master->ibi.lock, flags);
	for (i = 0; i < master->ibi.num_slots; i++) {
		if (!master->ibi.slots[i]) {
			data->ibi = i;
			master->ibi.slots[i] = dev;
			break;
		}
	}
	spin_unlock_irqrestore(&master->ibi.lock, flags);

	if (i < master->ibi.num_slots)
		return 0;

	i3c_generic_ibi_free_pool(data->ibi_pool);
	data->ibi_pool = NULL;

	return -ENOSPC;
}

static void svc_i3c_master_free_ibi(struct i3c_dev_desc *dev)
{
	struct i3c_master_controller *m = i3c_dev_get_master(dev);
	struct svc_i3c_master *master = to_svc_i3c_master(m);
	struct svc_i3c_i2c_dev_data *data = i3c_dev_get_master_data(dev);
	unsigned long flags;

	spin_lock_irqsave(&master->ibi.lock, flags);
	master->ibi.slots[data->ibi] = NULL;
	data->ibi = -1;
	spin_unlock_irqrestore(&master->ibi.lock, flags);

	i3c_generic_ibi_free_pool(data->ibi_pool);
}

static int svc_i3c_master_enable_ibi(struct i3c_dev_desc *dev)
{
	struct i3c_master_controller *m = i3c_dev_get_master(dev);
	struct svc_i3c_master *master = to_svc_i3c_master(m);
	int ret;

	ret = pm_runtime_resume_and_get(master->dev);
	if (ret < 0) {
		dev_err(master->dev, "<%s> Cannot get runtime PM.\n", __func__);
		return ret;
	}

	svc_i3c_master_enable_interrupts(master, SVC_I3C_MINT_SLVSTART);

	return i3c_master_enec_locked(m, dev->info.dyn_addr, I3C_CCC_EVENT_SIR);
}

static int svc_i3c_master_disable_ibi(struct i3c_dev_desc *dev)
{
	struct i3c_master_controller *m = i3c_dev_get_master(dev);
	struct svc_i3c_master *master = to_svc_i3c_master(m);
	int ret;

	svc_i3c_master_disable_interrupts(master);

	ret = i3c_master_disec_locked(m, dev->info.dyn_addr, I3C_CCC_EVENT_SIR);

	pm_runtime_mark_last_busy(master->dev);
	pm_runtime_put_autosuspend(master->dev);

	return ret;
}

static void svc_i3c_master_recycle_ibi_slot(struct i3c_dev_desc *dev,
					    struct i3c_ibi_slot *slot)
{
	struct svc_i3c_i2c_dev_data *data = i3c_dev_get_master_data(dev);

	i3c_generic_ibi_recycle_slot(data->ibi_pool, slot);
}

static const struct i3c_master_controller_ops svc_i3c_master_ops = {
	.bus_init = svc_i3c_master_bus_init,
	.bus_cleanup = svc_i3c_master_bus_cleanup,
	.attach_i3c_dev = svc_i3c_master_attach_i3c_dev,
	.detach_i3c_dev = svc_i3c_master_detach_i3c_dev,
	.reattach_i3c_dev = svc_i3c_master_reattach_i3c_dev,
	.attach_i2c_dev = svc_i3c_master_attach_i2c_dev,
	.detach_i2c_dev = svc_i3c_master_detach_i2c_dev,
	.do_daa = svc_i3c_master_do_daa,
	.supports_ccc_cmd = svc_i3c_master_supports_ccc_cmd,
	.send_ccc_cmd = svc_i3c_master_send_ccc_cmd,
	.priv_xfers = svc_i3c_master_priv_xfers,
	.i2c_xfers = svc_i3c_master_i2c_xfers,
	.request_ibi = svc_i3c_master_request_ibi,
	.free_ibi = svc_i3c_master_free_ibi,
	.recycle_ibi_slot = svc_i3c_master_recycle_ibi_slot,
	.enable_ibi = svc_i3c_master_enable_ibi,
	.disable_ibi = svc_i3c_master_disable_ibi,
};

static int svc_i3c_master_prepare_clks(struct svc_i3c_master *master)
{
	int ret = 0;

	ret = clk_prepare_enable(master->pclk);
	if (ret)
		return ret;

	ret = clk_prepare_enable(master->fclk);
	if (ret) {
		clk_disable_unprepare(master->pclk);
		return ret;
	}

	ret = clk_prepare_enable(master->sclk);
	if (ret) {
		clk_disable_unprepare(master->pclk);
		clk_disable_unprepare(master->fclk);
		return ret;
	}

	return 0;
}

static void svc_i3c_master_unprepare_clks(struct svc_i3c_master *master)
{
	clk_disable_unprepare(master->pclk);
	clk_disable_unprepare(master->fclk);
	clk_disable_unprepare(master->sclk);
}

static int svc_i3c_master_probe(struct platform_device *pdev)
{
	struct device *dev = &pdev->dev;
	struct svc_i3c_master *master;
	int ret;

	master = devm_kzalloc(dev, sizeof(*master), GFP_KERNEL);
	if (!master)
		return -ENOMEM;

	master->regs = devm_platform_ioremap_resource(pdev, 0);
	if (IS_ERR(master->regs))
		return PTR_ERR(master->regs);

	master->pclk = devm_clk_get(dev, "pclk");
	if (IS_ERR(master->pclk))
		return PTR_ERR(master->pclk);

	master->fclk = devm_clk_get(dev, "fast_clk");
	if (IS_ERR(master->fclk))
		return PTR_ERR(master->fclk);

	master->sclk = devm_clk_get(dev, "slow_clk");
	if (IS_ERR(master->sclk))
		return PTR_ERR(master->sclk);

	master->irq = platform_get_irq(pdev, 0);
	if (master->irq < 0)
		return master->irq;

	master->dev = dev;

	ret = svc_i3c_master_prepare_clks(master);
	if (ret)
		return ret;

	INIT_WORK(&master->hj_work, svc_i3c_master_hj_work);
	INIT_WORK(&master->ibi_work, svc_i3c_master_ibi_work);
	mutex_init(&master->lock);

	ret = devm_request_irq(dev, master->irq, svc_i3c_master_irq_handler,
			       IRQF_NO_SUSPEND, "svc-i3c-irq", master);
	if (ret)
		goto err_disable_clks;

	master->free_slots = GENMASK(SVC_I3C_MAX_DEVS - 1, 0);

	spin_lock_init(&master->xferqueue.lock);
	INIT_LIST_HEAD(&master->xferqueue.list);

	spin_lock_init(&master->ibi.lock);
	master->ibi.num_slots = SVC_I3C_MAX_DEVS;
	master->ibi.slots = devm_kcalloc(&pdev->dev, master->ibi.num_slots,
					 sizeof(*master->ibi.slots),
					 GFP_KERNEL);
	if (!master->ibi.slots) {
		ret = -ENOMEM;
		goto err_disable_clks;
	}

	platform_set_drvdata(pdev, master);

	pm_runtime_set_autosuspend_delay(&pdev->dev, SVC_I3C_PM_TIMEOUT_MS);
	pm_runtime_use_autosuspend(&pdev->dev);
	pm_runtime_get_noresume(&pdev->dev);
	pm_runtime_set_active(&pdev->dev);
	pm_runtime_enable(&pdev->dev);

	svc_i3c_master_reset(master);

	/* Register the master */
	ret = i3c_master_register(&master->base, &pdev->dev,
				  &svc_i3c_master_ops, false);
	if (ret)
		goto rpm_disable;

	pm_runtime_mark_last_busy(&pdev->dev);
	pm_runtime_put_autosuspend(&pdev->dev);

	return 0;

rpm_disable:
	pm_runtime_dont_use_autosuspend(&pdev->dev);
	pm_runtime_put_noidle(&pdev->dev);
	pm_runtime_set_suspended(&pdev->dev);
	pm_runtime_disable(&pdev->dev);

err_disable_clks:
	svc_i3c_master_unprepare_clks(master);

	return ret;
}

static void svc_i3c_master_remove(struct platform_device *pdev)
{
	struct svc_i3c_master *master = platform_get_drvdata(pdev);

	i3c_master_unregister(&master->base);

	pm_runtime_dont_use_autosuspend(&pdev->dev);
	pm_runtime_disable(&pdev->dev);
}

static void svc_i3c_save_regs(struct svc_i3c_master *master)
{
	master->saved_regs.mconfig = readl(master->regs + SVC_I3C_MCONFIG);
	master->saved_regs.mdynaddr = readl(master->regs + SVC_I3C_MDYNADDR);
}

static void svc_i3c_restore_regs(struct svc_i3c_master *master)
{
	if (readl(master->regs + SVC_I3C_MDYNADDR) !=
	    master->saved_regs.mdynaddr) {
		writel(master->saved_regs.mconfig,
		       master->regs + SVC_I3C_MCONFIG);
		writel(master->saved_regs.mdynaddr,
		       master->regs + SVC_I3C_MDYNADDR);
	}
}

static int __maybe_unused svc_i3c_runtime_suspend(struct device *dev)
{
	struct svc_i3c_master *master = dev_get_drvdata(dev);

	svc_i3c_save_regs(master);
	svc_i3c_master_unprepare_clks(master);
	pinctrl_pm_select_sleep_state(dev);

	return 0;
}

static int __maybe_unused svc_i3c_runtime_resume(struct device *dev)
{
	struct svc_i3c_master *master = dev_get_drvdata(dev);

	pinctrl_pm_select_default_state(dev);
	svc_i3c_master_prepare_clks(master);

	svc_i3c_restore_regs(master);

	return 0;
}

static const struct dev_pm_ops svc_i3c_pm_ops = {
	SET_NOIRQ_SYSTEM_SLEEP_PM_OPS(pm_runtime_force_suspend,
				      pm_runtime_force_resume)
	SET_RUNTIME_PM_OPS(svc_i3c_runtime_suspend,
			   svc_i3c_runtime_resume, NULL)
};

static const struct of_device_id svc_i3c_master_of_match_tbl[] = {
	{ .compatible = "silvaco,i3c-master" },
	{ /* sentinel */ },
};
MODULE_DEVICE_TABLE(of, svc_i3c_master_of_match_tbl);

static struct platform_driver svc_i3c_master = {
	.probe = svc_i3c_master_probe,
	.remove_new = svc_i3c_master_remove,
	.driver = {
		.name = "silvaco-i3c-master",
		.of_match_table = svc_i3c_master_of_match_tbl,
		.pm = &svc_i3c_pm_ops,
	},
};
module_platform_driver(svc_i3c_master);

MODULE_AUTHOR("Conor Culhane <conor.culhane@silvaco.com>");
MODULE_AUTHOR("Miquel Raynal <miquel.raynal@bootlin.com>");
MODULE_DESCRIPTION("Silvaco dual-role I3C master driver");
MODULE_LICENSE("GPL v2");<|MERGE_RESOLUTION|>--- conflicted
+++ resolved
@@ -1043,36 +1043,15 @@
 	/* clean SVC_I3C_MINT_IBIWON w1c bits */
 	writel(SVC_I3C_MINT_IBIWON, master->regs + SVC_I3C_MSTATUS);
 
-<<<<<<< HEAD
-	writel(SVC_I3C_MCTRL_REQUEST_START_ADDR |
-	       xfer_type |
-	       SVC_I3C_MCTRL_IBIRESP_NACK |
-	       SVC_I3C_MCTRL_DIR(rnw) |
-	       SVC_I3C_MCTRL_ADDR(addr) |
-	       SVC_I3C_MCTRL_RDTERM(*read_len),
-	       master->regs + SVC_I3C_MCTRL);
-=======
->>>>>>> 6d1dc55b
-
 	while (retry--) {
 		writel(SVC_I3C_MCTRL_REQUEST_START_ADDR |
 		       xfer_type |
 		       SVC_I3C_MCTRL_IBIRESP_NACK |
 		       SVC_I3C_MCTRL_DIR(rnw) |
 		       SVC_I3C_MCTRL_ADDR(addr) |
-		       SVC_I3C_MCTRL_RDTERM(*actual_len),
+		       SVC_I3C_MCTRL_RDTERM(*read_len),
 		       master->regs + SVC_I3C_MCTRL);
 
-		ret = readl_poll_timeout(master->regs + SVC_I3C_MSTATUS, reg,
-				 SVC_I3C_MSTATUS_MCTRLDONE(reg), 0, 1000);
-		if (ret)
-			goto emit_stop;
-
-<<<<<<< HEAD
-	if (readl(master->regs + SVC_I3C_MERRWARN) & SVC_I3C_MERRWARN_NACK) {
-		ret = -ENXIO;
-		goto emit_stop;
-=======
 		if (readl(master->regs + SVC_I3C_MERRWARN) & SVC_I3C_MERRWARN_NACK) {
 			/*
 			 * According to I3C Spec 1.1.1, 11-Jun-2021, section: 5.1.2.2.3.
@@ -1098,13 +1077,12 @@
 				writel(SVC_I3C_MERRWARN_NACK, master->regs + SVC_I3C_MERRWARN);
 			} else {
 				ret = -ENXIO;
-				*actual_len = 0;
+				*read_len = 0;
 				goto emit_stop;
 			}
 		} else {
 			break;
 		}
->>>>>>> 6d1dc55b
 	}
 
 	/*
