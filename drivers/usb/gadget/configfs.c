--- conflicted
+++ resolved
@@ -23,10 +23,7 @@
 static struct class *android_class;
 static struct device *android_device;
 static int index;
-<<<<<<< HEAD
-=======
 static int gadget_index;
->>>>>>> a6e46563
 
 struct device *create_function_device(char *name)
 {
@@ -328,36 +325,6 @@
 	return ret;
 }
 
-static ssize_t gadget_driver_match_existing_only_store(struct config_item *item,
-		const char *page, size_t len)
-{
-	struct gadget_info *gi = to_gadget_info(item);
-	struct usb_gadget_driver *gadget_driver = &(gi->composite.gadget_driver);
-	bool match_existing_only;
-	int ret;
-
-	ret = kstrtobool(page, &match_existing_only);
-	if (ret)
-		return ret;
-
-	if (match_existing_only)
-		gadget_driver->match_existing_only = 1;
-	else
-		gadget_driver->match_existing_only = 0;
-
-	return len;
-}
-
-static ssize_t gadget_driver_match_existing_only_show(struct config_item *item,
-		char *page)
-{
-	struct gadget_info *gi = to_gadget_info(item);
-	struct usb_gadget_driver *gadget_driver = &(gi->composite.gadget_driver);
-	bool match_existing_only = !!gadget_driver->match_existing_only;
-
-	return sprintf(page, "%s\n", match_existing_only ? "true" : "false");
-}
-
 CONFIGFS_ATTR(gadget_dev_desc_, bDeviceClass);
 CONFIGFS_ATTR(gadget_dev_desc_, bDeviceSubClass);
 CONFIGFS_ATTR(gadget_dev_desc_, bDeviceProtocol);
@@ -367,7 +334,6 @@
 CONFIGFS_ATTR(gadget_dev_desc_, bcdDevice);
 CONFIGFS_ATTR(gadget_dev_desc_, bcdUSB);
 CONFIGFS_ATTR(gadget_dev_desc_, UDC);
-CONFIGFS_ATTR(gadget_, driver_match_existing_only);
 
 static struct configfs_attribute *gadget_root_attrs[] = {
 	&gadget_dev_desc_attr_bDeviceClass,
@@ -379,7 +345,6 @@
 	&gadget_dev_desc_attr_bcdDevice,
 	&gadget_dev_desc_attr_bcdUSB,
 	&gadget_dev_desc_attr_UDC,
-	&gadget_attr_driver_match_existing_only,
 	NULL,
 };
 
@@ -1469,34 +1434,19 @@
 	spin_unlock_irqrestore(&cdev->lock, flags);
 
 	if (status[0]) {
-<<<<<<< HEAD
-		kobject_uevent_env(&android_device->kobj,
-					KOBJ_CHANGE, connected);
-=======
 		kobject_uevent_env(&gi->dev->kobj, KOBJ_CHANGE, connected);
->>>>>>> a6e46563
 		pr_info("%s: sent uevent %s\n", __func__, connected[0]);
 		uevent_sent = true;
 	}
 
 	if (status[1]) {
-<<<<<<< HEAD
-		kobject_uevent_env(&android_device->kobj,
-					KOBJ_CHANGE, configured);
-=======
 		kobject_uevent_env(&gi->dev->kobj, KOBJ_CHANGE, configured);
->>>>>>> a6e46563
 		pr_info("%s: sent uevent %s\n", __func__, configured[0]);
 		uevent_sent = true;
 	}
 
 	if (status[2]) {
-<<<<<<< HEAD
-		kobject_uevent_env(&android_device->kobj,
-					KOBJ_CHANGE, disconnected);
-=======
 		kobject_uevent_env(&gi->dev->kobj, KOBJ_CHANGE, disconnected);
->>>>>>> a6e46563
 		pr_info("%s: sent uevent %s\n", __func__, disconnected[0]);
 		uevent_sent = true;
 	}
@@ -1776,10 +1726,6 @@
 static const struct usb_gadget_driver configfs_driver_template = {
 	.bind           = configfs_composite_bind,
 	.unbind         = configfs_composite_unbind,
-<<<<<<< HEAD
-=======
-
->>>>>>> a6e46563
 #ifdef CONFIG_USB_CONFIGFS_UEVENT
 	.setup          = android_setup,
 	.reset          = android_disconnect,
@@ -1840,39 +1786,21 @@
 	struct device_attribute *attr;
 
 	INIT_WORK(&gi->work, android_work);
-<<<<<<< HEAD
 	android_device = device_create(android_class, NULL,
 				MKDEV(0, 0), NULL, "android0");
 	if (IS_ERR(android_device))
 		return PTR_ERR(android_device);
 
 	dev_set_drvdata(android_device, gi);
-=======
-	gi->dev = device_create(android_class, NULL,
-			MKDEV(0, 0), NULL, "android%d", gadget_index++);
-	if (IS_ERR(gi->dev))
-		return PTR_ERR(gi->dev);
-
-	dev_set_drvdata(gi->dev, gi);
-	if (!android_device)
-		android_device = gi->dev;
->>>>>>> a6e46563
 
 	attrs = android_usb_attributes;
 	while ((attr = *attrs++)) {
 		int err;
 
-<<<<<<< HEAD
 		err = device_create_file(android_device, attr);
 		if (err) {
 			device_destroy(android_device->class,
 				       android_device->devt);
-=======
-		err = device_create_file(gi->dev, attr);
-		if (err) {
-			device_destroy(gi->dev->class,
-				       gi->dev->devt);
->>>>>>> a6e46563
 			return err;
 		}
 	}
@@ -1880,24 +1808,15 @@
 	return 0;
 }
 
-<<<<<<< HEAD
 static void android_device_destroy(void)
-=======
-static void android_device_destroy(struct gadget_info *gi)
->>>>>>> a6e46563
 {
 	struct device_attribute **attrs;
 	struct device_attribute *attr;
 
 	attrs = android_usb_attributes;
 	while ((attr = *attrs++))
-<<<<<<< HEAD
 		device_remove_file(android_device, attr);
 	device_destroy(android_device->class, android_device->devt);
-=======
-		device_remove_file(gi->dev, attr);
-	device_destroy(gi->dev->class, gi->dev->devt);
->>>>>>> a6e46563
 }
 #else
 static inline int android_device_create(struct gadget_info *gi)
@@ -1905,11 +1824,7 @@
 	return 0;
 }
 
-<<<<<<< HEAD
 static inline void android_device_destroy(void)
-=======
-static inline void android_device_destroy(struct gadget_info *gi)
->>>>>>> a6e46563
 {
 }
 #endif
@@ -1982,11 +1897,7 @@
 
 	gi = container_of(to_config_group(item), struct gadget_info, group);
 	config_item_put(item);
-<<<<<<< HEAD
 	android_device_destroy();
-=======
-	android_device_destroy(gi);
->>>>>>> a6e46563
 }
 
 static struct configfs_group_operations gadgets_ops = {
