// SPDX-License-Identifier: (GPL-2.0+ OR BSD-3-Clause)
/*
 * f_mass_storage.c -- Mass Storage USB Composite Function
 *
 * Copyright (C) 2003-2008 Alan Stern
 * Copyright (C) 2009 Samsung Electronics
 *                    Author: Michal Nazarewicz <mina86@mina86.com>
 * All rights reserved.
 */

/*
 * The Mass Storage Function acts as a USB Mass Storage device,
 * appearing to the host as a disk drive or as a CD-ROM drive.  In
 * addition to providing an example of a genuinely useful composite
 * function for a USB device, it also illustrates a technique of
 * double-buffering for increased throughput.
 *
 * For more information about MSF and in particular its module
 * parameters and sysfs interface read the
 * <Documentation/usb/mass-storage.rst> file.
 */

/*
 * MSF is configured by specifying a fsg_config structure.  It has the
 * following fields:
 *
 *	nluns		Number of LUNs function have (anywhere from 1
 *				to FSG_MAX_LUNS).
 *	luns		An array of LUN configuration values.  This
 *				should be filled for each LUN that
 *				function will include (ie. for "nluns"
 *				LUNs).  Each element of the array has
 *				the following fields:
 *	->filename	The path to the backing file for the LUN.
 *				Required if LUN is not marked as
 *				removable.
 *	->ro		Flag specifying access to the LUN shall be
 *				read-only.  This is implied if CD-ROM
 *				emulation is enabled as well as when
 *				it was impossible to open "filename"
 *				in R/W mode.
 *	->removable	Flag specifying that LUN shall be indicated as
 *				being removable.
 *	->cdrom		Flag specifying that LUN shall be reported as
 *				being a CD-ROM.
 *	->nofua		Flag specifying that FUA flag in SCSI WRITE(10,12)
 *				commands for this LUN shall be ignored.
 *
 *	vendor_name
 *	product_name
 *	release		Information used as a reply to INQUIRY
 *				request.  To use default set to NULL,
 *				NULL, 0xffff respectively.  The first
 *				field should be 8 and the second 16
 *				characters or less.
 *
 *	can_stall	Set to permit function to halt bulk endpoints.
 *				Disabled on some USB devices known not
 *				to work correctly.  You should set it
 *				to true.
 *
 * If "removable" is not set for a LUN then a backing file must be
 * specified.  If it is set, then NULL filename means the LUN's medium
 * is not loaded (an empty string as "filename" in the fsg_config
 * structure causes error).  The CD-ROM emulation includes a single
 * data track and no audio tracks; hence there need be only one
 * backing file per LUN.
 *
 * This function is heavily based on "File-backed Storage Gadget" by
 * Alan Stern which in turn is heavily based on "Gadget Zero" by David
 * Brownell.  The driver's SCSI command interface was based on the
 * "Information technology - Small Computer System Interface - 2"
 * document from X3T9.2 Project 375D, Revision 10L, 7-SEP-93,
 * available at <http://www.t10.org/ftp/t10/drafts/s2/s2-r10l.pdf>.
 * The single exception is opcode 0x23 (READ FORMAT CAPACITIES), which
 * was based on the "Universal Serial Bus Mass Storage Class UFI
 * Command Specification" document, Revision 1.0, December 14, 1998,
 * available at
 * <http://www.usb.org/developers/devclass_docs/usbmass-ufi10.pdf>.
 */

/*
 *				Driver Design
 *
 * The MSF is fairly straightforward.  There is a main kernel
 * thread that handles most of the work.  Interrupt routines field
 * callbacks from the controller driver: bulk- and interrupt-request
 * completion notifications, endpoint-0 events, and disconnect events.
 * Completion events are passed to the main thread by wakeup calls.  Many
 * ep0 requests are handled at interrupt time, but SetInterface,
 * SetConfiguration, and device reset requests are forwarded to the
 * thread in the form of "exceptions" using SIGUSR1 signals (since they
 * should interrupt any ongoing file I/O operations).
 *
 * The thread's main routine implements the standard command/data/status
 * parts of a SCSI interaction.  It and its subroutines are full of tests
 * for pending signals/exceptions -- all this polling is necessary since
 * the kernel has no setjmp/longjmp equivalents.  (Maybe this is an
 * indication that the driver really wants to be running in userspace.)
 * An important point is that so long as the thread is alive it keeps an
 * open reference to the backing file.  This will prevent unmounting
 * the backing file's underlying filesystem and could cause problems
 * during system shutdown, for example.  To prevent such problems, the
 * thread catches INT, TERM, and KILL signals and converts them into
 * an EXIT exception.
 *
 * In normal operation the main thread is started during the gadget's
 * fsg_bind() callback and stopped during fsg_unbind().  But it can
 * also exit when it receives a signal, and there's no point leaving
 * the gadget running when the thread is dead.  As of this moment, MSF
 * provides no way to deregister the gadget when thread dies -- maybe
 * a callback functions is needed.
 *
 * To provide maximum throughput, the driver uses a circular pipeline of
 * buffer heads (struct fsg_buffhd).  In principle the pipeline can be
 * arbitrarily long; in practice the benefits don't justify having more
 * than 2 stages (i.e., double buffering).  But it helps to think of the
 * pipeline as being a long one.  Each buffer head contains a bulk-in and
 * a bulk-out request pointer (since the buffer can be used for both
 * output and input -- directions always are given from the host's
 * point of view) as well as a pointer to the buffer and various state
 * variables.
 *
 * Use of the pipeline follows a simple protocol.  There is a variable
 * (fsg->next_buffhd_to_fill) that points to the next buffer head to use.
 * At any time that buffer head may still be in use from an earlier
 * request, so each buffer head has a state variable indicating whether
 * it is EMPTY, FULL, or BUSY.  Typical use involves waiting for the
 * buffer head to be EMPTY, filling the buffer either by file I/O or by
 * USB I/O (during which the buffer head is BUSY), and marking the buffer
 * head FULL when the I/O is complete.  Then the buffer will be emptied
 * (again possibly by USB I/O, during which it is marked BUSY) and
 * finally marked EMPTY again (possibly by a completion routine).
 *
 * A module parameter tells the driver to avoid stalling the bulk
 * endpoints wherever the transport specification allows.  This is
 * necessary for some UDCs like the SuperH, which cannot reliably clear a
 * halt on a bulk endpoint.  However, under certain circumstances the
 * Bulk-only specification requires a stall.  In such cases the driver
 * will halt the endpoint and set a flag indicating that it should clear
 * the halt in software during the next device reset.  Hopefully this
 * will permit everything to work correctly.  Furthermore, although the
 * specification allows the bulk-out endpoint to halt when the host sends
 * too much data, implementing this would cause an unavoidable race.
 * The driver will always use the "no-stall" approach for OUT transfers.
 *
 * One subtle point concerns sending status-stage responses for ep0
 * requests.  Some of these requests, such as device reset, can involve
 * interrupting an ongoing file I/O operation, which might take an
 * arbitrarily long time.  During that delay the host might give up on
 * the original ep0 request and issue a new one.  When that happens the
 * driver should not notify the host about completion of the original
 * request, as the host will no longer be waiting for it.  So the driver
 * assigns to each ep0 request a unique tag, and it keeps track of the
 * tag value of the request associated with a long-running exception
 * (device-reset, interface-change, or configuration-change).  When the
 * exception handler is finished, the status-stage response is submitted
 * only if the current ep0 request tag is equal to the exception request
 * tag.  Thus only the most recently received ep0 request will get a
 * status-stage response.
 *
 * Warning: This driver source file is too long.  It ought to be split up
 * into a header file plus about 3 separate .c files, to handle the details
 * of the Gadget, USB Mass Storage, and SCSI protocols.
 */


/* #define VERBOSE_DEBUG */
/* #define DUMP_MSGS */

#include <linux/blkdev.h>
#include <linux/completion.h>
#include <linux/dcache.h>
#include <linux/delay.h>
#include <linux/device.h>
#include <linux/fcntl.h>
#include <linux/file.h>
#include <linux/fs.h>
#include <linux/kthread.h>
#include <linux/sched/signal.h>
#include <linux/limits.h>
#include <linux/rwsem.h>
#include <linux/slab.h>
#include <linux/spinlock.h>
#include <linux/string.h>
#include <linux/freezer.h>
#include <linux/module.h>
#include <linux/uaccess.h>
#include <asm/unaligned.h>

#include <linux/usb/ch9.h>
#include <linux/usb/gadget.h>
#include <linux/usb/composite.h>

#include <linux/nospec.h>

#include "configfs.h"


/*------------------------------------------------------------------------*/

#define FSG_DRIVER_DESC		"Mass Storage Function"
#define FSG_DRIVER_VERSION	"2009/09/11"

static const char fsg_string_interface[] = "Mass Storage";

#include "storage_common.h"
#include "f_mass_storage.h"

/* Static strings, in UTF-8 (for simplicity we use only ASCII characters) */
static struct usb_string		fsg_strings[] = {
	{FSG_STRING_INTERFACE,		fsg_string_interface},
	{}
};

static struct usb_gadget_strings	fsg_stringtab = {
	.language	= 0x0409,		/* en-us */
	.strings	= fsg_strings,
};

static struct usb_gadget_strings *fsg_strings_array[] = {
	&fsg_stringtab,
	NULL,
};

/*-------------------------------------------------------------------------*/

struct fsg_dev;
struct fsg_common;

/* Data shared by all the FSG instances. */
struct fsg_common {
	struct usb_gadget	*gadget;
	struct usb_composite_dev *cdev;
	struct fsg_dev		*fsg;
	wait_queue_head_t	io_wait;
	wait_queue_head_t	fsg_wait;

	/* filesem protects: backing files in use */
	struct rw_semaphore	filesem;

	/* lock protects: state and thread_task */
	spinlock_t		lock;

	struct usb_ep		*ep0;		/* Copy of gadget->ep0 */
	struct usb_request	*ep0req;	/* Copy of cdev->req */
	unsigned int		ep0_req_tag;

	struct fsg_buffhd	*next_buffhd_to_fill;
	struct fsg_buffhd	*next_buffhd_to_drain;
	struct fsg_buffhd	*buffhds;
	unsigned int		fsg_num_buffers;

	int			cmnd_size;
	u8			cmnd[MAX_COMMAND_SIZE];

	unsigned int		lun;
	struct fsg_lun		*luns[FSG_MAX_LUNS];
	struct fsg_lun		*curlun;

	unsigned int		bulk_out_maxpacket;
	enum fsg_state		state;		/* For exception handling */
	unsigned int		exception_req_tag;
	void			*exception_arg;

	enum data_direction	data_dir;
	u32			data_size;
	u32			data_size_from_cmnd;
	u32			tag;
	u32			residue;
	u32			usb_amount_left;

	unsigned int		can_stall:1;
	unsigned int		free_storage_on_release:1;
	unsigned int		phase_error:1;
	unsigned int		short_packet_received:1;
	unsigned int		bad_lun_okay:1;
	unsigned int		running:1;
	unsigned int		sysfs:1;

	struct completion	thread_notifier;
	struct task_struct	*thread_task;

	/* Gadget's private data. */
	void			*private_data;

	char inquiry_string[INQUIRY_STRING_LEN];
};

struct fsg_dev {
	struct usb_function	function;
	struct usb_gadget	*gadget;	/* Copy of cdev->gadget */
	struct fsg_common	*common;

	u16			interface_number;

	unsigned int		bulk_in_enabled:1;
	unsigned int		bulk_out_enabled:1;

	unsigned long		atomic_bitflags;
#define IGNORE_BULK_OUT		0

	struct usb_ep		*bulk_in;
	struct usb_ep		*bulk_out;
};

static inline int __fsg_is_set(struct fsg_common *common,
			       const char *func, unsigned line)
{
	if (common->fsg)
		return 1;
	ERROR(common, "common->fsg is NULL in %s at %u\n", func, line);
	WARN_ON(1);
	return 0;
}

#define fsg_is_set(common) likely(__fsg_is_set(common, __func__, __LINE__))

static inline struct fsg_dev *fsg_from_func(struct usb_function *f)
{
	return container_of(f, struct fsg_dev, function);
}

static int exception_in_progress(struct fsg_common *common)
{
	return common->state > FSG_STATE_NORMAL;
}

/* Make bulk-out requests be divisible by the maxpacket size */
static void set_bulk_out_req_length(struct fsg_common *common,
				    struct fsg_buffhd *bh, unsigned int length)
{
	unsigned int	rem;

	bh->bulk_out_intended_length = length;
	rem = length % common->bulk_out_maxpacket;
	if (rem > 0)
		length += common->bulk_out_maxpacket - rem;
	bh->outreq->length = length;
}


/*-------------------------------------------------------------------------*/

static int fsg_set_halt(struct fsg_dev *fsg, struct usb_ep *ep)
{
	const char	*name;

	if (ep == fsg->bulk_in)
		name = "bulk-in";
	else if (ep == fsg->bulk_out)
		name = "bulk-out";
	else
		name = ep->name;
	DBG(fsg, "%s set halt\n", name);
	return usb_ep_set_halt(ep);
}


/*-------------------------------------------------------------------------*/

/* These routines may be called in process context or in_irq */

static void __raise_exception(struct fsg_common *common, enum fsg_state new_state,
			      void *arg)
{
	unsigned long		flags;

	/*
	 * Do nothing if a higher-priority exception is already in progress.
	 * If a lower-or-equal priority exception is in progress, preempt it
	 * and notify the main thread by sending it a signal.
	 */
	spin_lock_irqsave(&common->lock, flags);
	if (common->state <= new_state) {
		common->exception_req_tag = common->ep0_req_tag;
		common->state = new_state;
		common->exception_arg = arg;
		if (common->thread_task)
			send_sig_info(SIGUSR1, SEND_SIG_PRIV,
				      common->thread_task);
	}
	spin_unlock_irqrestore(&common->lock, flags);
}

static void raise_exception(struct fsg_common *common, enum fsg_state new_state)
{
	__raise_exception(common, new_state, NULL);
}

/*-------------------------------------------------------------------------*/

static int ep0_queue(struct fsg_common *common)
{
	int	rc;

	rc = usb_ep_queue(common->ep0, common->ep0req, GFP_ATOMIC);
	common->ep0->driver_data = common;
	if (rc != 0 && rc != -ESHUTDOWN) {
		/* We can't do much more than wait for a reset */
		WARNING(common, "error in submission: %s --> %d\n",
			common->ep0->name, rc);
	}
	return rc;
}


/*-------------------------------------------------------------------------*/

/* Completion handlers. These always run in_irq. */

static void bulk_in_complete(struct usb_ep *ep, struct usb_request *req)
{
	struct fsg_common	*common = ep->driver_data;
	struct fsg_buffhd	*bh = req->context;

	if (req->status || req->actual != req->length)
		DBG(common, "%s --> %d, %u/%u\n", __func__,
		    req->status, req->actual, req->length);
	if (req->status == -ECONNRESET)		/* Request was cancelled */
		usb_ep_fifo_flush(ep);

	/* Synchronize with the smp_load_acquire() in sleep_thread() */
	smp_store_release(&bh->state, BUF_STATE_EMPTY);
	wake_up(&common->io_wait);
}

static void bulk_out_complete(struct usb_ep *ep, struct usb_request *req)
{
	struct fsg_common	*common = ep->driver_data;
	struct fsg_buffhd	*bh = req->context;

	dump_msg(common, "bulk-out", req->buf, req->actual);
	if (req->status || req->actual != bh->bulk_out_intended_length)
		DBG(common, "%s --> %d, %u/%u\n", __func__,
		    req->status, req->actual, bh->bulk_out_intended_length);
	if (req->status == -ECONNRESET)		/* Request was cancelled */
		usb_ep_fifo_flush(ep);

	/* Synchronize with the smp_load_acquire() in sleep_thread() */
	smp_store_release(&bh->state, BUF_STATE_FULL);
	wake_up(&common->io_wait);
}

static int _fsg_common_get_max_lun(struct fsg_common *common)
{
	int i = ARRAY_SIZE(common->luns) - 1;

	while (i >= 0 && !common->luns[i])
		--i;

	return i;
}

static int fsg_setup(struct usb_function *f,
		     const struct usb_ctrlrequest *ctrl)
{
	struct fsg_dev		*fsg = fsg_from_func(f);
	struct usb_request	*req = fsg->common->ep0req;
	u16			w_index = le16_to_cpu(ctrl->wIndex);
	u16			w_value = le16_to_cpu(ctrl->wValue);
	u16			w_length = le16_to_cpu(ctrl->wLength);

	if (!fsg_is_set(fsg->common))
		return -EOPNOTSUPP;

	++fsg->common->ep0_req_tag;	/* Record arrival of a new request */
	req->context = NULL;
	req->length = 0;
	dump_msg(fsg, "ep0-setup", (u8 *) ctrl, sizeof(*ctrl));

	switch (ctrl->bRequest) {

	case US_BULK_RESET_REQUEST:
		if (ctrl->bRequestType !=
		    (USB_DIR_OUT | USB_TYPE_CLASS | USB_RECIP_INTERFACE))
			break;
		if (w_index != fsg->interface_number || w_value != 0 ||
				w_length != 0)
			return -EDOM;

		/*
		 * Raise an exception to stop the current operation
		 * and reinitialize our state.
		 */
		DBG(fsg, "bulk reset request\n");
		raise_exception(fsg->common, FSG_STATE_PROTOCOL_RESET);
		return USB_GADGET_DELAYED_STATUS;

	case US_BULK_GET_MAX_LUN:
		if (ctrl->bRequestType !=
		    (USB_DIR_IN | USB_TYPE_CLASS | USB_RECIP_INTERFACE))
			break;
		if (w_index != fsg->interface_number || w_value != 0 ||
				w_length != 1)
			return -EDOM;
		VDBG(fsg, "get max LUN\n");
		*(u8 *)req->buf = _fsg_common_get_max_lun(fsg->common);

		/* Respond with data/status */
		req->length = min((u16)1, w_length);
		return ep0_queue(fsg->common);
	}

	VDBG(fsg,
	     "unknown class-specific control req %02x.%02x v%04x i%04x l%u\n",
	     ctrl->bRequestType, ctrl->bRequest,
	     le16_to_cpu(ctrl->wValue), w_index, w_length);
	return -EOPNOTSUPP;
}


/*-------------------------------------------------------------------------*/

/* All the following routines run in process context */

/* Use this for bulk or interrupt transfers, not ep0 */
static int start_transfer(struct fsg_dev *fsg, struct usb_ep *ep,
			   struct usb_request *req)
{
	int	rc;

	if (ep == fsg->bulk_in)
		dump_msg(fsg, "bulk-in", req->buf, req->length);

	rc = usb_ep_queue(ep, req, GFP_KERNEL);
	if (rc) {

		/* We can't do much more than wait for a reset */
		req->status = rc;

		/*
		 * Note: currently the net2280 driver fails zero-length
		 * submissions if DMA is enabled.
		 */
		if (rc != -ESHUTDOWN &&
				!(rc == -EOPNOTSUPP && req->length == 0))
			WARNING(fsg, "error in submission: %s --> %d\n",
					ep->name, rc);
	}
	return rc;
}

static bool start_in_transfer(struct fsg_common *common, struct fsg_buffhd *bh)
{
	if (!fsg_is_set(common))
		return false;
	bh->state = BUF_STATE_SENDING;
	if (start_transfer(common->fsg, common->fsg->bulk_in, bh->inreq))
		bh->state = BUF_STATE_EMPTY;
	return true;
}

static bool start_out_transfer(struct fsg_common *common, struct fsg_buffhd *bh)
{
	if (!fsg_is_set(common))
		return false;
	bh->state = BUF_STATE_RECEIVING;
	if (start_transfer(common->fsg, common->fsg->bulk_out, bh->outreq))
		bh->state = BUF_STATE_FULL;
	return true;
}

static int sleep_thread(struct fsg_common *common, bool can_freeze,
		struct fsg_buffhd *bh)
{
	int	rc;

	/* Wait until a signal arrives or bh is no longer busy */
	if (can_freeze)
		/*
		 * synchronize with the smp_store_release(&bh->state) in
		 * bulk_in_complete() or bulk_out_complete()
		 */
		rc = wait_event_freezable(common->io_wait,
				bh && smp_load_acquire(&bh->state) >=
					BUF_STATE_EMPTY);
	else
		rc = wait_event_interruptible(common->io_wait,
				bh && smp_load_acquire(&bh->state) >=
					BUF_STATE_EMPTY);
	return rc ? -EINTR : 0;
}


/*-------------------------------------------------------------------------*/

static int do_read(struct fsg_common *common)
{
	struct fsg_lun		*curlun = common->curlun;
	u32			lba;
	struct fsg_buffhd	*bh;
	int			rc;
	u32			amount_left;
	loff_t			file_offset, file_offset_tmp;
	unsigned int		amount;
	ssize_t			nread;

	/*
	 * Get the starting Logical Block Address and check that it's
	 * not too big.
	 */
	if (common->cmnd[0] == READ_6)
		lba = get_unaligned_be24(&common->cmnd[1]);
	else {
		lba = get_unaligned_be32(&common->cmnd[2]);

		/*
		 * We allow DPO (Disable Page Out = don't save data in the
		 * cache) and FUA (Force Unit Access = don't read from the
		 * cache), but we don't implement them.
		 */
		if ((common->cmnd[1] & ~0x18) != 0) {
			curlun->sense_data = SS_INVALID_FIELD_IN_CDB;
			return -EINVAL;
		}
	}
	if (lba >= curlun->num_sectors) {
		curlun->sense_data = SS_LOGICAL_BLOCK_ADDRESS_OUT_OF_RANGE;
		return -EINVAL;
	}
	file_offset = ((loff_t) lba) << curlun->blkbits;

	/* Carry out the file reads */
	amount_left = common->data_size_from_cmnd;
	if (unlikely(amount_left == 0))
		return -EIO;		/* No default reply */

	for (;;) {
		/*
		 * Figure out how much we need to read:
		 * Try to read the remaining amount.
		 * But don't read more than the buffer size.
		 * And don't try to read past the end of the file.
		 */
		amount = min(amount_left, FSG_BUFLEN);
		amount = min((loff_t)amount,
			     curlun->file_length - file_offset);

		/* Wait for the next buffer to become available */
		bh = common->next_buffhd_to_fill;
		rc = sleep_thread(common, false, bh);
		if (rc)
			return rc;

		/*
		 * If we were asked to read past the end of file,
		 * end with an empty buffer.
		 */
		if (amount == 0) {
			curlun->sense_data =
					SS_LOGICAL_BLOCK_ADDRESS_OUT_OF_RANGE;
			curlun->sense_data_info =
					file_offset >> curlun->blkbits;
			curlun->info_valid = 1;
			bh->inreq->length = 0;
			bh->state = BUF_STATE_FULL;
			break;
		}

		/* Perform the read */
		file_offset_tmp = file_offset;
		nread = kernel_read(curlun->filp, bh->buf, amount,
				&file_offset_tmp);
		VLDBG(curlun, "file read %u @ %llu -> %d\n", amount,
		      (unsigned long long)file_offset, (int)nread);
		if (signal_pending(current))
			return -EINTR;

		if (nread < 0) {
			LDBG(curlun, "error in file read: %d\n", (int)nread);
			nread = 0;
		} else if (nread < amount) {
			LDBG(curlun, "partial file read: %d/%u\n",
			     (int)nread, amount);
			nread = round_down(nread, curlun->blksize);
		}
		file_offset  += nread;
		amount_left  -= nread;
		common->residue -= nread;

		/*
		 * Except at the end of the transfer, nread will be
		 * equal to the buffer size, which is divisible by the
		 * bulk-in maxpacket size.
		 */
		bh->inreq->length = nread;
		bh->state = BUF_STATE_FULL;

		/* If an error occurred, report it and its position */
		if (nread < amount) {
			curlun->sense_data = SS_UNRECOVERED_READ_ERROR;
			curlun->sense_data_info =
					file_offset >> curlun->blkbits;
			curlun->info_valid = 1;
			break;
		}

		if (amount_left == 0)
			break;		/* No more left to read */

		/* Send this buffer and go read some more */
		bh->inreq->zero = 0;
		if (!start_in_transfer(common, bh))
			/* Don't know what to do if common->fsg is NULL */
			return -EIO;
		common->next_buffhd_to_fill = bh->next;
	}

	return -EIO;		/* No default reply */
}


/*-------------------------------------------------------------------------*/

static int do_write(struct fsg_common *common)
{
	struct fsg_lun		*curlun = common->curlun;
	u32			lba;
	struct fsg_buffhd	*bh;
	int			get_some_more;
	u32			amount_left_to_req, amount_left_to_write;
	loff_t			usb_offset, file_offset, file_offset_tmp;
	unsigned int		amount;
	ssize_t			nwritten;
	int			rc;

	if (curlun->ro) {
		curlun->sense_data = SS_WRITE_PROTECTED;
		return -EINVAL;
	}
	spin_lock(&curlun->filp->f_lock);
	curlun->filp->f_flags &= ~O_SYNC;	/* Default is not to wait */
	spin_unlock(&curlun->filp->f_lock);

	/*
	 * Get the starting Logical Block Address and check that it's
	 * not too big
	 */
	if (common->cmnd[0] == WRITE_6)
		lba = get_unaligned_be24(&common->cmnd[1]);
	else {
		lba = get_unaligned_be32(&common->cmnd[2]);

		/*
		 * We allow DPO (Disable Page Out = don't save data in the
		 * cache) and FUA (Force Unit Access = write directly to the
		 * medium).  We don't implement DPO; we implement FUA by
		 * performing synchronous output.
		 */
		if (common->cmnd[1] & ~0x18) {
			curlun->sense_data = SS_INVALID_FIELD_IN_CDB;
			return -EINVAL;
		}
		if (!curlun->nofua && (common->cmnd[1] & 0x08)) { /* FUA */
			spin_lock(&curlun->filp->f_lock);
			curlun->filp->f_flags |= O_SYNC;
			spin_unlock(&curlun->filp->f_lock);
		}
	}
	if (lba >= curlun->num_sectors) {
		curlun->sense_data = SS_LOGICAL_BLOCK_ADDRESS_OUT_OF_RANGE;
		return -EINVAL;
	}

	/* Carry out the file writes */
	get_some_more = 1;
	file_offset = usb_offset = ((loff_t) lba) << curlun->blkbits;
	amount_left_to_req = common->data_size_from_cmnd;
	amount_left_to_write = common->data_size_from_cmnd;

	while (amount_left_to_write > 0) {

		/* Queue a request for more data from the host */
		bh = common->next_buffhd_to_fill;
		if (bh->state == BUF_STATE_EMPTY && get_some_more) {

			/*
			 * Figure out how much we want to get:
			 * Try to get the remaining amount,
			 * but not more than the buffer size.
			 */
			amount = min(amount_left_to_req, FSG_BUFLEN);

			/* Beyond the end of the backing file? */
			if (usb_offset >= curlun->file_length) {
				get_some_more = 0;
				curlun->sense_data =
					SS_LOGICAL_BLOCK_ADDRESS_OUT_OF_RANGE;
				curlun->sense_data_info =
					usb_offset >> curlun->blkbits;
				curlun->info_valid = 1;
				continue;
			}

			/* Get the next buffer */
			usb_offset += amount;
			common->usb_amount_left -= amount;
			amount_left_to_req -= amount;
			if (amount_left_to_req == 0)
				get_some_more = 0;

			/*
			 * Except at the end of the transfer, amount will be
			 * equal to the buffer size, which is divisible by
			 * the bulk-out maxpacket size.
			 */
			set_bulk_out_req_length(common, bh, amount);
			if (!start_out_transfer(common, bh))
				/* Dunno what to do if common->fsg is NULL */
				return -EIO;
			common->next_buffhd_to_fill = bh->next;
			continue;
		}

		/* Write the received data to the backing file */
		bh = common->next_buffhd_to_drain;
		if (bh->state == BUF_STATE_EMPTY && !get_some_more)
			break;			/* We stopped early */

		/* Wait for the data to be received */
		rc = sleep_thread(common, false, bh);
		if (rc)
			return rc;

		common->next_buffhd_to_drain = bh->next;
		bh->state = BUF_STATE_EMPTY;

		/* Did something go wrong with the transfer? */
		if (bh->outreq->status != 0) {
			curlun->sense_data = SS_COMMUNICATION_FAILURE;
			curlun->sense_data_info =
					file_offset >> curlun->blkbits;
			curlun->info_valid = 1;
			break;
		}

		amount = bh->outreq->actual;
		if (curlun->file_length - file_offset < amount) {
			LERROR(curlun, "write %u @ %llu beyond end %llu\n",
				       amount, (unsigned long long)file_offset,
				       (unsigned long long)curlun->file_length);
			amount = curlun->file_length - file_offset;
		}

		/*
		 * Don't accept excess data.  The spec doesn't say
		 * what to do in this case.  We'll ignore the error.
		 */
		amount = min(amount, bh->bulk_out_intended_length);

		/* Don't write a partial block */
		amount = round_down(amount, curlun->blksize);
		if (amount == 0)
			goto empty_write;

		/* Perform the write */
		file_offset_tmp = file_offset;
		nwritten = kernel_write(curlun->filp, bh->buf, amount,
				&file_offset_tmp);
		VLDBG(curlun, "file write %u @ %llu -> %d\n", amount,
				(unsigned long long)file_offset, (int)nwritten);
		if (signal_pending(current))
			return -EINTR;		/* Interrupted! */

		if (nwritten < 0) {
			LDBG(curlun, "error in file write: %d\n",
					(int) nwritten);
			nwritten = 0;
		} else if (nwritten < amount) {
			LDBG(curlun, "partial file write: %d/%u\n",
					(int) nwritten, amount);
			nwritten = round_down(nwritten, curlun->blksize);
		}
		file_offset += nwritten;
		amount_left_to_write -= nwritten;
		common->residue -= nwritten;

		/* If an error occurred, report it and its position */
		if (nwritten < amount) {
			curlun->sense_data = SS_WRITE_ERROR;
			curlun->sense_data_info =
					file_offset >> curlun->blkbits;
			curlun->info_valid = 1;
			break;
		}

 empty_write:
		/* Did the host decide to stop early? */
		if (bh->outreq->actual < bh->bulk_out_intended_length) {
			common->short_packet_received = 1;
			break;
		}
	}

	return -EIO;		/* No default reply */
}


/*-------------------------------------------------------------------------*/

static int do_synchronize_cache(struct fsg_common *common)
{
	struct fsg_lun	*curlun = common->curlun;
	int		rc;

	/* We ignore the requested LBA and write out all file's
	 * dirty data buffers. */
	rc = fsg_lun_fsync_sub(curlun);
	if (rc)
		curlun->sense_data = SS_WRITE_ERROR;
	return 0;
}


/*-------------------------------------------------------------------------*/

static void invalidate_sub(struct fsg_lun *curlun)
{
	struct file	*filp = curlun->filp;
	struct inode	*inode = file_inode(filp);
	unsigned long	rc;

	rc = invalidate_mapping_pages(inode->i_mapping, 0, -1);
	VLDBG(curlun, "invalidate_mapping_pages -> %ld\n", rc);
}

static int do_verify(struct fsg_common *common)
{
	struct fsg_lun		*curlun = common->curlun;
	u32			lba;
	u32			verification_length;
	struct fsg_buffhd	*bh = common->next_buffhd_to_fill;
	loff_t			file_offset, file_offset_tmp;
	u32			amount_left;
	unsigned int		amount;
	ssize_t			nread;

	/*
	 * Get the starting Logical Block Address and check that it's
	 * not too big.
	 */
	lba = get_unaligned_be32(&common->cmnd[2]);
	if (lba >= curlun->num_sectors) {
		curlun->sense_data = SS_LOGICAL_BLOCK_ADDRESS_OUT_OF_RANGE;
		return -EINVAL;
	}

	/*
	 * We allow DPO (Disable Page Out = don't save data in the
	 * cache) but we don't implement it.
	 */
	if (common->cmnd[1] & ~0x10) {
		curlun->sense_data = SS_INVALID_FIELD_IN_CDB;
		return -EINVAL;
	}

	verification_length = get_unaligned_be16(&common->cmnd[7]);
	if (unlikely(verification_length == 0))
		return -EIO;		/* No default reply */

	/* Prepare to carry out the file verify */
	amount_left = verification_length << curlun->blkbits;
	file_offset = ((loff_t) lba) << curlun->blkbits;

	/* Write out all the dirty buffers before invalidating them */
	fsg_lun_fsync_sub(curlun);
	if (signal_pending(current))
		return -EINTR;

	invalidate_sub(curlun);
	if (signal_pending(current))
		return -EINTR;

	/* Just try to read the requested blocks */
	while (amount_left > 0) {
		/*
		 * Figure out how much we need to read:
		 * Try to read the remaining amount, but not more than
		 * the buffer size.
		 * And don't try to read past the end of the file.
		 */
		amount = min(amount_left, FSG_BUFLEN);
		amount = min((loff_t)amount,
			     curlun->file_length - file_offset);
		if (amount == 0) {
			curlun->sense_data =
					SS_LOGICAL_BLOCK_ADDRESS_OUT_OF_RANGE;
			curlun->sense_data_info =
				file_offset >> curlun->blkbits;
			curlun->info_valid = 1;
			break;
		}

		/* Perform the read */
		file_offset_tmp = file_offset;
		nread = kernel_read(curlun->filp, bh->buf, amount,
				&file_offset_tmp);
		VLDBG(curlun, "file read %u @ %llu -> %d\n", amount,
				(unsigned long long) file_offset,
				(int) nread);
		if (signal_pending(current))
			return -EINTR;

		if (nread < 0) {
			LDBG(curlun, "error in file verify: %d\n", (int)nread);
			nread = 0;
		} else if (nread < amount) {
			LDBG(curlun, "partial file verify: %d/%u\n",
			     (int)nread, amount);
			nread = round_down(nread, curlun->blksize);
		}
		if (nread == 0) {
			curlun->sense_data = SS_UNRECOVERED_READ_ERROR;
			curlun->sense_data_info =
				file_offset >> curlun->blkbits;
			curlun->info_valid = 1;
			break;
		}
		file_offset += nread;
		amount_left -= nread;
	}
	return 0;
}


/*-------------------------------------------------------------------------*/

static int do_inquiry(struct fsg_common *common, struct fsg_buffhd *bh)
{
	struct fsg_lun *curlun = common->curlun;
	u8	*buf = (u8 *) bh->buf;

	if (!curlun) {		/* Unsupported LUNs are okay */
		common->bad_lun_okay = 1;
		memset(buf, 0, 36);
		buf[0] = TYPE_NO_LUN;	/* Unsupported, no device-type */
		buf[4] = 31;		/* Additional length */
		return 36;
	}

	buf[0] = curlun->cdrom ? TYPE_ROM : TYPE_DISK;
	buf[1] = curlun->removable ? 0x80 : 0;
	buf[2] = 2;		/* ANSI SCSI level 2 */
	buf[3] = 2;		/* SCSI-2 INQUIRY data format */
	buf[4] = 31;		/* Additional length */
	buf[5] = 0;		/* No special options */
	buf[6] = 0;
	buf[7] = 0;
	if (curlun->inquiry_string[0])
		memcpy(buf + 8, curlun->inquiry_string,
		       sizeof(curlun->inquiry_string));
	else
		memcpy(buf + 8, common->inquiry_string,
		       sizeof(common->inquiry_string));
	return 36;
}

static int do_request_sense(struct fsg_common *common, struct fsg_buffhd *bh)
{
	struct fsg_lun	*curlun = common->curlun;
	u8		*buf = (u8 *) bh->buf;
	u32		sd, sdinfo;
	int		valid;

	/*
	 * From the SCSI-2 spec., section 7.9 (Unit attention condition):
	 *
	 * If a REQUEST SENSE command is received from an initiator
	 * with a pending unit attention condition (before the target
	 * generates the contingent allegiance condition), then the
	 * target shall either:
	 *   a) report any pending sense data and preserve the unit
	 *	attention condition on the logical unit, or,
	 *   b) report the unit attention condition, may discard any
	 *	pending sense data, and clear the unit attention
	 *	condition on the logical unit for that initiator.
	 *
	 * FSG normally uses option a); enable this code to use option b).
	 */
#if 0
	if (curlun && curlun->unit_attention_data != SS_NO_SENSE) {
		curlun->sense_data = curlun->unit_attention_data;
		curlun->unit_attention_data = SS_NO_SENSE;
	}
#endif

	if (!curlun) {		/* Unsupported LUNs are okay */
		common->bad_lun_okay = 1;
		sd = SS_LOGICAL_UNIT_NOT_SUPPORTED;
		sdinfo = 0;
		valid = 0;
	} else {
		sd = curlun->sense_data;
		sdinfo = curlun->sense_data_info;
		valid = curlun->info_valid << 7;
		curlun->sense_data = SS_NO_SENSE;
		curlun->sense_data_info = 0;
		curlun->info_valid = 0;
	}

	memset(buf, 0, 18);
	buf[0] = valid | 0x70;			/* Valid, current error */
	buf[2] = SK(sd);
	put_unaligned_be32(sdinfo, &buf[3]);	/* Sense information */
	buf[7] = 18 - 8;			/* Additional sense length */
	buf[12] = ASC(sd);
	buf[13] = ASCQ(sd);
	return 18;
}

static int do_read_capacity(struct fsg_common *common, struct fsg_buffhd *bh)
{
	struct fsg_lun	*curlun = common->curlun;
	u32		lba = get_unaligned_be32(&common->cmnd[2]);
	int		pmi = common->cmnd[8];
	u8		*buf = (u8 *)bh->buf;

	/* Check the PMI and LBA fields */
	if (pmi > 1 || (pmi == 0 && lba != 0)) {
		curlun->sense_data = SS_INVALID_FIELD_IN_CDB;
		return -EINVAL;
	}

	put_unaligned_be32(curlun->num_sectors - 1, &buf[0]);
						/* Max logical block */
	put_unaligned_be32(curlun->blksize, &buf[4]);/* Block length */
	return 8;
}

static int do_read_header(struct fsg_common *common, struct fsg_buffhd *bh)
{
	struct fsg_lun	*curlun = common->curlun;
	int		msf = common->cmnd[1] & 0x02;
	u32		lba = get_unaligned_be32(&common->cmnd[2]);
	u8		*buf = (u8 *)bh->buf;

	if (common->cmnd[1] & ~0x02) {		/* Mask away MSF */
		curlun->sense_data = SS_INVALID_FIELD_IN_CDB;
		return -EINVAL;
	}
	if (lba >= curlun->num_sectors) {
		curlun->sense_data = SS_LOGICAL_BLOCK_ADDRESS_OUT_OF_RANGE;
		return -EINVAL;
	}

	memset(buf, 0, 8);
	buf[0] = 0x01;		/* 2048 bytes of user data, rest is EC */
	store_cdrom_address(&buf[4], msf, lba);
	return 8;
}

static int do_read_toc(struct fsg_common *common, struct fsg_buffhd *bh)
{
	struct fsg_lun	*curlun = common->curlun;
	int		msf = common->cmnd[1] & 0x02;
	int		start_track = common->cmnd[6];
	u8		*buf = (u8 *)bh->buf;
	u8		format;
	int		i, len;
<<<<<<< HEAD
=======

	format = common->cmnd[2] & 0xf;
>>>>>>> 50e12445

	if ((common->cmnd[1] & ~0x02) != 0 ||	/* Mask away MSF */
			(start_track > 1 && format != 0x1)) {
		curlun->sense_data = SS_INVALID_FIELD_IN_CDB;
		return -EINVAL;
	}

<<<<<<< HEAD
	format = common->cmnd[2] & 0xf;
=======
>>>>>>> 50e12445
	/*
	 * Check if CDB is old style SFF-8020i
	 * i.e. format is in 2 MSBs of byte 9
	 * Mac OS-X host sends us this.
	 */
	if (format == 0)
		format = (common->cmnd[9] >> 6) & 0x3;

	switch (format) {
<<<<<<< HEAD
	case 0:
		/* Formatted TOC */
=======
	case 0:	/* Formatted TOC */
	case 1:	/* Multi-session info */
>>>>>>> 50e12445
		len = 4 + 2*8;		/* 4 byte header + 2 descriptors */
		memset(buf, 0, len);
		buf[1] = len - 2;	/* TOC Length excludes length field */
		buf[2] = 1;		/* First track number */
		buf[3] = 1;		/* Last track number */
		buf[5] = 0x16;		/* Data track, copying allowed */
		buf[6] = 0x01;		/* Only track is number 1 */
		store_cdrom_address(&buf[8], msf, 0);

		buf[13] = 0x16;		/* Lead-out track is data */
		buf[14] = 0xAA;		/* Lead-out track number */
		store_cdrom_address(&buf[16], msf, curlun->num_sectors);
		return len;

	case 2:
		/* Raw TOC */
		len = 4 + 3*11;		/* 4 byte header + 3 descriptors */
		memset(buf, 0, len);	/* Header + A0, A1 & A2 descriptors */
		buf[1] = len - 2;	/* TOC Length excludes length field */
		buf[2] = 1;		/* First complete session */
		buf[3] = 1;		/* Last complete session */
<<<<<<< HEAD

		buf += 4;
		/* fill in A0, A1 and A2 points */
		for (i = 0; i < 3; i++) {
			buf[0] = 1;	/* Session number */
			buf[1] = 0x16;	/* Data track, copying allowed */
			/* 2 - Track number 0 ->  TOC */
			buf[3] = 0xA0 + i; /* A0, A1, A2 point */
			/* 4, 5, 6 - Min, sec, frame is zero */
			buf[8] = 1;	/* Pmin: last track number */
			buf += 11;	/* go to next track descriptor */
		}
		buf -= 11;		/* go back to A2 descriptor */

		/* For A2, 7, 8, 9, 10 - zero, Pmin, Psec, Pframe of Lead out */
		store_cdrom_address(&buf[7], msf, curlun->num_sectors);
		return len;

	default:
		/* Multi-session, PMA, ATIP, CD-TEXT not supported/required */
=======

		buf += 4;
		/* fill in A0, A1 and A2 points */
		for (i = 0; i < 3; i++) {
			buf[0] = 1;	/* Session number */
			buf[1] = 0x16;	/* Data track, copying allowed */
			/* 2 - Track number 0 ->  TOC */
			buf[3] = 0xA0 + i; /* A0, A1, A2 point */
			/* 4, 5, 6 - Min, sec, frame is zero */
			buf[8] = 1;	/* Pmin: last track number */
			buf += 11;	/* go to next track descriptor */
		}
		buf -= 11;		/* go back to A2 descriptor */

		/* For A2, 7, 8, 9, 10 - zero, Pmin, Psec, Pframe of Lead out */
		store_cdrom_address(&buf[7], msf, curlun->num_sectors);
		return len;

	default:
		/* PMA, ATIP, CD-TEXT not supported/required */
>>>>>>> 50e12445
		curlun->sense_data = SS_INVALID_FIELD_IN_CDB;
		return -EINVAL;
	}
}

static int do_mode_sense(struct fsg_common *common, struct fsg_buffhd *bh)
{
	struct fsg_lun	*curlun = common->curlun;
	int		mscmnd = common->cmnd[0];
	u8		*buf = (u8 *) bh->buf;
	u8		*buf0 = buf;
	int		pc, page_code;
	int		changeable_values, all_pages;
	int		valid_page = 0;
	int		len, limit;

	if ((common->cmnd[1] & ~0x08) != 0) {	/* Mask away DBD */
		curlun->sense_data = SS_INVALID_FIELD_IN_CDB;
		return -EINVAL;
	}
	pc = common->cmnd[2] >> 6;
	page_code = common->cmnd[2] & 0x3f;
	if (pc == 3) {
		curlun->sense_data = SS_SAVING_PARAMETERS_NOT_SUPPORTED;
		return -EINVAL;
	}
	changeable_values = (pc == 1);
	all_pages = (page_code == 0x3f);

	/*
	 * Write the mode parameter header.  Fixed values are: default
	 * medium type, no cache control (DPOFUA), and no block descriptors.
	 * The only variable value is the WriteProtect bit.  We will fill in
	 * the mode data length later.
	 */
	memset(buf, 0, 8);
	if (mscmnd == MODE_SENSE) {
		buf[2] = (curlun->ro ? 0x80 : 0x00);		/* WP, DPOFUA */
		buf += 4;
		limit = 255;
	} else {			/* MODE_SENSE_10 */
		buf[3] = (curlun->ro ? 0x80 : 0x00);		/* WP, DPOFUA */
		buf += 8;
		limit = 65535;		/* Should really be FSG_BUFLEN */
	}

	/* No block descriptors */

	/*
	 * The mode pages, in numerical order.  The only page we support
	 * is the Caching page.
	 */
	if (page_code == 0x08 || all_pages) {
		valid_page = 1;
		buf[0] = 0x08;		/* Page code */
		buf[1] = 10;		/* Page length */
		memset(buf+2, 0, 10);	/* None of the fields are changeable */

		if (!changeable_values) {
			buf[2] = 0x04;	/* Write cache enable, */
					/* Read cache not disabled */
					/* No cache retention priorities */
			put_unaligned_be16(0xffff, &buf[4]);
					/* Don't disable prefetch */
					/* Minimum prefetch = 0 */
			put_unaligned_be16(0xffff, &buf[8]);
					/* Maximum prefetch */
			put_unaligned_be16(0xffff, &buf[10]);
					/* Maximum prefetch ceiling */
		}
		buf += 12;
	}

	/*
	 * Check that a valid page was requested and the mode data length
	 * isn't too long.
	 */
	len = buf - buf0;
	if (!valid_page || len > limit) {
		curlun->sense_data = SS_INVALID_FIELD_IN_CDB;
		return -EINVAL;
	}

	/*  Store the mode data length */
	if (mscmnd == MODE_SENSE)
		buf0[0] = len - 1;
	else
		put_unaligned_be16(len - 2, buf0);
	return len;
}

static int do_start_stop(struct fsg_common *common)
{
	struct fsg_lun	*curlun = common->curlun;
	int		loej, start;

	if (!curlun) {
		return -EINVAL;
	} else if (!curlun->removable) {
		curlun->sense_data = SS_INVALID_COMMAND;
		return -EINVAL;
	} else if ((common->cmnd[1] & ~0x01) != 0 || /* Mask away Immed */
		   (common->cmnd[4] & ~0x03) != 0) { /* Mask LoEj, Start */
		curlun->sense_data = SS_INVALID_FIELD_IN_CDB;
		return -EINVAL;
	}

	loej  = common->cmnd[4] & 0x02;
	start = common->cmnd[4] & 0x01;

	/*
	 * Our emulation doesn't support mounting; the medium is
	 * available for use as soon as it is loaded.
	 */
	if (start) {
		if (!fsg_lun_is_open(curlun)) {
			curlun->sense_data = SS_MEDIUM_NOT_PRESENT;
			return -EINVAL;
		}
		return 0;
	}

	/* Are we allowed to unload the media? */
	if (curlun->prevent_medium_removal) {
		LDBG(curlun, "unload attempt prevented\n");
		curlun->sense_data = SS_MEDIUM_REMOVAL_PREVENTED;
		return -EINVAL;
	}

	if (!loej)
		return 0;

	up_read(&common->filesem);
	down_write(&common->filesem);
	fsg_lun_close(curlun);
	up_write(&common->filesem);
	down_read(&common->filesem);

	return 0;
}

static int do_prevent_allow(struct fsg_common *common)
{
	struct fsg_lun	*curlun = common->curlun;
	int		prevent;

	if (!common->curlun) {
		return -EINVAL;
	} else if (!common->curlun->removable) {
		common->curlun->sense_data = SS_INVALID_COMMAND;
		return -EINVAL;
	}

	prevent = common->cmnd[4] & 0x01;
	if ((common->cmnd[4] & ~0x01) != 0) {	/* Mask away Prevent */
		curlun->sense_data = SS_INVALID_FIELD_IN_CDB;
		return -EINVAL;
	}

	if (curlun->prevent_medium_removal && !prevent)
		fsg_lun_fsync_sub(curlun);
	curlun->prevent_medium_removal = prevent;
	return 0;
}

static int do_read_format_capacities(struct fsg_common *common,
			struct fsg_buffhd *bh)
{
	struct fsg_lun	*curlun = common->curlun;
	u8		*buf = (u8 *) bh->buf;

	buf[0] = buf[1] = buf[2] = 0;
	buf[3] = 8;	/* Only the Current/Maximum Capacity Descriptor */
	buf += 4;

	put_unaligned_be32(curlun->num_sectors, &buf[0]);
						/* Number of blocks */
	put_unaligned_be32(curlun->blksize, &buf[4]);/* Block length */
	buf[4] = 0x02;				/* Current capacity */
	return 12;
}

static int do_mode_select(struct fsg_common *common, struct fsg_buffhd *bh)
{
	struct fsg_lun	*curlun = common->curlun;

	/* We don't support MODE SELECT */
	if (curlun)
		curlun->sense_data = SS_INVALID_COMMAND;
	return -EINVAL;
}


/*-------------------------------------------------------------------------*/

static int halt_bulk_in_endpoint(struct fsg_dev *fsg)
{
	int	rc;

	rc = fsg_set_halt(fsg, fsg->bulk_in);
	if (rc == -EAGAIN)
		VDBG(fsg, "delayed bulk-in endpoint halt\n");
	while (rc != 0) {
		if (rc != -EAGAIN) {
			WARNING(fsg, "usb_ep_set_halt -> %d\n", rc);
			rc = 0;
			break;
		}

		/* Wait for a short time and then try again */
		if (msleep_interruptible(100) != 0)
			return -EINTR;
		rc = usb_ep_set_halt(fsg->bulk_in);
	}
	return rc;
}

static int wedge_bulk_in_endpoint(struct fsg_dev *fsg)
{
	int	rc;

	DBG(fsg, "bulk-in set wedge\n");
	rc = usb_ep_set_wedge(fsg->bulk_in);
	if (rc == -EAGAIN)
		VDBG(fsg, "delayed bulk-in endpoint wedge\n");
	while (rc != 0) {
		if (rc != -EAGAIN) {
			WARNING(fsg, "usb_ep_set_wedge -> %d\n", rc);
			rc = 0;
			break;
		}

		/* Wait for a short time and then try again */
		if (msleep_interruptible(100) != 0)
			return -EINTR;
		rc = usb_ep_set_wedge(fsg->bulk_in);
	}
	return rc;
}

static int throw_away_data(struct fsg_common *common)
{
	struct fsg_buffhd	*bh, *bh2;
	u32			amount;
	int			rc;

	for (bh = common->next_buffhd_to_drain;
	     bh->state != BUF_STATE_EMPTY || common->usb_amount_left > 0;
	     bh = common->next_buffhd_to_drain) {

		/* Try to submit another request if we need one */
		bh2 = common->next_buffhd_to_fill;
		if (bh2->state == BUF_STATE_EMPTY &&
				common->usb_amount_left > 0) {
			amount = min(common->usb_amount_left, FSG_BUFLEN);

			/*
			 * Except at the end of the transfer, amount will be
			 * equal to the buffer size, which is divisible by
			 * the bulk-out maxpacket size.
			 */
			set_bulk_out_req_length(common, bh2, amount);
			if (!start_out_transfer(common, bh2))
				/* Dunno what to do if common->fsg is NULL */
				return -EIO;
			common->next_buffhd_to_fill = bh2->next;
			common->usb_amount_left -= amount;
			continue;
		}

		/* Wait for the data to be received */
		rc = sleep_thread(common, false, bh);
		if (rc)
			return rc;

		/* Throw away the data in a filled buffer */
		bh->state = BUF_STATE_EMPTY;
		common->next_buffhd_to_drain = bh->next;

		/* A short packet or an error ends everything */
		if (bh->outreq->actual < bh->bulk_out_intended_length ||
				bh->outreq->status != 0) {
			raise_exception(common, FSG_STATE_ABORT_BULK_OUT);
			return -EINTR;
		}
	}
	return 0;
}

static int finish_reply(struct fsg_common *common)
{
	struct fsg_buffhd	*bh = common->next_buffhd_to_fill;
	int			rc = 0;

	switch (common->data_dir) {
	case DATA_DIR_NONE:
		break;			/* Nothing to send */

	/*
	 * If we don't know whether the host wants to read or write,
	 * this must be CB or CBI with an unknown command.  We mustn't
	 * try to send or receive any data.  So stall both bulk pipes
	 * if we can and wait for a reset.
	 */
	case DATA_DIR_UNKNOWN:
		if (!common->can_stall) {
			/* Nothing */
		} else if (fsg_is_set(common)) {
			fsg_set_halt(common->fsg, common->fsg->bulk_out);
			rc = halt_bulk_in_endpoint(common->fsg);
		} else {
			/* Don't know what to do if common->fsg is NULL */
			rc = -EIO;
		}
		break;

	/* All but the last buffer of data must have already been sent */
	case DATA_DIR_TO_HOST:
		if (common->data_size == 0) {
			/* Nothing to send */

		/* Don't know what to do if common->fsg is NULL */
		} else if (!fsg_is_set(common)) {
			rc = -EIO;

		/* If there's no residue, simply send the last buffer */
		} else if (common->residue == 0) {
			bh->inreq->zero = 0;
			if (!start_in_transfer(common, bh))
				return -EIO;
			common->next_buffhd_to_fill = bh->next;

		/*
		 * For Bulk-only, mark the end of the data with a short
		 * packet.  If we are allowed to stall, halt the bulk-in
		 * endpoint.  (Note: This violates the Bulk-Only Transport
		 * specification, which requires us to pad the data if we
		 * don't halt the endpoint.  Presumably nobody will mind.)
		 */
		} else {
			bh->inreq->zero = 1;
			if (!start_in_transfer(common, bh))
				rc = -EIO;
			common->next_buffhd_to_fill = bh->next;
			if (common->can_stall)
				rc = halt_bulk_in_endpoint(common->fsg);
		}
		break;

	/*
	 * We have processed all we want from the data the host has sent.
	 * There may still be outstanding bulk-out requests.
	 */
	case DATA_DIR_FROM_HOST:
		if (common->residue == 0) {
			/* Nothing to receive */

		/* Did the host stop sending unexpectedly early? */
		} else if (common->short_packet_received) {
			raise_exception(common, FSG_STATE_ABORT_BULK_OUT);
			rc = -EINTR;

		/*
		 * We haven't processed all the incoming data.  Even though
		 * we may be allowed to stall, doing so would cause a race.
		 * The controller may already have ACK'ed all the remaining
		 * bulk-out packets, in which case the host wouldn't see a
		 * STALL.  Not realizing the endpoint was halted, it wouldn't
		 * clear the halt -- leading to problems later on.
		 */
#if 0
		} else if (common->can_stall) {
			if (fsg_is_set(common))
				fsg_set_halt(common->fsg,
					     common->fsg->bulk_out);
			raise_exception(common, FSG_STATE_ABORT_BULK_OUT);
			rc = -EINTR;
#endif

		/*
		 * We can't stall.  Read in the excess data and throw it
		 * all away.
		 */
		} else {
			rc = throw_away_data(common);
		}
		break;
	}
	return rc;
}

static void send_status(struct fsg_common *common)
{
	struct fsg_lun		*curlun = common->curlun;
	struct fsg_buffhd	*bh;
	struct bulk_cs_wrap	*csw;
	int			rc;
	u8			status = US_BULK_STAT_OK;
	u32			sd, sdinfo = 0;

	/* Wait for the next buffer to become available */
	bh = common->next_buffhd_to_fill;
	rc = sleep_thread(common, false, bh);
	if (rc)
		return;

	if (curlun) {
		sd = curlun->sense_data;
		sdinfo = curlun->sense_data_info;
	} else if (common->bad_lun_okay)
		sd = SS_NO_SENSE;
	else
		sd = SS_LOGICAL_UNIT_NOT_SUPPORTED;

	if (common->phase_error) {
		DBG(common, "sending phase-error status\n");
		status = US_BULK_STAT_PHASE;
		sd = SS_INVALID_COMMAND;
	} else if (sd != SS_NO_SENSE) {
		DBG(common, "sending command-failure status\n");
		status = US_BULK_STAT_FAIL;
		VDBG(common, "  sense data: SK x%02x, ASC x%02x, ASCQ x%02x;"
				"  info x%x\n",
				SK(sd), ASC(sd), ASCQ(sd), sdinfo);
	}

	/* Store and send the Bulk-only CSW */
	csw = (void *)bh->buf;

	csw->Signature = cpu_to_le32(US_BULK_CS_SIGN);
	csw->Tag = common->tag;
	csw->Residue = cpu_to_le32(common->residue);
	csw->Status = status;

	bh->inreq->length = US_BULK_CS_WRAP_LEN;
	bh->inreq->zero = 0;
	if (!start_in_transfer(common, bh))
		/* Don't know what to do if common->fsg is NULL */
		return;

	common->next_buffhd_to_fill = bh->next;
	return;
}


/*-------------------------------------------------------------------------*/

/*
 * Check whether the command is properly formed and whether its data size
 * and direction agree with the values we already have.
 */
static int check_command(struct fsg_common *common, int cmnd_size,
			 enum data_direction data_dir, unsigned int mask,
			 int needs_medium, const char *name)
{
	int			i;
	unsigned int		lun = common->cmnd[1] >> 5;
	static const char	dirletter[4] = {'u', 'o', 'i', 'n'};
	char			hdlen[20];
	struct fsg_lun		*curlun;

	hdlen[0] = 0;
	if (common->data_dir != DATA_DIR_UNKNOWN)
		sprintf(hdlen, ", H%c=%u", dirletter[(int) common->data_dir],
			common->data_size);
	VDBG(common, "SCSI command: %s;  Dc=%d, D%c=%u;  Hc=%d%s\n",
	     name, cmnd_size, dirletter[(int) data_dir],
	     common->data_size_from_cmnd, common->cmnd_size, hdlen);

	/*
	 * We can't reply at all until we know the correct data direction
	 * and size.
	 */
	if (common->data_size_from_cmnd == 0)
		data_dir = DATA_DIR_NONE;
	if (common->data_size < common->data_size_from_cmnd) {
		/*
		 * Host data size < Device data size is a phase error.
		 * Carry out the command, but only transfer as much as
		 * we are allowed.
		 */
		common->data_size_from_cmnd = common->data_size;
		common->phase_error = 1;
	}
	common->residue = common->data_size;
	common->usb_amount_left = common->data_size;

	/* Conflicting data directions is a phase error */
	if (common->data_dir != data_dir && common->data_size_from_cmnd > 0) {
		common->phase_error = 1;
		return -EINVAL;
	}

	/* Verify the length of the command itself */
	if (cmnd_size != common->cmnd_size) {

		/*
		 * Special case workaround: There are plenty of buggy SCSI
		 * implementations. Many have issues with cbw->Length
		 * field passing a wrong command size. For those cases we
		 * always try to work around the problem by using the length
		 * sent by the host side provided it is at least as large
		 * as the correct command length.
		 * Examples of such cases would be MS-Windows, which issues
		 * REQUEST SENSE with cbw->Length == 12 where it should
		 * be 6, and xbox360 issuing INQUIRY, TEST UNIT READY and
		 * REQUEST SENSE with cbw->Length == 10 where it should
		 * be 6 as well.
		 */
		if (cmnd_size <= common->cmnd_size) {
			DBG(common, "%s is buggy! Expected length %d "
			    "but we got %d\n", name,
			    cmnd_size, common->cmnd_size);
			cmnd_size = common->cmnd_size;
		} else {
			common->phase_error = 1;
			return -EINVAL;
		}
	}

	/* Check that the LUN values are consistent */
	if (common->lun != lun)
		DBG(common, "using LUN %u from CBW, not LUN %u from CDB\n",
		    common->lun, lun);

	/* Check the LUN */
	curlun = common->curlun;
	if (curlun) {
		if (common->cmnd[0] != REQUEST_SENSE) {
			curlun->sense_data = SS_NO_SENSE;
			curlun->sense_data_info = 0;
			curlun->info_valid = 0;
		}
	} else {
		common->bad_lun_okay = 0;

		/*
		 * INQUIRY and REQUEST SENSE commands are explicitly allowed
		 * to use unsupported LUNs; all others may not.
		 */
		if (common->cmnd[0] != INQUIRY &&
		    common->cmnd[0] != REQUEST_SENSE) {
			DBG(common, "unsupported LUN %u\n", common->lun);
			return -EINVAL;
		}
	}

	/*
	 * If a unit attention condition exists, only INQUIRY and
	 * REQUEST SENSE commands are allowed; anything else must fail.
	 */
	if (curlun && curlun->unit_attention_data != SS_NO_SENSE &&
	    common->cmnd[0] != INQUIRY &&
	    common->cmnd[0] != REQUEST_SENSE) {
		curlun->sense_data = curlun->unit_attention_data;
		curlun->unit_attention_data = SS_NO_SENSE;
		return -EINVAL;
	}

	/* Check that only command bytes listed in the mask are non-zero */
	common->cmnd[1] &= 0x1f;			/* Mask away the LUN */
	for (i = 1; i < cmnd_size; ++i) {
		if (common->cmnd[i] && !(mask & (1 << i))) {
			if (curlun)
				curlun->sense_data = SS_INVALID_FIELD_IN_CDB;
			return -EINVAL;
		}
	}

	/* If the medium isn't mounted and the command needs to access
	 * it, return an error. */
	if (curlun && !fsg_lun_is_open(curlun) && needs_medium) {
		curlun->sense_data = SS_MEDIUM_NOT_PRESENT;
		return -EINVAL;
	}

	return 0;
}

/* wrapper of check_command for data size in blocks handling */
static int check_command_size_in_blocks(struct fsg_common *common,
		int cmnd_size, enum data_direction data_dir,
		unsigned int mask, int needs_medium, const char *name)
{
	if (common->curlun)
		common->data_size_from_cmnd <<= common->curlun->blkbits;
	return check_command(common, cmnd_size, data_dir,
			mask, needs_medium, name);
}

static int do_scsi_command(struct fsg_common *common)
{
	struct fsg_buffhd	*bh;
	int			rc;
	int			reply = -EINVAL;
	int			i;
	static char		unknown[16];

	dump_cdb(common);

	/* Wait for the next buffer to become available for data or status */
	bh = common->next_buffhd_to_fill;
	common->next_buffhd_to_drain = bh;
	rc = sleep_thread(common, false, bh);
	if (rc)
		return rc;

	common->phase_error = 0;
	common->short_packet_received = 0;

	down_read(&common->filesem);	/* We're using the backing file */
	switch (common->cmnd[0]) {

	case INQUIRY:
		common->data_size_from_cmnd = common->cmnd[4];
		reply = check_command(common, 6, DATA_DIR_TO_HOST,
				      (1<<4), 0,
				      "INQUIRY");
		if (reply == 0)
			reply = do_inquiry(common, bh);
		break;

	case MODE_SELECT:
		common->data_size_from_cmnd = common->cmnd[4];
		reply = check_command(common, 6, DATA_DIR_FROM_HOST,
				      (1<<1) | (1<<4), 0,
				      "MODE SELECT(6)");
		if (reply == 0)
			reply = do_mode_select(common, bh);
		break;

	case MODE_SELECT_10:
		common->data_size_from_cmnd =
			get_unaligned_be16(&common->cmnd[7]);
		reply = check_command(common, 10, DATA_DIR_FROM_HOST,
				      (1<<1) | (3<<7), 0,
				      "MODE SELECT(10)");
		if (reply == 0)
			reply = do_mode_select(common, bh);
		break;

	case MODE_SENSE:
		common->data_size_from_cmnd = common->cmnd[4];
		reply = check_command(common, 6, DATA_DIR_TO_HOST,
				      (1<<1) | (1<<2) | (1<<4), 0,
				      "MODE SENSE(6)");
		if (reply == 0)
			reply = do_mode_sense(common, bh);
		break;

	case MODE_SENSE_10:
		common->data_size_from_cmnd =
			get_unaligned_be16(&common->cmnd[7]);
		reply = check_command(common, 10, DATA_DIR_TO_HOST,
				      (1<<1) | (1<<2) | (3<<7), 0,
				      "MODE SENSE(10)");
		if (reply == 0)
			reply = do_mode_sense(common, bh);
		break;

	case ALLOW_MEDIUM_REMOVAL:
		common->data_size_from_cmnd = 0;
		reply = check_command(common, 6, DATA_DIR_NONE,
				      (1<<4), 0,
				      "PREVENT-ALLOW MEDIUM REMOVAL");
		if (reply == 0)
			reply = do_prevent_allow(common);
		break;

	case READ_6:
		i = common->cmnd[4];
		common->data_size_from_cmnd = (i == 0) ? 256 : i;
		reply = check_command_size_in_blocks(common, 6,
				      DATA_DIR_TO_HOST,
				      (7<<1) | (1<<4), 1,
				      "READ(6)");
		if (reply == 0)
			reply = do_read(common);
		break;

	case READ_10:
		common->data_size_from_cmnd =
				get_unaligned_be16(&common->cmnd[7]);
		reply = check_command_size_in_blocks(common, 10,
				      DATA_DIR_TO_HOST,
				      (1<<1) | (0xf<<2) | (3<<7), 1,
				      "READ(10)");
		if (reply == 0)
			reply = do_read(common);
		break;

	case READ_12:
		common->data_size_from_cmnd =
				get_unaligned_be32(&common->cmnd[6]);
		reply = check_command_size_in_blocks(common, 12,
				      DATA_DIR_TO_HOST,
				      (1<<1) | (0xf<<2) | (0xf<<6), 1,
				      "READ(12)");
		if (reply == 0)
			reply = do_read(common);
		break;

	case READ_CAPACITY:
		common->data_size_from_cmnd = 8;
		reply = check_command(common, 10, DATA_DIR_TO_HOST,
				      (0xf<<2) | (1<<8), 1,
				      "READ CAPACITY");
		if (reply == 0)
			reply = do_read_capacity(common, bh);
		break;

	case READ_HEADER:
		if (!common->curlun || !common->curlun->cdrom)
			goto unknown_cmnd;
		common->data_size_from_cmnd =
			get_unaligned_be16(&common->cmnd[7]);
		reply = check_command(common, 10, DATA_DIR_TO_HOST,
				      (3<<7) | (0x1f<<1), 1,
				      "READ HEADER");
		if (reply == 0)
			reply = do_read_header(common, bh);
		break;

	case READ_TOC:
		if (!common->curlun || !common->curlun->cdrom)
			goto unknown_cmnd;
		common->data_size_from_cmnd =
			get_unaligned_be16(&common->cmnd[7]);
		reply = check_command(common, 10, DATA_DIR_TO_HOST,
				      (0xf<<6) | (3<<1), 1,
				      "READ TOC");
		if (reply == 0)
			reply = do_read_toc(common, bh);
		break;

	case READ_FORMAT_CAPACITIES:
		common->data_size_from_cmnd =
			get_unaligned_be16(&common->cmnd[7]);
		reply = check_command(common, 10, DATA_DIR_TO_HOST,
				      (3<<7), 1,
				      "READ FORMAT CAPACITIES");
		if (reply == 0)
			reply = do_read_format_capacities(common, bh);
		break;

	case REQUEST_SENSE:
		common->data_size_from_cmnd = common->cmnd[4];
		reply = check_command(common, 6, DATA_DIR_TO_HOST,
				      (1<<4), 0,
				      "REQUEST SENSE");
		if (reply == 0)
			reply = do_request_sense(common, bh);
		break;

	case START_STOP:
		common->data_size_from_cmnd = 0;
		reply = check_command(common, 6, DATA_DIR_NONE,
				      (1<<1) | (1<<4), 0,
				      "START-STOP UNIT");
		if (reply == 0)
			reply = do_start_stop(common);
		break;

	case SYNCHRONIZE_CACHE:
		common->data_size_from_cmnd = 0;
		reply = check_command(common, 10, DATA_DIR_NONE,
				      (0xf<<2) | (3<<7), 1,
				      "SYNCHRONIZE CACHE");
		if (reply == 0)
			reply = do_synchronize_cache(common);
		break;

	case TEST_UNIT_READY:
		common->data_size_from_cmnd = 0;
		reply = check_command(common, 6, DATA_DIR_NONE,
				0, 1,
				"TEST UNIT READY");
		break;

	/*
	 * Although optional, this command is used by MS-Windows.  We
	 * support a minimal version: BytChk must be 0.
	 */
	case VERIFY:
		common->data_size_from_cmnd = 0;
		reply = check_command(common, 10, DATA_DIR_NONE,
				      (1<<1) | (0xf<<2) | (3<<7), 1,
				      "VERIFY");
		if (reply == 0)
			reply = do_verify(common);
		break;

	case WRITE_6:
		i = common->cmnd[4];
		common->data_size_from_cmnd = (i == 0) ? 256 : i;
		reply = check_command_size_in_blocks(common, 6,
				      DATA_DIR_FROM_HOST,
				      (7<<1) | (1<<4), 1,
				      "WRITE(6)");
		if (reply == 0)
			reply = do_write(common);
		break;

	case WRITE_10:
		common->data_size_from_cmnd =
				get_unaligned_be16(&common->cmnd[7]);
		reply = check_command_size_in_blocks(common, 10,
				      DATA_DIR_FROM_HOST,
				      (1<<1) | (0xf<<2) | (3<<7), 1,
				      "WRITE(10)");
		if (reply == 0)
			reply = do_write(common);
		break;

	case WRITE_12:
		common->data_size_from_cmnd =
				get_unaligned_be32(&common->cmnd[6]);
		reply = check_command_size_in_blocks(common, 12,
				      DATA_DIR_FROM_HOST,
				      (1<<1) | (0xf<<2) | (0xf<<6), 1,
				      "WRITE(12)");
		if (reply == 0)
			reply = do_write(common);
		break;

	/*
	 * Some mandatory commands that we recognize but don't implement.
	 * They don't mean much in this setting.  It's left as an exercise
	 * for anyone interested to implement RESERVE and RELEASE in terms
	 * of Posix locks.
	 */
	case FORMAT_UNIT:
	case RELEASE:
	case RESERVE:
	case SEND_DIAGNOSTIC:

	default:
unknown_cmnd:
		common->data_size_from_cmnd = 0;
		sprintf(unknown, "Unknown x%02x", common->cmnd[0]);
		reply = check_command(common, common->cmnd_size,
				      DATA_DIR_UNKNOWN, ~0, 0, unknown);
		if (reply == 0) {
			common->curlun->sense_data = SS_INVALID_COMMAND;
			reply = -EINVAL;
		}
		break;
	}
	up_read(&common->filesem);

	if (reply == -EINTR || signal_pending(current))
		return -EINTR;

	/* Set up the single reply buffer for finish_reply() */
	if (reply == -EINVAL)
		reply = 0;		/* Error reply length */
	if (reply >= 0 && common->data_dir == DATA_DIR_TO_HOST) {
		reply = min((u32)reply, common->data_size_from_cmnd);
		bh->inreq->length = reply;
		bh->state = BUF_STATE_FULL;
		common->residue -= reply;
	}				/* Otherwise it's already set */

	return 0;
}


/*-------------------------------------------------------------------------*/

static int received_cbw(struct fsg_dev *fsg, struct fsg_buffhd *bh)
{
	struct usb_request	*req = bh->outreq;
	struct bulk_cb_wrap	*cbw = req->buf;
	struct fsg_common	*common = fsg->common;

	/* Was this a real packet?  Should it be ignored? */
	if (req->status || test_bit(IGNORE_BULK_OUT, &fsg->atomic_bitflags))
		return -EINVAL;

	/* Is the CBW valid? */
	if (req->actual != US_BULK_CB_WRAP_LEN ||
			cbw->Signature != cpu_to_le32(
				US_BULK_CB_SIGN)) {
		DBG(fsg, "invalid CBW: len %u sig 0x%x\n",
				req->actual,
				le32_to_cpu(cbw->Signature));

		/*
		 * The Bulk-only spec says we MUST stall the IN endpoint
		 * (6.6.1), so it's unavoidable.  It also says we must
		 * retain this state until the next reset, but there's
		 * no way to tell the controller driver it should ignore
		 * Clear-Feature(HALT) requests.
		 *
		 * We aren't required to halt the OUT endpoint; instead
		 * we can simply accept and discard any data received
		 * until the next reset.
		 */
		wedge_bulk_in_endpoint(fsg);
		set_bit(IGNORE_BULK_OUT, &fsg->atomic_bitflags);
		return -EINVAL;
	}

	/* Is the CBW meaningful? */
	if (cbw->Lun >= ARRAY_SIZE(common->luns) ||
	    cbw->Flags & ~US_BULK_FLAG_IN || cbw->Length <= 0 ||
	    cbw->Length > MAX_COMMAND_SIZE) {
		DBG(fsg, "non-meaningful CBW: lun = %u, flags = 0x%x, "
				"cmdlen %u\n",
				cbw->Lun, cbw->Flags, cbw->Length);

		/*
		 * We can do anything we want here, so let's stall the
		 * bulk pipes if we are allowed to.
		 */
		if (common->can_stall) {
			fsg_set_halt(fsg, fsg->bulk_out);
			halt_bulk_in_endpoint(fsg);
		}
		return -EINVAL;
	}

	/* Save the command for later */
	common->cmnd_size = cbw->Length;
	memcpy(common->cmnd, cbw->CDB, common->cmnd_size);
	if (cbw->Flags & US_BULK_FLAG_IN)
		common->data_dir = DATA_DIR_TO_HOST;
	else
		common->data_dir = DATA_DIR_FROM_HOST;
	common->data_size = le32_to_cpu(cbw->DataTransferLength);
	if (common->data_size == 0)
		common->data_dir = DATA_DIR_NONE;
	common->lun = cbw->Lun;
	if (common->lun < ARRAY_SIZE(common->luns))
		common->curlun = common->luns[common->lun];
	else
		common->curlun = NULL;
	common->tag = cbw->Tag;
	return 0;
}

static int get_next_command(struct fsg_common *common)
{
	struct fsg_buffhd	*bh;
	int			rc = 0;

	/* Wait for the next buffer to become available */
	bh = common->next_buffhd_to_fill;
	rc = sleep_thread(common, true, bh);
	if (rc)
		return rc;

	/* Queue a request to read a Bulk-only CBW */
	set_bulk_out_req_length(common, bh, US_BULK_CB_WRAP_LEN);
	if (!start_out_transfer(common, bh))
		/* Don't know what to do if common->fsg is NULL */
		return -EIO;

	/*
	 * We will drain the buffer in software, which means we
	 * can reuse it for the next filling.  No need to advance
	 * next_buffhd_to_fill.
	 */

	/* Wait for the CBW to arrive */
	rc = sleep_thread(common, true, bh);
	if (rc)
		return rc;

	rc = fsg_is_set(common) ? received_cbw(common->fsg, bh) : -EIO;
	bh->state = BUF_STATE_EMPTY;

	return rc;
}


/*-------------------------------------------------------------------------*/

static int alloc_request(struct fsg_common *common, struct usb_ep *ep,
		struct usb_request **preq)
{
	*preq = usb_ep_alloc_request(ep, GFP_ATOMIC);
	if (*preq)
		return 0;
	ERROR(common, "can't allocate request for %s\n", ep->name);
	return -ENOMEM;
}

/* Reset interface setting and re-init endpoint state (toggle etc). */
static int do_set_interface(struct fsg_common *common, struct fsg_dev *new_fsg)
{
	struct fsg_dev *fsg;
	int i, rc = 0;

	if (common->running)
		DBG(common, "reset interface\n");

reset:
	/* Deallocate the requests */
	if (common->fsg) {
		fsg = common->fsg;

		for (i = 0; i < common->fsg_num_buffers; ++i) {
			struct fsg_buffhd *bh = &common->buffhds[i];

			if (bh->inreq) {
				usb_ep_free_request(fsg->bulk_in, bh->inreq);
				bh->inreq = NULL;
			}
			if (bh->outreq) {
				usb_ep_free_request(fsg->bulk_out, bh->outreq);
				bh->outreq = NULL;
			}
		}

		/* Disable the endpoints */
		if (fsg->bulk_in_enabled) {
			usb_ep_disable(fsg->bulk_in);
			fsg->bulk_in_enabled = 0;
		}
		if (fsg->bulk_out_enabled) {
			usb_ep_disable(fsg->bulk_out);
			fsg->bulk_out_enabled = 0;
		}

		common->fsg = NULL;
		wake_up(&common->fsg_wait);
	}

	common->running = 0;
	if (!new_fsg || rc)
		return rc;

	common->fsg = new_fsg;
	fsg = common->fsg;

	/* Enable the endpoints */
	rc = config_ep_by_speed(common->gadget, &(fsg->function), fsg->bulk_in);
	if (rc)
		goto reset;
	rc = usb_ep_enable(fsg->bulk_in);
	if (rc)
		goto reset;
	fsg->bulk_in->driver_data = common;
	fsg->bulk_in_enabled = 1;

	rc = config_ep_by_speed(common->gadget, &(fsg->function),
				fsg->bulk_out);
	if (rc)
		goto reset;
	rc = usb_ep_enable(fsg->bulk_out);
	if (rc)
		goto reset;
	fsg->bulk_out->driver_data = common;
	fsg->bulk_out_enabled = 1;
	common->bulk_out_maxpacket = usb_endpoint_maxp(fsg->bulk_out->desc);
	clear_bit(IGNORE_BULK_OUT, &fsg->atomic_bitflags);

	/* Allocate the requests */
	for (i = 0; i < common->fsg_num_buffers; ++i) {
		struct fsg_buffhd	*bh = &common->buffhds[i];

		rc = alloc_request(common, fsg->bulk_in, &bh->inreq);
		if (rc)
			goto reset;
		rc = alloc_request(common, fsg->bulk_out, &bh->outreq);
		if (rc)
			goto reset;
		bh->inreq->buf = bh->outreq->buf = bh->buf;
		bh->inreq->context = bh->outreq->context = bh;
		bh->inreq->complete = bulk_in_complete;
		bh->outreq->complete = bulk_out_complete;
	}

	common->running = 1;
	for (i = 0; i < ARRAY_SIZE(common->luns); ++i)
		if (common->luns[i])
			common->luns[i]->unit_attention_data =
				SS_RESET_OCCURRED;
	return rc;
}


/****************************** ALT CONFIGS ******************************/

static int fsg_set_alt(struct usb_function *f, unsigned intf, unsigned alt)
{
	struct fsg_dev *fsg = fsg_from_func(f);

	__raise_exception(fsg->common, FSG_STATE_CONFIG_CHANGE, fsg);
	return USB_GADGET_DELAYED_STATUS;
}

static void fsg_disable(struct usb_function *f)
{
	struct fsg_dev *fsg = fsg_from_func(f);

	/* Disable the endpoints */
	if (fsg->bulk_in_enabled) {
		usb_ep_disable(fsg->bulk_in);
		fsg->bulk_in_enabled = 0;
	}
	if (fsg->bulk_out_enabled) {
		usb_ep_disable(fsg->bulk_out);
		fsg->bulk_out_enabled = 0;
	}

	__raise_exception(fsg->common, FSG_STATE_CONFIG_CHANGE, NULL);
}


/*-------------------------------------------------------------------------*/

static void handle_exception(struct fsg_common *common)
{
	int			i;
	struct fsg_buffhd	*bh;
	enum fsg_state		old_state;
	struct fsg_lun		*curlun;
	unsigned int		exception_req_tag;
	struct fsg_dev		*new_fsg;

	/*
	 * Clear the existing signals.  Anything but SIGUSR1 is converted
	 * into a high-priority EXIT exception.
	 */
	for (;;) {
		int sig = kernel_dequeue_signal();
		if (!sig)
			break;
		if (sig != SIGUSR1) {
			spin_lock_irq(&common->lock);
			if (common->state < FSG_STATE_EXIT)
				DBG(common, "Main thread exiting on signal\n");
			common->state = FSG_STATE_EXIT;
			spin_unlock_irq(&common->lock);
		}
	}

	/* Cancel all the pending transfers */
	if (likely(common->fsg)) {
		for (i = 0; i < common->fsg_num_buffers; ++i) {
			bh = &common->buffhds[i];
			if (bh->state == BUF_STATE_SENDING)
				usb_ep_dequeue(common->fsg->bulk_in, bh->inreq);
			if (bh->state == BUF_STATE_RECEIVING)
				usb_ep_dequeue(common->fsg->bulk_out,
					       bh->outreq);

			/* Wait for a transfer to become idle */
			if (sleep_thread(common, false, bh))
				return;
		}

		/* Clear out the controller's fifos */
		if (common->fsg->bulk_in_enabled)
			usb_ep_fifo_flush(common->fsg->bulk_in);
		if (common->fsg->bulk_out_enabled)
			usb_ep_fifo_flush(common->fsg->bulk_out);
	}

	/*
	 * Reset the I/O buffer states and pointers, the SCSI
	 * state, and the exception.  Then invoke the handler.
	 */
	spin_lock_irq(&common->lock);

	for (i = 0; i < common->fsg_num_buffers; ++i) {
		bh = &common->buffhds[i];
		bh->state = BUF_STATE_EMPTY;
	}
	common->next_buffhd_to_fill = &common->buffhds[0];
	common->next_buffhd_to_drain = &common->buffhds[0];
	exception_req_tag = common->exception_req_tag;
	new_fsg = common->exception_arg;
	old_state = common->state;
	common->state = FSG_STATE_NORMAL;

	if (old_state != FSG_STATE_ABORT_BULK_OUT) {
		for (i = 0; i < ARRAY_SIZE(common->luns); ++i) {
			curlun = common->luns[i];
			if (!curlun)
				continue;
			curlun->prevent_medium_removal = 0;
			curlun->sense_data = SS_NO_SENSE;
			curlun->unit_attention_data = SS_NO_SENSE;
			curlun->sense_data_info = 0;
			curlun->info_valid = 0;
		}
	}
	spin_unlock_irq(&common->lock);

	/* Carry out any extra actions required for the exception */
	switch (old_state) {
	case FSG_STATE_NORMAL:
		break;

	case FSG_STATE_ABORT_BULK_OUT:
		send_status(common);
		break;

	case FSG_STATE_PROTOCOL_RESET:
		/*
		 * In case we were forced against our will to halt a
		 * bulk endpoint, clear the halt now.  (The SuperH UDC
		 * requires this.)
		 */
		if (!fsg_is_set(common))
			break;
		if (test_and_clear_bit(IGNORE_BULK_OUT,
				       &common->fsg->atomic_bitflags))
			usb_ep_clear_halt(common->fsg->bulk_in);

		if (common->ep0_req_tag == exception_req_tag)
			ep0_queue(common);	/* Complete the status stage */

		/*
		 * Technically this should go here, but it would only be
		 * a waste of time.  Ditto for the INTERFACE_CHANGE and
		 * CONFIG_CHANGE cases.
		 */
		/* for (i = 0; i < common->ARRAY_SIZE(common->luns); ++i) */
		/*	if (common->luns[i]) */
		/*		common->luns[i]->unit_attention_data = */
		/*			SS_RESET_OCCURRED;  */
		break;

	case FSG_STATE_CONFIG_CHANGE:
		do_set_interface(common, new_fsg);
		if (new_fsg)
			usb_composite_setup_continue(common->cdev);
		break;

	case FSG_STATE_EXIT:
		do_set_interface(common, NULL);		/* Free resources */
		spin_lock_irq(&common->lock);
		common->state = FSG_STATE_TERMINATED;	/* Stop the thread */
		spin_unlock_irq(&common->lock);
		break;

	case FSG_STATE_TERMINATED:
		break;
	}
}


/*-------------------------------------------------------------------------*/

static int fsg_main_thread(void *common_)
{
	struct fsg_common	*common = common_;
	int			i;

	/*
	 * Allow the thread to be killed by a signal, but set the signal mask
	 * to block everything but INT, TERM, KILL, and USR1.
	 */
	allow_signal(SIGINT);
	allow_signal(SIGTERM);
	allow_signal(SIGKILL);
	allow_signal(SIGUSR1);

	/* Allow the thread to be frozen */
	set_freezable();

	/* The main loop */
	while (common->state != FSG_STATE_TERMINATED) {
		if (exception_in_progress(common) || signal_pending(current)) {
			handle_exception(common);
			continue;
		}

		if (!common->running) {
			sleep_thread(common, true, NULL);
			continue;
		}

		if (get_next_command(common) || exception_in_progress(common))
			continue;
		if (do_scsi_command(common) || exception_in_progress(common))
			continue;
		if (finish_reply(common) || exception_in_progress(common))
			continue;
		send_status(common);
	}

	spin_lock_irq(&common->lock);
	common->thread_task = NULL;
	spin_unlock_irq(&common->lock);

	/* Eject media from all LUNs */

	down_write(&common->filesem);
	for (i = 0; i < ARRAY_SIZE(common->luns); i++) {
		struct fsg_lun *curlun = common->luns[i];

		if (curlun && fsg_lun_is_open(curlun))
			fsg_lun_close(curlun);
	}
	up_write(&common->filesem);

	/* Let fsg_unbind() know the thread has exited */
	complete_and_exit(&common->thread_notifier, 0);
}


/*************************** DEVICE ATTRIBUTES ***************************/

static ssize_t ro_show(struct device *dev, struct device_attribute *attr, char *buf)
{
	struct fsg_lun		*curlun = fsg_lun_from_dev(dev);

	return fsg_show_ro(curlun, buf);
}

static ssize_t nofua_show(struct device *dev, struct device_attribute *attr,
			  char *buf)
{
	struct fsg_lun		*curlun = fsg_lun_from_dev(dev);

	return fsg_show_nofua(curlun, buf);
}

static ssize_t file_show(struct device *dev, struct device_attribute *attr,
			 char *buf)
{
	struct fsg_lun		*curlun = fsg_lun_from_dev(dev);
	struct rw_semaphore	*filesem = dev_get_drvdata(dev);

	return fsg_show_file(curlun, filesem, buf);
}

static ssize_t ro_store(struct device *dev, struct device_attribute *attr,
			const char *buf, size_t count)
{
	struct fsg_lun		*curlun = fsg_lun_from_dev(dev);
	struct rw_semaphore	*filesem = dev_get_drvdata(dev);

	return fsg_store_ro(curlun, filesem, buf, count);
}

static ssize_t nofua_store(struct device *dev, struct device_attribute *attr,
			   const char *buf, size_t count)
{
	struct fsg_lun		*curlun = fsg_lun_from_dev(dev);

	return fsg_store_nofua(curlun, buf, count);
}

static ssize_t file_store(struct device *dev, struct device_attribute *attr,
			  const char *buf, size_t count)
{
	struct fsg_lun		*curlun = fsg_lun_from_dev(dev);
	struct rw_semaphore	*filesem = dev_get_drvdata(dev);

	return fsg_store_file(curlun, filesem, buf, count);
}

static DEVICE_ATTR_RW(nofua);
/* mode wil be set in fsg_lun_attr_is_visible() */
static DEVICE_ATTR(ro, 0, ro_show, ro_store);
static DEVICE_ATTR(file, 0, file_show, file_store);

/****************************** FSG COMMON ******************************/

static void fsg_lun_release(struct device *dev)
{
	/* Nothing needs to be done */
}

static struct fsg_common *fsg_common_setup(struct fsg_common *common)
{
	if (!common) {
		common = kzalloc(sizeof(*common), GFP_KERNEL);
		if (!common)
			return ERR_PTR(-ENOMEM);
		common->free_storage_on_release = 1;
	} else {
		common->free_storage_on_release = 0;
	}
	init_rwsem(&common->filesem);
	spin_lock_init(&common->lock);
	init_completion(&common->thread_notifier);
	init_waitqueue_head(&common->io_wait);
	init_waitqueue_head(&common->fsg_wait);
	common->state = FSG_STATE_TERMINATED;
	memset(common->luns, 0, sizeof(common->luns));

	return common;
}

void fsg_common_set_sysfs(struct fsg_common *common, bool sysfs)
{
	common->sysfs = sysfs;
}
EXPORT_SYMBOL_GPL(fsg_common_set_sysfs);

static void _fsg_common_free_buffers(struct fsg_buffhd *buffhds, unsigned n)
{
	if (buffhds) {
		struct fsg_buffhd *bh = buffhds;
		while (n--) {
			kfree(bh->buf);
			++bh;
		}
		kfree(buffhds);
	}
}

int fsg_common_set_num_buffers(struct fsg_common *common, unsigned int n)
{
	struct fsg_buffhd *bh, *buffhds;
	int i;

	buffhds = kcalloc(n, sizeof(*buffhds), GFP_KERNEL);
	if (!buffhds)
		return -ENOMEM;

	/* Data buffers cyclic list */
	bh = buffhds;
	i = n;
	goto buffhds_first_it;
	do {
		bh->next = bh + 1;
		++bh;
buffhds_first_it:
		bh->buf = kmalloc(FSG_BUFLEN, GFP_KERNEL);
		if (unlikely(!bh->buf))
			goto error_release;
	} while (--i);
	bh->next = buffhds;

	_fsg_common_free_buffers(common->buffhds, common->fsg_num_buffers);
	common->fsg_num_buffers = n;
	common->buffhds = buffhds;

	return 0;

error_release:
	/*
	 * "buf"s pointed to by heads after n - i are NULL
	 * so releasing them won't hurt
	 */
	_fsg_common_free_buffers(buffhds, n);

	return -ENOMEM;
}
EXPORT_SYMBOL_GPL(fsg_common_set_num_buffers);

void fsg_common_remove_lun(struct fsg_lun *lun)
{
	if (device_is_registered(&lun->dev))
		device_unregister(&lun->dev);
	fsg_lun_close(lun);
	kfree(lun);
}
EXPORT_SYMBOL_GPL(fsg_common_remove_lun);

static void _fsg_common_remove_luns(struct fsg_common *common, int n)
{
	int i;

	for (i = 0; i < n; ++i)
		if (common->luns[i]) {
			fsg_common_remove_lun(common->luns[i]);
			common->luns[i] = NULL;
		}
}

void fsg_common_remove_luns(struct fsg_common *common)
{
	_fsg_common_remove_luns(common, ARRAY_SIZE(common->luns));
}
EXPORT_SYMBOL_GPL(fsg_common_remove_luns);

void fsg_common_free_buffers(struct fsg_common *common)
{
	_fsg_common_free_buffers(common->buffhds, common->fsg_num_buffers);
	common->buffhds = NULL;
}
EXPORT_SYMBOL_GPL(fsg_common_free_buffers);

int fsg_common_set_cdev(struct fsg_common *common,
			 struct usb_composite_dev *cdev, bool can_stall)
{
	struct usb_string *us;

	common->gadget = cdev->gadget;
	common->ep0 = cdev->gadget->ep0;
	common->ep0req = cdev->req;
	common->cdev = cdev;

	us = usb_gstrings_attach(cdev, fsg_strings_array,
				 ARRAY_SIZE(fsg_strings));
	if (IS_ERR(us))
		return PTR_ERR(us);

	fsg_intf_desc.iInterface = us[FSG_STRING_INTERFACE].id;

	/*
	 * Some peripheral controllers are known not to be able to
	 * halt bulk endpoints correctly.  If one of them is present,
	 * disable stalls.
	 */
	common->can_stall = can_stall &&
			gadget_is_stall_supported(common->gadget);

	return 0;
}
EXPORT_SYMBOL_GPL(fsg_common_set_cdev);

static struct attribute *fsg_lun_dev_attrs[] = {
	&dev_attr_ro.attr,
	&dev_attr_file.attr,
	&dev_attr_nofua.attr,
	NULL
};

static umode_t fsg_lun_dev_is_visible(struct kobject *kobj,
				      struct attribute *attr, int idx)
{
	struct device *dev = kobj_to_dev(kobj);
	struct fsg_lun *lun = fsg_lun_from_dev(dev);

	if (attr == &dev_attr_ro.attr)
		return lun->cdrom ? S_IRUGO : (S_IWUSR | S_IRUGO);
	if (attr == &dev_attr_file.attr)
		return lun->removable ? (S_IWUSR | S_IRUGO) : S_IRUGO;
	return attr->mode;
}

static const struct attribute_group fsg_lun_dev_group = {
	.attrs = fsg_lun_dev_attrs,
	.is_visible = fsg_lun_dev_is_visible,
};

static const struct attribute_group *fsg_lun_dev_groups[] = {
	&fsg_lun_dev_group,
	NULL
};

int fsg_common_create_lun(struct fsg_common *common, struct fsg_lun_config *cfg,
			  unsigned int id, const char *name,
			  const char **name_pfx)
{
	struct fsg_lun *lun;
	char *pathbuf, *p;
	int rc = -ENOMEM;

	if (id >= ARRAY_SIZE(common->luns))
		return -ENODEV;

	if (common->luns[id])
		return -EBUSY;

	if (!cfg->filename && !cfg->removable) {
		pr_err("no file given for LUN%d\n", id);
		return -EINVAL;
	}

	lun = kzalloc(sizeof(*lun), GFP_KERNEL);
	if (!lun)
		return -ENOMEM;

	lun->name_pfx = name_pfx;

	lun->cdrom = !!cfg->cdrom;
	lun->ro = cfg->cdrom || cfg->ro;
	lun->initially_ro = lun->ro;
	lun->removable = !!cfg->removable;

	if (!common->sysfs) {
		/* we DON'T own the name!*/
		lun->name = name;
	} else {
		lun->dev.release = fsg_lun_release;
		lun->dev.parent = &common->gadget->dev;
		lun->dev.groups = fsg_lun_dev_groups;
		dev_set_drvdata(&lun->dev, &common->filesem);
		dev_set_name(&lun->dev, "%s", name);
		lun->name = dev_name(&lun->dev);

		rc = device_register(&lun->dev);
		if (rc) {
			pr_info("failed to register LUN%d: %d\n", id, rc);
			put_device(&lun->dev);
			goto error_sysfs;
		}
	}

	common->luns[id] = lun;

	if (cfg->filename) {
		rc = fsg_lun_open(lun, cfg->filename);
		if (rc)
			goto error_lun;
	}

	pathbuf = kmalloc(PATH_MAX, GFP_KERNEL);
	p = "(no medium)";
	if (fsg_lun_is_open(lun)) {
		p = "(error)";
		if (pathbuf) {
			p = file_path(lun->filp, pathbuf, PATH_MAX);
			if (IS_ERR(p))
				p = "(error)";
		}
	}
	pr_info("LUN: %s%s%sfile: %s\n",
	      lun->removable ? "removable " : "",
	      lun->ro ? "read only " : "",
	      lun->cdrom ? "CD-ROM " : "",
	      p);
	kfree(pathbuf);

	return 0;

error_lun:
	if (device_is_registered(&lun->dev))
		device_unregister(&lun->dev);
	fsg_lun_close(lun);
	common->luns[id] = NULL;
error_sysfs:
	kfree(lun);
	return rc;
}
EXPORT_SYMBOL_GPL(fsg_common_create_lun);

int fsg_common_create_luns(struct fsg_common *common, struct fsg_config *cfg)
{
	char buf[8]; /* enough for 100000000 different numbers, decimal */
	int i, rc;

	fsg_common_remove_luns(common);

	for (i = 0; i < cfg->nluns; ++i) {
		snprintf(buf, sizeof(buf), "lun%d", i);
		rc = fsg_common_create_lun(common, &cfg->luns[i], i, buf, NULL);
		if (rc)
			goto fail;
	}

	pr_info("Number of LUNs=%d\n", cfg->nluns);

	return 0;

fail:
	_fsg_common_remove_luns(common, i);
	return rc;
}
EXPORT_SYMBOL_GPL(fsg_common_create_luns);

void fsg_common_set_inquiry_string(struct fsg_common *common, const char *vn,
				   const char *pn)
{
	int i;

	/* Prepare inquiryString */
	i = get_default_bcdDevice();
	snprintf(common->inquiry_string, sizeof(common->inquiry_string),
		 "%-8s%-16s%04x", vn ?: "Linux",
		 /* Assume product name dependent on the first LUN */
		 pn ?: ((*common->luns)->cdrom
		     ? "File-CD Gadget"
		     : "File-Stor Gadget"),
		 i);
}
EXPORT_SYMBOL_GPL(fsg_common_set_inquiry_string);

static void fsg_common_release(struct fsg_common *common)
{
	int i;

	/* If the thread isn't already dead, tell it to exit now */
	if (common->state != FSG_STATE_TERMINATED) {
		raise_exception(common, FSG_STATE_EXIT);
		wait_for_completion(&common->thread_notifier);
	}

	for (i = 0; i < ARRAY_SIZE(common->luns); ++i) {
		struct fsg_lun *lun = common->luns[i];
		if (!lun)
			continue;
		fsg_lun_close(lun);
		if (device_is_registered(&lun->dev))
			device_unregister(&lun->dev);
		kfree(lun);
	}

	_fsg_common_free_buffers(common->buffhds, common->fsg_num_buffers);
	if (common->free_storage_on_release)
		kfree(common);
}


/*-------------------------------------------------------------------------*/

static int fsg_bind(struct usb_configuration *c, struct usb_function *f)
{
	struct fsg_dev		*fsg = fsg_from_func(f);
	struct fsg_common	*common = fsg->common;
	struct usb_gadget	*gadget = c->cdev->gadget;
	int			i;
	struct usb_ep		*ep;
	unsigned		max_burst;
	int			ret;
	struct fsg_opts		*opts;

	/* Don't allow to bind if we don't have at least one LUN */
	ret = _fsg_common_get_max_lun(common);
	if (ret < 0) {
		pr_err("There should be at least one LUN.\n");
		return -EINVAL;
	}

	opts = fsg_opts_from_func_inst(f->fi);
	if (!opts->no_configfs) {
		ret = fsg_common_set_cdev(fsg->common, c->cdev,
					  fsg->common->can_stall);
		if (ret)
			return ret;
		fsg_common_set_inquiry_string(fsg->common, NULL, NULL);
	}

	if (!common->thread_task) {
		common->state = FSG_STATE_NORMAL;
		common->thread_task =
			kthread_create(fsg_main_thread, common, "file-storage");
		if (IS_ERR(common->thread_task)) {
			ret = PTR_ERR(common->thread_task);
			common->thread_task = NULL;
			common->state = FSG_STATE_TERMINATED;
			return ret;
		}
		DBG(common, "I/O thread pid: %d\n",
		    task_pid_nr(common->thread_task));
		wake_up_process(common->thread_task);
	}

	fsg->gadget = gadget;

	/* New interface */
	i = usb_interface_id(c, f);
	if (i < 0)
		goto fail;
	fsg_intf_desc.bInterfaceNumber = i;
	fsg->interface_number = i;

	/* Find all the endpoints we will use */
	ep = usb_ep_autoconfig(gadget, &fsg_fs_bulk_in_desc);
	if (!ep)
		goto autoconf_fail;
	fsg->bulk_in = ep;

	ep = usb_ep_autoconfig(gadget, &fsg_fs_bulk_out_desc);
	if (!ep)
		goto autoconf_fail;
	fsg->bulk_out = ep;

	/* Assume endpoint addresses are the same for both speeds */
	fsg_hs_bulk_in_desc.bEndpointAddress =
		fsg_fs_bulk_in_desc.bEndpointAddress;
	fsg_hs_bulk_out_desc.bEndpointAddress =
		fsg_fs_bulk_out_desc.bEndpointAddress;

	/* Calculate bMaxBurst, we know packet size is 1024 */
	max_burst = min_t(unsigned, FSG_BUFLEN / 1024, 15);

	fsg_ss_bulk_in_desc.bEndpointAddress =
		fsg_fs_bulk_in_desc.bEndpointAddress;
	fsg_ss_bulk_in_comp_desc.bMaxBurst = max_burst;

	fsg_ss_bulk_out_desc.bEndpointAddress =
		fsg_fs_bulk_out_desc.bEndpointAddress;
	fsg_ss_bulk_out_comp_desc.bMaxBurst = max_burst;

	ret = usb_assign_descriptors(f, fsg_fs_function, fsg_hs_function,
			fsg_ss_function, fsg_ss_function);
	if (ret)
		goto autoconf_fail;

	return 0;

autoconf_fail:
	ERROR(fsg, "unable to autoconfigure all endpoints\n");
	i = -ENOTSUPP;
fail:
	/* terminate the thread */
	if (fsg->common->state != FSG_STATE_TERMINATED) {
		raise_exception(fsg->common, FSG_STATE_EXIT);
		wait_for_completion(&fsg->common->thread_notifier);
	}
	return i;
}

/****************************** ALLOCATE FUNCTION *************************/

static void fsg_unbind(struct usb_configuration *c, struct usb_function *f)
{
	struct fsg_dev		*fsg = fsg_from_func(f);
	struct fsg_common	*common = fsg->common;

	DBG(fsg, "unbind\n");
	if (fsg->common->fsg == fsg) {
		__raise_exception(fsg->common, FSG_STATE_CONFIG_CHANGE, NULL);
		/* FIXME: make interruptible or killable somehow? */
		wait_event(common->fsg_wait, common->fsg != fsg);
	}

	usb_free_all_descriptors(&fsg->function);
}

static inline struct fsg_lun_opts *to_fsg_lun_opts(struct config_item *item)
{
	return container_of(to_config_group(item), struct fsg_lun_opts, group);
}

static inline struct fsg_opts *to_fsg_opts(struct config_item *item)
{
	return container_of(to_config_group(item), struct fsg_opts,
			    func_inst.group);
}

static void fsg_lun_attr_release(struct config_item *item)
{
	struct fsg_lun_opts *lun_opts;

	lun_opts = to_fsg_lun_opts(item);
	kfree(lun_opts);
}

static struct configfs_item_operations fsg_lun_item_ops = {
	.release		= fsg_lun_attr_release,
};

static ssize_t fsg_lun_opts_file_show(struct config_item *item, char *page)
{
	struct fsg_lun_opts *opts = to_fsg_lun_opts(item);
	struct fsg_opts *fsg_opts = to_fsg_opts(opts->group.cg_item.ci_parent);

	return fsg_show_file(opts->lun, &fsg_opts->common->filesem, page);
}

static ssize_t fsg_lun_opts_file_store(struct config_item *item,
				       const char *page, size_t len)
{
	struct fsg_lun_opts *opts = to_fsg_lun_opts(item);
	struct fsg_opts *fsg_opts = to_fsg_opts(opts->group.cg_item.ci_parent);

	return fsg_store_file(opts->lun, &fsg_opts->common->filesem, page, len);
}

CONFIGFS_ATTR(fsg_lun_opts_, file);

static ssize_t fsg_lun_opts_ro_show(struct config_item *item, char *page)
{
	return fsg_show_ro(to_fsg_lun_opts(item)->lun, page);
}

static ssize_t fsg_lun_opts_ro_store(struct config_item *item,
				       const char *page, size_t len)
{
	struct fsg_lun_opts *opts = to_fsg_lun_opts(item);
	struct fsg_opts *fsg_opts = to_fsg_opts(opts->group.cg_item.ci_parent);

	return fsg_store_ro(opts->lun, &fsg_opts->common->filesem, page, len);
}

CONFIGFS_ATTR(fsg_lun_opts_, ro);

static ssize_t fsg_lun_opts_removable_show(struct config_item *item,
					   char *page)
{
	return fsg_show_removable(to_fsg_lun_opts(item)->lun, page);
}

static ssize_t fsg_lun_opts_removable_store(struct config_item *item,
				       const char *page, size_t len)
{
	return fsg_store_removable(to_fsg_lun_opts(item)->lun, page, len);
}

CONFIGFS_ATTR(fsg_lun_opts_, removable);

static ssize_t fsg_lun_opts_cdrom_show(struct config_item *item, char *page)
{
	return fsg_show_cdrom(to_fsg_lun_opts(item)->lun, page);
}

static ssize_t fsg_lun_opts_cdrom_store(struct config_item *item,
				       const char *page, size_t len)
{
	struct fsg_lun_opts *opts = to_fsg_lun_opts(item);
	struct fsg_opts *fsg_opts = to_fsg_opts(opts->group.cg_item.ci_parent);

	return fsg_store_cdrom(opts->lun, &fsg_opts->common->filesem, page,
			       len);
}

CONFIGFS_ATTR(fsg_lun_opts_, cdrom);

static ssize_t fsg_lun_opts_nofua_show(struct config_item *item, char *page)
{
	return fsg_show_nofua(to_fsg_lun_opts(item)->lun, page);
}

static ssize_t fsg_lun_opts_nofua_store(struct config_item *item,
				       const char *page, size_t len)
{
	return fsg_store_nofua(to_fsg_lun_opts(item)->lun, page, len);
}

CONFIGFS_ATTR(fsg_lun_opts_, nofua);

static ssize_t fsg_lun_opts_inquiry_string_show(struct config_item *item,
						char *page)
{
	return fsg_show_inquiry_string(to_fsg_lun_opts(item)->lun, page);
}

static ssize_t fsg_lun_opts_inquiry_string_store(struct config_item *item,
						 const char *page, size_t len)
{
	return fsg_store_inquiry_string(to_fsg_lun_opts(item)->lun, page, len);
}

CONFIGFS_ATTR(fsg_lun_opts_, inquiry_string);

static struct configfs_attribute *fsg_lun_attrs[] = {
	&fsg_lun_opts_attr_file,
	&fsg_lun_opts_attr_ro,
	&fsg_lun_opts_attr_removable,
	&fsg_lun_opts_attr_cdrom,
	&fsg_lun_opts_attr_nofua,
	&fsg_lun_opts_attr_inquiry_string,
	NULL,
};

static const struct config_item_type fsg_lun_type = {
	.ct_item_ops	= &fsg_lun_item_ops,
	.ct_attrs	= fsg_lun_attrs,
	.ct_owner	= THIS_MODULE,
};

static struct config_group *fsg_lun_make(struct config_group *group,
					 const char *name)
{
	struct fsg_lun_opts *opts;
	struct fsg_opts *fsg_opts;
	struct fsg_lun_config config;
	char *num_str;
	u8 num;
	int ret;

	num_str = strchr(name, '.');
	if (!num_str) {
		pr_err("Unable to locate . in LUN.NUMBER\n");
		return ERR_PTR(-EINVAL);
	}
	num_str++;

	ret = kstrtou8(num_str, 0, &num);
	if (ret)
		return ERR_PTR(ret);

	fsg_opts = to_fsg_opts(&group->cg_item);
	if (num >= FSG_MAX_LUNS)
		return ERR_PTR(-ERANGE);
	num = array_index_nospec(num, FSG_MAX_LUNS);

	mutex_lock(&fsg_opts->lock);
	if (fsg_opts->refcnt || fsg_opts->common->luns[num]) {
		ret = -EBUSY;
		goto out;
	}

	opts = kzalloc(sizeof(*opts), GFP_KERNEL);
	if (!opts) {
		ret = -ENOMEM;
		goto out;
	}

	memset(&config, 0, sizeof(config));
	config.removable = true;

	ret = fsg_common_create_lun(fsg_opts->common, &config, num, name,
				    (const char **)&group->cg_item.ci_name);
	if (ret) {
		kfree(opts);
		goto out;
	}
	opts->lun = fsg_opts->common->luns[num];
	opts->lun_id = num;
	mutex_unlock(&fsg_opts->lock);

	config_group_init_type_name(&opts->group, name, &fsg_lun_type);

	return &opts->group;
out:
	mutex_unlock(&fsg_opts->lock);
	return ERR_PTR(ret);
}

static void fsg_lun_drop(struct config_group *group, struct config_item *item)
{
	struct fsg_lun_opts *lun_opts;
	struct fsg_opts *fsg_opts;

	lun_opts = to_fsg_lun_opts(item);
	fsg_opts = to_fsg_opts(&group->cg_item);

	mutex_lock(&fsg_opts->lock);
	if (fsg_opts->refcnt) {
		struct config_item *gadget;

		gadget = group->cg_item.ci_parent->ci_parent;
		unregister_gadget_item(gadget);
	}

	fsg_common_remove_lun(lun_opts->lun);
	fsg_opts->common->luns[lun_opts->lun_id] = NULL;
	lun_opts->lun_id = 0;
	mutex_unlock(&fsg_opts->lock);

	config_item_put(item);
}

static void fsg_attr_release(struct config_item *item)
{
	struct fsg_opts *opts = to_fsg_opts(item);

	usb_put_function_instance(&opts->func_inst);
}

static struct configfs_item_operations fsg_item_ops = {
	.release		= fsg_attr_release,
};

static ssize_t fsg_opts_stall_show(struct config_item *item, char *page)
{
	struct fsg_opts *opts = to_fsg_opts(item);
	int result;

	mutex_lock(&opts->lock);
	result = sprintf(page, "%d", opts->common->can_stall);
	mutex_unlock(&opts->lock);

	return result;
}

static ssize_t fsg_opts_stall_store(struct config_item *item, const char *page,
				    size_t len)
{
	struct fsg_opts *opts = to_fsg_opts(item);
	int ret;
	bool stall;

	mutex_lock(&opts->lock);

	if (opts->refcnt) {
		mutex_unlock(&opts->lock);
		return -EBUSY;
	}

	ret = strtobool(page, &stall);
	if (!ret) {
		opts->common->can_stall = stall;
		ret = len;
	}

	mutex_unlock(&opts->lock);

	return ret;
}

CONFIGFS_ATTR(fsg_opts_, stall);

#ifdef CONFIG_USB_GADGET_DEBUG_FILES
static ssize_t fsg_opts_num_buffers_show(struct config_item *item, char *page)
{
	struct fsg_opts *opts = to_fsg_opts(item);
	int result;

	mutex_lock(&opts->lock);
	result = sprintf(page, "%d", opts->common->fsg_num_buffers);
	mutex_unlock(&opts->lock);

	return result;
}

static ssize_t fsg_opts_num_buffers_store(struct config_item *item,
					  const char *page, size_t len)
{
	struct fsg_opts *opts = to_fsg_opts(item);
	int ret;
	u8 num;

	mutex_lock(&opts->lock);
	if (opts->refcnt) {
		ret = -EBUSY;
		goto end;
	}
	ret = kstrtou8(page, 0, &num);
	if (ret)
		goto end;

	ret = fsg_common_set_num_buffers(opts->common, num);
	if (ret)
		goto end;
	ret = len;

end:
	mutex_unlock(&opts->lock);
	return ret;
}

CONFIGFS_ATTR(fsg_opts_, num_buffers);
#endif

static struct configfs_attribute *fsg_attrs[] = {
	&fsg_opts_attr_stall,
#ifdef CONFIG_USB_GADGET_DEBUG_FILES
	&fsg_opts_attr_num_buffers,
#endif
	NULL,
};

static struct configfs_group_operations fsg_group_ops = {
	.make_group	= fsg_lun_make,
	.drop_item	= fsg_lun_drop,
};

static const struct config_item_type fsg_func_type = {
	.ct_item_ops	= &fsg_item_ops,
	.ct_group_ops	= &fsg_group_ops,
	.ct_attrs	= fsg_attrs,
	.ct_owner	= THIS_MODULE,
};

static void fsg_free_inst(struct usb_function_instance *fi)
{
	struct fsg_opts *opts;

	opts = fsg_opts_from_func_inst(fi);
	fsg_common_release(opts->common);
	kfree(opts);
}

static struct usb_function_instance *fsg_alloc_inst(void)
{
	struct fsg_opts *opts;
	struct fsg_lun_config config;
	int rc;

	opts = kzalloc(sizeof(*opts), GFP_KERNEL);
	if (!opts)
		return ERR_PTR(-ENOMEM);
	mutex_init(&opts->lock);
	opts->func_inst.free_func_inst = fsg_free_inst;
	opts->common = fsg_common_setup(opts->common);
	if (IS_ERR(opts->common)) {
		rc = PTR_ERR(opts->common);
		goto release_opts;
	}

	rc = fsg_common_set_num_buffers(opts->common,
					CONFIG_USB_GADGET_STORAGE_NUM_BUFFERS);
	if (rc)
		goto release_common;

	pr_info(FSG_DRIVER_DESC ", version: " FSG_DRIVER_VERSION "\n");

	memset(&config, 0, sizeof(config));
	config.removable = true;
	rc = fsg_common_create_lun(opts->common, &config, 0, "lun.0",
			(const char **)&opts->func_inst.group.cg_item.ci_name);
	if (rc)
		goto release_buffers;

	opts->lun0.lun = opts->common->luns[0];
	opts->lun0.lun_id = 0;

	config_group_init_type_name(&opts->func_inst.group, "", &fsg_func_type);

	config_group_init_type_name(&opts->lun0.group, "lun.0", &fsg_lun_type);
	configfs_add_default_group(&opts->lun0.group, &opts->func_inst.group);

	return &opts->func_inst;

release_buffers:
	fsg_common_free_buffers(opts->common);
release_common:
	kfree(opts->common);
release_opts:
	kfree(opts);
	return ERR_PTR(rc);
}

static void fsg_free(struct usb_function *f)
{
	struct fsg_dev *fsg;
	struct fsg_opts *opts;

	fsg = container_of(f, struct fsg_dev, function);
	opts = container_of(f->fi, struct fsg_opts, func_inst);

	mutex_lock(&opts->lock);
	opts->refcnt--;
	mutex_unlock(&opts->lock);

	kfree(fsg);
}

static struct usb_function *fsg_alloc(struct usb_function_instance *fi)
{
	struct fsg_opts *opts = fsg_opts_from_func_inst(fi);
	struct fsg_common *common = opts->common;
	struct fsg_dev *fsg;

	fsg = kzalloc(sizeof(*fsg), GFP_KERNEL);
	if (unlikely(!fsg))
		return ERR_PTR(-ENOMEM);

	mutex_lock(&opts->lock);
	opts->refcnt++;
	mutex_unlock(&opts->lock);

	fsg->function.name	= FSG_DRIVER_DESC;
	fsg->function.bind	= fsg_bind;
	fsg->function.unbind	= fsg_unbind;
	fsg->function.setup	= fsg_setup;
	fsg->function.set_alt	= fsg_set_alt;
	fsg->function.disable	= fsg_disable;
	fsg->function.free_func	= fsg_free;

	fsg->common               = common;

	return &fsg->function;
}

DECLARE_USB_FUNCTION_INIT(mass_storage, fsg_alloc_inst, fsg_alloc);
MODULE_LICENSE("GPL");
MODULE_IMPORT_NS(VFS_internal_I_am_really_a_filesystem_and_am_NOT_a_driver);
MODULE_AUTHOR("Michal Nazarewicz");

/************************* Module parameters *************************/


void fsg_config_from_params(struct fsg_config *cfg,
		       const struct fsg_module_parameters *params,
		       unsigned int fsg_num_buffers)
{
	struct fsg_lun_config *lun;
	unsigned i;

	/* Configure LUNs */
	cfg->nluns =
		min(params->luns ?: (params->file_count ?: 1u),
		    (unsigned)FSG_MAX_LUNS);
	for (i = 0, lun = cfg->luns; i < cfg->nluns; ++i, ++lun) {
		lun->ro = !!params->ro[i];
		lun->cdrom = !!params->cdrom[i];
		lun->removable = !!params->removable[i];
		lun->filename =
			params->file_count > i && params->file[i][0]
			? params->file[i]
			: NULL;
	}

	/* Let MSF use defaults */
	cfg->vendor_name = NULL;
	cfg->product_name = NULL;

	cfg->ops = NULL;
	cfg->private_data = NULL;

	/* Finalise */
	cfg->can_stall = params->stall;
	cfg->fsg_num_buffers = fsg_num_buffers;
}
EXPORT_SYMBOL_GPL(fsg_config_from_params);<|MERGE_RESOLUTION|>--- conflicted
+++ resolved
@@ -1158,11 +1158,8 @@
 	u8		*buf = (u8 *)bh->buf;
 	u8		format;
 	int		i, len;
-<<<<<<< HEAD
-=======
 
 	format = common->cmnd[2] & 0xf;
->>>>>>> 50e12445
 
 	if ((common->cmnd[1] & ~0x02) != 0 ||	/* Mask away MSF */
 			(start_track > 1 && format != 0x1)) {
@@ -1170,10 +1167,6 @@
 		return -EINVAL;
 	}
 
-<<<<<<< HEAD
-	format = common->cmnd[2] & 0xf;
-=======
->>>>>>> 50e12445
 	/*
 	 * Check if CDB is old style SFF-8020i
 	 * i.e. format is in 2 MSBs of byte 9
@@ -1183,13 +1176,8 @@
 		format = (common->cmnd[9] >> 6) & 0x3;
 
 	switch (format) {
-<<<<<<< HEAD
-	case 0:
-		/* Formatted TOC */
-=======
 	case 0:	/* Formatted TOC */
 	case 1:	/* Multi-session info */
->>>>>>> 50e12445
 		len = 4 + 2*8;		/* 4 byte header + 2 descriptors */
 		memset(buf, 0, len);
 		buf[1] = len - 2;	/* TOC Length excludes length field */
@@ -1211,7 +1199,6 @@
 		buf[1] = len - 2;	/* TOC Length excludes length field */
 		buf[2] = 1;		/* First complete session */
 		buf[3] = 1;		/* Last complete session */
-<<<<<<< HEAD
 
 		buf += 4;
 		/* fill in A0, A1 and A2 points */
@@ -1231,29 +1218,7 @@
 		return len;
 
 	default:
-		/* Multi-session, PMA, ATIP, CD-TEXT not supported/required */
-=======
-
-		buf += 4;
-		/* fill in A0, A1 and A2 points */
-		for (i = 0; i < 3; i++) {
-			buf[0] = 1;	/* Session number */
-			buf[1] = 0x16;	/* Data track, copying allowed */
-			/* 2 - Track number 0 ->  TOC */
-			buf[3] = 0xA0 + i; /* A0, A1, A2 point */
-			/* 4, 5, 6 - Min, sec, frame is zero */
-			buf[8] = 1;	/* Pmin: last track number */
-			buf += 11;	/* go to next track descriptor */
-		}
-		buf -= 11;		/* go back to A2 descriptor */
-
-		/* For A2, 7, 8, 9, 10 - zero, Pmin, Psec, Pframe of Lead out */
-		store_cdrom_address(&buf[7], msf, curlun->num_sectors);
-		return len;
-
-	default:
 		/* PMA, ATIP, CD-TEXT not supported/required */
->>>>>>> 50e12445
 		curlun->sense_data = SS_INVALID_FIELD_IN_CDB;
 		return -EINVAL;
 	}
@@ -3496,7 +3461,6 @@
 
 DECLARE_USB_FUNCTION_INIT(mass_storage, fsg_alloc_inst, fsg_alloc);
 MODULE_LICENSE("GPL");
-MODULE_IMPORT_NS(VFS_internal_I_am_really_a_filesystem_and_am_NOT_a_driver);
 MODULE_AUTHOR("Michal Nazarewicz");
 
 /************************* Module parameters *************************/
