/*
 * Copyright 2016 Advanced Micro Devices, Inc.
 * All Rights Reserved.
 *
 * Permission is hereby granted, free of charge, to any person obtaining a
 * copy of this software and associated documentation files (the
 * "Software"), to deal in the Software without restriction, including
 * without limitation the rights to use, copy, modify, merge, publish,
 * distribute, sub license, and/or sell copies of the Software, and to
 * permit persons to whom the Software is furnished to do so, subject to
 * the following conditions:
 *
 * THE SOFTWARE IS PROVIDED "AS IS", WITHOUT WARRANTY OF ANY KIND, EXPRESS OR
 * IMPLIED, INCLUDING BUT NOT LIMITED TO THE WARRANTIES OF MERCHANTABILITY,
 * FITNESS FOR A PARTICULAR PURPOSE AND NON-INFRINGEMENT. IN NO EVENT SHALL
 * THE COPYRIGHT HOLDERS, AUTHORS AND/OR ITS SUPPLIERS BE LIABLE FOR ANY CLAIM,
 * DAMAGES OR OTHER LIABILITY, WHETHER IN AN ACTION OF CONTRACT, TORT OR
 * OTHERWISE, ARISING FROM, OUT OF OR IN CONNECTION WITH THE SOFTWARE OR THE
 * USE OR OTHER DEALINGS IN THE SOFTWARE.
 *
 * The above copyright notice and this permission notice (including the
 * next paragraph) shall be included in all copies or substantial portions
 * of the Software.
 *
 */

#include <linux/firmware.h>
#include <linux/module.h>
#include <linux/pci.h>
#include <drm/drm_drv.h>

#include "amdgpu.h"
#include "amdgpu_pm.h"
#include "amdgpu_vcn.h"
#include "soc15d.h"

/* Firmware Names */
#define FIRMWARE_RAVEN		"amdgpu/raven_vcn.bin"
#define FIRMWARE_PICASSO	"amdgpu/picasso_vcn.bin"
#define FIRMWARE_RAVEN2		"amdgpu/raven2_vcn.bin"
#define FIRMWARE_ARCTURUS	"amdgpu/arcturus_vcn.bin"
#define FIRMWARE_RENOIR		"amdgpu/renoir_vcn.bin"
#define FIRMWARE_GREEN_SARDINE	"amdgpu/green_sardine_vcn.bin"
#define FIRMWARE_NAVI10		"amdgpu/navi10_vcn.bin"
#define FIRMWARE_NAVI14		"amdgpu/navi14_vcn.bin"
#define FIRMWARE_NAVI12		"amdgpu/navi12_vcn.bin"
#define FIRMWARE_SIENNA_CICHLID	"amdgpu/sienna_cichlid_vcn.bin"
#define FIRMWARE_NAVY_FLOUNDER	"amdgpu/navy_flounder_vcn.bin"
#define FIRMWARE_VANGOGH	"amdgpu/vangogh_vcn.bin"
#define FIRMWARE_DIMGREY_CAVEFISH	"amdgpu/dimgrey_cavefish_vcn.bin"
#define FIRMWARE_ALDEBARAN	"amdgpu/aldebaran_vcn.bin"
#define FIRMWARE_BEIGE_GOBY	"amdgpu/beige_goby_vcn.bin"
#define FIRMWARE_YELLOW_CARP	"amdgpu/yellow_carp_vcn.bin"

MODULE_FIRMWARE(FIRMWARE_RAVEN);
MODULE_FIRMWARE(FIRMWARE_PICASSO);
MODULE_FIRMWARE(FIRMWARE_RAVEN2);
MODULE_FIRMWARE(FIRMWARE_ARCTURUS);
MODULE_FIRMWARE(FIRMWARE_RENOIR);
MODULE_FIRMWARE(FIRMWARE_GREEN_SARDINE);
MODULE_FIRMWARE(FIRMWARE_ALDEBARAN);
MODULE_FIRMWARE(FIRMWARE_NAVI10);
MODULE_FIRMWARE(FIRMWARE_NAVI14);
MODULE_FIRMWARE(FIRMWARE_NAVI12);
MODULE_FIRMWARE(FIRMWARE_SIENNA_CICHLID);
MODULE_FIRMWARE(FIRMWARE_NAVY_FLOUNDER);
MODULE_FIRMWARE(FIRMWARE_VANGOGH);
MODULE_FIRMWARE(FIRMWARE_DIMGREY_CAVEFISH);
MODULE_FIRMWARE(FIRMWARE_BEIGE_GOBY);
MODULE_FIRMWARE(FIRMWARE_YELLOW_CARP);

static void amdgpu_vcn_idle_work_handler(struct work_struct *work);

int amdgpu_vcn_sw_init(struct amdgpu_device *adev)
{
	unsigned long bo_size;
	const char *fw_name;
	const struct common_firmware_header *hdr;
	unsigned char fw_check;
	int i, r;

	INIT_DELAYED_WORK(&adev->vcn.idle_work, amdgpu_vcn_idle_work_handler);
	mutex_init(&adev->vcn.vcn_pg_lock);
	mutex_init(&adev->vcn.vcn1_jpeg1_workaround);
	atomic_set(&adev->vcn.total_submission_cnt, 0);
	for (i = 0; i < adev->vcn.num_vcn_inst; i++)
		atomic_set(&adev->vcn.inst[i].dpg_enc_submission_cnt, 0);

	switch (adev->ip_versions[UVD_HWIP][0]) {
	case IP_VERSION(1, 0, 0):
	case IP_VERSION(1, 0, 1):
		if (adev->apu_flags & AMD_APU_IS_RAVEN2)
			fw_name = FIRMWARE_RAVEN2;
		else if (adev->apu_flags & AMD_APU_IS_PICASSO)
			fw_name = FIRMWARE_PICASSO;
		else
			fw_name = FIRMWARE_RAVEN;
		break;
	case IP_VERSION(2, 5, 0):
		fw_name = FIRMWARE_ARCTURUS;
		if ((adev->firmware.load_type == AMDGPU_FW_LOAD_PSP) &&
		    (adev->pg_flags & AMD_PG_SUPPORT_VCN_DPG))
			adev->vcn.indirect_sram = true;
		break;
	case IP_VERSION(2, 2, 0):
		if (adev->apu_flags & AMD_APU_IS_RENOIR)
			fw_name = FIRMWARE_RENOIR;
		else
			fw_name = FIRMWARE_GREEN_SARDINE;

		if ((adev->firmware.load_type == AMDGPU_FW_LOAD_PSP) &&
		    (adev->pg_flags & AMD_PG_SUPPORT_VCN_DPG))
			adev->vcn.indirect_sram = true;
		break;
	case IP_VERSION(2, 6, 0):
		fw_name = FIRMWARE_ALDEBARAN;
		if ((adev->firmware.load_type == AMDGPU_FW_LOAD_PSP) &&
		    (adev->pg_flags & AMD_PG_SUPPORT_VCN_DPG))
			adev->vcn.indirect_sram = true;
		break;
	case IP_VERSION(2, 0, 0):
		fw_name = FIRMWARE_NAVI10;
		if ((adev->firmware.load_type == AMDGPU_FW_LOAD_PSP) &&
		    (adev->pg_flags & AMD_PG_SUPPORT_VCN_DPG))
			adev->vcn.indirect_sram = true;
		break;
	case IP_VERSION(2, 0, 2):
		if (adev->asic_type == CHIP_NAVI12)
			fw_name = FIRMWARE_NAVI12;
		else
			fw_name = FIRMWARE_NAVI14;
		if ((adev->firmware.load_type == AMDGPU_FW_LOAD_PSP) &&
		    (adev->pg_flags & AMD_PG_SUPPORT_VCN_DPG))
			adev->vcn.indirect_sram = true;
		break;
	case IP_VERSION(3, 0, 0):
		if (adev->ip_versions[GC_HWIP][0] == IP_VERSION(10, 3, 0))
			fw_name = FIRMWARE_SIENNA_CICHLID;
		else
			fw_name = FIRMWARE_NAVY_FLOUNDER;
		if ((adev->firmware.load_type == AMDGPU_FW_LOAD_PSP) &&
		    (adev->pg_flags & AMD_PG_SUPPORT_VCN_DPG))
			adev->vcn.indirect_sram = true;
		break;
	case IP_VERSION(3, 0, 2):
		fw_name = FIRMWARE_VANGOGH;
		break;
	case IP_VERSION(3, 0, 16):
		fw_name = FIRMWARE_DIMGREY_CAVEFISH;
		if ((adev->firmware.load_type == AMDGPU_FW_LOAD_PSP) &&
		    (adev->pg_flags & AMD_PG_SUPPORT_VCN_DPG))
			adev->vcn.indirect_sram = true;
		break;
	case IP_VERSION(3, 0, 33):
		fw_name = FIRMWARE_BEIGE_GOBY;
		if ((adev->firmware.load_type == AMDGPU_FW_LOAD_PSP) &&
		    (adev->pg_flags & AMD_PG_SUPPORT_VCN_DPG))
			adev->vcn.indirect_sram = true;
		break;
	case IP_VERSION(3, 1, 1):
		fw_name = FIRMWARE_YELLOW_CARP;
		if ((adev->firmware.load_type == AMDGPU_FW_LOAD_PSP) &&
		    (adev->pg_flags & AMD_PG_SUPPORT_VCN_DPG))
			adev->vcn.indirect_sram = true;
		break;
	default:
		return -EINVAL;
	}

	r = request_firmware(&adev->vcn.fw, fw_name, adev->dev);
	if (r) {
		dev_err(adev->dev, "amdgpu_vcn: Can't load firmware \"%s\"\n",
			fw_name);
		return r;
	}

	r = amdgpu_ucode_validate(adev->vcn.fw);
	if (r) {
		dev_err(adev->dev, "amdgpu_vcn: Can't validate firmware \"%s\"\n",
			fw_name);
		release_firmware(adev->vcn.fw);
		adev->vcn.fw = NULL;
		return r;
	}

	hdr = (const struct common_firmware_header *)adev->vcn.fw->data;
	adev->vcn.fw_version = le32_to_cpu(hdr->ucode_version);

	/* Bit 20-23, it is encode major and non-zero for new naming convention.
	 * This field is part of version minor and DRM_DISABLED_FLAG in old naming
	 * convention. Since the l:wq!atest version minor is 0x5B and DRM_DISABLED_FLAG
	 * is zero in old naming convention, this field is always zero so far.
	 * These four bits are used to tell which naming convention is present.
	 */
	fw_check = (le32_to_cpu(hdr->ucode_version) >> 20) & 0xf;
	if (fw_check) {
		unsigned int dec_ver, enc_major, enc_minor, vep, fw_rev;

		fw_rev = le32_to_cpu(hdr->ucode_version) & 0xfff;
		enc_minor = (le32_to_cpu(hdr->ucode_version) >> 12) & 0xff;
		enc_major = fw_check;
		dec_ver = (le32_to_cpu(hdr->ucode_version) >> 24) & 0xf;
		vep = (le32_to_cpu(hdr->ucode_version) >> 28) & 0xf;
		DRM_INFO("Found VCN firmware Version ENC: %u.%u DEC: %u VEP: %u Revision: %u\n",
			enc_major, enc_minor, dec_ver, vep, fw_rev);
	} else {
		unsigned int version_major, version_minor, family_id;

		family_id = le32_to_cpu(hdr->ucode_version) & 0xff;
		version_major = (le32_to_cpu(hdr->ucode_version) >> 24) & 0xff;
		version_minor = (le32_to_cpu(hdr->ucode_version) >> 8) & 0xff;
		DRM_INFO("Found VCN firmware Version: %u.%u Family ID: %u\n",
			version_major, version_minor, family_id);
	}

	bo_size = AMDGPU_VCN_STACK_SIZE + AMDGPU_VCN_CONTEXT_SIZE;
	if (adev->firmware.load_type != AMDGPU_FW_LOAD_PSP)
		bo_size += AMDGPU_GPU_PAGE_ALIGN(le32_to_cpu(hdr->ucode_size_bytes) + 8);
	bo_size += AMDGPU_GPU_PAGE_ALIGN(sizeof(struct amdgpu_fw_shared));

	for (i = 0; i < adev->vcn.num_vcn_inst; i++) {
		if (adev->vcn.harvest_config & (1 << i))
			continue;

		r = amdgpu_bo_create_kernel(adev, bo_size, PAGE_SIZE,
						AMDGPU_GEM_DOMAIN_VRAM, &adev->vcn.inst[i].vcpu_bo,
						&adev->vcn.inst[i].gpu_addr, &adev->vcn.inst[i].cpu_addr);
		if (r) {
			dev_err(adev->dev, "(%d) failed to allocate vcn bo\n", r);
			return r;
		}

		adev->vcn.inst[i].fw_shared_cpu_addr = adev->vcn.inst[i].cpu_addr +
				bo_size - AMDGPU_GPU_PAGE_ALIGN(sizeof(struct amdgpu_fw_shared));
		adev->vcn.inst[i].fw_shared_gpu_addr = adev->vcn.inst[i].gpu_addr +
				bo_size - AMDGPU_GPU_PAGE_ALIGN(sizeof(struct amdgpu_fw_shared));

		if (adev->vcn.indirect_sram) {
			r = amdgpu_bo_create_kernel(adev, 64 * 2 * 4, PAGE_SIZE,
					AMDGPU_GEM_DOMAIN_VRAM, &adev->vcn.inst[i].dpg_sram_bo,
					&adev->vcn.inst[i].dpg_sram_gpu_addr, &adev->vcn.inst[i].dpg_sram_cpu_addr);
			if (r) {
				dev_err(adev->dev, "VCN %d (%d) failed to allocate DPG bo\n", i, r);
				return r;
			}
		}
	}

	return 0;
}

int amdgpu_vcn_sw_fini(struct amdgpu_device *adev)
{
	int i, j;

	for (j = 0; j < adev->vcn.num_vcn_inst; ++j) {
		if (adev->vcn.harvest_config & (1 << j))
			continue;

		if (adev->vcn.indirect_sram) {
			amdgpu_bo_free_kernel(&adev->vcn.inst[j].dpg_sram_bo,
						  &adev->vcn.inst[j].dpg_sram_gpu_addr,
						  (void **)&adev->vcn.inst[j].dpg_sram_cpu_addr);
		}
		kvfree(adev->vcn.inst[j].saved_bo);

		amdgpu_bo_free_kernel(&adev->vcn.inst[j].vcpu_bo,
					  &adev->vcn.inst[j].gpu_addr,
					  (void **)&adev->vcn.inst[j].cpu_addr);

		amdgpu_ring_fini(&adev->vcn.inst[j].ring_dec);

		for (i = 0; i < adev->vcn.num_enc_rings; ++i)
			amdgpu_ring_fini(&adev->vcn.inst[j].ring_enc[i]);
	}

	release_firmware(adev->vcn.fw);
	mutex_destroy(&adev->vcn.vcn1_jpeg1_workaround);
	mutex_destroy(&adev->vcn.vcn_pg_lock);

	return 0;
}

bool amdgpu_vcn_is_disabled_vcn(struct amdgpu_device *adev, enum vcn_ring_type type, uint32_t vcn_instance)
{
	bool ret = false;

	int major;
	int minor;
	int revision;

	/* if cannot find IP data, then this VCN does not exist */
	if (amdgpu_discovery_get_vcn_version(adev, vcn_instance, &major, &minor, &revision) != 0)
		return true;

	if ((type == VCN_ENCODE_RING) && (revision & VCN_BLOCK_ENCODE_DISABLE_MASK)) {
		ret = true;
	} else if ((type == VCN_DECODE_RING) && (revision & VCN_BLOCK_DECODE_DISABLE_MASK)) {
		ret = true;
	} else if ((type == VCN_UNIFIED_RING) && (revision & VCN_BLOCK_QUEUE_DISABLE_MASK)) {
		ret = true;
	}

	return ret;
}

int amdgpu_vcn_suspend(struct amdgpu_device *adev)
{
	unsigned size;
	void *ptr;
	int i, idx;

	cancel_delayed_work_sync(&adev->vcn.idle_work);

	for (i = 0; i < adev->vcn.num_vcn_inst; ++i) {
		if (adev->vcn.harvest_config & (1 << i))
			continue;
		if (adev->vcn.inst[i].vcpu_bo == NULL)
			return 0;

		size = amdgpu_bo_size(adev->vcn.inst[i].vcpu_bo);
		ptr = adev->vcn.inst[i].cpu_addr;

		adev->vcn.inst[i].saved_bo = kvmalloc(size, GFP_KERNEL);
		if (!adev->vcn.inst[i].saved_bo)
			return -ENOMEM;

		if (drm_dev_enter(adev_to_drm(adev), &idx)) {
			memcpy_fromio(adev->vcn.inst[i].saved_bo, ptr, size);
			drm_dev_exit(idx);
		}
	}
	return 0;
}

int amdgpu_vcn_resume(struct amdgpu_device *adev)
{
	unsigned size;
	void *ptr;
	int i, idx;

	for (i = 0; i < adev->vcn.num_vcn_inst; ++i) {
		if (adev->vcn.harvest_config & (1 << i))
			continue;
		if (adev->vcn.inst[i].vcpu_bo == NULL)
			return -EINVAL;

		size = amdgpu_bo_size(adev->vcn.inst[i].vcpu_bo);
		ptr = adev->vcn.inst[i].cpu_addr;

		if (adev->vcn.inst[i].saved_bo != NULL) {
			if (drm_dev_enter(adev_to_drm(adev), &idx)) {
				memcpy_toio(ptr, adev->vcn.inst[i].saved_bo, size);
				drm_dev_exit(idx);
			}
			kvfree(adev->vcn.inst[i].saved_bo);
			adev->vcn.inst[i].saved_bo = NULL;
		} else {
			const struct common_firmware_header *hdr;
			unsigned offset;

			hdr = (const struct common_firmware_header *)adev->vcn.fw->data;
			if (adev->firmware.load_type != AMDGPU_FW_LOAD_PSP) {
				offset = le32_to_cpu(hdr->ucode_array_offset_bytes);
				if (drm_dev_enter(adev_to_drm(adev), &idx)) {
					memcpy_toio(adev->vcn.inst[i].cpu_addr, adev->vcn.fw->data + offset,
						    le32_to_cpu(hdr->ucode_size_bytes));
					drm_dev_exit(idx);
				}
				size -= le32_to_cpu(hdr->ucode_size_bytes);
				ptr += le32_to_cpu(hdr->ucode_size_bytes);
			}
			memset_io(ptr, 0, size);
		}
	}
	return 0;
}

static void amdgpu_vcn_idle_work_handler(struct work_struct *work)
{
	struct amdgpu_device *adev =
		container_of(work, struct amdgpu_device, vcn.idle_work.work);
	unsigned int fences = 0, fence[AMDGPU_MAX_VCN_INSTANCES] = {0};
	unsigned int i, j;
	int r = 0;

	for (j = 0; j < adev->vcn.num_vcn_inst; ++j) {
		if (adev->vcn.harvest_config & (1 << j))
			continue;

		for (i = 0; i < adev->vcn.num_enc_rings; ++i) {
			fence[j] += amdgpu_fence_count_emitted(&adev->vcn.inst[j].ring_enc[i]);
		}

		if (adev->pg_flags & AMD_PG_SUPPORT_VCN_DPG)	{
			struct dpg_pause_state new_state;

			if (fence[j] ||
				unlikely(atomic_read(&adev->vcn.inst[j].dpg_enc_submission_cnt)))
				new_state.fw_based = VCN_DPG_STATE__PAUSE;
			else
				new_state.fw_based = VCN_DPG_STATE__UNPAUSE;

			adev->vcn.pause_dpg_mode(adev, j, &new_state);
		}

		fence[j] += amdgpu_fence_count_emitted(&adev->vcn.inst[j].ring_dec);
		fences += fence[j];
	}

	if (!fences && !atomic_read(&adev->vcn.total_submission_cnt)) {
		amdgpu_device_ip_set_powergating_state(adev, AMD_IP_BLOCK_TYPE_VCN,
		       AMD_PG_STATE_GATE);
		r = amdgpu_dpm_switch_power_profile(adev, PP_SMC_POWER_PROFILE_VIDEO,
				false);
		if (r)
			dev_warn(adev->dev, "(%d) failed to disable video power profile mode\n", r);
	} else {
		schedule_delayed_work(&adev->vcn.idle_work, VCN_IDLE_TIMEOUT);
	}
}

void amdgpu_vcn_ring_begin_use(struct amdgpu_ring *ring)
{
	struct amdgpu_device *adev = ring->adev;
	int r = 0;

	atomic_inc(&adev->vcn.total_submission_cnt);

	if (!cancel_delayed_work_sync(&adev->vcn.idle_work)) {
		r = amdgpu_dpm_switch_power_profile(adev, PP_SMC_POWER_PROFILE_VIDEO,
				true);
		if (r)
			dev_warn(adev->dev, "(%d) failed to switch to video power profile mode\n", r);
	}

	mutex_lock(&adev->vcn.vcn_pg_lock);
	amdgpu_device_ip_set_powergating_state(adev, AMD_IP_BLOCK_TYPE_VCN,
	       AMD_PG_STATE_UNGATE);

	if (adev->pg_flags & AMD_PG_SUPPORT_VCN_DPG)	{
		struct dpg_pause_state new_state;

		if (ring->funcs->type == AMDGPU_RING_TYPE_VCN_ENC) {
			atomic_inc(&adev->vcn.inst[ring->me].dpg_enc_submission_cnt);
			new_state.fw_based = VCN_DPG_STATE__PAUSE;
		} else {
			unsigned int fences = 0;
			unsigned int i;

			for (i = 0; i < adev->vcn.num_enc_rings; ++i)
				fences += amdgpu_fence_count_emitted(&adev->vcn.inst[ring->me].ring_enc[i]);

			if (fences || atomic_read(&adev->vcn.inst[ring->me].dpg_enc_submission_cnt))
				new_state.fw_based = VCN_DPG_STATE__PAUSE;
			else
				new_state.fw_based = VCN_DPG_STATE__UNPAUSE;
		}

		adev->vcn.pause_dpg_mode(adev, ring->me, &new_state);
	}
	mutex_unlock(&adev->vcn.vcn_pg_lock);
}

void amdgpu_vcn_ring_end_use(struct amdgpu_ring *ring)
{
	if (ring->adev->pg_flags & AMD_PG_SUPPORT_VCN_DPG &&
		ring->funcs->type == AMDGPU_RING_TYPE_VCN_ENC)
		atomic_dec(&ring->adev->vcn.inst[ring->me].dpg_enc_submission_cnt);

	atomic_dec(&ring->adev->vcn.total_submission_cnt);

	schedule_delayed_work(&ring->adev->vcn.idle_work, VCN_IDLE_TIMEOUT);
}

int amdgpu_vcn_dec_ring_test_ring(struct amdgpu_ring *ring)
{
	struct amdgpu_device *adev = ring->adev;
	uint32_t tmp = 0;
	unsigned i;
	int r;

	/* VCN in SRIOV does not support direct register read/write */
	if (amdgpu_sriov_vf(adev))
		return 0;

	WREG32(adev->vcn.inst[ring->me].external.scratch9, 0xCAFEDEAD);
	r = amdgpu_ring_alloc(ring, 3);
	if (r)
		return r;
	amdgpu_ring_write(ring, PACKET0(adev->vcn.internal.scratch9, 0));
	amdgpu_ring_write(ring, 0xDEADBEEF);
	amdgpu_ring_commit(ring);
	for (i = 0; i < adev->usec_timeout; i++) {
		tmp = RREG32(adev->vcn.inst[ring->me].external.scratch9);
		if (tmp == 0xDEADBEEF)
			break;
		udelay(1);
	}

	if (i >= adev->usec_timeout)
		r = -ETIMEDOUT;

	return r;
}

int amdgpu_vcn_dec_sw_ring_test_ring(struct amdgpu_ring *ring)
{
	struct amdgpu_device *adev = ring->adev;
	uint32_t rptr;
	unsigned int i;
	int r;

	if (amdgpu_sriov_vf(adev))
		return 0;

	r = amdgpu_ring_alloc(ring, 16);
	if (r)
		return r;

	rptr = amdgpu_ring_get_rptr(ring);

	amdgpu_ring_write(ring, VCN_DEC_SW_CMD_END);
	amdgpu_ring_commit(ring);

	for (i = 0; i < adev->usec_timeout; i++) {
		if (amdgpu_ring_get_rptr(ring) != rptr)
			break;
		udelay(1);
	}

	if (i >= adev->usec_timeout)
		r = -ETIMEDOUT;

	return r;
}

static int amdgpu_vcn_dec_send_msg(struct amdgpu_ring *ring,
				   struct amdgpu_ib *ib_msg,
				   struct dma_fence **fence)
{
	struct amdgpu_device *adev = ring->adev;
	struct dma_fence *f = NULL;
	struct amdgpu_job *job;
	struct amdgpu_ib *ib;
	uint64_t addr = AMDGPU_GPU_PAGE_ALIGN(ib_msg->gpu_addr);
	int i, r;

	r = amdgpu_job_alloc_with_ib(adev, 64,
					AMDGPU_IB_POOL_DIRECT, &job);
	if (r)
		goto err;

	ib = &job->ibs[0];
	ib->ptr[0] = PACKET0(adev->vcn.internal.data0, 0);
	ib->ptr[1] = addr;
	ib->ptr[2] = PACKET0(adev->vcn.internal.data1, 0);
	ib->ptr[3] = addr >> 32;
	ib->ptr[4] = PACKET0(adev->vcn.internal.cmd, 0);
	ib->ptr[5] = 0;
	for (i = 6; i < 16; i += 2) {
		ib->ptr[i] = PACKET0(adev->vcn.internal.nop, 0);
		ib->ptr[i+1] = 0;
	}
	ib->length_dw = 16;

	r = amdgpu_job_submit_direct(job, ring, &f);
	if (r)
		goto err_free;

	amdgpu_ib_free(adev, ib_msg, f);

	if (fence)
		*fence = dma_fence_get(f);
	dma_fence_put(f);

	return 0;

err_free:
	amdgpu_job_free(job);
err:
	amdgpu_ib_free(adev, ib_msg, f);
	return r;
}

static int amdgpu_vcn_dec_get_create_msg(struct amdgpu_ring *ring, uint32_t handle,
		struct amdgpu_ib *ib)
{
	struct amdgpu_device *adev = ring->adev;
	uint32_t *msg;
	int r, i;

	memset(ib, 0, sizeof(*ib));
	r = amdgpu_ib_get(adev, NULL, AMDGPU_GPU_PAGE_SIZE * 2,
			AMDGPU_IB_POOL_DIRECT,
			ib);
	if (r)
		return r;

	msg = (uint32_t *)AMDGPU_GPU_PAGE_ALIGN((unsigned long)ib->ptr);
	msg[0] = cpu_to_le32(0x00000028);
	msg[1] = cpu_to_le32(0x00000038);
	msg[2] = cpu_to_le32(0x00000001);
	msg[3] = cpu_to_le32(0x00000000);
	msg[4] = cpu_to_le32(handle);
	msg[5] = cpu_to_le32(0x00000000);
	msg[6] = cpu_to_le32(0x00000001);
	msg[7] = cpu_to_le32(0x00000028);
	msg[8] = cpu_to_le32(0x00000010);
	msg[9] = cpu_to_le32(0x00000000);
	msg[10] = cpu_to_le32(0x00000007);
	msg[11] = cpu_to_le32(0x00000000);
	msg[12] = cpu_to_le32(0x00000780);
	msg[13] = cpu_to_le32(0x00000440);
	for (i = 14; i < 1024; ++i)
		msg[i] = cpu_to_le32(0x0);

	return 0;
}

static int amdgpu_vcn_dec_get_destroy_msg(struct amdgpu_ring *ring, uint32_t handle,
					  struct amdgpu_ib *ib)
{
	struct amdgpu_device *adev = ring->adev;
	uint32_t *msg;
	int r, i;

	memset(ib, 0, sizeof(*ib));
	r = amdgpu_ib_get(adev, NULL, AMDGPU_GPU_PAGE_SIZE * 2,
			AMDGPU_IB_POOL_DIRECT,
			ib);
	if (r)
		return r;

	msg = (uint32_t *)AMDGPU_GPU_PAGE_ALIGN((unsigned long)ib->ptr);
	msg[0] = cpu_to_le32(0x00000028);
	msg[1] = cpu_to_le32(0x00000018);
	msg[2] = cpu_to_le32(0x00000000);
	msg[3] = cpu_to_le32(0x00000002);
	msg[4] = cpu_to_le32(handle);
	msg[5] = cpu_to_le32(0x00000000);
	for (i = 6; i < 1024; ++i)
		msg[i] = cpu_to_le32(0x0);

	return 0;
}

int amdgpu_vcn_dec_ring_test_ib(struct amdgpu_ring *ring, long timeout)
{
	struct dma_fence *fence = NULL;
	struct amdgpu_ib ib;
	long r;

	r = amdgpu_vcn_dec_get_create_msg(ring, 1, &ib);
	if (r)
		goto error;

	r = amdgpu_vcn_dec_send_msg(ring, &ib, NULL);
	if (r)
		goto error;
	r = amdgpu_vcn_dec_get_destroy_msg(ring, 1, &ib);
	if (r)
		goto error;

	r = amdgpu_vcn_dec_send_msg(ring, &ib, &fence);
	if (r)
		goto error;

	r = dma_fence_wait_timeout(fence, false, timeout);
	if (r == 0)
		r = -ETIMEDOUT;
	else if (r > 0)
		r = 0;

	dma_fence_put(fence);
error:
	return r;
}

static int amdgpu_vcn_dec_sw_send_msg(struct amdgpu_ring *ring,
				      struct amdgpu_ib *ib_msg,
				      struct dma_fence **fence)
{
	struct amdgpu_vcn_decode_buffer *decode_buffer = NULL;
	const unsigned int ib_size_dw = 64;
	struct amdgpu_device *adev = ring->adev;
	struct dma_fence *f = NULL;
	struct amdgpu_job *job;
	struct amdgpu_ib *ib;
	uint64_t addr = AMDGPU_GPU_PAGE_ALIGN(ib_msg->gpu_addr);
	int i, r;

	r = amdgpu_job_alloc_with_ib(adev, ib_size_dw * 4,
				AMDGPU_IB_POOL_DIRECT, &job);
	if (r)
		goto err;

	ib = &job->ibs[0];
	ib->length_dw = 0;

	ib->ptr[ib->length_dw++] = sizeof(struct amdgpu_vcn_decode_buffer) + 8;
	ib->ptr[ib->length_dw++] = cpu_to_le32(AMDGPU_VCN_IB_FLAG_DECODE_BUFFER);
	decode_buffer = (struct amdgpu_vcn_decode_buffer *)&(ib->ptr[ib->length_dw]);
	ib->length_dw += sizeof(struct amdgpu_vcn_decode_buffer) / 4;
	memset(decode_buffer, 0, sizeof(struct amdgpu_vcn_decode_buffer));

	decode_buffer->valid_buf_flag |= cpu_to_le32(AMDGPU_VCN_CMD_FLAG_MSG_BUFFER);
	decode_buffer->msg_buffer_address_hi = cpu_to_le32(addr >> 32);
	decode_buffer->msg_buffer_address_lo = cpu_to_le32(addr);

	for (i = ib->length_dw; i < ib_size_dw; ++i)
		ib->ptr[i] = 0x0;

	r = amdgpu_job_submit_direct(job, ring, &f);
	if (r)
		goto err_free;

	amdgpu_ib_free(adev, ib_msg, f);

	if (fence)
		*fence = dma_fence_get(f);
	dma_fence_put(f);

	return 0;

err_free:
	amdgpu_job_free(job);
err:
	amdgpu_ib_free(adev, ib_msg, f);
	return r;
}

int amdgpu_vcn_dec_sw_ring_test_ib(struct amdgpu_ring *ring, long timeout)
{
	struct dma_fence *fence = NULL;
	struct amdgpu_ib ib;
	long r;

	r = amdgpu_vcn_dec_get_create_msg(ring, 1, &ib);
	if (r)
		goto error;

	r = amdgpu_vcn_dec_sw_send_msg(ring, &ib, NULL);
	if (r)
		goto error;
	r = amdgpu_vcn_dec_get_destroy_msg(ring, 1, &ib);
	if (r)
		goto error;

	r = amdgpu_vcn_dec_sw_send_msg(ring, &ib, &fence);
	if (r)
		goto error;

	r = dma_fence_wait_timeout(fence, false, timeout);
	if (r == 0)
		r = -ETIMEDOUT;
	else if (r > 0)
		r = 0;

	dma_fence_put(fence);
error:
	return r;
}

int amdgpu_vcn_enc_ring_test_ring(struct amdgpu_ring *ring)
{
	struct amdgpu_device *adev = ring->adev;
	uint32_t rptr;
	unsigned i;
	int r;

	if (amdgpu_sriov_vf(adev))
		return 0;

	r = amdgpu_ring_alloc(ring, 16);
	if (r)
		return r;

	rptr = amdgpu_ring_get_rptr(ring);

	amdgpu_ring_write(ring, VCN_ENC_CMD_END);
	amdgpu_ring_commit(ring);

	for (i = 0; i < adev->usec_timeout; i++) {
		if (amdgpu_ring_get_rptr(ring) != rptr)
			break;
		udelay(1);
	}

	if (i >= adev->usec_timeout)
		r = -ETIMEDOUT;

	return r;
}

static int amdgpu_vcn_enc_get_create_msg(struct amdgpu_ring *ring, uint32_t handle,
					 struct amdgpu_ib *ib_msg,
					 struct dma_fence **fence)
{
	const unsigned ib_size_dw = 16;
	struct amdgpu_job *job;
	struct amdgpu_ib *ib;
	struct dma_fence *f = NULL;
	uint64_t addr;
	int i, r;

	r = amdgpu_job_alloc_with_ib(ring->adev, ib_size_dw * 4,
					AMDGPU_IB_POOL_DIRECT, &job);
	if (r)
		return r;

	ib = &job->ibs[0];
	addr = AMDGPU_GPU_PAGE_ALIGN(ib_msg->gpu_addr);

	ib->length_dw = 0;
	ib->ptr[ib->length_dw++] = 0x00000018;
	ib->ptr[ib->length_dw++] = 0x00000001; /* session info */
	ib->ptr[ib->length_dw++] = handle;
	ib->ptr[ib->length_dw++] = upper_32_bits(addr);
	ib->ptr[ib->length_dw++] = addr;
	ib->ptr[ib->length_dw++] = 0x0000000b;

	ib->ptr[ib->length_dw++] = 0x00000014;
	ib->ptr[ib->length_dw++] = 0x00000002; /* task info */
	ib->ptr[ib->length_dw++] = 0x0000001c;
	ib->ptr[ib->length_dw++] = 0x00000000;
	ib->ptr[ib->length_dw++] = 0x00000000;

	ib->ptr[ib->length_dw++] = 0x00000008;
	ib->ptr[ib->length_dw++] = 0x08000001; /* op initialize */

	for (i = ib->length_dw; i < ib_size_dw; ++i)
		ib->ptr[i] = 0x0;

	r = amdgpu_job_submit_direct(job, ring, &f);
	if (r)
		goto err;

	if (fence)
		*fence = dma_fence_get(f);
	dma_fence_put(f);

	return 0;

err:
	amdgpu_job_free(job);
	return r;
}

static int amdgpu_vcn_enc_get_destroy_msg(struct amdgpu_ring *ring, uint32_t handle,
					  struct amdgpu_ib *ib_msg,
					  struct dma_fence **fence)
{
	const unsigned ib_size_dw = 16;
	struct amdgpu_job *job;
	struct amdgpu_ib *ib;
	struct dma_fence *f = NULL;
	uint64_t addr;
	int i, r;

	r = amdgpu_job_alloc_with_ib(ring->adev, ib_size_dw * 4,
					AMDGPU_IB_POOL_DIRECT, &job);
	if (r)
		return r;

	ib = &job->ibs[0];
	addr = AMDGPU_GPU_PAGE_ALIGN(ib_msg->gpu_addr);

	ib->length_dw = 0;
	ib->ptr[ib->length_dw++] = 0x00000018;
	ib->ptr[ib->length_dw++] = 0x00000001;
	ib->ptr[ib->length_dw++] = handle;
	ib->ptr[ib->length_dw++] = upper_32_bits(addr);
	ib->ptr[ib->length_dw++] = addr;
	ib->ptr[ib->length_dw++] = 0x0000000b;

	ib->ptr[ib->length_dw++] = 0x00000014;
	ib->ptr[ib->length_dw++] = 0x00000002;
	ib->ptr[ib->length_dw++] = 0x0000001c;
	ib->ptr[ib->length_dw++] = 0x00000000;
	ib->ptr[ib->length_dw++] = 0x00000000;

	ib->ptr[ib->length_dw++] = 0x00000008;
	ib->ptr[ib->length_dw++] = 0x08000002; /* op close session */

	for (i = ib->length_dw; i < ib_size_dw; ++i)
		ib->ptr[i] = 0x0;

	r = amdgpu_job_submit_direct(job, ring, &f);
	if (r)
		goto err;

	if (fence)
		*fence = dma_fence_get(f);
	dma_fence_put(f);

	return 0;

err:
	amdgpu_job_free(job);
	return r;
}

int amdgpu_vcn_enc_ring_test_ib(struct amdgpu_ring *ring, long timeout)
{
	struct amdgpu_device *adev = ring->adev;
	struct dma_fence *fence = NULL;
	struct amdgpu_ib ib;
	long r;

	memset(&ib, 0, sizeof(ib));
	r = amdgpu_ib_get(adev, NULL, (128 << 10) + AMDGPU_GPU_PAGE_SIZE,
			AMDGPU_IB_POOL_DIRECT,
			&ib);
	if (r)
		return r;

	r = amdgpu_vcn_enc_get_create_msg(ring, 1, &ib, NULL);
	if (r)
		goto error;

	r = amdgpu_vcn_enc_get_destroy_msg(ring, 1, &ib, &fence);
	if (r)
		goto error;

	r = dma_fence_wait_timeout(fence, false, timeout);
	if (r == 0)
		r = -ETIMEDOUT;
	else if (r > 0)
		r = 0;

error:
	amdgpu_ib_free(adev, &ib, fence);
	dma_fence_put(fence);

	return r;
}

enum amdgpu_ring_priority_level amdgpu_vcn_get_enc_ring_prio(int ring)
{
	switch(ring) {
	case 0:
		return AMDGPU_RING_PRIO_0;
	case 1:
		return AMDGPU_RING_PRIO_1;
	case 2:
		return AMDGPU_RING_PRIO_2;
	default:
		return AMDGPU_RING_PRIO_0;
	}
<<<<<<< HEAD
=======
}

void amdgpu_vcn_setup_ucode(struct amdgpu_device *adev)
{
	int i;
	unsigned int idx;

	if (adev->firmware.load_type == AMDGPU_FW_LOAD_PSP) {
		const struct common_firmware_header *hdr;
		hdr = (const struct common_firmware_header *)adev->vcn.fw->data;

		for (i = 0; i < adev->vcn.num_vcn_inst; i++) {
			if (adev->vcn.harvest_config & (1 << i))
				continue;
			/* currently only support 2 FW instances */
			if (i >= 2) {
				dev_info(adev->dev, "More then 2 VCN FW instances!\n");
				break;
			}
			idx = AMDGPU_UCODE_ID_VCN + i;
			adev->firmware.ucode[idx].ucode_id = idx;
			adev->firmware.ucode[idx].fw = adev->vcn.fw;
			adev->firmware.fw_size +=
				ALIGN(le32_to_cpu(hdr->ucode_size_bytes), PAGE_SIZE);
		}
		dev_info(adev->dev, "Will use PSP to load VCN firmware\n");
	}
>>>>>>> 56d33754
}<|MERGE_RESOLUTION|>--- conflicted
+++ resolved
@@ -948,8 +948,6 @@
 	default:
 		return AMDGPU_RING_PRIO_0;
 	}
-<<<<<<< HEAD
-=======
 }
 
 void amdgpu_vcn_setup_ucode(struct amdgpu_device *adev)
@@ -977,5 +975,4 @@
 		}
 		dev_info(adev->dev, "Will use PSP to load VCN firmware\n");
 	}
->>>>>>> 56d33754
 }