/*
 * Copyright 2016 Advanced Micro Devices, Inc.
 * All Rights Reserved.
 *
 * Permission is hereby granted, free of charge, to any person obtaining a
 * copy of this software and associated documentation files (the
 * "Software"), to deal in the Software without restriction, including
 * without limitation the rights to use, copy, modify, merge, publish,
 * distribute, sub license, and/or sell copies of the Software, and to
 * permit persons to whom the Software is furnished to do so, subject to
 * the following conditions:
 *
 * THE SOFTWARE IS PROVIDED "AS IS", WITHOUT WARRANTY OF ANY KIND, EXPRESS OR
 * IMPLIED, INCLUDING BUT NOT LIMITED TO THE WARRANTIES OF MERCHANTABILITY,
 * FITNESS FOR A PARTICULAR PURPOSE AND NON-INFRINGEMENT. IN NO EVENT SHALL
 * THE COPYRIGHT HOLDERS, AUTHORS AND/OR ITS SUPPLIERS BE LIABLE FOR ANY CLAIM,
 * DAMAGES OR OTHER LIABILITY, WHETHER IN AN ACTION OF CONTRACT, TORT OR
 * OTHERWISE, ARISING FROM, OUT OF OR IN CONNECTION WITH THE SOFTWARE OR THE
 * USE OR OTHER DEALINGS IN THE SOFTWARE.
 *
 * The above copyright notice and this permission notice (including the
 * next paragraph) shall be included in all copies or substantial portions
 * of the Software.
 *
 */

#include <linux/firmware.h>
#include <linux/module.h>
#include <linux/pci.h>
#include <linux/debugfs.h>
#include <drm/drm_drv.h>

#include "amdgpu.h"
#include "amdgpu_pm.h"
#include "amdgpu_vcn.h"
#include "soc15d.h"

/* Firmware Names */
#define FIRMWARE_RAVEN		"amdgpu/raven_vcn.bin"
#define FIRMWARE_PICASSO	"amdgpu/picasso_vcn.bin"
#define FIRMWARE_RAVEN2		"amdgpu/raven2_vcn.bin"
#define FIRMWARE_ARCTURUS	"amdgpu/arcturus_vcn.bin"
#define FIRMWARE_RENOIR		"amdgpu/renoir_vcn.bin"
#define FIRMWARE_GREEN_SARDINE	"amdgpu/green_sardine_vcn.bin"
#define FIRMWARE_NAVI10		"amdgpu/navi10_vcn.bin"
#define FIRMWARE_NAVI14		"amdgpu/navi14_vcn.bin"
#define FIRMWARE_NAVI12		"amdgpu/navi12_vcn.bin"
#define FIRMWARE_SIENNA_CICHLID	"amdgpu/sienna_cichlid_vcn.bin"
#define FIRMWARE_NAVY_FLOUNDER	"amdgpu/navy_flounder_vcn.bin"
#define FIRMWARE_VANGOGH	"amdgpu/vangogh_vcn.bin"
#define FIRMWARE_DIMGREY_CAVEFISH	"amdgpu/dimgrey_cavefish_vcn.bin"
#define FIRMWARE_ALDEBARAN	"amdgpu/aldebaran_vcn.bin"
#define FIRMWARE_BEIGE_GOBY	"amdgpu/beige_goby_vcn.bin"
#define FIRMWARE_YELLOW_CARP	"amdgpu/yellow_carp_vcn.bin"
#define FIRMWARE_VCN_3_1_2	"amdgpu/vcn_3_1_2.bin"
#define FIRMWARE_VCN4_0_0	"amdgpu/vcn_4_0_0.bin"
#define FIRMWARE_VCN4_0_2	"amdgpu/vcn_4_0_2.bin"
#define FIRMWARE_VCN4_0_4      "amdgpu/vcn_4_0_4.bin"

MODULE_FIRMWARE(FIRMWARE_RAVEN);
MODULE_FIRMWARE(FIRMWARE_PICASSO);
MODULE_FIRMWARE(FIRMWARE_RAVEN2);
MODULE_FIRMWARE(FIRMWARE_ARCTURUS);
MODULE_FIRMWARE(FIRMWARE_RENOIR);
MODULE_FIRMWARE(FIRMWARE_GREEN_SARDINE);
MODULE_FIRMWARE(FIRMWARE_ALDEBARAN);
MODULE_FIRMWARE(FIRMWARE_NAVI10);
MODULE_FIRMWARE(FIRMWARE_NAVI14);
MODULE_FIRMWARE(FIRMWARE_NAVI12);
MODULE_FIRMWARE(FIRMWARE_SIENNA_CICHLID);
MODULE_FIRMWARE(FIRMWARE_NAVY_FLOUNDER);
MODULE_FIRMWARE(FIRMWARE_VANGOGH);
MODULE_FIRMWARE(FIRMWARE_DIMGREY_CAVEFISH);
MODULE_FIRMWARE(FIRMWARE_BEIGE_GOBY);
MODULE_FIRMWARE(FIRMWARE_YELLOW_CARP);
MODULE_FIRMWARE(FIRMWARE_VCN_3_1_2);
MODULE_FIRMWARE(FIRMWARE_VCN4_0_0);
MODULE_FIRMWARE(FIRMWARE_VCN4_0_2);
MODULE_FIRMWARE(FIRMWARE_VCN4_0_4);

static void amdgpu_vcn_idle_work_handler(struct work_struct *work);

int amdgpu_vcn_early_init(struct amdgpu_device *adev)
{
	char ucode_prefix[30];
	char fw_name[40];
	int r;

	amdgpu_ucode_ip_version_decode(adev, UVD_HWIP, ucode_prefix, sizeof(ucode_prefix));
	snprintf(fw_name, sizeof(fw_name), "amdgpu/%s.bin", ucode_prefix);
	r = amdgpu_ucode_request(adev, &adev->vcn.fw, fw_name);
	if (r)
		amdgpu_ucode_release(&adev->vcn.fw);

	return r;
}

int amdgpu_vcn_sw_init(struct amdgpu_device *adev)
{
	unsigned long bo_size;
	const struct common_firmware_header *hdr;
	unsigned char fw_check;
	unsigned int fw_shared_size, log_offset;
	int i, r;

	INIT_DELAYED_WORK(&adev->vcn.idle_work, amdgpu_vcn_idle_work_handler);
	mutex_init(&adev->vcn.vcn_pg_lock);
	mutex_init(&adev->vcn.vcn1_jpeg1_workaround);
	atomic_set(&adev->vcn.total_submission_cnt, 0);
	for (i = 0; i < adev->vcn.num_vcn_inst; i++)
		atomic_set(&adev->vcn.inst[i].dpg_enc_submission_cnt, 0);

	switch (adev->ip_versions[UVD_HWIP][0]) {
	case IP_VERSION(1, 0, 0):
	case IP_VERSION(1, 0, 1):
	case IP_VERSION(2, 5, 0):
		if ((adev->firmware.load_type == AMDGPU_FW_LOAD_PSP) &&
		    (adev->pg_flags & AMD_PG_SUPPORT_VCN_DPG))
			adev->vcn.indirect_sram = true;
		break;
	case IP_VERSION(2, 2, 0):
		if ((adev->firmware.load_type == AMDGPU_FW_LOAD_PSP) &&
		    (adev->pg_flags & AMD_PG_SUPPORT_VCN_DPG))
			adev->vcn.indirect_sram = true;
		break;
	case IP_VERSION(2, 6, 0):
		if ((adev->firmware.load_type == AMDGPU_FW_LOAD_PSP) &&
		    (adev->pg_flags & AMD_PG_SUPPORT_VCN_DPG))
			adev->vcn.indirect_sram = true;
		break;
	case IP_VERSION(2, 0, 0):
		if ((adev->firmware.load_type == AMDGPU_FW_LOAD_PSP) &&
		    (adev->pg_flags & AMD_PG_SUPPORT_VCN_DPG))
			adev->vcn.indirect_sram = true;
		break;
	case IP_VERSION(2, 0, 2):
		if ((adev->firmware.load_type == AMDGPU_FW_LOAD_PSP) &&
		    (adev->pg_flags & AMD_PG_SUPPORT_VCN_DPG))
			adev->vcn.indirect_sram = true;
		break;
	case IP_VERSION(3, 0, 0):
	case IP_VERSION(3, 0, 64):
	case IP_VERSION(3, 0, 192):
		if ((adev->firmware.load_type == AMDGPU_FW_LOAD_PSP) &&
		    (adev->pg_flags & AMD_PG_SUPPORT_VCN_DPG))
			adev->vcn.indirect_sram = true;
		break;
	case IP_VERSION(3, 0, 2):
<<<<<<< HEAD
		fw_name = FIRMWARE_VANGOGH;
=======
>>>>>>> 1463109b
		if ((adev->firmware.load_type == AMDGPU_FW_LOAD_PSP) &&
		    (adev->pg_flags & AMD_PG_SUPPORT_VCN_DPG))
			adev->vcn.indirect_sram = true;
		break;
	case IP_VERSION(3, 0, 16):
		if ((adev->firmware.load_type == AMDGPU_FW_LOAD_PSP) &&
		    (adev->pg_flags & AMD_PG_SUPPORT_VCN_DPG))
			adev->vcn.indirect_sram = true;
		break;
	case IP_VERSION(3, 0, 33):
		if ((adev->firmware.load_type == AMDGPU_FW_LOAD_PSP) &&
		    (adev->pg_flags & AMD_PG_SUPPORT_VCN_DPG))
			adev->vcn.indirect_sram = true;
		break;
	case IP_VERSION(3, 1, 1):
		if ((adev->firmware.load_type == AMDGPU_FW_LOAD_PSP) &&
		    (adev->pg_flags & AMD_PG_SUPPORT_VCN_DPG))
			adev->vcn.indirect_sram = true;
		break;
	case IP_VERSION(3, 1, 2):
		if ((adev->firmware.load_type == AMDGPU_FW_LOAD_PSP) &&
		    (adev->pg_flags & AMD_PG_SUPPORT_VCN_DPG))
			adev->vcn.indirect_sram = true;
		break;
	case IP_VERSION(4, 0, 0):
		if ((adev->firmware.load_type == AMDGPU_FW_LOAD_PSP) &&
			(adev->pg_flags & AMD_PG_SUPPORT_VCN_DPG))
			adev->vcn.indirect_sram = true;
		break;
	case IP_VERSION(4, 0, 2):
		if ((adev->firmware.load_type == AMDGPU_FW_LOAD_PSP) &&
			(adev->pg_flags & AMD_PG_SUPPORT_VCN_DPG))
			adev->vcn.indirect_sram = true;
		break;
	case IP_VERSION(4, 0, 4):
		if ((adev->firmware.load_type == AMDGPU_FW_LOAD_PSP) &&
			(adev->pg_flags & AMD_PG_SUPPORT_VCN_DPG))
			adev->vcn.indirect_sram = true;
		break;
	default:
		return -EINVAL;
	}

	hdr = (const struct common_firmware_header *)adev->vcn.fw->data;
	adev->vcn.fw_version = le32_to_cpu(hdr->ucode_version);

	/* Bit 20-23, it is encode major and non-zero for new naming convention.
	 * This field is part of version minor and DRM_DISABLED_FLAG in old naming
	 * convention. Since the l:wq!atest version minor is 0x5B and DRM_DISABLED_FLAG
	 * is zero in old naming convention, this field is always zero so far.
	 * These four bits are used to tell which naming convention is present.
	 */
	fw_check = (le32_to_cpu(hdr->ucode_version) >> 20) & 0xf;
	if (fw_check) {
		unsigned int dec_ver, enc_major, enc_minor, vep, fw_rev;

		fw_rev = le32_to_cpu(hdr->ucode_version) & 0xfff;
		enc_minor = (le32_to_cpu(hdr->ucode_version) >> 12) & 0xff;
		enc_major = fw_check;
		dec_ver = (le32_to_cpu(hdr->ucode_version) >> 24) & 0xf;
		vep = (le32_to_cpu(hdr->ucode_version) >> 28) & 0xf;
		DRM_INFO("Found VCN firmware Version ENC: %u.%u DEC: %u VEP: %u Revision: %u\n",
			enc_major, enc_minor, dec_ver, vep, fw_rev);
	} else {
		unsigned int version_major, version_minor, family_id;

		family_id = le32_to_cpu(hdr->ucode_version) & 0xff;
		version_major = (le32_to_cpu(hdr->ucode_version) >> 24) & 0xff;
		version_minor = (le32_to_cpu(hdr->ucode_version) >> 8) & 0xff;
		DRM_INFO("Found VCN firmware Version: %u.%u Family ID: %u\n",
			version_major, version_minor, family_id);
	}

	bo_size = AMDGPU_VCN_STACK_SIZE + AMDGPU_VCN_CONTEXT_SIZE;
	if (adev->firmware.load_type != AMDGPU_FW_LOAD_PSP)
		bo_size += AMDGPU_GPU_PAGE_ALIGN(le32_to_cpu(hdr->ucode_size_bytes) + 8);

	if (adev->ip_versions[UVD_HWIP][0] >= IP_VERSION(4, 0, 0)){
		fw_shared_size = AMDGPU_GPU_PAGE_ALIGN(sizeof(struct amdgpu_vcn4_fw_shared));
		log_offset = offsetof(struct amdgpu_vcn4_fw_shared, fw_log);
	} else {
		fw_shared_size = AMDGPU_GPU_PAGE_ALIGN(sizeof(struct amdgpu_fw_shared));
		log_offset = offsetof(struct amdgpu_fw_shared, fw_log);
	}

	bo_size += fw_shared_size;

	if (amdgpu_vcnfw_log)
		bo_size += AMDGPU_VCNFW_LOG_SIZE;

	for (i = 0; i < adev->vcn.num_vcn_inst; i++) {
		if (adev->vcn.harvest_config & (1 << i))
			continue;

		r = amdgpu_bo_create_kernel(adev, bo_size, PAGE_SIZE,
					    AMDGPU_GEM_DOMAIN_VRAM |
					    AMDGPU_GEM_DOMAIN_GTT,
					    &adev->vcn.inst[i].vcpu_bo,
					    &adev->vcn.inst[i].gpu_addr,
					    &adev->vcn.inst[i].cpu_addr);
		if (r) {
			dev_err(adev->dev, "(%d) failed to allocate vcn bo\n", r);
			return r;
		}

		adev->vcn.inst[i].fw_shared.cpu_addr = adev->vcn.inst[i].cpu_addr +
				bo_size - fw_shared_size;
		adev->vcn.inst[i].fw_shared.gpu_addr = adev->vcn.inst[i].gpu_addr +
				bo_size - fw_shared_size;

		adev->vcn.inst[i].fw_shared.mem_size = fw_shared_size;

		if (amdgpu_vcnfw_log) {
			adev->vcn.inst[i].fw_shared.cpu_addr -= AMDGPU_VCNFW_LOG_SIZE;
			adev->vcn.inst[i].fw_shared.gpu_addr -= AMDGPU_VCNFW_LOG_SIZE;
			adev->vcn.inst[i].fw_shared.log_offset = log_offset;
		}

		if (adev->vcn.indirect_sram) {
			r = amdgpu_bo_create_kernel(adev, 64 * 2 * 4, PAGE_SIZE,
					AMDGPU_GEM_DOMAIN_VRAM |
					AMDGPU_GEM_DOMAIN_GTT,
					&adev->vcn.inst[i].dpg_sram_bo,
					&adev->vcn.inst[i].dpg_sram_gpu_addr,
					&adev->vcn.inst[i].dpg_sram_cpu_addr);
			if (r) {
				dev_err(adev->dev, "VCN %d (%d) failed to allocate DPG bo\n", i, r);
				return r;
			}
		}
	}

	return 0;
}

int amdgpu_vcn_sw_fini(struct amdgpu_device *adev)
{
	int i, j;

	for (j = 0; j < adev->vcn.num_vcn_inst; ++j) {
		if (adev->vcn.harvest_config & (1 << j))
			continue;

		if (adev->vcn.indirect_sram) {
			amdgpu_bo_free_kernel(&adev->vcn.inst[j].dpg_sram_bo,
						  &adev->vcn.inst[j].dpg_sram_gpu_addr,
						  (void **)&adev->vcn.inst[j].dpg_sram_cpu_addr);
		}
		kvfree(adev->vcn.inst[j].saved_bo);

		amdgpu_bo_free_kernel(&adev->vcn.inst[j].vcpu_bo,
					  &adev->vcn.inst[j].gpu_addr,
					  (void **)&adev->vcn.inst[j].cpu_addr);

		amdgpu_ring_fini(&adev->vcn.inst[j].ring_dec);

		for (i = 0; i < adev->vcn.num_enc_rings; ++i)
			amdgpu_ring_fini(&adev->vcn.inst[j].ring_enc[i]);
	}

	amdgpu_ucode_release(&adev->vcn.fw);
	mutex_destroy(&adev->vcn.vcn1_jpeg1_workaround);
	mutex_destroy(&adev->vcn.vcn_pg_lock);

	return 0;
}

/* from vcn4 and above, only unified queue is used */
static bool amdgpu_vcn_using_unified_queue(struct amdgpu_ring *ring)
{
	struct amdgpu_device *adev = ring->adev;
	bool ret = false;

	if (adev->ip_versions[UVD_HWIP][0] >= IP_VERSION(4, 0, 0))
		ret = true;

	return ret;
}

bool amdgpu_vcn_is_disabled_vcn(struct amdgpu_device *adev, enum vcn_ring_type type, uint32_t vcn_instance)
{
	bool ret = false;
	int vcn_config = adev->vcn.vcn_config[vcn_instance];

	if ((type == VCN_ENCODE_RING) && (vcn_config & VCN_BLOCK_ENCODE_DISABLE_MASK)) {
		ret = true;
	} else if ((type == VCN_DECODE_RING) && (vcn_config & VCN_BLOCK_DECODE_DISABLE_MASK)) {
		ret = true;
	} else if ((type == VCN_UNIFIED_RING) && (vcn_config & VCN_BLOCK_QUEUE_DISABLE_MASK)) {
		ret = true;
	}

	return ret;
}

int amdgpu_vcn_suspend(struct amdgpu_device *adev)
{
	unsigned size;
	void *ptr;
	int i, idx;

	cancel_delayed_work_sync(&adev->vcn.idle_work);

	for (i = 0; i < adev->vcn.num_vcn_inst; ++i) {
		if (adev->vcn.harvest_config & (1 << i))
			continue;
		if (adev->vcn.inst[i].vcpu_bo == NULL)
			return 0;

		size = amdgpu_bo_size(adev->vcn.inst[i].vcpu_bo);
		ptr = adev->vcn.inst[i].cpu_addr;

		adev->vcn.inst[i].saved_bo = kvmalloc(size, GFP_KERNEL);
		if (!adev->vcn.inst[i].saved_bo)
			return -ENOMEM;

		if (drm_dev_enter(adev_to_drm(adev), &idx)) {
			memcpy_fromio(adev->vcn.inst[i].saved_bo, ptr, size);
			drm_dev_exit(idx);
		}
	}
	return 0;
}

int amdgpu_vcn_resume(struct amdgpu_device *adev)
{
	unsigned size;
	void *ptr;
	int i, idx;

	for (i = 0; i < adev->vcn.num_vcn_inst; ++i) {
		if (adev->vcn.harvest_config & (1 << i))
			continue;
		if (adev->vcn.inst[i].vcpu_bo == NULL)
			return -EINVAL;

		size = amdgpu_bo_size(adev->vcn.inst[i].vcpu_bo);
		ptr = adev->vcn.inst[i].cpu_addr;

		if (adev->vcn.inst[i].saved_bo != NULL) {
			if (drm_dev_enter(adev_to_drm(adev), &idx)) {
				memcpy_toio(ptr, adev->vcn.inst[i].saved_bo, size);
				drm_dev_exit(idx);
			}
			kvfree(adev->vcn.inst[i].saved_bo);
			adev->vcn.inst[i].saved_bo = NULL;
		} else {
			const struct common_firmware_header *hdr;
			unsigned offset;

			hdr = (const struct common_firmware_header *)adev->vcn.fw->data;
			if (adev->firmware.load_type != AMDGPU_FW_LOAD_PSP) {
				offset = le32_to_cpu(hdr->ucode_array_offset_bytes);
				if (drm_dev_enter(adev_to_drm(adev), &idx)) {
					memcpy_toio(adev->vcn.inst[i].cpu_addr, adev->vcn.fw->data + offset,
						    le32_to_cpu(hdr->ucode_size_bytes));
					drm_dev_exit(idx);
				}
				size -= le32_to_cpu(hdr->ucode_size_bytes);
				ptr += le32_to_cpu(hdr->ucode_size_bytes);
			}
			memset_io(ptr, 0, size);
		}
	}
	return 0;
}

static void amdgpu_vcn_idle_work_handler(struct work_struct *work)
{
	struct amdgpu_device *adev =
		container_of(work, struct amdgpu_device, vcn.idle_work.work);
	unsigned int fences = 0, fence[AMDGPU_MAX_VCN_INSTANCES] = {0};
	unsigned int i, j;
	int r = 0;

	for (j = 0; j < adev->vcn.num_vcn_inst; ++j) {
		if (adev->vcn.harvest_config & (1 << j))
			continue;

		for (i = 0; i < adev->vcn.num_enc_rings; ++i) {
			fence[j] += amdgpu_fence_count_emitted(&adev->vcn.inst[j].ring_enc[i]);
		}

		if (adev->pg_flags & AMD_PG_SUPPORT_VCN_DPG)	{
			struct dpg_pause_state new_state;

			if (fence[j] ||
				unlikely(atomic_read(&adev->vcn.inst[j].dpg_enc_submission_cnt)))
				new_state.fw_based = VCN_DPG_STATE__PAUSE;
			else
				new_state.fw_based = VCN_DPG_STATE__UNPAUSE;

			adev->vcn.pause_dpg_mode(adev, j, &new_state);
		}

		fence[j] += amdgpu_fence_count_emitted(&adev->vcn.inst[j].ring_dec);
		fences += fence[j];
	}

	if (!fences && !atomic_read(&adev->vcn.total_submission_cnt)) {
		amdgpu_device_ip_set_powergating_state(adev, AMD_IP_BLOCK_TYPE_VCN,
		       AMD_PG_STATE_GATE);
		r = amdgpu_dpm_switch_power_profile(adev, PP_SMC_POWER_PROFILE_VIDEO,
				false);
		if (r)
			dev_warn(adev->dev, "(%d) failed to disable video power profile mode\n", r);
	} else {
		schedule_delayed_work(&adev->vcn.idle_work, VCN_IDLE_TIMEOUT);
	}
}

void amdgpu_vcn_ring_begin_use(struct amdgpu_ring *ring)
{
	struct amdgpu_device *adev = ring->adev;
	int r = 0;

	atomic_inc(&adev->vcn.total_submission_cnt);

	if (!cancel_delayed_work_sync(&adev->vcn.idle_work)) {
		r = amdgpu_dpm_switch_power_profile(adev, PP_SMC_POWER_PROFILE_VIDEO,
				true);
		if (r)
			dev_warn(adev->dev, "(%d) failed to switch to video power profile mode\n", r);
	}

	mutex_lock(&adev->vcn.vcn_pg_lock);
	amdgpu_device_ip_set_powergating_state(adev, AMD_IP_BLOCK_TYPE_VCN,
	       AMD_PG_STATE_UNGATE);

	if (adev->pg_flags & AMD_PG_SUPPORT_VCN_DPG)	{
		struct dpg_pause_state new_state;

		if (ring->funcs->type == AMDGPU_RING_TYPE_VCN_ENC) {
			atomic_inc(&adev->vcn.inst[ring->me].dpg_enc_submission_cnt);
			new_state.fw_based = VCN_DPG_STATE__PAUSE;
		} else {
			unsigned int fences = 0;
			unsigned int i;

			for (i = 0; i < adev->vcn.num_enc_rings; ++i)
				fences += amdgpu_fence_count_emitted(&adev->vcn.inst[ring->me].ring_enc[i]);

			if (fences || atomic_read(&adev->vcn.inst[ring->me].dpg_enc_submission_cnt))
				new_state.fw_based = VCN_DPG_STATE__PAUSE;
			else
				new_state.fw_based = VCN_DPG_STATE__UNPAUSE;
		}

		adev->vcn.pause_dpg_mode(adev, ring->me, &new_state);
	}
	mutex_unlock(&adev->vcn.vcn_pg_lock);
}

void amdgpu_vcn_ring_end_use(struct amdgpu_ring *ring)
{
	if (ring->adev->pg_flags & AMD_PG_SUPPORT_VCN_DPG &&
		ring->funcs->type == AMDGPU_RING_TYPE_VCN_ENC)
		atomic_dec(&ring->adev->vcn.inst[ring->me].dpg_enc_submission_cnt);

	atomic_dec(&ring->adev->vcn.total_submission_cnt);

	schedule_delayed_work(&ring->adev->vcn.idle_work, VCN_IDLE_TIMEOUT);
}

int amdgpu_vcn_dec_ring_test_ring(struct amdgpu_ring *ring)
{
	struct amdgpu_device *adev = ring->adev;
	uint32_t tmp = 0;
	unsigned i;
	int r;

	/* VCN in SRIOV does not support direct register read/write */
	if (amdgpu_sriov_vf(adev))
		return 0;

	WREG32(adev->vcn.inst[ring->me].external.scratch9, 0xCAFEDEAD);
	r = amdgpu_ring_alloc(ring, 3);
	if (r)
		return r;
	amdgpu_ring_write(ring, PACKET0(adev->vcn.internal.scratch9, 0));
	amdgpu_ring_write(ring, 0xDEADBEEF);
	amdgpu_ring_commit(ring);
	for (i = 0; i < adev->usec_timeout; i++) {
		tmp = RREG32(adev->vcn.inst[ring->me].external.scratch9);
		if (tmp == 0xDEADBEEF)
			break;
		udelay(1);
	}

	if (i >= adev->usec_timeout)
		r = -ETIMEDOUT;

	return r;
}

int amdgpu_vcn_dec_sw_ring_test_ring(struct amdgpu_ring *ring)
{
	struct amdgpu_device *adev = ring->adev;
	uint32_t rptr;
	unsigned int i;
	int r;

	if (amdgpu_sriov_vf(adev))
		return 0;

	r = amdgpu_ring_alloc(ring, 16);
	if (r)
		return r;

	rptr = amdgpu_ring_get_rptr(ring);

	amdgpu_ring_write(ring, VCN_DEC_SW_CMD_END);
	amdgpu_ring_commit(ring);

	for (i = 0; i < adev->usec_timeout; i++) {
		if (amdgpu_ring_get_rptr(ring) != rptr)
			break;
		udelay(1);
	}

	if (i >= adev->usec_timeout)
		r = -ETIMEDOUT;

	return r;
}

static int amdgpu_vcn_dec_send_msg(struct amdgpu_ring *ring,
				   struct amdgpu_ib *ib_msg,
				   struct dma_fence **fence)
{
	struct amdgpu_device *adev = ring->adev;
	struct dma_fence *f = NULL;
	struct amdgpu_job *job;
	struct amdgpu_ib *ib;
	uint64_t addr = AMDGPU_GPU_PAGE_ALIGN(ib_msg->gpu_addr);
	int i, r;

	r = amdgpu_job_alloc_with_ib(adev, 64,
					AMDGPU_IB_POOL_DIRECT, &job);
	if (r)
		goto err;

	ib = &job->ibs[0];
	ib->ptr[0] = PACKET0(adev->vcn.internal.data0, 0);
	ib->ptr[1] = addr;
	ib->ptr[2] = PACKET0(adev->vcn.internal.data1, 0);
	ib->ptr[3] = addr >> 32;
	ib->ptr[4] = PACKET0(adev->vcn.internal.cmd, 0);
	ib->ptr[5] = 0;
	for (i = 6; i < 16; i += 2) {
		ib->ptr[i] = PACKET0(adev->vcn.internal.nop, 0);
		ib->ptr[i+1] = 0;
	}
	ib->length_dw = 16;

	r = amdgpu_job_submit_direct(job, ring, &f);
	if (r)
		goto err_free;

	amdgpu_ib_free(adev, ib_msg, f);

	if (fence)
		*fence = dma_fence_get(f);
	dma_fence_put(f);

	return 0;

err_free:
	amdgpu_job_free(job);
err:
	amdgpu_ib_free(adev, ib_msg, f);
	return r;
}

static int amdgpu_vcn_dec_get_create_msg(struct amdgpu_ring *ring, uint32_t handle,
		struct amdgpu_ib *ib)
{
	struct amdgpu_device *adev = ring->adev;
	uint32_t *msg;
	int r, i;

	memset(ib, 0, sizeof(*ib));
	r = amdgpu_ib_get(adev, NULL, AMDGPU_GPU_PAGE_SIZE * 2,
			AMDGPU_IB_POOL_DIRECT,
			ib);
	if (r)
		return r;

	msg = (uint32_t *)AMDGPU_GPU_PAGE_ALIGN((unsigned long)ib->ptr);
	msg[0] = cpu_to_le32(0x00000028);
	msg[1] = cpu_to_le32(0x00000038);
	msg[2] = cpu_to_le32(0x00000001);
	msg[3] = cpu_to_le32(0x00000000);
	msg[4] = cpu_to_le32(handle);
	msg[5] = cpu_to_le32(0x00000000);
	msg[6] = cpu_to_le32(0x00000001);
	msg[7] = cpu_to_le32(0x00000028);
	msg[8] = cpu_to_le32(0x00000010);
	msg[9] = cpu_to_le32(0x00000000);
	msg[10] = cpu_to_le32(0x00000007);
	msg[11] = cpu_to_le32(0x00000000);
	msg[12] = cpu_to_le32(0x00000780);
	msg[13] = cpu_to_le32(0x00000440);
	for (i = 14; i < 1024; ++i)
		msg[i] = cpu_to_le32(0x0);

	return 0;
}

static int amdgpu_vcn_dec_get_destroy_msg(struct amdgpu_ring *ring, uint32_t handle,
					  struct amdgpu_ib *ib)
{
	struct amdgpu_device *adev = ring->adev;
	uint32_t *msg;
	int r, i;

	memset(ib, 0, sizeof(*ib));
	r = amdgpu_ib_get(adev, NULL, AMDGPU_GPU_PAGE_SIZE * 2,
			AMDGPU_IB_POOL_DIRECT,
			ib);
	if (r)
		return r;

	msg = (uint32_t *)AMDGPU_GPU_PAGE_ALIGN((unsigned long)ib->ptr);
	msg[0] = cpu_to_le32(0x00000028);
	msg[1] = cpu_to_le32(0x00000018);
	msg[2] = cpu_to_le32(0x00000000);
	msg[3] = cpu_to_le32(0x00000002);
	msg[4] = cpu_to_le32(handle);
	msg[5] = cpu_to_le32(0x00000000);
	for (i = 6; i < 1024; ++i)
		msg[i] = cpu_to_le32(0x0);

	return 0;
}

int amdgpu_vcn_dec_ring_test_ib(struct amdgpu_ring *ring, long timeout)
{
	struct dma_fence *fence = NULL;
	struct amdgpu_ib ib;
	long r;

	r = amdgpu_vcn_dec_get_create_msg(ring, 1, &ib);
	if (r)
		goto error;

	r = amdgpu_vcn_dec_send_msg(ring, &ib, NULL);
	if (r)
		goto error;
	r = amdgpu_vcn_dec_get_destroy_msg(ring, 1, &ib);
	if (r)
		goto error;

	r = amdgpu_vcn_dec_send_msg(ring, &ib, &fence);
	if (r)
		goto error;

	r = dma_fence_wait_timeout(fence, false, timeout);
	if (r == 0)
		r = -ETIMEDOUT;
	else if (r > 0)
		r = 0;

	dma_fence_put(fence);
error:
	return r;
}

static uint32_t *amdgpu_vcn_unified_ring_ib_header(struct amdgpu_ib *ib,
						uint32_t ib_pack_in_dw, bool enc)
{
	uint32_t *ib_checksum;

	ib->ptr[ib->length_dw++] = 0x00000010; /* single queue checksum */
	ib->ptr[ib->length_dw++] = 0x30000002;
	ib_checksum = &ib->ptr[ib->length_dw++];
	ib->ptr[ib->length_dw++] = ib_pack_in_dw;

	ib->ptr[ib->length_dw++] = 0x00000010; /* engine info */
	ib->ptr[ib->length_dw++] = 0x30000001;
	ib->ptr[ib->length_dw++] = enc ? 0x2 : 0x3;
	ib->ptr[ib->length_dw++] = ib_pack_in_dw * sizeof(uint32_t);

	return ib_checksum;
}

static void amdgpu_vcn_unified_ring_ib_checksum(uint32_t **ib_checksum,
						uint32_t ib_pack_in_dw)
{
	uint32_t i;
	uint32_t checksum = 0;

	for (i = 0; i < ib_pack_in_dw; i++)
		checksum += *(*ib_checksum + 2 + i);

	**ib_checksum = checksum;
}

static int amdgpu_vcn_dec_sw_send_msg(struct amdgpu_ring *ring,
				      struct amdgpu_ib *ib_msg,
				      struct dma_fence **fence)
{
	struct amdgpu_vcn_decode_buffer *decode_buffer = NULL;
	unsigned int ib_size_dw = 64;
	struct amdgpu_device *adev = ring->adev;
	struct dma_fence *f = NULL;
	struct amdgpu_job *job;
	struct amdgpu_ib *ib;
	uint64_t addr = AMDGPU_GPU_PAGE_ALIGN(ib_msg->gpu_addr);
	bool sq = amdgpu_vcn_using_unified_queue(ring);
	uint32_t *ib_checksum;
	uint32_t ib_pack_in_dw;
	int i, r;

	if (sq)
		ib_size_dw += 8;

	r = amdgpu_job_alloc_with_ib(adev, ib_size_dw * 4,
				AMDGPU_IB_POOL_DIRECT, &job);
	if (r)
		goto err;

	ib = &job->ibs[0];
	ib->length_dw = 0;

	/* single queue headers */
	if (sq) {
		ib_pack_in_dw = sizeof(struct amdgpu_vcn_decode_buffer) / sizeof(uint32_t)
						+ 4 + 2; /* engine info + decoding ib in dw */
		ib_checksum = amdgpu_vcn_unified_ring_ib_header(ib, ib_pack_in_dw, false);
	}

	ib->ptr[ib->length_dw++] = sizeof(struct amdgpu_vcn_decode_buffer) + 8;
	ib->ptr[ib->length_dw++] = cpu_to_le32(AMDGPU_VCN_IB_FLAG_DECODE_BUFFER);
	decode_buffer = (struct amdgpu_vcn_decode_buffer *)&(ib->ptr[ib->length_dw]);
	ib->length_dw += sizeof(struct amdgpu_vcn_decode_buffer) / 4;
	memset(decode_buffer, 0, sizeof(struct amdgpu_vcn_decode_buffer));

	decode_buffer->valid_buf_flag |= cpu_to_le32(AMDGPU_VCN_CMD_FLAG_MSG_BUFFER);
	decode_buffer->msg_buffer_address_hi = cpu_to_le32(addr >> 32);
	decode_buffer->msg_buffer_address_lo = cpu_to_le32(addr);

	for (i = ib->length_dw; i < ib_size_dw; ++i)
		ib->ptr[i] = 0x0;

	if (sq)
		amdgpu_vcn_unified_ring_ib_checksum(&ib_checksum, ib_pack_in_dw);

	r = amdgpu_job_submit_direct(job, ring, &f);
	if (r)
		goto err_free;

	amdgpu_ib_free(adev, ib_msg, f);

	if (fence)
		*fence = dma_fence_get(f);
	dma_fence_put(f);

	return 0;

err_free:
	amdgpu_job_free(job);
err:
	amdgpu_ib_free(adev, ib_msg, f);
	return r;
}

int amdgpu_vcn_dec_sw_ring_test_ib(struct amdgpu_ring *ring, long timeout)
{
	struct dma_fence *fence = NULL;
	struct amdgpu_ib ib;
	long r;

	r = amdgpu_vcn_dec_get_create_msg(ring, 1, &ib);
	if (r)
		goto error;

	r = amdgpu_vcn_dec_sw_send_msg(ring, &ib, NULL);
	if (r)
		goto error;
	r = amdgpu_vcn_dec_get_destroy_msg(ring, 1, &ib);
	if (r)
		goto error;

	r = amdgpu_vcn_dec_sw_send_msg(ring, &ib, &fence);
	if (r)
		goto error;

	r = dma_fence_wait_timeout(fence, false, timeout);
	if (r == 0)
		r = -ETIMEDOUT;
	else if (r > 0)
		r = 0;

	dma_fence_put(fence);
error:
	return r;
}

int amdgpu_vcn_enc_ring_test_ring(struct amdgpu_ring *ring)
{
	struct amdgpu_device *adev = ring->adev;
	uint32_t rptr;
	unsigned i;
	int r;

	if (amdgpu_sriov_vf(adev))
		return 0;

	r = amdgpu_ring_alloc(ring, 16);
	if (r)
		return r;

	rptr = amdgpu_ring_get_rptr(ring);

	amdgpu_ring_write(ring, VCN_ENC_CMD_END);
	amdgpu_ring_commit(ring);

	for (i = 0; i < adev->usec_timeout; i++) {
		if (amdgpu_ring_get_rptr(ring) != rptr)
			break;
		udelay(1);
	}

	if (i >= adev->usec_timeout)
		r = -ETIMEDOUT;

	return r;
}

static int amdgpu_vcn_enc_get_create_msg(struct amdgpu_ring *ring, uint32_t handle,
					 struct amdgpu_ib *ib_msg,
					 struct dma_fence **fence)
{
	unsigned int ib_size_dw = 16;
	struct amdgpu_job *job;
	struct amdgpu_ib *ib;
	struct dma_fence *f = NULL;
	uint32_t *ib_checksum = NULL;
	uint64_t addr;
	bool sq = amdgpu_vcn_using_unified_queue(ring);
	int i, r;

	if (sq)
		ib_size_dw += 8;

	r = amdgpu_job_alloc_with_ib(ring->adev, ib_size_dw * 4,
					AMDGPU_IB_POOL_DIRECT, &job);
	if (r)
		return r;

	ib = &job->ibs[0];
	addr = AMDGPU_GPU_PAGE_ALIGN(ib_msg->gpu_addr);

	ib->length_dw = 0;

	if (sq)
		ib_checksum = amdgpu_vcn_unified_ring_ib_header(ib, 0x11, true);

	ib->ptr[ib->length_dw++] = 0x00000018;
	ib->ptr[ib->length_dw++] = 0x00000001; /* session info */
	ib->ptr[ib->length_dw++] = handle;
	ib->ptr[ib->length_dw++] = upper_32_bits(addr);
	ib->ptr[ib->length_dw++] = addr;
	ib->ptr[ib->length_dw++] = 0x0000000b;

	ib->ptr[ib->length_dw++] = 0x00000014;
	ib->ptr[ib->length_dw++] = 0x00000002; /* task info */
	ib->ptr[ib->length_dw++] = 0x0000001c;
	ib->ptr[ib->length_dw++] = 0x00000000;
	ib->ptr[ib->length_dw++] = 0x00000000;

	ib->ptr[ib->length_dw++] = 0x00000008;
	ib->ptr[ib->length_dw++] = 0x08000001; /* op initialize */

	for (i = ib->length_dw; i < ib_size_dw; ++i)
		ib->ptr[i] = 0x0;

	if (sq)
		amdgpu_vcn_unified_ring_ib_checksum(&ib_checksum, 0x11);

	r = amdgpu_job_submit_direct(job, ring, &f);
	if (r)
		goto err;

	if (fence)
		*fence = dma_fence_get(f);
	dma_fence_put(f);

	return 0;

err:
	amdgpu_job_free(job);
	return r;
}

static int amdgpu_vcn_enc_get_destroy_msg(struct amdgpu_ring *ring, uint32_t handle,
					  struct amdgpu_ib *ib_msg,
					  struct dma_fence **fence)
{
	unsigned int ib_size_dw = 16;
	struct amdgpu_job *job;
	struct amdgpu_ib *ib;
	struct dma_fence *f = NULL;
	uint32_t *ib_checksum = NULL;
	uint64_t addr;
	bool sq = amdgpu_vcn_using_unified_queue(ring);
	int i, r;

	if (sq)
		ib_size_dw += 8;

	r = amdgpu_job_alloc_with_ib(ring->adev, ib_size_dw * 4,
					AMDGPU_IB_POOL_DIRECT, &job);
	if (r)
		return r;

	ib = &job->ibs[0];
	addr = AMDGPU_GPU_PAGE_ALIGN(ib_msg->gpu_addr);

	ib->length_dw = 0;

	if (sq)
		ib_checksum = amdgpu_vcn_unified_ring_ib_header(ib, 0x11, true);

	ib->ptr[ib->length_dw++] = 0x00000018;
	ib->ptr[ib->length_dw++] = 0x00000001;
	ib->ptr[ib->length_dw++] = handle;
	ib->ptr[ib->length_dw++] = upper_32_bits(addr);
	ib->ptr[ib->length_dw++] = addr;
	ib->ptr[ib->length_dw++] = 0x0000000b;

	ib->ptr[ib->length_dw++] = 0x00000014;
	ib->ptr[ib->length_dw++] = 0x00000002;
	ib->ptr[ib->length_dw++] = 0x0000001c;
	ib->ptr[ib->length_dw++] = 0x00000000;
	ib->ptr[ib->length_dw++] = 0x00000000;

	ib->ptr[ib->length_dw++] = 0x00000008;
	ib->ptr[ib->length_dw++] = 0x08000002; /* op close session */

	for (i = ib->length_dw; i < ib_size_dw; ++i)
		ib->ptr[i] = 0x0;

	if (sq)
		amdgpu_vcn_unified_ring_ib_checksum(&ib_checksum, 0x11);

	r = amdgpu_job_submit_direct(job, ring, &f);
	if (r)
		goto err;

	if (fence)
		*fence = dma_fence_get(f);
	dma_fence_put(f);

	return 0;

err:
	amdgpu_job_free(job);
	return r;
}

int amdgpu_vcn_enc_ring_test_ib(struct amdgpu_ring *ring, long timeout)
{
	struct amdgpu_device *adev = ring->adev;
	struct dma_fence *fence = NULL;
	struct amdgpu_ib ib;
	long r;

	memset(&ib, 0, sizeof(ib));
	r = amdgpu_ib_get(adev, NULL, (128 << 10) + AMDGPU_GPU_PAGE_SIZE,
			AMDGPU_IB_POOL_DIRECT,
			&ib);
	if (r)
		return r;

	r = amdgpu_vcn_enc_get_create_msg(ring, 1, &ib, NULL);
	if (r)
		goto error;

	r = amdgpu_vcn_enc_get_destroy_msg(ring, 1, &ib, &fence);
	if (r)
		goto error;

	r = dma_fence_wait_timeout(fence, false, timeout);
	if (r == 0)
		r = -ETIMEDOUT;
	else if (r > 0)
		r = 0;

error:
	amdgpu_ib_free(adev, &ib, fence);
	dma_fence_put(fence);

	return r;
}

int amdgpu_vcn_unified_ring_test_ib(struct amdgpu_ring *ring, long timeout)
{
	long r;

	r = amdgpu_vcn_enc_ring_test_ib(ring, timeout);
	if (r)
		goto error;

	r =  amdgpu_vcn_dec_sw_ring_test_ib(ring, timeout);

error:
	return r;
}

enum amdgpu_ring_priority_level amdgpu_vcn_get_enc_ring_prio(int ring)
{
	switch(ring) {
	case 0:
		return AMDGPU_RING_PRIO_0;
	case 1:
		return AMDGPU_RING_PRIO_1;
	case 2:
		return AMDGPU_RING_PRIO_2;
	default:
		return AMDGPU_RING_PRIO_0;
	}
}

void amdgpu_vcn_setup_ucode(struct amdgpu_device *adev)
{
	int i;
	unsigned int idx;

	if (adev->firmware.load_type == AMDGPU_FW_LOAD_PSP) {
		const struct common_firmware_header *hdr;
		hdr = (const struct common_firmware_header *)adev->vcn.fw->data;

		for (i = 0; i < adev->vcn.num_vcn_inst; i++) {
			if (adev->vcn.harvest_config & (1 << i))
				continue;
			/* currently only support 2 FW instances */
			if (i >= 2) {
				dev_info(adev->dev, "More then 2 VCN FW instances!\n");
				break;
			}
			idx = AMDGPU_UCODE_ID_VCN + i;
			adev->firmware.ucode[idx].ucode_id = idx;
			adev->firmware.ucode[idx].fw = adev->vcn.fw;
			adev->firmware.fw_size +=
				ALIGN(le32_to_cpu(hdr->ucode_size_bytes), PAGE_SIZE);
		}
		dev_info(adev->dev, "Will use PSP to load VCN firmware\n");
	}
}

/*
 * debugfs for mapping vcn firmware log buffer.
 */
#if defined(CONFIG_DEBUG_FS)
static ssize_t amdgpu_debugfs_vcn_fwlog_read(struct file *f, char __user *buf,
                                             size_t size, loff_t *pos)
{
	struct amdgpu_vcn_inst *vcn;
	void *log_buf;
	volatile struct amdgpu_vcn_fwlog *plog;
	unsigned int read_pos, write_pos, available, i, read_bytes = 0;
	unsigned int read_num[2] = {0};

	vcn = file_inode(f)->i_private;
	if (!vcn)
		return -ENODEV;

	if (!vcn->fw_shared.cpu_addr || !amdgpu_vcnfw_log)
		return -EFAULT;

	log_buf = vcn->fw_shared.cpu_addr + vcn->fw_shared.mem_size;

	plog = (volatile struct amdgpu_vcn_fwlog *)log_buf;
	read_pos = plog->rptr;
	write_pos = plog->wptr;

	if (read_pos > AMDGPU_VCNFW_LOG_SIZE || write_pos > AMDGPU_VCNFW_LOG_SIZE)
		return -EFAULT;

	if (!size || (read_pos == write_pos))
		return 0;

	if (write_pos > read_pos) {
		available = write_pos - read_pos;
		read_num[0] = min(size, (size_t)available);
	} else {
		read_num[0] = AMDGPU_VCNFW_LOG_SIZE - read_pos;
		available = read_num[0] + write_pos - plog->header_size;
		if (size > available)
			read_num[1] = write_pos - plog->header_size;
		else if (size > read_num[0])
			read_num[1] = size - read_num[0];
		else
			read_num[0] = size;
	}

	for (i = 0; i < 2; i++) {
		if (read_num[i]) {
			if (read_pos == AMDGPU_VCNFW_LOG_SIZE)
				read_pos = plog->header_size;
			if (read_num[i] == copy_to_user((buf + read_bytes),
			                                (log_buf + read_pos), read_num[i]))
				return -EFAULT;

			read_bytes += read_num[i];
			read_pos += read_num[i];
		}
	}

	plog->rptr = read_pos;
	*pos += read_bytes;
	return read_bytes;
}

static const struct file_operations amdgpu_debugfs_vcnfwlog_fops = {
	.owner = THIS_MODULE,
	.read = amdgpu_debugfs_vcn_fwlog_read,
	.llseek = default_llseek
};
#endif

void amdgpu_debugfs_vcn_fwlog_init(struct amdgpu_device *adev, uint8_t i,
                                   struct amdgpu_vcn_inst *vcn)
{
#if defined(CONFIG_DEBUG_FS)
	struct drm_minor *minor = adev_to_drm(adev)->primary;
	struct dentry *root = minor->debugfs_root;
	char name[32];

	sprintf(name, "amdgpu_vcn_%d_fwlog", i);
	debugfs_create_file_size(name, S_IFREG | S_IRUGO, root, vcn,
				 &amdgpu_debugfs_vcnfwlog_fops,
				 AMDGPU_VCNFW_LOG_SIZE);
#endif
}

void amdgpu_vcn_fwlog_init(struct amdgpu_vcn_inst *vcn)
{
#if defined(CONFIG_DEBUG_FS)
	volatile uint32_t *flag = vcn->fw_shared.cpu_addr;
	void *fw_log_cpu_addr = vcn->fw_shared.cpu_addr + vcn->fw_shared.mem_size;
	uint64_t fw_log_gpu_addr = vcn->fw_shared.gpu_addr + vcn->fw_shared.mem_size;
	volatile struct amdgpu_vcn_fwlog *log_buf = fw_log_cpu_addr;
	volatile struct amdgpu_fw_shared_fw_logging *fw_log = vcn->fw_shared.cpu_addr
                                                         + vcn->fw_shared.log_offset;
	*flag |= cpu_to_le32(AMDGPU_VCN_FW_LOGGING_FLAG);
	fw_log->is_enabled = 1;
	fw_log->addr_lo = cpu_to_le32(fw_log_gpu_addr & 0xFFFFFFFF);
	fw_log->addr_hi = cpu_to_le32(fw_log_gpu_addr >> 32);
	fw_log->size = cpu_to_le32(AMDGPU_VCNFW_LOG_SIZE);

	log_buf->header_size = sizeof(struct amdgpu_vcn_fwlog);
	log_buf->buffer_size = AMDGPU_VCNFW_LOG_SIZE;
	log_buf->rptr = log_buf->header_size;
	log_buf->wptr = log_buf->header_size;
	log_buf->wrapped = 0;
#endif
}

int amdgpu_vcn_process_poison_irq(struct amdgpu_device *adev,
				struct amdgpu_irq_src *source,
				struct amdgpu_iv_entry *entry)
{
	struct ras_common_if *ras_if = adev->vcn.ras_if;
	struct ras_dispatch_if ih_data = {
		.entry = entry,
	};

	if (!ras_if)
		return 0;

	if (!amdgpu_sriov_vf(adev)) {
		ih_data.head = *ras_if;
		amdgpu_ras_interrupt_dispatch(adev, &ih_data);
	} else {
		if (adev->virt.ops && adev->virt.ops->ras_poison_handler)
			adev->virt.ops->ras_poison_handler(adev);
		else
			dev_warn(adev->dev,
				"No ras_poison_handler interface in SRIOV for VCN!\n");
	}

	return 0;
}

void amdgpu_vcn_set_ras_funcs(struct amdgpu_device *adev)
{
	if (!adev->vcn.ras)
		return;

	amdgpu_ras_register_ras_block(adev, &adev->vcn.ras->ras_block);

	strcpy(adev->vcn.ras->ras_block.ras_comm.name, "vcn");
	adev->vcn.ras->ras_block.ras_comm.block = AMDGPU_RAS_BLOCK__VCN;
	adev->vcn.ras->ras_block.ras_comm.type = AMDGPU_RAS_ERROR__POISON;
	adev->vcn.ras_if = &adev->vcn.ras->ras_block.ras_comm;

	/* If don't define special ras_late_init function, use default ras_late_init */
	if (!adev->vcn.ras->ras_block.ras_late_init)
		adev->vcn.ras->ras_block.ras_late_init = amdgpu_ras_block_late_init;
}<|MERGE_RESOLUTION|>--- conflicted
+++ resolved
@@ -146,10 +146,6 @@
 			adev->vcn.indirect_sram = true;
 		break;
 	case IP_VERSION(3, 0, 2):
-<<<<<<< HEAD
-		fw_name = FIRMWARE_VANGOGH;
-=======
->>>>>>> 1463109b
 		if ((adev->firmware.load_type == AMDGPU_FW_LOAD_PSP) &&
 		    (adev->pg_flags & AMD_PG_SUPPORT_VCN_DPG))
 			adev->vcn.indirect_sram = true;
