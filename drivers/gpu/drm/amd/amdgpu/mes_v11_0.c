--- conflicted
+++ resolved
@@ -1178,13 +1178,9 @@
 	if (adev->mes.ring.sched.ready)
 		mes_v11_0_kiq_dequeue_sched(adev);
 
-<<<<<<< HEAD
-	mes_v11_0_enable(adev, false);
-=======
 	if (!amdgpu_sriov_vf(adev))
 		mes_v11_0_enable(adev, false);
 
->>>>>>> 1463109b
 	return 0;
 }
 
@@ -1286,12 +1282,8 @@
 {
 	struct amdgpu_device *adev = (struct amdgpu_device *)handle;
 
-<<<<<<< HEAD
-	if (!amdgpu_in_reset(adev) &&
-=======
 	/* it's only intended for use in mes_self_test case, not for s0ix and reset */
 	if (!amdgpu_in_reset(adev) && !adev->in_s0ix &&
->>>>>>> 1463109b
 	    (adev->ip_versions[GC_HWIP][0] != IP_VERSION(11, 0, 3)))
 		amdgpu_mes_self_test(adev);
 
