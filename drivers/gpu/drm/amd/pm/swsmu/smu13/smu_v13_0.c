/*
 * Copyright 2020 Advanced Micro Devices, Inc.
 *
 * Permission is hereby granted, free of charge, to any person obtaining a
 * copy of this software and associated documentation files (the "Software"),
 * to deal in the Software without restriction, including without limitation
 * the rights to use, copy, modify, merge, publish, distribute, sublicense,
 * and/or sell copies of the Software, and to permit persons to whom the
 * Software is furnished to do so, subject to the following conditions:
 *
 * The above copyright notice and this permission notice shall be included in
 * all copies or substantial portions of the Software.
 *
 * THE SOFTWARE IS PROVIDED "AS IS", WITHOUT WARRANTY OF ANY KIND, EXPRESS OR
 * IMPLIED, INCLUDING BUT NOT LIMITED TO THE WARRANTIES OF MERCHANTABILITY,
 * FITNESS FOR A PARTICULAR PURPOSE AND NONINFRINGEMENT.  IN NO EVENT SHALL
 * THE COPYRIGHT HOLDER(S) OR AUTHOR(S) BE LIABLE FOR ANY CLAIM, DAMAGES OR
 * OTHER LIABILITY, WHETHER IN AN ACTION OF CONTRACT, TORT OR OTHERWISE,
 * ARISING FROM, OUT OF OR IN CONNECTION WITH THE SOFTWARE OR THE USE OR
 * OTHER DEALINGS IN THE SOFTWARE.
 */

#include <linux/firmware.h>
#include <linux/module.h>
#include <linux/pci.h>
#include <linux/reboot.h>

#define SMU_13_0_PARTIAL_PPTABLE
#define SWSMU_CODE_LAYER_L3

#include "amdgpu.h"
#include "amdgpu_smu.h"
#include "atomfirmware.h"
#include "amdgpu_atomfirmware.h"
#include "amdgpu_atombios.h"
#include "smu_v13_0.h"
#include "soc15_common.h"
#include "atom.h"
#include "amdgpu_ras.h"
#include "smu_cmn.h"

#include "asic_reg/thm/thm_13_0_2_offset.h"
#include "asic_reg/thm/thm_13_0_2_sh_mask.h"
#include "asic_reg/mp/mp_13_0_2_offset.h"
#include "asic_reg/mp/mp_13_0_2_sh_mask.h"
#include "asic_reg/smuio/smuio_13_0_2_offset.h"
#include "asic_reg/smuio/smuio_13_0_2_sh_mask.h"

/*
 * DO NOT use these for err/warn/info/debug messages.
 * Use dev_err, dev_warn, dev_info and dev_dbg instead.
 * They are more MGPU friendly.
 */
#undef pr_err
#undef pr_warn
#undef pr_info
#undef pr_debug

MODULE_FIRMWARE("amdgpu/aldebaran_smc.bin");
MODULE_FIRMWARE("amdgpu/smu_13_0_0.bin");
MODULE_FIRMWARE("amdgpu/smu_13_0_7.bin");
MODULE_FIRMWARE("amdgpu/smu_13_0_10.bin");

#define mmMP1_SMN_C2PMSG_66                                                                            0x0282
#define mmMP1_SMN_C2PMSG_66_BASE_IDX                                                                   0

#define mmMP1_SMN_C2PMSG_82                                                                            0x0292
#define mmMP1_SMN_C2PMSG_82_BASE_IDX                                                                   0

#define mmMP1_SMN_C2PMSG_90                                                                            0x029a
#define mmMP1_SMN_C2PMSG_90_BASE_IDX                                                                   0

#define SMU13_VOLTAGE_SCALE 4

#define LINK_WIDTH_MAX				6
#define LINK_SPEED_MAX				3

#define smnPCIE_LC_LINK_WIDTH_CNTL		0x11140288
#define PCIE_LC_LINK_WIDTH_CNTL__LC_LINK_WIDTH_RD_MASK 0x00000070L
#define PCIE_LC_LINK_WIDTH_CNTL__LC_LINK_WIDTH_RD__SHIFT 0x4
#define smnPCIE_LC_SPEED_CNTL			0x11140290
#define PCIE_LC_SPEED_CNTL__LC_CURRENT_DATA_RATE_MASK 0xC000
#define PCIE_LC_SPEED_CNTL__LC_CURRENT_DATA_RATE__SHIFT 0xE

static const int link_width[] = {0, 1, 2, 4, 8, 12, 16};
static const int link_speed[] = {25, 50, 80, 160};

int smu_v13_0_init_microcode(struct smu_context *smu)
{
	struct amdgpu_device *adev = smu->adev;
	char fw_name[30];
	char ucode_prefix[30];
	int err = 0;
	const struct smc_firmware_header_v1_0 *hdr;
	const struct common_firmware_header *header;
	struct amdgpu_firmware_info *ucode = NULL;

	/* doesn't need to load smu firmware in IOV mode */
	if (amdgpu_sriov_vf(adev))
		return 0;

	amdgpu_ucode_ip_version_decode(adev, MP1_HWIP, ucode_prefix, sizeof(ucode_prefix));

	snprintf(fw_name, sizeof(fw_name), "amdgpu/%s.bin", ucode_prefix);

	err = amdgpu_ucode_request(adev, &adev->pm.fw, fw_name);
	if (err)
		goto out;

	hdr = (const struct smc_firmware_header_v1_0 *) adev->pm.fw->data;
	amdgpu_ucode_print_smc_hdr(&hdr->header);
	adev->pm.fw_version = le32_to_cpu(hdr->header.ucode_version);

	if (adev->firmware.load_type == AMDGPU_FW_LOAD_PSP) {
		ucode = &adev->firmware.ucode[AMDGPU_UCODE_ID_SMC];
		ucode->ucode_id = AMDGPU_UCODE_ID_SMC;
		ucode->fw = adev->pm.fw;
		header = (const struct common_firmware_header *)ucode->fw->data;
		adev->firmware.fw_size +=
			ALIGN(le32_to_cpu(header->ucode_size_bytes), PAGE_SIZE);
	}

out:
	if (err)
		amdgpu_ucode_release(&adev->pm.fw);
	return err;
}

void smu_v13_0_fini_microcode(struct smu_context *smu)
{
	struct amdgpu_device *adev = smu->adev;

	amdgpu_ucode_release(&adev->pm.fw);
	adev->pm.fw_version = 0;
}

int smu_v13_0_load_microcode(struct smu_context *smu)
{
#if 0
	struct amdgpu_device *adev = smu->adev;
	const uint32_t *src;
	const struct smc_firmware_header_v1_0 *hdr;
	uint32_t addr_start = MP1_SRAM;
	uint32_t i;
	uint32_t smc_fw_size;
	uint32_t mp1_fw_flags;

	hdr = (const struct smc_firmware_header_v1_0 *) adev->pm.fw->data;
	src = (const uint32_t *)(adev->pm.fw->data +
				 le32_to_cpu(hdr->header.ucode_array_offset_bytes));
	smc_fw_size = hdr->header.ucode_size_bytes;

	for (i = 1; i < smc_fw_size/4 - 1; i++) {
		WREG32_PCIE(addr_start, src[i]);
		addr_start += 4;
	}

	WREG32_PCIE(MP1_Public | (smnMP1_PUB_CTRL & 0xffffffff),
		    1 & MP1_SMN_PUB_CTRL__RESET_MASK);
	WREG32_PCIE(MP1_Public | (smnMP1_PUB_CTRL & 0xffffffff),
		    1 & ~MP1_SMN_PUB_CTRL__RESET_MASK);

	for (i = 0; i < adev->usec_timeout; i++) {
		mp1_fw_flags = RREG32_PCIE(MP1_Public |
					   (smnMP1_FIRMWARE_FLAGS & 0xffffffff));
		if ((mp1_fw_flags & MP1_FIRMWARE_FLAGS__INTERRUPTS_ENABLED_MASK) >>
		    MP1_FIRMWARE_FLAGS__INTERRUPTS_ENABLED__SHIFT)
			break;
		udelay(1);
	}

	if (i == adev->usec_timeout)
		return -ETIME;
#endif

	return 0;
}

int smu_v13_0_init_pptable_microcode(struct smu_context *smu)
{
	struct amdgpu_device *adev = smu->adev;
	struct amdgpu_firmware_info *ucode = NULL;
	uint32_t size = 0, pptable_id = 0;
	int ret = 0;
	void *table;

	/* doesn't need to load smu firmware in IOV mode */
	if (amdgpu_sriov_vf(adev))
		return 0;

	if (adev->firmware.load_type != AMDGPU_FW_LOAD_PSP)
		return 0;

	if (!adev->scpm_enabled)
		return 0;

	if ((adev->ip_versions[MP1_HWIP][0] == IP_VERSION(13, 0, 7)) ||
	    (adev->ip_versions[MP1_HWIP][0] == IP_VERSION(13, 0, 0)) ||
	    (adev->ip_versions[MP1_HWIP][0] == IP_VERSION(13, 0, 10)))
		return 0;

	/* override pptable_id from driver parameter */
	if (amdgpu_smu_pptable_id >= 0) {
		pptable_id = amdgpu_smu_pptable_id;
		dev_info(adev->dev, "override pptable id %d\n", pptable_id);
	} else {
		pptable_id = smu->smu_table.boot_values.pp_table_id;
	}

	/* "pptable_id == 0" means vbios carries the pptable. */
	if (!pptable_id)
		return 0;

	ret = smu_v13_0_get_pptable_from_firmware(smu, &table, &size, pptable_id);
	if (ret)
		return ret;

	smu->pptable_firmware.data = table;
	smu->pptable_firmware.size = size;

	ucode = &adev->firmware.ucode[AMDGPU_UCODE_ID_PPTABLE];
	ucode->ucode_id = AMDGPU_UCODE_ID_PPTABLE;
	ucode->fw = &smu->pptable_firmware;
	adev->firmware.fw_size +=
		ALIGN(smu->pptable_firmware.size, PAGE_SIZE);

	return 0;
}

int smu_v13_0_check_fw_status(struct smu_context *smu)
{
	struct amdgpu_device *adev = smu->adev;
	uint32_t mp1_fw_flags;

	switch (adev->ip_versions[MP1_HWIP][0]) {
	case IP_VERSION(13, 0, 4):
	case IP_VERSION(13, 0, 11):
		mp1_fw_flags = RREG32_PCIE(MP1_Public |
					   (smnMP1_V13_0_4_FIRMWARE_FLAGS & 0xffffffff));
		break;
	default:
		mp1_fw_flags = RREG32_PCIE(MP1_Public |
					   (smnMP1_FIRMWARE_FLAGS & 0xffffffff));
		break;
	}

	if ((mp1_fw_flags & MP1_FIRMWARE_FLAGS__INTERRUPTS_ENABLED_MASK) >>
	    MP1_FIRMWARE_FLAGS__INTERRUPTS_ENABLED__SHIFT)
		return 0;

	return -EIO;
}

int smu_v13_0_check_fw_version(struct smu_context *smu)
{
	struct amdgpu_device *adev = smu->adev;
	uint32_t if_version = 0xff, smu_version = 0xff;
	uint8_t smu_program, smu_major, smu_minor, smu_debug;
	int ret = 0;

	ret = smu_cmn_get_smc_version(smu, &if_version, &smu_version);
	if (ret)
		return ret;

	smu_program = (smu_version >> 24) & 0xff;
	smu_major = (smu_version >> 16) & 0xff;
	smu_minor = (smu_version >> 8) & 0xff;
	smu_debug = (smu_version >> 0) & 0xff;
	if (smu->is_apu)
		adev->pm.fw_version = smu_version;

	switch (adev->ip_versions[MP1_HWIP][0]) {
	case IP_VERSION(13, 0, 2):
		smu->smc_driver_if_version = SMU13_DRIVER_IF_VERSION_ALDE;
		break;
	case IP_VERSION(13, 0, 0):
<<<<<<< HEAD
=======
		smu->smc_driver_if_version = SMU13_DRIVER_IF_VERSION_SMU_V13_0_0_0;
		break;
>>>>>>> 1463109b
	case IP_VERSION(13, 0, 10):
		smu->smc_driver_if_version = SMU13_DRIVER_IF_VERSION_SMU_V13_0_0_10;
		break;
	case IP_VERSION(13, 0, 7):
		smu->smc_driver_if_version = SMU13_DRIVER_IF_VERSION_SMU_V13_0_7;
		break;
	case IP_VERSION(13, 0, 1):
	case IP_VERSION(13, 0, 3):
	case IP_VERSION(13, 0, 8):
		smu->smc_driver_if_version = SMU13_DRIVER_IF_VERSION_YELLOW_CARP;
		break;
	case IP_VERSION(13, 0, 4):
	case IP_VERSION(13, 0, 11):
		smu->smc_driver_if_version = SMU13_DRIVER_IF_VERSION_SMU_V13_0_4;
		break;
	case IP_VERSION(13, 0, 5):
		smu->smc_driver_if_version = SMU13_DRIVER_IF_VERSION_SMU_V13_0_5;
		break;
	default:
		dev_err(adev->dev, "smu unsupported IP version: 0x%x.\n",
			adev->ip_versions[MP1_HWIP][0]);
		smu->smc_driver_if_version = SMU13_DRIVER_IF_VERSION_INV;
		break;
	}

	/* only for dGPU w/ SMU13*/
	if (adev->pm.fw)
		dev_dbg(smu->adev->dev, "smu fw reported program %d, version = 0x%08x (%d.%d.%d)\n",
			 smu_program, smu_version, smu_major, smu_minor, smu_debug);

	/*
	 * 1. if_version mismatch is not critical as our fw is designed
	 * to be backward compatible.
	 * 2. New fw usually brings some optimizations. But that's visible
	 * only on the paired driver.
	 * Considering above, we just leave user a warning message instead
	 * of halt driver loading.
	 */
	if (if_version != smu->smc_driver_if_version) {
		dev_info(adev->dev, "smu driver if version = 0x%08x, smu fw if version = 0x%08x, "
			 "smu fw program = %d, smu fw version = 0x%08x (%d.%d.%d)\n",
			 smu->smc_driver_if_version, if_version,
			 smu_program, smu_version, smu_major, smu_minor, smu_debug);
		dev_warn(adev->dev, "SMU driver if version not matched\n");
	}

	return ret;
}

static int smu_v13_0_set_pptable_v2_0(struct smu_context *smu, void **table, uint32_t *size)
{
	struct amdgpu_device *adev = smu->adev;
	uint32_t ppt_offset_bytes;
	const struct smc_firmware_header_v2_0 *v2;

	v2 = (const struct smc_firmware_header_v2_0 *) adev->pm.fw->data;

	ppt_offset_bytes = le32_to_cpu(v2->ppt_offset_bytes);
	*size = le32_to_cpu(v2->ppt_size_bytes);
	*table = (uint8_t *)v2 + ppt_offset_bytes;

	return 0;
}

static int smu_v13_0_set_pptable_v2_1(struct smu_context *smu, void **table,
				      uint32_t *size, uint32_t pptable_id)
{
	struct amdgpu_device *adev = smu->adev;
	const struct smc_firmware_header_v2_1 *v2_1;
	struct smc_soft_pptable_entry *entries;
	uint32_t pptable_count = 0;
	int i = 0;

	v2_1 = (const struct smc_firmware_header_v2_1 *) adev->pm.fw->data;
	entries = (struct smc_soft_pptable_entry *)
		((uint8_t *)v2_1 + le32_to_cpu(v2_1->pptable_entry_offset));
	pptable_count = le32_to_cpu(v2_1->pptable_count);
	for (i = 0; i < pptable_count; i++) {
		if (le32_to_cpu(entries[i].id) == pptable_id) {
			*table = ((uint8_t *)v2_1 + le32_to_cpu(entries[i].ppt_offset_bytes));
			*size = le32_to_cpu(entries[i].ppt_size_bytes);
			break;
		}
	}

	if (i == pptable_count)
		return -EINVAL;

	return 0;
}

static int smu_v13_0_get_pptable_from_vbios(struct smu_context *smu, void **table, uint32_t *size)
{
	struct amdgpu_device *adev = smu->adev;
	uint16_t atom_table_size;
	uint8_t frev, crev;
	int ret, index;

	dev_info(adev->dev, "use vbios provided pptable\n");
	index = get_index_into_master_table(atom_master_list_of_data_tables_v2_1,
					    powerplayinfo);

	ret = amdgpu_atombios_get_data_table(adev, index, &atom_table_size, &frev, &crev,
					     (uint8_t **)table);
	if (ret)
		return ret;

	if (size)
		*size = atom_table_size;

	return 0;
}

int smu_v13_0_get_pptable_from_firmware(struct smu_context *smu,
					void **table,
					uint32_t *size,
					uint32_t pptable_id)
{
	const struct smc_firmware_header_v1_0 *hdr;
	struct amdgpu_device *adev = smu->adev;
	uint16_t version_major, version_minor;
	int ret;

	hdr = (const struct smc_firmware_header_v1_0 *) adev->pm.fw->data;
	if (!hdr)
		return -EINVAL;

	dev_info(adev->dev, "use driver provided pptable %d\n", pptable_id);

	version_major = le16_to_cpu(hdr->header.header_version_major);
	version_minor = le16_to_cpu(hdr->header.header_version_minor);
	if (version_major != 2) {
		dev_err(adev->dev, "Unsupported smu firmware version %d.%d\n",
			version_major, version_minor);
		return -EINVAL;
	}

	switch (version_minor) {
	case 0:
		ret = smu_v13_0_set_pptable_v2_0(smu, table, size);
		break;
	case 1:
		ret = smu_v13_0_set_pptable_v2_1(smu, table, size, pptable_id);
		break;
	default:
		ret = -EINVAL;
		break;
	}

	return ret;
}

int smu_v13_0_setup_pptable(struct smu_context *smu)
{
	struct amdgpu_device *adev = smu->adev;
	uint32_t size = 0, pptable_id = 0;
	void *table;
	int ret = 0;

	/* override pptable_id from driver parameter */
	if (amdgpu_smu_pptable_id >= 0) {
		pptable_id = amdgpu_smu_pptable_id;
		dev_info(adev->dev, "override pptable id %d\n", pptable_id);
	} else {
		pptable_id = smu->smu_table.boot_values.pp_table_id;
	}

	/* force using vbios pptable in sriov mode */
	if ((amdgpu_sriov_vf(adev) || !pptable_id) && (amdgpu_emu_mode != 1))
		ret = smu_v13_0_get_pptable_from_vbios(smu, &table, &size);
	else
		ret = smu_v13_0_get_pptable_from_firmware(smu, &table, &size, pptable_id);

	if (ret)
		return ret;

	if (!smu->smu_table.power_play_table)
		smu->smu_table.power_play_table = table;
	if (!smu->smu_table.power_play_table_size)
		smu->smu_table.power_play_table_size = size;

	return 0;
}

int smu_v13_0_init_smc_tables(struct smu_context *smu)
{
	struct smu_table_context *smu_table = &smu->smu_table;
	struct smu_table *tables = smu_table->tables;
	int ret = 0;

	smu_table->driver_pptable =
		kzalloc(tables[SMU_TABLE_PPTABLE].size, GFP_KERNEL);
	if (!smu_table->driver_pptable) {
		ret = -ENOMEM;
		goto err0_out;
	}

	smu_table->max_sustainable_clocks =
		kzalloc(sizeof(struct smu_13_0_max_sustainable_clocks), GFP_KERNEL);
	if (!smu_table->max_sustainable_clocks) {
		ret = -ENOMEM;
		goto err1_out;
	}

	/* Aldebaran does not support OVERDRIVE */
	if (tables[SMU_TABLE_OVERDRIVE].size) {
		smu_table->overdrive_table =
			kzalloc(tables[SMU_TABLE_OVERDRIVE].size, GFP_KERNEL);
		if (!smu_table->overdrive_table) {
			ret = -ENOMEM;
			goto err2_out;
		}

		smu_table->boot_overdrive_table =
			kzalloc(tables[SMU_TABLE_OVERDRIVE].size, GFP_KERNEL);
		if (!smu_table->boot_overdrive_table) {
			ret = -ENOMEM;
			goto err3_out;
		}
	}

	smu_table->combo_pptable =
		kzalloc(tables[SMU_TABLE_COMBO_PPTABLE].size, GFP_KERNEL);
	if (!smu_table->combo_pptable) {
		ret = -ENOMEM;
		goto err4_out;
	}

	return 0;

err4_out:
	kfree(smu_table->boot_overdrive_table);
err3_out:
	kfree(smu_table->overdrive_table);
err2_out:
	kfree(smu_table->max_sustainable_clocks);
err1_out:
	kfree(smu_table->driver_pptable);
err0_out:
	return ret;
}

int smu_v13_0_fini_smc_tables(struct smu_context *smu)
{
	struct smu_table_context *smu_table = &smu->smu_table;
	struct smu_dpm_context *smu_dpm = &smu->smu_dpm;

	kfree(smu_table->gpu_metrics_table);
	kfree(smu_table->combo_pptable);
	kfree(smu_table->boot_overdrive_table);
	kfree(smu_table->overdrive_table);
	kfree(smu_table->max_sustainable_clocks);
	kfree(smu_table->driver_pptable);
	smu_table->gpu_metrics_table = NULL;
	smu_table->combo_pptable = NULL;
	smu_table->boot_overdrive_table = NULL;
	smu_table->overdrive_table = NULL;
	smu_table->max_sustainable_clocks = NULL;
	smu_table->driver_pptable = NULL;
	kfree(smu_table->hardcode_pptable);
	smu_table->hardcode_pptable = NULL;

	kfree(smu_table->ecc_table);
	kfree(smu_table->metrics_table);
	kfree(smu_table->watermarks_table);
	smu_table->ecc_table = NULL;
	smu_table->metrics_table = NULL;
	smu_table->watermarks_table = NULL;
	smu_table->metrics_time = 0;

	kfree(smu_dpm->dpm_context);
	kfree(smu_dpm->golden_dpm_context);
	kfree(smu_dpm->dpm_current_power_state);
	kfree(smu_dpm->dpm_request_power_state);
	smu_dpm->dpm_context = NULL;
	smu_dpm->golden_dpm_context = NULL;
	smu_dpm->dpm_context_size = 0;
	smu_dpm->dpm_current_power_state = NULL;
	smu_dpm->dpm_request_power_state = NULL;

	return 0;
}

int smu_v13_0_init_power(struct smu_context *smu)
{
	struct smu_power_context *smu_power = &smu->smu_power;

	if (smu_power->power_context || smu_power->power_context_size != 0)
		return -EINVAL;

	smu_power->power_context = kzalloc(sizeof(struct smu_13_0_dpm_context),
					   GFP_KERNEL);
	if (!smu_power->power_context)
		return -ENOMEM;
	smu_power->power_context_size = sizeof(struct smu_13_0_dpm_context);

	return 0;
}

int smu_v13_0_fini_power(struct smu_context *smu)
{
	struct smu_power_context *smu_power = &smu->smu_power;

	if (!smu_power->power_context || smu_power->power_context_size == 0)
		return -EINVAL;

	kfree(smu_power->power_context);
	smu_power->power_context = NULL;
	smu_power->power_context_size = 0;

	return 0;
}

int smu_v13_0_get_vbios_bootup_values(struct smu_context *smu)
{
	int ret, index;
	uint16_t size;
	uint8_t frev, crev;
	struct atom_common_table_header *header;
	struct atom_firmware_info_v3_4 *v_3_4;
	struct atom_firmware_info_v3_3 *v_3_3;
	struct atom_firmware_info_v3_1 *v_3_1;
	struct atom_smu_info_v3_6 *smu_info_v3_6;
	struct atom_smu_info_v4_0 *smu_info_v4_0;

	index = get_index_into_master_table(atom_master_list_of_data_tables_v2_1,
					    firmwareinfo);

	ret = amdgpu_atombios_get_data_table(smu->adev, index, &size, &frev, &crev,
					     (uint8_t **)&header);
	if (ret)
		return ret;

	if (header->format_revision != 3) {
		dev_err(smu->adev->dev, "unknown atom_firmware_info version! for smu13\n");
		return -EINVAL;
	}

	switch (header->content_revision) {
	case 0:
	case 1:
	case 2:
		v_3_1 = (struct atom_firmware_info_v3_1 *)header;
		smu->smu_table.boot_values.revision = v_3_1->firmware_revision;
		smu->smu_table.boot_values.gfxclk = v_3_1->bootup_sclk_in10khz;
		smu->smu_table.boot_values.uclk = v_3_1->bootup_mclk_in10khz;
		smu->smu_table.boot_values.socclk = 0;
		smu->smu_table.boot_values.dcefclk = 0;
		smu->smu_table.boot_values.vddc = v_3_1->bootup_vddc_mv;
		smu->smu_table.boot_values.vddci = v_3_1->bootup_vddci_mv;
		smu->smu_table.boot_values.mvddc = v_3_1->bootup_mvddc_mv;
		smu->smu_table.boot_values.vdd_gfx = v_3_1->bootup_vddgfx_mv;
		smu->smu_table.boot_values.cooling_id = v_3_1->coolingsolution_id;
		smu->smu_table.boot_values.pp_table_id = 0;
		break;
	case 3:
		v_3_3 = (struct atom_firmware_info_v3_3 *)header;
		smu->smu_table.boot_values.revision = v_3_3->firmware_revision;
		smu->smu_table.boot_values.gfxclk = v_3_3->bootup_sclk_in10khz;
		smu->smu_table.boot_values.uclk = v_3_3->bootup_mclk_in10khz;
		smu->smu_table.boot_values.socclk = 0;
		smu->smu_table.boot_values.dcefclk = 0;
		smu->smu_table.boot_values.vddc = v_3_3->bootup_vddc_mv;
		smu->smu_table.boot_values.vddci = v_3_3->bootup_vddci_mv;
		smu->smu_table.boot_values.mvddc = v_3_3->bootup_mvddc_mv;
		smu->smu_table.boot_values.vdd_gfx = v_3_3->bootup_vddgfx_mv;
		smu->smu_table.boot_values.cooling_id = v_3_3->coolingsolution_id;
		smu->smu_table.boot_values.pp_table_id = v_3_3->pplib_pptable_id;
		break;
	case 4:
	default:
		v_3_4 = (struct atom_firmware_info_v3_4 *)header;
		smu->smu_table.boot_values.revision = v_3_4->firmware_revision;
		smu->smu_table.boot_values.gfxclk = v_3_4->bootup_sclk_in10khz;
		smu->smu_table.boot_values.uclk = v_3_4->bootup_mclk_in10khz;
		smu->smu_table.boot_values.socclk = 0;
		smu->smu_table.boot_values.dcefclk = 0;
		smu->smu_table.boot_values.vddc = v_3_4->bootup_vddc_mv;
		smu->smu_table.boot_values.vddci = v_3_4->bootup_vddci_mv;
		smu->smu_table.boot_values.mvddc = v_3_4->bootup_mvddc_mv;
		smu->smu_table.boot_values.vdd_gfx = v_3_4->bootup_vddgfx_mv;
		smu->smu_table.boot_values.cooling_id = v_3_4->coolingsolution_id;
		smu->smu_table.boot_values.pp_table_id = v_3_4->pplib_pptable_id;
		break;
	}

	smu->smu_table.boot_values.format_revision = header->format_revision;
	smu->smu_table.boot_values.content_revision = header->content_revision;

	index = get_index_into_master_table(atom_master_list_of_data_tables_v2_1,
					    smu_info);
	if (!amdgpu_atombios_get_data_table(smu->adev, index, &size, &frev, &crev,
					    (uint8_t **)&header)) {

		if ((frev == 3) && (crev == 6)) {
			smu_info_v3_6 = (struct atom_smu_info_v3_6 *)header;

			smu->smu_table.boot_values.socclk = smu_info_v3_6->bootup_socclk_10khz;
			smu->smu_table.boot_values.vclk = smu_info_v3_6->bootup_vclk_10khz;
			smu->smu_table.boot_values.dclk = smu_info_v3_6->bootup_dclk_10khz;
			smu->smu_table.boot_values.fclk = smu_info_v3_6->bootup_fclk_10khz;
		} else if ((frev == 3) && (crev == 1)) {
			return 0;
		} else if ((frev == 4) && (crev == 0)) {
			smu_info_v4_0 = (struct atom_smu_info_v4_0 *)header;

			smu->smu_table.boot_values.socclk = smu_info_v4_0->bootup_socclk_10khz;
			smu->smu_table.boot_values.dcefclk = smu_info_v4_0->bootup_dcefclk_10khz;
			smu->smu_table.boot_values.vclk = smu_info_v4_0->bootup_vclk0_10khz;
			smu->smu_table.boot_values.dclk = smu_info_v4_0->bootup_dclk0_10khz;
			smu->smu_table.boot_values.fclk = smu_info_v4_0->bootup_fclk_10khz;
		} else {
			dev_warn(smu->adev->dev, "Unexpected and unhandled version: %d.%d\n",
						(uint32_t)frev, (uint32_t)crev);
		}
	}

	return 0;
}


int smu_v13_0_notify_memory_pool_location(struct smu_context *smu)
{
	struct smu_table_context *smu_table = &smu->smu_table;
	struct smu_table *memory_pool = &smu_table->memory_pool;
	int ret = 0;
	uint64_t address;
	uint32_t address_low, address_high;

	if (memory_pool->size == 0 || memory_pool->cpu_addr == NULL)
		return ret;

	address = memory_pool->mc_address;
	address_high = (uint32_t)upper_32_bits(address);
	address_low  = (uint32_t)lower_32_bits(address);

	ret = smu_cmn_send_smc_msg_with_param(smu, SMU_MSG_DramLogSetDramAddrHigh,
					      address_high, NULL);
	if (ret)
		return ret;
	ret = smu_cmn_send_smc_msg_with_param(smu, SMU_MSG_DramLogSetDramAddrLow,
					      address_low, NULL);
	if (ret)
		return ret;
	ret = smu_cmn_send_smc_msg_with_param(smu, SMU_MSG_DramLogSetDramSize,
					      (uint32_t)memory_pool->size, NULL);
	if (ret)
		return ret;

	return ret;
}

int smu_v13_0_set_min_deep_sleep_dcefclk(struct smu_context *smu, uint32_t clk)
{
	int ret;

	ret = smu_cmn_send_smc_msg_with_param(smu,
					      SMU_MSG_SetMinDeepSleepDcefclk, clk, NULL);
	if (ret)
		dev_err(smu->adev->dev, "SMU13 attempt to set divider for DCEFCLK Failed!");

	return ret;
}

int smu_v13_0_set_driver_table_location(struct smu_context *smu)
{
	struct smu_table *driver_table = &smu->smu_table.driver_table;
	int ret = 0;

	if (driver_table->mc_address) {
		ret = smu_cmn_send_smc_msg_with_param(smu,
						      SMU_MSG_SetDriverDramAddrHigh,
						      upper_32_bits(driver_table->mc_address),
						      NULL);
		if (!ret)
			ret = smu_cmn_send_smc_msg_with_param(smu,
							      SMU_MSG_SetDriverDramAddrLow,
							      lower_32_bits(driver_table->mc_address),
							      NULL);
	}

	return ret;
}

int smu_v13_0_set_tool_table_location(struct smu_context *smu)
{
	int ret = 0;
	struct smu_table *tool_table = &smu->smu_table.tables[SMU_TABLE_PMSTATUSLOG];

	if (tool_table->mc_address) {
		ret = smu_cmn_send_smc_msg_with_param(smu,
						      SMU_MSG_SetToolsDramAddrHigh,
						      upper_32_bits(tool_table->mc_address),
						      NULL);
		if (!ret)
			ret = smu_cmn_send_smc_msg_with_param(smu,
							      SMU_MSG_SetToolsDramAddrLow,
							      lower_32_bits(tool_table->mc_address),
							      NULL);
	}

	return ret;
}

int smu_v13_0_init_display_count(struct smu_context *smu, uint32_t count)
{
	int ret = 0;

	if (!smu->pm_enabled)
		return ret;

	ret = smu_cmn_send_smc_msg_with_param(smu, SMU_MSG_NumOfDisplays, count, NULL);

	return ret;
}

int smu_v13_0_set_allowed_mask(struct smu_context *smu)
{
	struct smu_feature *feature = &smu->smu_feature;
	int ret = 0;
	uint32_t feature_mask[2];

	if (bitmap_empty(feature->allowed, SMU_FEATURE_MAX) ||
	    feature->feature_num < 64)
		return -EINVAL;

	bitmap_to_arr32(feature_mask, feature->allowed, 64);

	ret = smu_cmn_send_smc_msg_with_param(smu, SMU_MSG_SetAllowedFeaturesMaskHigh,
					      feature_mask[1], NULL);
	if (ret)
		return ret;

	return smu_cmn_send_smc_msg_with_param(smu,
					       SMU_MSG_SetAllowedFeaturesMaskLow,
					       feature_mask[0],
					       NULL);
}

int smu_v13_0_gfx_off_control(struct smu_context *smu, bool enable)
{
	int ret = 0;
	struct amdgpu_device *adev = smu->adev;

	switch (adev->ip_versions[MP1_HWIP][0]) {
	case IP_VERSION(13, 0, 0):
	case IP_VERSION(13, 0, 1):
	case IP_VERSION(13, 0, 3):
	case IP_VERSION(13, 0, 4):
	case IP_VERSION(13, 0, 5):
	case IP_VERSION(13, 0, 7):
	case IP_VERSION(13, 0, 8):
	case IP_VERSION(13, 0, 10):
<<<<<<< HEAD
=======
	case IP_VERSION(13, 0, 11):
>>>>>>> 1463109b
		if (!(adev->pm.pp_feature & PP_GFXOFF_MASK))
			return 0;
		if (enable)
			ret = smu_cmn_send_smc_msg(smu, SMU_MSG_AllowGfxOff, NULL);
		else
			ret = smu_cmn_send_smc_msg(smu, SMU_MSG_DisallowGfxOff, NULL);
		break;
	default:
		break;
	}

	return ret;
}

int smu_v13_0_system_features_control(struct smu_context *smu,
				      bool en)
{
	return smu_cmn_send_smc_msg(smu, (en ? SMU_MSG_EnableAllSmuFeatures :
					  SMU_MSG_DisableAllSmuFeatures), NULL);
}

int smu_v13_0_notify_display_change(struct smu_context *smu)
{
	int ret = 0;

	if (!smu->pm_enabled)
		return ret;

	if (smu_cmn_feature_is_enabled(smu, SMU_FEATURE_DPM_UCLK_BIT) &&
	    smu->adev->gmc.vram_type == AMDGPU_VRAM_TYPE_HBM)
		ret = smu_cmn_send_smc_msg_with_param(smu, SMU_MSG_SetUclkFastSwitch, 1, NULL);

	return ret;
}

	static int
smu_v13_0_get_max_sustainable_clock(struct smu_context *smu, uint32_t *clock,
				    enum smu_clk_type clock_select)
{
	int ret = 0;
	int clk_id;

	if ((smu_cmn_to_asic_specific_index(smu, CMN2ASIC_MAPPING_MSG, SMU_MSG_GetDcModeMaxDpmFreq) < 0) ||
	    (smu_cmn_to_asic_specific_index(smu, CMN2ASIC_MAPPING_MSG, SMU_MSG_GetMaxDpmFreq) < 0))
		return 0;

	clk_id = smu_cmn_to_asic_specific_index(smu,
						CMN2ASIC_MAPPING_CLK,
						clock_select);
	if (clk_id < 0)
		return -EINVAL;

	ret = smu_cmn_send_smc_msg_with_param(smu, SMU_MSG_GetDcModeMaxDpmFreq,
					      clk_id << 16, clock);
	if (ret) {
		dev_err(smu->adev->dev, "[GetMaxSustainableClock] Failed to get max DC clock from SMC!");
		return ret;
	}

	if (*clock != 0)
		return 0;

	/* if DC limit is zero, return AC limit */
	ret = smu_cmn_send_smc_msg_with_param(smu, SMU_MSG_GetMaxDpmFreq,
					      clk_id << 16, clock);
	if (ret) {
		dev_err(smu->adev->dev, "[GetMaxSustainableClock] failed to get max AC clock from SMC!");
		return ret;
	}

	return 0;
}

int smu_v13_0_init_max_sustainable_clocks(struct smu_context *smu)
{
	struct smu_13_0_max_sustainable_clocks *max_sustainable_clocks =
		smu->smu_table.max_sustainable_clocks;
	int ret = 0;

	max_sustainable_clocks->uclock = smu->smu_table.boot_values.uclk / 100;
	max_sustainable_clocks->soc_clock = smu->smu_table.boot_values.socclk / 100;
	max_sustainable_clocks->dcef_clock = smu->smu_table.boot_values.dcefclk / 100;
	max_sustainable_clocks->display_clock = 0xFFFFFFFF;
	max_sustainable_clocks->phy_clock = 0xFFFFFFFF;
	max_sustainable_clocks->pixel_clock = 0xFFFFFFFF;

	if (smu_cmn_feature_is_enabled(smu, SMU_FEATURE_DPM_UCLK_BIT)) {
		ret = smu_v13_0_get_max_sustainable_clock(smu,
							  &(max_sustainable_clocks->uclock),
							  SMU_UCLK);
		if (ret) {
			dev_err(smu->adev->dev, "[%s] failed to get max UCLK from SMC!",
				__func__);
			return ret;
		}
	}

	if (smu_cmn_feature_is_enabled(smu, SMU_FEATURE_DPM_SOCCLK_BIT)) {
		ret = smu_v13_0_get_max_sustainable_clock(smu,
							  &(max_sustainable_clocks->soc_clock),
							  SMU_SOCCLK);
		if (ret) {
			dev_err(smu->adev->dev, "[%s] failed to get max SOCCLK from SMC!",
				__func__);
			return ret;
		}
	}

	if (smu_cmn_feature_is_enabled(smu, SMU_FEATURE_DPM_DCEFCLK_BIT)) {
		ret = smu_v13_0_get_max_sustainable_clock(smu,
							  &(max_sustainable_clocks->dcef_clock),
							  SMU_DCEFCLK);
		if (ret) {
			dev_err(smu->adev->dev, "[%s] failed to get max DCEFCLK from SMC!",
				__func__);
			return ret;
		}

		ret = smu_v13_0_get_max_sustainable_clock(smu,
							  &(max_sustainable_clocks->display_clock),
							  SMU_DISPCLK);
		if (ret) {
			dev_err(smu->adev->dev, "[%s] failed to get max DISPCLK from SMC!",
				__func__);
			return ret;
		}
		ret = smu_v13_0_get_max_sustainable_clock(smu,
							  &(max_sustainable_clocks->phy_clock),
							  SMU_PHYCLK);
		if (ret) {
			dev_err(smu->adev->dev, "[%s] failed to get max PHYCLK from SMC!",
				__func__);
			return ret;
		}
		ret = smu_v13_0_get_max_sustainable_clock(smu,
							  &(max_sustainable_clocks->pixel_clock),
							  SMU_PIXCLK);
		if (ret) {
			dev_err(smu->adev->dev, "[%s] failed to get max PIXCLK from SMC!",
				__func__);
			return ret;
		}
	}

	if (max_sustainable_clocks->soc_clock < max_sustainable_clocks->uclock)
		max_sustainable_clocks->uclock = max_sustainable_clocks->soc_clock;

	return 0;
}

int smu_v13_0_get_current_power_limit(struct smu_context *smu,
				      uint32_t *power_limit)
{
	int power_src;
	int ret = 0;

	if (!smu_cmn_feature_is_enabled(smu, SMU_FEATURE_PPT_BIT))
		return -EINVAL;

	power_src = smu_cmn_to_asic_specific_index(smu,
						   CMN2ASIC_MAPPING_PWR,
						   smu->adev->pm.ac_power ?
						   SMU_POWER_SOURCE_AC :
						   SMU_POWER_SOURCE_DC);
	if (power_src < 0)
		return -EINVAL;

	ret = smu_cmn_send_smc_msg_with_param(smu,
					      SMU_MSG_GetPptLimit,
					      power_src << 16,
					      power_limit);
	if (ret)
		dev_err(smu->adev->dev, "[%s] get PPT limit failed!", __func__);

	return ret;
}

int smu_v13_0_set_power_limit(struct smu_context *smu,
			      enum smu_ppt_limit_type limit_type,
			      uint32_t limit)
{
	int ret = 0;

	if (limit_type != SMU_DEFAULT_PPT_LIMIT)
		return -EINVAL;

	if (!smu_cmn_feature_is_enabled(smu, SMU_FEATURE_PPT_BIT)) {
		dev_err(smu->adev->dev, "Setting new power limit is not supported!\n");
		return -EOPNOTSUPP;
	}

	ret = smu_cmn_send_smc_msg_with_param(smu, SMU_MSG_SetPptLimit, limit, NULL);
	if (ret) {
		dev_err(smu->adev->dev, "[%s] Set power limit Failed!\n", __func__);
		return ret;
	}

	smu->current_power_limit = limit;

	return 0;
}

static int smu_v13_0_allow_ih_interrupt(struct smu_context *smu)
{
	return smu_cmn_send_smc_msg(smu,
				    SMU_MSG_AllowIHHostInterrupt,
				    NULL);
}

static int smu_v13_0_process_pending_interrupt(struct smu_context *smu)
{
	int ret = 0;

	if (smu->dc_controlled_by_gpio &&
	    smu_cmn_feature_is_enabled(smu, SMU_FEATURE_ACDC_BIT))
		ret = smu_v13_0_allow_ih_interrupt(smu);

	return ret;
}

int smu_v13_0_enable_thermal_alert(struct smu_context *smu)
{
	int ret = 0;

	if (!smu->irq_source.num_types)
		return 0;

	ret = amdgpu_irq_get(smu->adev, &smu->irq_source, 0);
	if (ret)
		return ret;

	return smu_v13_0_process_pending_interrupt(smu);
}

int smu_v13_0_disable_thermal_alert(struct smu_context *smu)
{
	if (!smu->irq_source.num_types)
		return 0;

	return amdgpu_irq_put(smu->adev, &smu->irq_source, 0);
}

static uint16_t convert_to_vddc(uint8_t vid)
{
	return (uint16_t) ((6200 - (vid * 25)) / SMU13_VOLTAGE_SCALE);
}

int smu_v13_0_get_gfx_vdd(struct smu_context *smu, uint32_t *value)
{
	struct amdgpu_device *adev = smu->adev;
	uint32_t vdd = 0, val_vid = 0;

	if (!value)
		return -EINVAL;
	val_vid = (RREG32_SOC15(SMUIO, 0, regSMUSVI0_TEL_PLANE0) &
		   SMUSVI0_TEL_PLANE0__SVI0_PLANE0_VDDCOR_MASK) >>
		SMUSVI0_TEL_PLANE0__SVI0_PLANE0_VDDCOR__SHIFT;

	vdd = (uint32_t)convert_to_vddc((uint8_t)val_vid);

	*value = vdd;

	return 0;

}

int
smu_v13_0_display_clock_voltage_request(struct smu_context *smu,
					struct pp_display_clock_request
					*clock_req)
{
	enum amd_pp_clock_type clk_type = clock_req->clock_type;
	int ret = 0;
	enum smu_clk_type clk_select = 0;
	uint32_t clk_freq = clock_req->clock_freq_in_khz / 1000;

	if (smu_cmn_feature_is_enabled(smu, SMU_FEATURE_DPM_DCEFCLK_BIT) ||
	    smu_cmn_feature_is_enabled(smu, SMU_FEATURE_DPM_UCLK_BIT)) {
		switch (clk_type) {
		case amd_pp_dcef_clock:
			clk_select = SMU_DCEFCLK;
			break;
		case amd_pp_disp_clock:
			clk_select = SMU_DISPCLK;
			break;
		case amd_pp_pixel_clock:
			clk_select = SMU_PIXCLK;
			break;
		case amd_pp_phy_clock:
			clk_select = SMU_PHYCLK;
			break;
		case amd_pp_mem_clock:
			clk_select = SMU_UCLK;
			break;
		default:
			dev_info(smu->adev->dev, "[%s] Invalid Clock Type!", __func__);
			ret = -EINVAL;
			break;
		}

		if (ret)
			goto failed;

		if (clk_select == SMU_UCLK && smu->disable_uclk_switch)
			return 0;

		ret = smu_v13_0_set_hard_freq_limited_range(smu, clk_select, clk_freq, 0);

		if(clk_select == SMU_UCLK)
			smu->hard_min_uclk_req_from_dal = clk_freq;
	}

failed:
	return ret;
}

uint32_t smu_v13_0_get_fan_control_mode(struct smu_context *smu)
{
	if (!smu_cmn_feature_is_enabled(smu, SMU_FEATURE_FAN_CONTROL_BIT))
		return AMD_FAN_CTRL_MANUAL;
	else
		return AMD_FAN_CTRL_AUTO;
}

	static int
smu_v13_0_auto_fan_control(struct smu_context *smu, bool auto_fan_control)
{
	int ret = 0;

	if (!smu_cmn_feature_is_supported(smu, SMU_FEATURE_FAN_CONTROL_BIT))
		return 0;

	ret = smu_cmn_feature_set_enabled(smu, SMU_FEATURE_FAN_CONTROL_BIT, auto_fan_control);
	if (ret)
		dev_err(smu->adev->dev, "[%s]%s smc FAN CONTROL feature failed!",
			__func__, (auto_fan_control ? "Start" : "Stop"));

	return ret;
}

	static int
smu_v13_0_set_fan_static_mode(struct smu_context *smu, uint32_t mode)
{
	struct amdgpu_device *adev = smu->adev;

	WREG32_SOC15(THM, 0, regCG_FDO_CTRL2,
		     REG_SET_FIELD(RREG32_SOC15(THM, 0, regCG_FDO_CTRL2),
				   CG_FDO_CTRL2, TMIN, 0));
	WREG32_SOC15(THM, 0, regCG_FDO_CTRL2,
		     REG_SET_FIELD(RREG32_SOC15(THM, 0, regCG_FDO_CTRL2),
				   CG_FDO_CTRL2, FDO_PWM_MODE, mode));

	return 0;
}

int smu_v13_0_set_fan_speed_pwm(struct smu_context *smu,
				uint32_t speed)
{
	struct amdgpu_device *adev = smu->adev;
	uint32_t duty100, duty;
	uint64_t tmp64;

	speed = MIN(speed, 255);

	if (smu_v13_0_auto_fan_control(smu, 0))
		return -EINVAL;

	duty100 = REG_GET_FIELD(RREG32_SOC15(THM, 0, regCG_FDO_CTRL1),
				CG_FDO_CTRL1, FMAX_DUTY100);
	if (!duty100)
		return -EINVAL;

	tmp64 = (uint64_t)speed * duty100;
	do_div(tmp64, 255);
	duty = (uint32_t)tmp64;

	WREG32_SOC15(THM, 0, regCG_FDO_CTRL0,
		     REG_SET_FIELD(RREG32_SOC15(THM, 0, regCG_FDO_CTRL0),
				   CG_FDO_CTRL0, FDO_STATIC_DUTY, duty));

	return smu_v13_0_set_fan_static_mode(smu, FDO_PWM_MODE_STATIC);
}

	int
smu_v13_0_set_fan_control_mode(struct smu_context *smu,
			       uint32_t mode)
{
	int ret = 0;

	switch (mode) {
	case AMD_FAN_CTRL_NONE:
		ret = smu_v13_0_set_fan_speed_pwm(smu, 255);
		break;
	case AMD_FAN_CTRL_MANUAL:
		ret = smu_v13_0_auto_fan_control(smu, 0);
		break;
	case AMD_FAN_CTRL_AUTO:
		ret = smu_v13_0_auto_fan_control(smu, 1);
		break;
	default:
		break;
	}

	if (ret) {
		dev_err(smu->adev->dev, "[%s]Set fan control mode failed!", __func__);
		return -EINVAL;
	}

	return ret;
}

int smu_v13_0_set_fan_speed_rpm(struct smu_context *smu,
				uint32_t speed)
{
	struct amdgpu_device *adev = smu->adev;
	uint32_t crystal_clock_freq = 2500;
	uint32_t tach_period;
	int ret;

	if (!speed)
		return -EINVAL;

	ret = smu_v13_0_auto_fan_control(smu, 0);
	if (ret)
		return ret;

	tach_period = 60 * crystal_clock_freq * 10000 / (8 * speed);
	WREG32_SOC15(THM, 0, regCG_TACH_CTRL,
		     REG_SET_FIELD(RREG32_SOC15(THM, 0, regCG_TACH_CTRL),
				   CG_TACH_CTRL, TARGET_PERIOD,
				   tach_period));

	return smu_v13_0_set_fan_static_mode(smu, FDO_PWM_MODE_STATIC_RPM);
}

int smu_v13_0_set_xgmi_pstate(struct smu_context *smu,
			      uint32_t pstate)
{
	int ret = 0;
	ret = smu_cmn_send_smc_msg_with_param(smu,
					      SMU_MSG_SetXgmiMode,
					      pstate ? XGMI_MODE_PSTATE_D0 : XGMI_MODE_PSTATE_D3,
					      NULL);
	return ret;
}

static int smu_v13_0_set_irq_state(struct amdgpu_device *adev,
				   struct amdgpu_irq_src *source,
				   unsigned tyep,
				   enum amdgpu_interrupt_state state)
{
	struct smu_context *smu = adev->powerplay.pp_handle;
	uint32_t low, high;
	uint32_t val = 0;

	switch (state) {
	case AMDGPU_IRQ_STATE_DISABLE:
		/* For THM irqs */
		val = RREG32_SOC15(THM, 0, regTHM_THERMAL_INT_CTRL);
		val = REG_SET_FIELD(val, THM_THERMAL_INT_CTRL, THERM_INTH_MASK, 1);
		val = REG_SET_FIELD(val, THM_THERMAL_INT_CTRL, THERM_INTL_MASK, 1);
		WREG32_SOC15(THM, 0, regTHM_THERMAL_INT_CTRL, val);

		WREG32_SOC15(THM, 0, regTHM_THERMAL_INT_ENA, 0);

		/* For MP1 SW irqs */
		val = RREG32_SOC15(MP1, 0, regMP1_SMN_IH_SW_INT_CTRL);
		val = REG_SET_FIELD(val, MP1_SMN_IH_SW_INT_CTRL, INT_MASK, 1);
		WREG32_SOC15(MP1, 0, regMP1_SMN_IH_SW_INT_CTRL, val);

		break;
	case AMDGPU_IRQ_STATE_ENABLE:
		/* For THM irqs */
		low = max(SMU_THERMAL_MINIMUM_ALERT_TEMP,
			  smu->thermal_range.min / SMU_TEMPERATURE_UNITS_PER_CENTIGRADES);
		high = min(SMU_THERMAL_MAXIMUM_ALERT_TEMP,
			   smu->thermal_range.software_shutdown_temp);

		val = RREG32_SOC15(THM, 0, regTHM_THERMAL_INT_CTRL);
		val = REG_SET_FIELD(val, THM_THERMAL_INT_CTRL, MAX_IH_CREDIT, 5);
		val = REG_SET_FIELD(val, THM_THERMAL_INT_CTRL, THERM_IH_HW_ENA, 1);
		val = REG_SET_FIELD(val, THM_THERMAL_INT_CTRL, THERM_INTH_MASK, 0);
		val = REG_SET_FIELD(val, THM_THERMAL_INT_CTRL, THERM_INTL_MASK, 0);
		val = REG_SET_FIELD(val, THM_THERMAL_INT_CTRL, DIG_THERM_INTH, (high & 0xff));
		val = REG_SET_FIELD(val, THM_THERMAL_INT_CTRL, DIG_THERM_INTL, (low & 0xff));
		val = val & (~THM_THERMAL_INT_CTRL__THERM_TRIGGER_MASK_MASK);
		WREG32_SOC15(THM, 0, regTHM_THERMAL_INT_CTRL, val);

		val = (1 << THM_THERMAL_INT_ENA__THERM_INTH_CLR__SHIFT);
		val |= (1 << THM_THERMAL_INT_ENA__THERM_INTL_CLR__SHIFT);
		val |= (1 << THM_THERMAL_INT_ENA__THERM_TRIGGER_CLR__SHIFT);
		WREG32_SOC15(THM, 0, regTHM_THERMAL_INT_ENA, val);

		/* For MP1 SW irqs */
		val = RREG32_SOC15(MP1, 0, regMP1_SMN_IH_SW_INT);
		val = REG_SET_FIELD(val, MP1_SMN_IH_SW_INT, ID, 0xFE);
		val = REG_SET_FIELD(val, MP1_SMN_IH_SW_INT, VALID, 0);
		WREG32_SOC15(MP1, 0, regMP1_SMN_IH_SW_INT, val);

		val = RREG32_SOC15(MP1, 0, regMP1_SMN_IH_SW_INT_CTRL);
		val = REG_SET_FIELD(val, MP1_SMN_IH_SW_INT_CTRL, INT_MASK, 0);
		WREG32_SOC15(MP1, 0, regMP1_SMN_IH_SW_INT_CTRL, val);

		break;
	default:
		break;
	}

	return 0;
}

static int smu_v13_0_ack_ac_dc_interrupt(struct smu_context *smu)
{
	return smu_cmn_send_smc_msg(smu,
				    SMU_MSG_ReenableAcDcInterrupt,
				    NULL);
}

#define THM_11_0__SRCID__THM_DIG_THERM_L2H		0		/* ASIC_TEMP > CG_THERMAL_INT.DIG_THERM_INTH  */
#define THM_11_0__SRCID__THM_DIG_THERM_H2L		1		/* ASIC_TEMP < CG_THERMAL_INT.DIG_THERM_INTL  */
#define SMUIO_11_0__SRCID__SMUIO_GPIO19			83

static int smu_v13_0_irq_process(struct amdgpu_device *adev,
				 struct amdgpu_irq_src *source,
				 struct amdgpu_iv_entry *entry)
{
	struct smu_context *smu = adev->powerplay.pp_handle;
	uint32_t client_id = entry->client_id;
	uint32_t src_id = entry->src_id;
	/*
	 * ctxid is used to distinguish different
	 * events for SMCToHost interrupt.
	 */
	uint32_t ctxid = entry->src_data[0];
	uint32_t data;
	uint32_t high;

	if (client_id == SOC15_IH_CLIENTID_THM) {
		switch (src_id) {
		case THM_11_0__SRCID__THM_DIG_THERM_L2H:
			dev_emerg(adev->dev, "ERROR: GPU over temperature range(SW CTF) detected!\n");
			/*
			 * SW CTF just occurred.
			 * Try to do a graceful shutdown to prevent further damage.
			 */
			dev_emerg(adev->dev, "ERROR: System is going to shutdown due to GPU SW CTF!\n");
			orderly_poweroff(true);
			break;
		case THM_11_0__SRCID__THM_DIG_THERM_H2L:
			dev_emerg(adev->dev, "ERROR: GPU under temperature range detected\n");
			break;
		default:
			dev_emerg(adev->dev, "ERROR: GPU under temperature range unknown src id (%d)\n",
				  src_id);
			break;
		}
	} else if (client_id == SOC15_IH_CLIENTID_ROM_SMUIO) {
		dev_emerg(adev->dev, "ERROR: GPU HW Critical Temperature Fault(aka CTF) detected!\n");
		/*
		 * HW CTF just occurred. Shutdown to prevent further damage.
		 */
		dev_emerg(adev->dev, "ERROR: System is going to shutdown due to GPU HW CTF!\n");
		orderly_poweroff(true);
	} else if (client_id == SOC15_IH_CLIENTID_MP1) {
		if (src_id == 0xfe) {
			/* ACK SMUToHost interrupt */
			data = RREG32_SOC15(MP1, 0, regMP1_SMN_IH_SW_INT_CTRL);
			data = REG_SET_FIELD(data, MP1_SMN_IH_SW_INT_CTRL, INT_ACK, 1);
			WREG32_SOC15(MP1, 0, regMP1_SMN_IH_SW_INT_CTRL, data);

			switch (ctxid) {
			case 0x3:
				dev_dbg(adev->dev, "Switched to AC mode!\n");
				smu_v13_0_ack_ac_dc_interrupt(smu);
				break;
			case 0x4:
				dev_dbg(adev->dev, "Switched to DC mode!\n");
				smu_v13_0_ack_ac_dc_interrupt(smu);
				break;
			case 0x7:
				/*
				 * Increment the throttle interrupt counter
				 */
				atomic64_inc(&smu->throttle_int_counter);

				if (!atomic_read(&adev->throttling_logging_enabled))
					return 0;

				if (__ratelimit(&adev->throttling_logging_rs))
					schedule_work(&smu->throttling_logging_work);

				break;
			case 0x8:
				high = smu->thermal_range.software_shutdown_temp +
					smu->thermal_range.software_shutdown_temp_offset;
				high = min_t(typeof(high),
					     SMU_THERMAL_MAXIMUM_ALERT_TEMP,
					     high);
				dev_emerg(adev->dev, "Reduce soft CTF limit to %d (by an offset %d)\n",
							high,
							smu->thermal_range.software_shutdown_temp_offset);

				data = RREG32_SOC15(THM, 0, regTHM_THERMAL_INT_CTRL);
				data = REG_SET_FIELD(data, THM_THERMAL_INT_CTRL,
							DIG_THERM_INTH,
							(high & 0xff));
				data = data & (~THM_THERMAL_INT_CTRL__THERM_TRIGGER_MASK_MASK);
				WREG32_SOC15(THM, 0, regTHM_THERMAL_INT_CTRL, data);
				break;
			case 0x9:
				high = min_t(typeof(high),
					     SMU_THERMAL_MAXIMUM_ALERT_TEMP,
					     smu->thermal_range.software_shutdown_temp);
				dev_emerg(adev->dev, "Recover soft CTF limit to %d\n", high);

				data = RREG32_SOC15(THM, 0, regTHM_THERMAL_INT_CTRL);
				data = REG_SET_FIELD(data, THM_THERMAL_INT_CTRL,
							DIG_THERM_INTH,
							(high & 0xff));
				data = data & (~THM_THERMAL_INT_CTRL__THERM_TRIGGER_MASK_MASK);
				WREG32_SOC15(THM, 0, regTHM_THERMAL_INT_CTRL, data);
				break;
			}
		}
	}

	return 0;
}

static const struct amdgpu_irq_src_funcs smu_v13_0_irq_funcs =
{
	.set = smu_v13_0_set_irq_state,
	.process = smu_v13_0_irq_process,
};

int smu_v13_0_register_irq_handler(struct smu_context *smu)
{
	struct amdgpu_device *adev = smu->adev;
	struct amdgpu_irq_src *irq_src = &smu->irq_source;
	int ret = 0;

	if (amdgpu_sriov_vf(adev))
		return 0;

	irq_src->num_types = 1;
	irq_src->funcs = &smu_v13_0_irq_funcs;

	ret = amdgpu_irq_add_id(adev, SOC15_IH_CLIENTID_THM,
				THM_11_0__SRCID__THM_DIG_THERM_L2H,
				irq_src);
	if (ret)
		return ret;

	ret = amdgpu_irq_add_id(adev, SOC15_IH_CLIENTID_THM,
				THM_11_0__SRCID__THM_DIG_THERM_H2L,
				irq_src);
	if (ret)
		return ret;

	/* Register CTF(GPIO_19) interrupt */
	ret = amdgpu_irq_add_id(adev, SOC15_IH_CLIENTID_ROM_SMUIO,
				SMUIO_11_0__SRCID__SMUIO_GPIO19,
				irq_src);
	if (ret)
		return ret;

	ret = amdgpu_irq_add_id(adev, SOC15_IH_CLIENTID_MP1,
				0xfe,
				irq_src);
	if (ret)
		return ret;

	return ret;
}

int smu_v13_0_get_max_sustainable_clocks_by_dc(struct smu_context *smu,
					       struct pp_smu_nv_clock_table *max_clocks)
{
	struct smu_table_context *table_context = &smu->smu_table;
	struct smu_13_0_max_sustainable_clocks *sustainable_clocks = NULL;

	if (!max_clocks || !table_context->max_sustainable_clocks)
		return -EINVAL;

	sustainable_clocks = table_context->max_sustainable_clocks;

	max_clocks->dcfClockInKhz =
		(unsigned int) sustainable_clocks->dcef_clock * 1000;
	max_clocks->displayClockInKhz =
		(unsigned int) sustainable_clocks->display_clock * 1000;
	max_clocks->phyClockInKhz =
		(unsigned int) sustainable_clocks->phy_clock * 1000;
	max_clocks->pixelClockInKhz =
		(unsigned int) sustainable_clocks->pixel_clock * 1000;
	max_clocks->uClockInKhz =
		(unsigned int) sustainable_clocks->uclock * 1000;
	max_clocks->socClockInKhz =
		(unsigned int) sustainable_clocks->soc_clock * 1000;
	max_clocks->dscClockInKhz = 0;
	max_clocks->dppClockInKhz = 0;
	max_clocks->fabricClockInKhz = 0;

	return 0;
}

int smu_v13_0_set_azalia_d3_pme(struct smu_context *smu)
{
	int ret = 0;

	ret = smu_cmn_send_smc_msg(smu, SMU_MSG_BacoAudioD3PME, NULL);

	return ret;
}

static int smu_v13_0_wait_for_reset_complete(struct smu_context *smu,
					     uint64_t event_arg)
{
	int ret = 0;

	dev_dbg(smu->adev->dev, "waiting for smu reset complete\n");
	ret = smu_cmn_send_smc_msg(smu, SMU_MSG_GfxDriverResetRecovery, NULL);

	return ret;
}

int smu_v13_0_wait_for_event(struct smu_context *smu, enum smu_event_type event,
			     uint64_t event_arg)
{
	int ret = -EINVAL;

	switch (event) {
	case SMU_EVENT_RESET_COMPLETE:
		ret = smu_v13_0_wait_for_reset_complete(smu, event_arg);
		break;
	default:
		break;
	}

	return ret;
}

int smu_v13_0_get_dpm_ultimate_freq(struct smu_context *smu, enum smu_clk_type clk_type,
				    uint32_t *min, uint32_t *max)
{
	int ret = 0, clk_id = 0;
	uint32_t param = 0;
	uint32_t clock_limit;

	if (!smu_cmn_clk_dpm_is_enabled(smu, clk_type)) {
		switch (clk_type) {
		case SMU_MCLK:
		case SMU_UCLK:
			clock_limit = smu->smu_table.boot_values.uclk;
			break;
		case SMU_GFXCLK:
		case SMU_SCLK:
			clock_limit = smu->smu_table.boot_values.gfxclk;
			break;
		case SMU_SOCCLK:
			clock_limit = smu->smu_table.boot_values.socclk;
			break;
		default:
			clock_limit = 0;
			break;
		}

		/* clock in Mhz unit */
		if (min)
			*min = clock_limit / 100;
		if (max)
			*max = clock_limit / 100;

		return 0;
	}

	clk_id = smu_cmn_to_asic_specific_index(smu,
						CMN2ASIC_MAPPING_CLK,
						clk_type);
	if (clk_id < 0) {
		ret = -EINVAL;
		goto failed;
	}
	param = (clk_id & 0xffff) << 16;

	if (max) {
		if (smu->adev->pm.ac_power)
			ret = smu_cmn_send_smc_msg_with_param(smu,
							      SMU_MSG_GetMaxDpmFreq,
							      param,
							      max);
		else
			ret = smu_cmn_send_smc_msg_with_param(smu,
							      SMU_MSG_GetDcModeMaxDpmFreq,
							      param,
							      max);
		if (ret)
			goto failed;
	}

	if (min) {
		ret = smu_cmn_send_smc_msg_with_param(smu, SMU_MSG_GetMinDpmFreq, param, min);
		if (ret)
			goto failed;
	}

failed:
	return ret;
}

int smu_v13_0_set_soft_freq_limited_range(struct smu_context *smu,
					  enum smu_clk_type clk_type,
					  uint32_t min,
					  uint32_t max)
{
	int ret = 0, clk_id = 0;
	uint32_t param;

	if (!smu_cmn_clk_dpm_is_enabled(smu, clk_type))
		return 0;

	clk_id = smu_cmn_to_asic_specific_index(smu,
						CMN2ASIC_MAPPING_CLK,
						clk_type);
	if (clk_id < 0)
		return clk_id;

	if (max > 0) {
		param = (uint32_t)((clk_id << 16) | (max & 0xffff));
		ret = smu_cmn_send_smc_msg_with_param(smu, SMU_MSG_SetSoftMaxByFreq,
						      param, NULL);
		if (ret)
			goto out;
	}

	if (min > 0) {
		param = (uint32_t)((clk_id << 16) | (min & 0xffff));
		ret = smu_cmn_send_smc_msg_with_param(smu, SMU_MSG_SetSoftMinByFreq,
						      param, NULL);
		if (ret)
			goto out;
	}

out:
	return ret;
}

int smu_v13_0_set_hard_freq_limited_range(struct smu_context *smu,
					  enum smu_clk_type clk_type,
					  uint32_t min,
					  uint32_t max)
{
	int ret = 0, clk_id = 0;
	uint32_t param;

	if (min <= 0 && max <= 0)
		return -EINVAL;

	if (!smu_cmn_clk_dpm_is_enabled(smu, clk_type))
		return 0;

	clk_id = smu_cmn_to_asic_specific_index(smu,
						CMN2ASIC_MAPPING_CLK,
						clk_type);
	if (clk_id < 0)
		return clk_id;

	if (max > 0) {
		param = (uint32_t)((clk_id << 16) | (max & 0xffff));
		ret = smu_cmn_send_smc_msg_with_param(smu, SMU_MSG_SetHardMaxByFreq,
						      param, NULL);
		if (ret)
			return ret;
	}

	if (min > 0) {
		param = (uint32_t)((clk_id << 16) | (min & 0xffff));
		ret = smu_cmn_send_smc_msg_with_param(smu, SMU_MSG_SetHardMinByFreq,
						      param, NULL);
		if (ret)
			return ret;
	}

	return ret;
}

int smu_v13_0_set_performance_level(struct smu_context *smu,
				    enum amd_dpm_forced_level level)
{
	struct smu_13_0_dpm_context *dpm_context =
		smu->smu_dpm.dpm_context;
	struct smu_13_0_dpm_table *gfx_table =
		&dpm_context->dpm_tables.gfx_table;
	struct smu_13_0_dpm_table *mem_table =
		&dpm_context->dpm_tables.uclk_table;
	struct smu_13_0_dpm_table *soc_table =
		&dpm_context->dpm_tables.soc_table;
	struct smu_13_0_dpm_table *vclk_table =
		&dpm_context->dpm_tables.vclk_table;
	struct smu_13_0_dpm_table *dclk_table =
		&dpm_context->dpm_tables.dclk_table;
	struct smu_13_0_dpm_table *fclk_table =
		&dpm_context->dpm_tables.fclk_table;
	struct smu_umd_pstate_table *pstate_table =
		&smu->pstate_table;
	struct amdgpu_device *adev = smu->adev;
	uint32_t sclk_min = 0, sclk_max = 0;
	uint32_t mclk_min = 0, mclk_max = 0;
	uint32_t socclk_min = 0, socclk_max = 0;
	uint32_t vclk_min = 0, vclk_max = 0;
	uint32_t dclk_min = 0, dclk_max = 0;
	uint32_t fclk_min = 0, fclk_max = 0;
	int ret = 0, i;

	switch (level) {
	case AMD_DPM_FORCED_LEVEL_HIGH:
		sclk_min = sclk_max = gfx_table->max;
		mclk_min = mclk_max = mem_table->max;
		socclk_min = socclk_max = soc_table->max;
		vclk_min = vclk_max = vclk_table->max;
		dclk_min = dclk_max = dclk_table->max;
		fclk_min = fclk_max = fclk_table->max;
		break;
	case AMD_DPM_FORCED_LEVEL_LOW:
		sclk_min = sclk_max = gfx_table->min;
		mclk_min = mclk_max = mem_table->min;
		socclk_min = socclk_max = soc_table->min;
		vclk_min = vclk_max = vclk_table->min;
		dclk_min = dclk_max = dclk_table->min;
		fclk_min = fclk_max = fclk_table->min;
		break;
	case AMD_DPM_FORCED_LEVEL_AUTO:
		sclk_min = gfx_table->min;
		sclk_max = gfx_table->max;
		mclk_min = mem_table->min;
		mclk_max = mem_table->max;
		socclk_min = soc_table->min;
		socclk_max = soc_table->max;
		vclk_min = vclk_table->min;
		vclk_max = vclk_table->max;
		dclk_min = dclk_table->min;
		dclk_max = dclk_table->max;
		fclk_min = fclk_table->min;
		fclk_max = fclk_table->max;
		break;
	case AMD_DPM_FORCED_LEVEL_PROFILE_STANDARD:
		sclk_min = sclk_max = pstate_table->gfxclk_pstate.standard;
		mclk_min = mclk_max = pstate_table->uclk_pstate.standard;
		socclk_min = socclk_max = pstate_table->socclk_pstate.standard;
		vclk_min = vclk_max = pstate_table->vclk_pstate.standard;
		dclk_min = dclk_max = pstate_table->dclk_pstate.standard;
		fclk_min = fclk_max = pstate_table->fclk_pstate.standard;
		break;
	case AMD_DPM_FORCED_LEVEL_PROFILE_MIN_SCLK:
		sclk_min = sclk_max = pstate_table->gfxclk_pstate.min;
		break;
	case AMD_DPM_FORCED_LEVEL_PROFILE_MIN_MCLK:
		mclk_min = mclk_max = pstate_table->uclk_pstate.min;
		break;
	case AMD_DPM_FORCED_LEVEL_PROFILE_PEAK:
		sclk_min = sclk_max = pstate_table->gfxclk_pstate.peak;
		mclk_min = mclk_max = pstate_table->uclk_pstate.peak;
		socclk_min = socclk_max = pstate_table->socclk_pstate.peak;
		vclk_min = vclk_max = pstate_table->vclk_pstate.peak;
		dclk_min = dclk_max = pstate_table->dclk_pstate.peak;
		fclk_min = fclk_max = pstate_table->fclk_pstate.peak;
		break;
	case AMD_DPM_FORCED_LEVEL_MANUAL:
	case AMD_DPM_FORCED_LEVEL_PROFILE_EXIT:
		return 0;
	default:
		dev_err(adev->dev, "Invalid performance level %d\n", level);
		return -EINVAL;
	}

	/*
	 * Unset those settings for SMU 13.0.2. As soft limits settings
	 * for those clock domains are not supported.
	 */
	if (smu->adev->ip_versions[MP1_HWIP][0] == IP_VERSION(13, 0, 2)) {
		mclk_min = mclk_max = 0;
		socclk_min = socclk_max = 0;
		vclk_min = vclk_max = 0;
		dclk_min = dclk_max = 0;
		fclk_min = fclk_max = 0;
	}

	if (sclk_min && sclk_max) {
		ret = smu_v13_0_set_soft_freq_limited_range(smu,
							    SMU_GFXCLK,
							    sclk_min,
							    sclk_max);
		if (ret)
			return ret;

		pstate_table->gfxclk_pstate.curr.min = sclk_min;
		pstate_table->gfxclk_pstate.curr.max = sclk_max;
	}

	if (mclk_min && mclk_max) {
		ret = smu_v13_0_set_soft_freq_limited_range(smu,
							    SMU_MCLK,
							    mclk_min,
							    mclk_max);
		if (ret)
			return ret;

		pstate_table->uclk_pstate.curr.min = mclk_min;
		pstate_table->uclk_pstate.curr.max = mclk_max;
	}

	if (socclk_min && socclk_max) {
		ret = smu_v13_0_set_soft_freq_limited_range(smu,
							    SMU_SOCCLK,
							    socclk_min,
							    socclk_max);
		if (ret)
			return ret;

		pstate_table->socclk_pstate.curr.min = socclk_min;
		pstate_table->socclk_pstate.curr.max = socclk_max;
	}

	if (vclk_min && vclk_max) {
		for (i = 0; i < adev->vcn.num_vcn_inst; i++) {
			if (adev->vcn.harvest_config & (1 << i))
				continue;
			ret = smu_v13_0_set_soft_freq_limited_range(smu,
								    i ? SMU_VCLK1 : SMU_VCLK,
								    vclk_min,
								    vclk_max);
			if (ret)
				return ret;
		}
		pstate_table->vclk_pstate.curr.min = vclk_min;
		pstate_table->vclk_pstate.curr.max = vclk_max;
	}

	if (dclk_min && dclk_max) {
		for (i = 0; i < adev->vcn.num_vcn_inst; i++) {
			if (adev->vcn.harvest_config & (1 << i))
				continue;
			ret = smu_v13_0_set_soft_freq_limited_range(smu,
								    i ? SMU_DCLK1 : SMU_DCLK,
								    dclk_min,
								    dclk_max);
			if (ret)
				return ret;
		}
		pstate_table->dclk_pstate.curr.min = dclk_min;
		pstate_table->dclk_pstate.curr.max = dclk_max;
	}

	if (fclk_min && fclk_max) {
		ret = smu_v13_0_set_soft_freq_limited_range(smu,
							    SMU_FCLK,
							    fclk_min,
							    fclk_max);
		if (ret)
			return ret;

		pstate_table->fclk_pstate.curr.min = fclk_min;
		pstate_table->fclk_pstate.curr.max = fclk_max;
	}

	return ret;
}

int smu_v13_0_set_power_source(struct smu_context *smu,
			       enum smu_power_src_type power_src)
{
	int pwr_source;

	pwr_source = smu_cmn_to_asic_specific_index(smu,
						    CMN2ASIC_MAPPING_PWR,
						    (uint32_t)power_src);
	if (pwr_source < 0)
		return -EINVAL;

	return smu_cmn_send_smc_msg_with_param(smu,
					       SMU_MSG_NotifyPowerSource,
					       pwr_source,
					       NULL);
}

static int smu_v13_0_get_dpm_freq_by_index(struct smu_context *smu,
					   enum smu_clk_type clk_type,
					   uint16_t level,
					   uint32_t *value)
{
	int ret = 0, clk_id = 0;
	uint32_t param;

	if (!value)
		return -EINVAL;

	if (!smu_cmn_clk_dpm_is_enabled(smu, clk_type))
		return 0;

	clk_id = smu_cmn_to_asic_specific_index(smu,
						CMN2ASIC_MAPPING_CLK,
						clk_type);
	if (clk_id < 0)
		return clk_id;

	param = (uint32_t)(((clk_id & 0xffff) << 16) | (level & 0xffff));

	ret = smu_cmn_send_smc_msg_with_param(smu,
					      SMU_MSG_GetDpmFreqByIndex,
					      param,
					      value);
	if (ret)
		return ret;

	*value = *value & 0x7fffffff;

	return ret;
}

static int smu_v13_0_get_dpm_level_count(struct smu_context *smu,
					 enum smu_clk_type clk_type,
					 uint32_t *value)
{
	int ret;

	ret = smu_v13_0_get_dpm_freq_by_index(smu, clk_type, 0xff, value);
	/* SMU v13.0.2 FW returns 0 based max level, increment by one for it */
	if((smu->adev->ip_versions[MP1_HWIP][0] == IP_VERSION(13, 0, 2)) && (!ret && value))
		++(*value);

	return ret;
}

static int smu_v13_0_get_fine_grained_status(struct smu_context *smu,
					     enum smu_clk_type clk_type,
					     bool *is_fine_grained_dpm)
{
	int ret = 0, clk_id = 0;
	uint32_t param;
	uint32_t value;

	if (!is_fine_grained_dpm)
		return -EINVAL;

	if (!smu_cmn_clk_dpm_is_enabled(smu, clk_type))
		return 0;

	clk_id = smu_cmn_to_asic_specific_index(smu,
						CMN2ASIC_MAPPING_CLK,
						clk_type);
	if (clk_id < 0)
		return clk_id;

	param = (uint32_t)(((clk_id & 0xffff) << 16) | 0xff);

	ret = smu_cmn_send_smc_msg_with_param(smu,
					      SMU_MSG_GetDpmFreqByIndex,
					      param,
					      &value);
	if (ret)
		return ret;

	/*
	 * BIT31:  1 - Fine grained DPM, 0 - Dicrete DPM
	 * now, we un-support it
	 */
	*is_fine_grained_dpm = value & 0x80000000;

	return 0;
}

int smu_v13_0_set_single_dpm_table(struct smu_context *smu,
				   enum smu_clk_type clk_type,
				   struct smu_13_0_dpm_table *single_dpm_table)
{
	int ret = 0;
	uint32_t clk;
	int i;

	ret = smu_v13_0_get_dpm_level_count(smu,
					    clk_type,
					    &single_dpm_table->count);
	if (ret) {
		dev_err(smu->adev->dev, "[%s] failed to get dpm levels!\n", __func__);
		return ret;
	}

	if (smu->adev->ip_versions[MP1_HWIP][0] != IP_VERSION(13, 0, 2)) {
		ret = smu_v13_0_get_fine_grained_status(smu,
							clk_type,
							&single_dpm_table->is_fine_grained);
		if (ret) {
			dev_err(smu->adev->dev, "[%s] failed to get fine grained status!\n", __func__);
			return ret;
		}
	}

	for (i = 0; i < single_dpm_table->count; i++) {
		ret = smu_v13_0_get_dpm_freq_by_index(smu,
						      clk_type,
						      i,
						      &clk);
		if (ret) {
			dev_err(smu->adev->dev, "[%s] failed to get dpm freq by index!\n", __func__);
			return ret;
		}

		single_dpm_table->dpm_levels[i].value = clk;
		single_dpm_table->dpm_levels[i].enabled = true;

		if (i == 0)
			single_dpm_table->min = clk;
		else if (i == single_dpm_table->count - 1)
			single_dpm_table->max = clk;
	}

	return 0;
}

int smu_v13_0_get_current_pcie_link_width_level(struct smu_context *smu)
{
	struct amdgpu_device *adev = smu->adev;

	return (RREG32_PCIE(smnPCIE_LC_LINK_WIDTH_CNTL) &
		PCIE_LC_LINK_WIDTH_CNTL__LC_LINK_WIDTH_RD_MASK)
		>> PCIE_LC_LINK_WIDTH_CNTL__LC_LINK_WIDTH_RD__SHIFT;
}

int smu_v13_0_get_current_pcie_link_width(struct smu_context *smu)
{
	uint32_t width_level;

	width_level = smu_v13_0_get_current_pcie_link_width_level(smu);
	if (width_level > LINK_WIDTH_MAX)
		width_level = 0;

	return link_width[width_level];
}

int smu_v13_0_get_current_pcie_link_speed_level(struct smu_context *smu)
{
	struct amdgpu_device *adev = smu->adev;

	return (RREG32_PCIE(smnPCIE_LC_SPEED_CNTL) &
		PCIE_LC_SPEED_CNTL__LC_CURRENT_DATA_RATE_MASK)
		>> PCIE_LC_SPEED_CNTL__LC_CURRENT_DATA_RATE__SHIFT;
}

int smu_v13_0_get_current_pcie_link_speed(struct smu_context *smu)
{
	uint32_t speed_level;

	speed_level = smu_v13_0_get_current_pcie_link_speed_level(smu);
	if (speed_level > LINK_SPEED_MAX)
		speed_level = 0;

	return link_speed[speed_level];
}

int smu_v13_0_set_vcn_enable(struct smu_context *smu,
			     bool enable)
{
	struct amdgpu_device *adev = smu->adev;
	int i, ret = 0;

	for (i = 0; i < adev->vcn.num_vcn_inst; i++) {
		if (adev->vcn.harvest_config & (1 << i))
			continue;

		ret = smu_cmn_send_smc_msg_with_param(smu, enable ?
						      SMU_MSG_PowerUpVcn : SMU_MSG_PowerDownVcn,
						      i << 16U, NULL);
		if (ret)
			return ret;
	}

	return ret;
}

int smu_v13_0_set_jpeg_enable(struct smu_context *smu,
			      bool enable)
{
	return smu_cmn_send_smc_msg_with_param(smu, enable ?
					       SMU_MSG_PowerUpJpeg : SMU_MSG_PowerDownJpeg,
					       0, NULL);
}

int smu_v13_0_run_btc(struct smu_context *smu)
{
	int res;

	res = smu_cmn_send_smc_msg(smu, SMU_MSG_RunDcBtc, NULL);
	if (res)
		dev_err(smu->adev->dev, "RunDcBtc failed!\n");

	return res;
}

int smu_v13_0_gpo_control(struct smu_context *smu,
			  bool enablement)
{
	int res;

	res = smu_cmn_send_smc_msg_with_param(smu,
					      SMU_MSG_AllowGpo,
					      enablement ? 1 : 0,
					      NULL);
	if (res)
		dev_err(smu->adev->dev, "SetGpoAllow %d failed!\n", enablement);

	return res;
}

int smu_v13_0_deep_sleep_control(struct smu_context *smu,
				 bool enablement)
{
	struct amdgpu_device *adev = smu->adev;
	int ret = 0;

	if (smu_cmn_feature_is_supported(smu, SMU_FEATURE_DS_GFXCLK_BIT)) {
		ret = smu_cmn_feature_set_enabled(smu, SMU_FEATURE_DS_GFXCLK_BIT, enablement);
		if (ret) {
			dev_err(adev->dev, "Failed to %s GFXCLK DS!\n", enablement ? "enable" : "disable");
			return ret;
		}
	}

	if (smu_cmn_feature_is_supported(smu, SMU_FEATURE_DS_UCLK_BIT)) {
		ret = smu_cmn_feature_set_enabled(smu, SMU_FEATURE_DS_UCLK_BIT, enablement);
		if (ret) {
			dev_err(adev->dev, "Failed to %s UCLK DS!\n", enablement ? "enable" : "disable");
			return ret;
		}
	}

	if (smu_cmn_feature_is_supported(smu, SMU_FEATURE_DS_FCLK_BIT)) {
		ret = smu_cmn_feature_set_enabled(smu, SMU_FEATURE_DS_FCLK_BIT, enablement);
		if (ret) {
			dev_err(adev->dev, "Failed to %s FCLK DS!\n", enablement ? "enable" : "disable");
			return ret;
		}
	}

	if (smu_cmn_feature_is_supported(smu, SMU_FEATURE_DS_SOCCLK_BIT)) {
		ret = smu_cmn_feature_set_enabled(smu, SMU_FEATURE_DS_SOCCLK_BIT, enablement);
		if (ret) {
			dev_err(adev->dev, "Failed to %s SOCCLK DS!\n", enablement ? "enable" : "disable");
			return ret;
		}
	}

	if (smu_cmn_feature_is_supported(smu, SMU_FEATURE_DS_LCLK_BIT)) {
		ret = smu_cmn_feature_set_enabled(smu, SMU_FEATURE_DS_LCLK_BIT, enablement);
		if (ret) {
			dev_err(adev->dev, "Failed to %s LCLK DS!\n", enablement ? "enable" : "disable");
			return ret;
		}
	}

	if (smu_cmn_feature_is_supported(smu, SMU_FEATURE_DS_VCN_BIT)) {
		ret = smu_cmn_feature_set_enabled(smu, SMU_FEATURE_DS_VCN_BIT, enablement);
		if (ret) {
			dev_err(adev->dev, "Failed to %s VCN DS!\n", enablement ? "enable" : "disable");
			return ret;
		}
	}

	if (smu_cmn_feature_is_supported(smu, SMU_FEATURE_DS_MP0CLK_BIT)) {
		ret = smu_cmn_feature_set_enabled(smu, SMU_FEATURE_DS_MP0CLK_BIT, enablement);
		if (ret) {
			dev_err(adev->dev, "Failed to %s MP0/MPIOCLK DS!\n", enablement ? "enable" : "disable");
			return ret;
		}
	}

	if (smu_cmn_feature_is_supported(smu, SMU_FEATURE_DS_MP1CLK_BIT)) {
		ret = smu_cmn_feature_set_enabled(smu, SMU_FEATURE_DS_MP1CLK_BIT, enablement);
		if (ret) {
			dev_err(adev->dev, "Failed to %s MP1CLK DS!\n", enablement ? "enable" : "disable");
			return ret;
		}
	}

	return ret;
}

int smu_v13_0_gfx_ulv_control(struct smu_context *smu,
			      bool enablement)
{
	int ret = 0;

	if (smu_cmn_feature_is_supported(smu, SMU_FEATURE_GFX_ULV_BIT))
		ret = smu_cmn_feature_set_enabled(smu, SMU_FEATURE_GFX_ULV_BIT, enablement);

	return ret;
}

int smu_v13_0_baco_set_armd3_sequence(struct smu_context *smu,
				      enum smu_baco_seq baco_seq)
{
	return smu_cmn_send_smc_msg_with_param(smu,
					       SMU_MSG_ArmD3,
					       baco_seq,
					       NULL);
}

bool smu_v13_0_baco_is_support(struct smu_context *smu)
{
	struct smu_baco_context *smu_baco = &smu->smu_baco;

	if (amdgpu_sriov_vf(smu->adev) ||
	    !smu_baco->platform_support)
		return false;

	if (smu_cmn_feature_is_supported(smu, SMU_FEATURE_BACO_BIT) &&
	    !smu_cmn_feature_is_enabled(smu, SMU_FEATURE_BACO_BIT))
		return false;

	return true;
}

enum smu_baco_state smu_v13_0_baco_get_state(struct smu_context *smu)
{
	struct smu_baco_context *smu_baco = &smu->smu_baco;

	return smu_baco->state;
}

int smu_v13_0_baco_set_state(struct smu_context *smu,
			     enum smu_baco_state state)
{
	struct smu_baco_context *smu_baco = &smu->smu_baco;
	struct amdgpu_device *adev = smu->adev;
	int ret = 0;

	if (smu_v13_0_baco_get_state(smu) == state)
		return 0;

	if (state == SMU_BACO_STATE_ENTER) {
		ret = smu_cmn_send_smc_msg_with_param(smu,
						      SMU_MSG_EnterBaco,
						      smu_baco->maco_support ?
						      BACO_SEQ_BAMACO : BACO_SEQ_BACO,
						      NULL);
	} else {
		ret = smu_cmn_send_smc_msg(smu,
					   SMU_MSG_ExitBaco,
					   NULL);
		if (ret)
			return ret;

		/* clear vbios scratch 6 and 7 for coming asic reinit */
		WREG32(adev->bios_scratch_reg_offset + 6, 0);
		WREG32(adev->bios_scratch_reg_offset + 7, 0);
	}

	if (!ret)
		smu_baco->state = state;

	return ret;
}

int smu_v13_0_baco_enter(struct smu_context *smu)
{
	int ret = 0;

	ret = smu_v13_0_baco_set_state(smu,
				       SMU_BACO_STATE_ENTER);
	if (ret)
		return ret;

	msleep(10);

	return ret;
}

int smu_v13_0_baco_exit(struct smu_context *smu)
{
	return smu_v13_0_baco_set_state(smu,
					SMU_BACO_STATE_EXIT);
}

int smu_v13_0_set_gfx_power_up_by_imu(struct smu_context *smu)
{
	uint16_t index;

	index = smu_cmn_to_asic_specific_index(smu, CMN2ASIC_MAPPING_MSG,
					       SMU_MSG_EnableGfxImu);
	/* Param 1 to tell PMFW to enable GFXOFF feature */
	return smu_cmn_send_msg_without_waiting(smu, index, 1);
}

int smu_v13_0_od_edit_dpm_table(struct smu_context *smu,
				enum PP_OD_DPM_TABLE_COMMAND type,
				long input[], uint32_t size)
{
	struct smu_dpm_context *smu_dpm = &(smu->smu_dpm);
	int ret = 0;

	/* Only allowed in manual mode */
	if (smu_dpm->dpm_level != AMD_DPM_FORCED_LEVEL_MANUAL)
		return -EINVAL;

	switch (type) {
	case PP_OD_EDIT_SCLK_VDDC_TABLE:
		if (size != 2) {
			dev_err(smu->adev->dev, "Input parameter number not correct\n");
			return -EINVAL;
		}

		if (input[0] == 0) {
			if (input[1] < smu->gfx_default_hard_min_freq) {
				dev_warn(smu->adev->dev,
					 "Fine grain setting minimum sclk (%ld) MHz is less than the minimum allowed (%d) MHz\n",
					 input[1], smu->gfx_default_hard_min_freq);
				return -EINVAL;
			}
			smu->gfx_actual_hard_min_freq = input[1];
		} else if (input[0] == 1) {
			if (input[1] > smu->gfx_default_soft_max_freq) {
				dev_warn(smu->adev->dev,
					 "Fine grain setting maximum sclk (%ld) MHz is greater than the maximum allowed (%d) MHz\n",
					 input[1], smu->gfx_default_soft_max_freq);
				return -EINVAL;
			}
			smu->gfx_actual_soft_max_freq = input[1];
		} else {
			return -EINVAL;
		}
		break;
	case PP_OD_RESTORE_DEFAULT_TABLE:
		if (size != 0) {
			dev_err(smu->adev->dev, "Input parameter number not correct\n");
			return -EINVAL;
		}
		smu->gfx_actual_hard_min_freq = smu->gfx_default_hard_min_freq;
		smu->gfx_actual_soft_max_freq = smu->gfx_default_soft_max_freq;
		break;
	case PP_OD_COMMIT_DPM_TABLE:
		if (size != 0) {
			dev_err(smu->adev->dev, "Input parameter number not correct\n");
			return -EINVAL;
		}
		if (smu->gfx_actual_hard_min_freq > smu->gfx_actual_soft_max_freq) {
			dev_err(smu->adev->dev,
				"The setting minimum sclk (%d) MHz is greater than the setting maximum sclk (%d) MHz\n",
				smu->gfx_actual_hard_min_freq,
				smu->gfx_actual_soft_max_freq);
			return -EINVAL;
		}

		ret = smu_cmn_send_smc_msg_with_param(smu, SMU_MSG_SetHardMinGfxClk,
						      smu->gfx_actual_hard_min_freq,
						      NULL);
		if (ret) {
			dev_err(smu->adev->dev, "Set hard min sclk failed!");
			return ret;
		}

		ret = smu_cmn_send_smc_msg_with_param(smu, SMU_MSG_SetSoftMaxGfxClk,
						      smu->gfx_actual_soft_max_freq,
						      NULL);
		if (ret) {
			dev_err(smu->adev->dev, "Set soft max sclk failed!");
			return ret;
		}
		break;
	default:
		return -ENOSYS;
	}

	return ret;
}

int smu_v13_0_set_default_dpm_tables(struct smu_context *smu)
{
	struct smu_table_context *smu_table = &smu->smu_table;

	return smu_cmn_update_table(smu, SMU_TABLE_DPMCLOCKS, 0,
				    smu_table->clocks_table, false);
}

void smu_v13_0_set_smu_mailbox_registers(struct smu_context *smu)
{
	struct amdgpu_device *adev = smu->adev;

	smu->param_reg = SOC15_REG_OFFSET(MP1, 0, mmMP1_SMN_C2PMSG_82);
	smu->msg_reg = SOC15_REG_OFFSET(MP1, 0, mmMP1_SMN_C2PMSG_66);
	smu->resp_reg = SOC15_REG_OFFSET(MP1, 0, mmMP1_SMN_C2PMSG_90);
}

int smu_v13_0_mode1_reset(struct smu_context *smu)
{
	int ret = 0;

	ret = smu_cmn_send_smc_msg(smu, SMU_MSG_Mode1Reset, NULL);
	if (!ret)
		msleep(SMU13_MODE1_RESET_WAIT_TIME_IN_MS);

	return ret;
}<|MERGE_RESOLUTION|>--- conflicted
+++ resolved
@@ -274,11 +274,8 @@
 		smu->smc_driver_if_version = SMU13_DRIVER_IF_VERSION_ALDE;
 		break;
 	case IP_VERSION(13, 0, 0):
-<<<<<<< HEAD
-=======
 		smu->smc_driver_if_version = SMU13_DRIVER_IF_VERSION_SMU_V13_0_0_0;
 		break;
->>>>>>> 1463109b
 	case IP_VERSION(13, 0, 10):
 		smu->smc_driver_if_version = SMU13_DRIVER_IF_VERSION_SMU_V13_0_0_10;
 		break;
@@ -832,10 +829,7 @@
 	case IP_VERSION(13, 0, 7):
 	case IP_VERSION(13, 0, 8):
 	case IP_VERSION(13, 0, 10):
-<<<<<<< HEAD
-=======
 	case IP_VERSION(13, 0, 11):
->>>>>>> 1463109b
 		if (!(adev->pm.pp_feature & PP_GFXOFF_MASK))
 			return 0;
 		if (enable)
