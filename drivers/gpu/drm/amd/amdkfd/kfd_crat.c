--- conflicted
+++ resolved
@@ -881,8 +881,6 @@
 	},
 };
 
-<<<<<<< HEAD
-=======
 static struct kfd_gpu_cache_info dummy_cache_info[] = {
 	{
 		/* TCP L1 Cache per CU */
@@ -931,7 +929,6 @@
 	},
 };
 
->>>>>>> 1463109b
 static void kfd_populated_cu_info_cpu(struct kfd_topology_device *dev,
 		struct crat_subtype_computeunit *cu)
 {
@@ -1509,17 +1506,6 @@
 			num_of_cache_types = ARRAY_SIZE(beige_goby_cache_info);
 			break;
 		case IP_VERSION(10, 3, 3):
-<<<<<<< HEAD
-			pcache_info = yellow_carp_cache_info;
-			num_of_cache_types = ARRAY_SIZE(yellow_carp_cache_info);
-			break;
-		case IP_VERSION(10, 3, 6):
-			pcache_info = gc_10_3_6_cache_info;
-			num_of_cache_types = ARRAY_SIZE(gc_10_3_6_cache_info);
-			break;
-		case IP_VERSION(10, 3, 7):
-			pcache_info = gfx1037_cache_info;
-=======
 			*pcache_info = yellow_carp_cache_info;
 			num_of_cache_types = ARRAY_SIZE(yellow_carp_cache_info);
 			break;
@@ -1529,7 +1515,6 @@
 			break;
 		case IP_VERSION(10, 3, 7):
 			*pcache_info = gfx1037_cache_info;
->>>>>>> 1463109b
 			num_of_cache_types = ARRAY_SIZE(gfx1037_cache_info);
 			break;
 		case IP_VERSION(11, 0, 0):
