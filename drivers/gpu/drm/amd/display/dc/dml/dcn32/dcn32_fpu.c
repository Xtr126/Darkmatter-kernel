--- conflicted
+++ resolved
@@ -1903,17 +1903,11 @@
 			/* For DCN32/321 need to validate with fclk pstate change latency equal to dummy so
 			 * prefetch is scheduled correctly to account for dummy pstate.
 			 */
-<<<<<<< HEAD
-			if (dummy_latency_index == 0)
-				context->bw_ctx.dml.soc.fclk_change_latency_us =
-						dc->clk_mgr->bw_params->dummy_pstate_table[dummy_latency_index].dummy_pstate_latency_us;
-=======
 			if (context->bw_ctx.dml.soc.fclk_change_latency_us < dc->clk_mgr->bw_params->dummy_pstate_table[dummy_latency_index].dummy_pstate_latency_us) {
 				need_fclk_lat_as_dummy = true;
 				context->bw_ctx.dml.soc.fclk_change_latency_us =
 						dc->clk_mgr->bw_params->dummy_pstate_table[dummy_latency_index].dummy_pstate_latency_us;
 			}
->>>>>>> 1463109b
 			dcn32_internal_validate_bw(dc, context, pipes, &pipe_cnt, &vlevel, false);
 			maxMpcComb = context->bw_ctx.dml.vba.maxMpcComb;
 			dcfclk_from_fw_based_mclk_switching = context->bw_ctx.dml.vba.DCFCLKState[vlevel][context->bw_ctx.dml.vba.maxMpcComb];
@@ -2101,12 +2095,8 @@
 
 	context->perf_params.stutter_period_us = context->bw_ctx.dml.vba.StutterPeriod;
 
-<<<<<<< HEAD
-	if (context->bw_ctx.bw.dcn.clk.fw_based_mclk_switching && dummy_latency_index == 0)
-=======
 	/* for proper prefetch calculations, if dummy lat > fclk lat, use fclk lat = dummy lat */
 	if (need_fclk_lat_as_dummy)
->>>>>>> 1463109b
 		context->bw_ctx.dml.soc.fclk_change_latency_us =
 				dc->clk_mgr->bw_params->dummy_pstate_table[dummy_latency_index].dummy_pstate_latency_us;
 
@@ -2119,19 +2109,12 @@
 
 	if (context->bw_ctx.bw.dcn.clk.fw_based_mclk_switching) {
 		dcn30_setup_mclk_switch_using_fw_based_vblank_stretch(dc, context);
-<<<<<<< HEAD
-		if (dummy_latency_index == 0)
-			context->bw_ctx.dml.soc.fclk_change_latency_us =
-					dc->clk_mgr->bw_params->wm_table.nv_entries[WM_A].dml_input.fclk_change_latency_us;
-	}
-=======
 	}
 
 	/* revert fclk lat changes if required */
 	if (need_fclk_lat_as_dummy)
 		context->bw_ctx.dml.soc.fclk_change_latency_us =
 				dc->clk_mgr->bw_params->wm_table.nv_entries[WM_A].dml_input.fclk_change_latency_us;
->>>>>>> 1463109b
 }
 
 static void dcn32_get_optimal_dcfclk_fclk_for_uclk(unsigned int uclk_mts,
