--- conflicted
+++ resolved
@@ -99,11 +99,7 @@
 			 u64 start, u64 end,
 			 unsigned flags)
 {
-<<<<<<< HEAD
-	struct drm_i915_private *dev_priv = to_i915(vm->dev);
-=======
 	struct drm_i915_private *dev_priv = vm->i915;
->>>>>>> 5d799acd
 	struct drm_mm_scan scan;
 	struct list_head eviction_list;
 	struct list_head *phases[] = {
@@ -136,9 +132,6 @@
 				    start, end,
 				    flags & PIN_HIGH ? DRM_MM_CREATE_TOP : 0);
 
-<<<<<<< HEAD
-	if (flags & PIN_NONBLOCK)
-=======
 	/* Retire before we search the active list. Although we have
 	 * reasonable accuracy in our retirement lists, we may have
 	 * a stray pin (preventing eviction) that can only be resolved by
@@ -147,7 +140,6 @@
 	if (!(flags & PIN_NONBLOCK))
 		i915_gem_retire_requests(dev_priv);
 	else
->>>>>>> 5d799acd
 		phases[1] = NULL;
 
 search_again:
