--- conflicted
+++ resolved
@@ -76,13 +76,10 @@
 {
 	struct acpi_device *parent = acpi_dev_parent(device);
 	int result = ACPI_STATE_UNKNOWN;
-	struct acpi_device *parent;
 	int error;
 
 	if (!device || !state)
 		return -EINVAL;
-
-	parent = acpi_dev_parent(device);
 
 	if (!device->flags.power_manageable) {
 		/* TBD: Non-recursive algorithm for walking up hierarchy. */
@@ -195,19 +192,6 @@
 		return -ENODEV;
 	}
 
-<<<<<<< HEAD
-	if (!device->power.flags.ignore_parent) {
-		struct acpi_device *parent;
-
-		parent = acpi_dev_parent(device);
-		if (parent && state < parent->power.state) {
-			acpi_handle_debug(device->handle,
-					  "Cannot transition to %s for parent in %s\n",
-					  acpi_power_state_string(state),
-					  acpi_power_state_string(parent->power.state));
-			return -ENODEV;
-		}
-=======
 	if (!device->power.flags.ignore_parent && parent &&
 	    state < parent->power.state) {
 		acpi_handle_debug(device->handle,
@@ -215,7 +199,6 @@
 				  acpi_power_state_string(state),
 				  acpi_power_state_string(parent->power.state));
 		return -ENODEV;
->>>>>>> 1463109b
 	}
 
 	/*
