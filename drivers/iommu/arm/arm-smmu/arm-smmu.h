--- conflicted
+++ resolved
@@ -262,20 +262,13 @@
 	enum arm_smmu_s2cr_type		type;
 	enum arm_smmu_s2cr_privcfg	privcfg;
 	u8				cbndx;
-<<<<<<< HEAD
 	bool				pinned;
-=======
->>>>>>> 531d29b0
 };
 
 struct arm_smmu_smr {
 	u16				mask;
 	u16				id;
 	bool				valid;
-<<<<<<< HEAD
-=======
-	bool				pinned;
->>>>>>> 531d29b0
 };
 
 struct arm_smmu_device {
