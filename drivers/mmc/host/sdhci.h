/* SPDX-License-Identifier: GPL-2.0-or-later */
/*
 *  linux/drivers/mmc/host/sdhci.h - Secure Digital Host Controller Interface driver
 *
 * Header file for Host Controller registers and I/O accessors.
 *
 *  Copyright (C) 2005-2008 Pierre Ossman, All Rights Reserved.
 */
#ifndef __SDHCI_HW_H
#define __SDHCI_HW_H

#include <linux/bits.h>
#include <linux/scatterlist.h>
#include <linux/compiler.h>
#include <linux/types.h>
#include <linux/io.h>
#include <linux/leds.h>
#include <linux/interrupt.h>
#include <linux/android_kabi.h>

#include <linux/mmc/host.h>

/*
 * Controller registers
 */

#define SDHCI_DMA_ADDRESS	0x00
#define SDHCI_ARGUMENT2		SDHCI_DMA_ADDRESS
#define SDHCI_32BIT_BLK_CNT	SDHCI_DMA_ADDRESS

#define SDHCI_BLOCK_SIZE	0x04
#define  SDHCI_MAKE_BLKSZ(dma, blksz) (((dma & 0x7) << 12) | (blksz & 0xFFF))

#define SDHCI_BLOCK_COUNT	0x06

#define SDHCI_ARGUMENT		0x08

#define SDHCI_TRANSFER_MODE	0x0C
#define  SDHCI_TRNS_DMA		0x01
#define  SDHCI_TRNS_BLK_CNT_EN	0x02
#define  SDHCI_TRNS_AUTO_CMD12	0x04
#define  SDHCI_TRNS_AUTO_CMD23	0x08
#define  SDHCI_TRNS_AUTO_SEL	0x0C
#define  SDHCI_TRNS_READ	0x10
#define  SDHCI_TRNS_MULTI	0x20

#define SDHCI_COMMAND		0x0E
#define  SDHCI_CMD_RESP_MASK	0x03
#define  SDHCI_CMD_CRC		0x08
#define  SDHCI_CMD_INDEX	0x10
#define  SDHCI_CMD_DATA		0x20
#define  SDHCI_CMD_ABORTCMD	0xC0

#define  SDHCI_CMD_RESP_NONE	0x00
#define  SDHCI_CMD_RESP_LONG	0x01
#define  SDHCI_CMD_RESP_SHORT	0x02
#define  SDHCI_CMD_RESP_SHORT_BUSY 0x03

#define SDHCI_MAKE_CMD(c, f) (((c & 0xff) << 8) | (f & 0xff))
#define SDHCI_GET_CMD(c) ((c>>8) & 0x3f)

#define SDHCI_RESPONSE		0x10

#define SDHCI_BUFFER		0x20

#define SDHCI_PRESENT_STATE	0x24
#define  SDHCI_CMD_INHIBIT	0x00000001
#define  SDHCI_DATA_INHIBIT	0x00000002
#define  SDHCI_DOING_WRITE	0x00000100
#define  SDHCI_DOING_READ	0x00000200
#define  SDHCI_SPACE_AVAILABLE	0x00000400
#define  SDHCI_DATA_AVAILABLE	0x00000800
#define  SDHCI_CARD_PRESENT	0x00010000
#define   SDHCI_CARD_PRES_SHIFT	16
#define  SDHCI_CD_STABLE	0x00020000
#define  SDHCI_CD_LVL		0x00040000
#define   SDHCI_CD_LVL_SHIFT	18
#define  SDHCI_WRITE_PROTECT	0x00080000
#define  SDHCI_DATA_LVL_MASK	0x00F00000
#define   SDHCI_DATA_LVL_SHIFT	20
#define   SDHCI_DATA_0_LVL_MASK	0x00100000
#define  SDHCI_CMD_LVL		0x01000000

#define SDHCI_HOST_CONTROL	0x28
#define  SDHCI_CTRL_LED		0x01
#define  SDHCI_CTRL_4BITBUS	0x02
#define  SDHCI_CTRL_HISPD	0x04
#define  SDHCI_CTRL_DMA_MASK	0x18
#define   SDHCI_CTRL_SDMA	0x00
#define   SDHCI_CTRL_ADMA1	0x08
#define   SDHCI_CTRL_ADMA32	0x10
#define   SDHCI_CTRL_ADMA64	0x18
#define   SDHCI_CTRL_ADMA3	0x18
#define  SDHCI_CTRL_8BITBUS	0x20
#define  SDHCI_CTRL_CDTEST_INS	0x40
#define  SDHCI_CTRL_CDTEST_EN	0x80

#define SDHCI_POWER_CONTROL	0x29
#define  SDHCI_POWER_ON		0x01
#define  SDHCI_POWER_180	0x0A
#define  SDHCI_POWER_300	0x0C
#define  SDHCI_POWER_330	0x0E

#define SDHCI_BLOCK_GAP_CONTROL	0x2A

#define SDHCI_WAKE_UP_CONTROL	0x2B
#define  SDHCI_WAKE_ON_INT	0x01
#define  SDHCI_WAKE_ON_INSERT	0x02
#define  SDHCI_WAKE_ON_REMOVE	0x04

#define SDHCI_CLOCK_CONTROL	0x2C
#define  SDHCI_DIVIDER_SHIFT	8
#define  SDHCI_DIVIDER_HI_SHIFT	6
#define  SDHCI_DIV_MASK	0xFF
#define  SDHCI_DIV_MASK_LEN	8
#define  SDHCI_DIV_HI_MASK	0x300
#define  SDHCI_PROG_CLOCK_MODE	0x0020
#define  SDHCI_CLOCK_CARD_EN	0x0004
#define  SDHCI_CLOCK_PLL_EN	0x0008
#define  SDHCI_CLOCK_INT_STABLE	0x0002
#define  SDHCI_CLOCK_INT_EN	0x0001

#define SDHCI_TIMEOUT_CONTROL	0x2E

#define SDHCI_SOFTWARE_RESET	0x2F
#define  SDHCI_RESET_ALL	0x01
#define  SDHCI_RESET_CMD	0x02
#define  SDHCI_RESET_DATA	0x04

#define SDHCI_INT_STATUS	0x30
#define SDHCI_INT_ENABLE	0x34
#define SDHCI_SIGNAL_ENABLE	0x38
#define  SDHCI_INT_RESPONSE	0x00000001
#define  SDHCI_INT_DATA_END	0x00000002
#define  SDHCI_INT_BLK_GAP	0x00000004
#define  SDHCI_INT_DMA_END	0x00000008
#define  SDHCI_INT_SPACE_AVAIL	0x00000010
#define  SDHCI_INT_DATA_AVAIL	0x00000020
#define  SDHCI_INT_CARD_INSERT	0x00000040
#define  SDHCI_INT_CARD_REMOVE	0x00000080
#define  SDHCI_INT_CARD_INT	0x00000100
#define  SDHCI_INT_RETUNE	0x00001000
#define  SDHCI_INT_CQE		0x00004000
#define  SDHCI_INT_ERROR	0x00008000
#define  SDHCI_INT_TIMEOUT	0x00010000
#define  SDHCI_INT_CRC		0x00020000
#define  SDHCI_INT_END_BIT	0x00040000
#define  SDHCI_INT_INDEX	0x00080000
#define  SDHCI_INT_DATA_TIMEOUT	0x00100000
#define  SDHCI_INT_DATA_CRC	0x00200000
#define  SDHCI_INT_DATA_END_BIT	0x00400000
#define  SDHCI_INT_BUS_POWER	0x00800000
#define  SDHCI_INT_AUTO_CMD_ERR	0x01000000
#define  SDHCI_INT_ADMA_ERROR	0x02000000

#define  SDHCI_INT_NORMAL_MASK	0x00007FFF
#define  SDHCI_INT_ERROR_MASK	0xFFFF8000

#define  SDHCI_INT_CMD_MASK	(SDHCI_INT_RESPONSE | SDHCI_INT_TIMEOUT | \
		SDHCI_INT_CRC | SDHCI_INT_END_BIT | SDHCI_INT_INDEX | \
		SDHCI_INT_AUTO_CMD_ERR)
#define  SDHCI_INT_DATA_MASK	(SDHCI_INT_DATA_END | SDHCI_INT_DMA_END | \
		SDHCI_INT_DATA_AVAIL | SDHCI_INT_SPACE_AVAIL | \
		SDHCI_INT_DATA_TIMEOUT | SDHCI_INT_DATA_CRC | \
		SDHCI_INT_DATA_END_BIT | SDHCI_INT_ADMA_ERROR | \
		SDHCI_INT_BLK_GAP)
#define SDHCI_INT_ALL_MASK	((unsigned int)-1)

#define SDHCI_CQE_INT_ERR_MASK ( \
	SDHCI_INT_ADMA_ERROR | SDHCI_INT_BUS_POWER | SDHCI_INT_DATA_END_BIT | \
	SDHCI_INT_DATA_CRC | SDHCI_INT_DATA_TIMEOUT | SDHCI_INT_INDEX | \
	SDHCI_INT_END_BIT | SDHCI_INT_CRC | SDHCI_INT_TIMEOUT)

#define SDHCI_CQE_INT_MASK (SDHCI_CQE_INT_ERR_MASK | SDHCI_INT_CQE)

#define SDHCI_AUTO_CMD_STATUS	0x3C
#define  SDHCI_AUTO_CMD_TIMEOUT	0x00000002
#define  SDHCI_AUTO_CMD_CRC	0x00000004
#define  SDHCI_AUTO_CMD_END_BIT	0x00000008
#define  SDHCI_AUTO_CMD_INDEX	0x00000010

#define SDHCI_HOST_CONTROL2		0x3E
#define  SDHCI_CTRL_UHS_MASK		0x0007
#define   SDHCI_CTRL_UHS_SDR12		0x0000
#define   SDHCI_CTRL_UHS_SDR25		0x0001
#define   SDHCI_CTRL_UHS_SDR50		0x0002
#define   SDHCI_CTRL_UHS_SDR104		0x0003
#define   SDHCI_CTRL_UHS_DDR50		0x0004
#define   SDHCI_CTRL_HS400		0x0005 /* Non-standard */
#define  SDHCI_CTRL_VDD_180		0x0008
#define  SDHCI_CTRL_DRV_TYPE_MASK	0x0030
#define   SDHCI_CTRL_DRV_TYPE_B		0x0000
#define   SDHCI_CTRL_DRV_TYPE_A		0x0010
#define   SDHCI_CTRL_DRV_TYPE_C		0x0020
#define   SDHCI_CTRL_DRV_TYPE_D		0x0030
#define  SDHCI_CTRL_EXEC_TUNING		0x0040
#define  SDHCI_CTRL_TUNED_CLK		0x0080
#define  SDHCI_CMD23_ENABLE		0x0800
#define  SDHCI_CTRL_V4_MODE		0x1000
#define  SDHCI_CTRL_64BIT_ADDR		0x2000
#define  SDHCI_CTRL_PRESET_VAL_ENABLE	0x8000

#define SDHCI_CAPABILITIES	0x40
#define  SDHCI_TIMEOUT_CLK_MASK		GENMASK(5, 0)
#define  SDHCI_TIMEOUT_CLK_SHIFT 0
#define  SDHCI_TIMEOUT_CLK_UNIT	0x00000080
#define  SDHCI_CLOCK_BASE_MASK		GENMASK(13, 8)
#define  SDHCI_CLOCK_BASE_SHIFT	8
#define  SDHCI_CLOCK_V3_BASE_MASK	GENMASK(15, 8)
#define  SDHCI_MAX_BLOCK_MASK	0x00030000
#define  SDHCI_MAX_BLOCK_SHIFT  16
#define  SDHCI_CAN_DO_8BIT	0x00040000
#define  SDHCI_CAN_DO_ADMA2	0x00080000
#define  SDHCI_CAN_DO_ADMA1	0x00100000
#define  SDHCI_CAN_DO_HISPD	0x00200000
#define  SDHCI_CAN_DO_SDMA	0x00400000
#define  SDHCI_CAN_DO_SUSPEND	0x00800000
#define  SDHCI_CAN_VDD_330	0x01000000
#define  SDHCI_CAN_VDD_300	0x02000000
#define  SDHCI_CAN_VDD_180	0x04000000
#define  SDHCI_CAN_64BIT_V4	0x08000000
#define  SDHCI_CAN_64BIT	0x10000000

#define SDHCI_CAPABILITIES_1	0x44
#define  SDHCI_SUPPORT_SDR50	0x00000001
#define  SDHCI_SUPPORT_SDR104	0x00000002
#define  SDHCI_SUPPORT_DDR50	0x00000004
#define  SDHCI_DRIVER_TYPE_A	0x00000010
#define  SDHCI_DRIVER_TYPE_C	0x00000020
#define  SDHCI_DRIVER_TYPE_D	0x00000040
#define  SDHCI_RETUNING_TIMER_COUNT_MASK	GENMASK(11, 8)
#define  SDHCI_USE_SDR50_TUNING			0x00002000
#define  SDHCI_RETUNING_MODE_MASK		GENMASK(15, 14)
#define  SDHCI_CLOCK_MUL_MASK			GENMASK(23, 16)
#define  SDHCI_CAN_DO_ADMA3	0x08000000
#define  SDHCI_SUPPORT_HS400	0x80000000 /* Non-standard */

#define SDHCI_MAX_CURRENT		0x48
#define  SDHCI_MAX_CURRENT_LIMIT	GENMASK(7, 0)
#define  SDHCI_MAX_CURRENT_330_MASK	GENMASK(7, 0)
#define  SDHCI_MAX_CURRENT_300_MASK	GENMASK(15, 8)
#define  SDHCI_MAX_CURRENT_180_MASK	GENMASK(23, 16)
#define   SDHCI_MAX_CURRENT_MULTIPLIER	4

/* 4C-4F reserved for more max current */

#define SDHCI_SET_ACMD12_ERROR	0x50
#define SDHCI_SET_INT_ERROR	0x52

#define SDHCI_ADMA_ERROR	0x54

/* 55-57 reserved */

#define SDHCI_ADMA_ADDRESS	0x58
#define SDHCI_ADMA_ADDRESS_HI	0x5C

/* 60-FB reserved */

#define SDHCI_PRESET_FOR_HIGH_SPEED	0x64
#define SDHCI_PRESET_FOR_SDR12 0x66
#define SDHCI_PRESET_FOR_SDR25 0x68
#define SDHCI_PRESET_FOR_SDR50 0x6A
#define SDHCI_PRESET_FOR_SDR104        0x6C
#define SDHCI_PRESET_FOR_DDR50 0x6E
#define SDHCI_PRESET_FOR_HS400 0x74 /* Non-standard */
#define SDHCI_PRESET_DRV_MASK		GENMASK(15, 14)
#define SDHCI_PRESET_CLKGEN_SEL		BIT(10)
#define SDHCI_PRESET_SDCLK_FREQ_MASK	GENMASK(9, 0)

#define SDHCI_SLOT_INT_STATUS	0xFC

#define SDHCI_HOST_VERSION	0xFE
#define  SDHCI_VENDOR_VER_MASK	0xFF00
#define  SDHCI_VENDOR_VER_SHIFT	8
#define  SDHCI_SPEC_VER_MASK	0x00FF
#define  SDHCI_SPEC_VER_SHIFT	0
#define   SDHCI_SPEC_100	0
#define   SDHCI_SPEC_200	1
#define   SDHCI_SPEC_300	2
#define   SDHCI_SPEC_400	3
#define   SDHCI_SPEC_410	4
#define   SDHCI_SPEC_420	5

/*
 * End of controller registers.
 */

#define SDHCI_MAX_DIV_SPEC_200	256
#define SDHCI_MAX_DIV_SPEC_300	2046

/*
 * Host SDMA buffer boundary. Valid values from 4K to 512K in powers of 2.
 */
#define SDHCI_DEFAULT_BOUNDARY_SIZE  (512 * 1024)
#define SDHCI_DEFAULT_BOUNDARY_ARG   (ilog2(SDHCI_DEFAULT_BOUNDARY_SIZE) - 12)

/* ADMA2 32-bit DMA descriptor size */
#define SDHCI_ADMA2_32_DESC_SZ	8

/* ADMA2 32-bit descriptor */
struct sdhci_adma2_32_desc {
	__le16	cmd;
	__le16	len;
	__le32	addr;
}  __packed __aligned(4);

/* ADMA2 data alignment */
#define SDHCI_ADMA2_ALIGN	4
#define SDHCI_ADMA2_MASK	(SDHCI_ADMA2_ALIGN - 1)

/*
 * ADMA2 descriptor alignment.  Some controllers (e.g. Intel) require 8 byte
 * alignment for the descriptor table even in 32-bit DMA mode.  Memory
 * allocation is at least 8 byte aligned anyway, so just stipulate 8 always.
 */
#define SDHCI_ADMA2_DESC_ALIGN	8

/*
 * ADMA2 64-bit DMA descriptor size
 * According to SD Host Controller spec v4.10, there are two kinds of
 * descriptors for 64-bit addressing mode: 96-bit Descriptor and 128-bit
 * Descriptor, if Host Version 4 Enable is set in the Host Control 2
 * register, 128-bit Descriptor will be selected.
 */
#define SDHCI_ADMA2_64_DESC_SZ(host)	((host)->v4_mode ? 16 : 12)

/*
 * ADMA2 64-bit descriptor. Note 12-byte descriptor can't always be 8-byte
 * aligned.
 */
struct sdhci_adma2_64_desc {
	__le16	cmd;
	__le16	len;
	__le32	addr_lo;
	__le32	addr_hi;
}  __packed __aligned(4);

#define ADMA2_TRAN_VALID	0x21
#define ADMA2_NOP_END_VALID	0x3
#define ADMA2_END		0x2

/*
 * Maximum segments assuming a 512KiB maximum requisition size and a minimum
 * 4KiB page size. Note this also allows enough for multiple descriptors in
 * case of PAGE_SIZE >= 64KiB.
 */
#define SDHCI_MAX_SEGS		128

/* Allow for a a command request and a data request at the same time */
#define SDHCI_MAX_MRQS		2

/*
 * 48bit command and 136 bit response in 100KHz clock could take upto 2.48ms.
 * However since the start time of the command, the time between
 * command and response, and the time between response and start of data is
 * not known, set the command transfer time to 10ms.
 */
#define MMC_CMD_TRANSFER_TIME	(10 * NSEC_PER_MSEC) /* max 10 ms */

#define sdhci_err_stats_inc(host, err_name) \
	mmc_debugfs_err_stats_inc((host)->mmc, MMC_ERR_##err_name)

enum sdhci_cookie {
	COOKIE_UNMAPPED,
	COOKIE_PRE_MAPPED,	/* mapped by sdhci_pre_req() */
	COOKIE_MAPPED,		/* mapped by sdhci_prepare_data() */
};

struct sdhci_host {
	/* Data set by hardware interface driver */
	const char *hw_name;	/* Hardware bus name */

	unsigned int quirks;	/* Deviations from spec. */

/* Controller doesn't honor resets unless we touch the clock register */
#define SDHCI_QUIRK_CLOCK_BEFORE_RESET			(1<<0)
/* Controller has bad caps bits, but really supports DMA */
#define SDHCI_QUIRK_FORCE_DMA				(1<<1)
/* Controller doesn't like to be reset when there is no card inserted. */
#define SDHCI_QUIRK_NO_CARD_NO_RESET			(1<<2)
/* Controller doesn't like clearing the power reg before a change */
#define SDHCI_QUIRK_SINGLE_POWER_WRITE			(1<<3)
/* Controller has flaky internal state so reset it on each ios change */
#define SDHCI_QUIRK_RESET_CMD_DATA_ON_IOS		(1<<4)
/* Controller has an unusable DMA engine */
#define SDHCI_QUIRK_BROKEN_DMA				(1<<5)
/* Controller has an unusable ADMA engine */
#define SDHCI_QUIRK_BROKEN_ADMA				(1<<6)
/* Controller can only DMA from 32-bit aligned addresses */
#define SDHCI_QUIRK_32BIT_DMA_ADDR			(1<<7)
/* Controller can only DMA chunk sizes that are a multiple of 32 bits */
#define SDHCI_QUIRK_32BIT_DMA_SIZE			(1<<8)
/* Controller can only ADMA chunks that are a multiple of 32 bits */
#define SDHCI_QUIRK_32BIT_ADMA_SIZE			(1<<9)
/* Controller needs to be reset after each request to stay stable */
#define SDHCI_QUIRK_RESET_AFTER_REQUEST			(1<<10)
/* Controller needs voltage and power writes to happen separately */
#define SDHCI_QUIRK_NO_SIMULT_VDD_AND_POWER		(1<<11)
/* Controller provides an incorrect timeout value for transfers */
#define SDHCI_QUIRK_BROKEN_TIMEOUT_VAL			(1<<12)
/* Controller has an issue with buffer bits for small transfers */
#define SDHCI_QUIRK_BROKEN_SMALL_PIO			(1<<13)
/* Controller does not provide transfer-complete interrupt when not busy */
#define SDHCI_QUIRK_NO_BUSY_IRQ				(1<<14)
/* Controller has unreliable card detection */
#define SDHCI_QUIRK_BROKEN_CARD_DETECTION		(1<<15)
/* Controller reports inverted write-protect state */
#define SDHCI_QUIRK_INVERTED_WRITE_PROTECT		(1<<16)
/* Controller has unusable command queue engine */
#define SDHCI_QUIRK_BROKEN_CQE				(1<<17)
/* Controller does not like fast PIO transfers */
#define SDHCI_QUIRK_PIO_NEEDS_DELAY			(1<<18)
/* Controller does not have a LED */
#define SDHCI_QUIRK_NO_LED				(1<<19)
/* Controller has to be forced to use block size of 2048 bytes */
#define SDHCI_QUIRK_FORCE_BLK_SZ_2048			(1<<20)
/* Controller cannot do multi-block transfers */
#define SDHCI_QUIRK_NO_MULTIBLOCK			(1<<21)
/* Controller can only handle 1-bit data transfers */
#define SDHCI_QUIRK_FORCE_1_BIT_DATA			(1<<22)
/* Controller needs 10ms delay between applying power and clock */
#define SDHCI_QUIRK_DELAY_AFTER_POWER			(1<<23)
/* Controller uses SDCLK instead of TMCLK for data timeouts */
#define SDHCI_QUIRK_DATA_TIMEOUT_USES_SDCLK		(1<<24)
/* Controller reports wrong base clock capability */
#define SDHCI_QUIRK_CAP_CLOCK_BASE_BROKEN		(1<<25)
/* Controller cannot support End Attribute in NOP ADMA descriptor */
#define SDHCI_QUIRK_NO_ENDATTR_IN_NOPDESC		(1<<26)
/* Controller is missing device caps. Use caps provided by host */
#define SDHCI_QUIRK_MISSING_CAPS			(1<<27)
/* Controller uses Auto CMD12 command to stop the transfer */
#define SDHCI_QUIRK_MULTIBLOCK_READ_ACMD12		(1<<28)
/* Controller doesn't have HISPD bit field in HI-SPEED SD card */
#define SDHCI_QUIRK_NO_HISPD_BIT			(1<<29)
/* Controller treats ADMA descriptors with length 0000h incorrectly */
#define SDHCI_QUIRK_BROKEN_ADMA_ZEROLEN_DESC		(1<<30)
/* The read-only detection via SDHCI_PRESENT_STATE register is unstable */
#define SDHCI_QUIRK_UNSTABLE_RO_DETECT			(1<<31)

	unsigned int quirks2;	/* More deviations from spec. */

#define SDHCI_QUIRK2_HOST_OFF_CARD_ON			(1<<0)
#define SDHCI_QUIRK2_HOST_NO_CMD23			(1<<1)
/* The system physically doesn't support 1.8v, even if the host does */
#define SDHCI_QUIRK2_NO_1_8_V				(1<<2)
#define SDHCI_QUIRK2_PRESET_VALUE_BROKEN		(1<<3)
#define SDHCI_QUIRK2_CARD_ON_NEEDS_BUS_ON		(1<<4)
/* Controller has a non-standard host control register */
#define SDHCI_QUIRK2_BROKEN_HOST_CONTROL		(1<<5)
/* Controller does not support HS200 */
#define SDHCI_QUIRK2_BROKEN_HS200			(1<<6)
/* Controller does not support DDR50 */
#define SDHCI_QUIRK2_BROKEN_DDR50			(1<<7)
/* Stop command (CMD12) can set Transfer Complete when not using MMC_RSP_BUSY */
#define SDHCI_QUIRK2_STOP_WITH_TC			(1<<8)
/* Controller does not support 64-bit DMA */
#define SDHCI_QUIRK2_BROKEN_64_BIT_DMA			(1<<9)
/* need clear transfer mode register before send cmd */
#define SDHCI_QUIRK2_CLEAR_TRANSFERMODE_REG_BEFORE_CMD	(1<<10)
/* Capability register bit-63 indicates HS400 support */
#define SDHCI_QUIRK2_CAPS_BIT63_FOR_HS400		(1<<11)
/* forced tuned clock */
#define SDHCI_QUIRK2_TUNING_WORK_AROUND			(1<<12)
/* disable the block count for single block transactions */
#define SDHCI_QUIRK2_SUPPORT_SINGLE			(1<<13)
/* Controller broken with using ACMD23 */
#define SDHCI_QUIRK2_ACMD23_BROKEN			(1<<14)
/* Broken Clock divider zero in controller */
#define SDHCI_QUIRK2_CLOCK_DIV_ZERO_BROKEN		(1<<15)
/* Controller has CRC in 136 bit Command Response */
#define SDHCI_QUIRK2_RSP_136_HAS_CRC			(1<<16)
/*
 * Disable HW timeout if the requested timeout is more than the maximum
 * obtainable timeout.
 */
#define SDHCI_QUIRK2_DISABLE_HW_TIMEOUT			(1<<17)
/*
 * 32-bit block count may not support eMMC where upper bits of CMD23 are used
 * for other purposes.  Consequently we support 16-bit block count by default.
 * Otherwise, SDHCI_QUIRK2_USE_32BIT_BLK_CNT can be selected to use 32-bit
 * block count.
 */
#define SDHCI_QUIRK2_USE_32BIT_BLK_CNT			(1<<18)

	int irq;		/* Device IRQ */
	void __iomem *ioaddr;	/* Mapped address */
	phys_addr_t mapbase;	/* physical address base */
	char *bounce_buffer;	/* For packing SDMA reads/writes */
	dma_addr_t bounce_addr;
	unsigned int bounce_buffer_size;

	const struct sdhci_ops *ops;	/* Low level hw interface */

	/* Internal data */
	struct mmc_host *mmc;	/* MMC structure */
	struct mmc_host_ops mmc_host_ops;	/* MMC host ops */
	u64 dma_mask;		/* custom DMA mask */

#if IS_ENABLED(CONFIG_LEDS_CLASS)
	struct led_classdev led;	/* LED control */
	char led_name[32];
#endif

	spinlock_t lock;	/* Mutex */

	int flags;		/* Host attributes */
#define SDHCI_USE_SDMA		(1<<0)	/* Host is SDMA capable */
#define SDHCI_USE_ADMA		(1<<1)	/* Host is ADMA capable */
#define SDHCI_REQ_USE_DMA	(1<<2)	/* Use DMA for this req. */
#define SDHCI_DEVICE_DEAD	(1<<3)	/* Device unresponsive */
#define SDHCI_SDR50_NEEDS_TUNING (1<<4)	/* SDR50 needs tuning */
#define SDHCI_AUTO_CMD12	(1<<6)	/* Auto CMD12 support */
#define SDHCI_AUTO_CMD23	(1<<7)	/* Auto CMD23 support */
#define SDHCI_PV_ENABLED	(1<<8)	/* Preset value enabled */
#define SDHCI_USE_64_BIT_DMA	(1<<12)	/* Use 64-bit DMA */
#define SDHCI_HS400_TUNING	(1<<13)	/* Tuning for HS400 */
#define SDHCI_SIGNALING_330	(1<<14)	/* Host is capable of 3.3V signaling */
#define SDHCI_SIGNALING_180	(1<<15)	/* Host is capable of 1.8V signaling */
#define SDHCI_SIGNALING_120	(1<<16)	/* Host is capable of 1.2V signaling */

	unsigned int version;	/* SDHCI spec. version */

	unsigned int max_clk;	/* Max possible freq (MHz) */
	unsigned int timeout_clk;	/* Timeout freq (KHz) */
	u8 max_timeout_count;	/* Vendor specific max timeout count */
	unsigned int clk_mul;	/* Clock Muliplier value */

	unsigned int clock;	/* Current clock (MHz) */
	u8 pwr;			/* Current voltage */

	bool runtime_suspended;	/* Host is runtime suspended */
	bool bus_on;		/* Bus power prevents runtime suspend */
	bool preset_enabled;	/* Preset is enabled */
	bool pending_reset;	/* Cmd/data reset is pending */
	bool irq_wake_enabled;	/* IRQ wakeup is enabled */
	bool v4_mode;		/* Host Version 4 Enable */
	bool use_external_dma;	/* Host selects to use external DMA */
	bool always_defer_done;	/* Always defer to complete requests */

	struct mmc_request *mrqs_done[SDHCI_MAX_MRQS];	/* Requests done */
	struct mmc_command *cmd;	/* Current command */
	struct mmc_command *data_cmd;	/* Current data command */
	struct mmc_command *deferred_cmd;	/* Deferred command */
	struct mmc_data *data;	/* Current data request */
	unsigned int data_early:1;	/* Data finished before cmd */

	struct sg_mapping_iter sg_miter;	/* SG state for PIO */
	unsigned int blocks;	/* remaining PIO blocks */

	int sg_count;		/* Mapped sg entries */
	int max_adma;		/* Max. length in ADMA descriptor */

	void *adma_table;	/* ADMA descriptor table */
	void *align_buffer;	/* Bounce buffer */

	size_t adma_table_sz;	/* ADMA descriptor table size */
	size_t align_buffer_sz;	/* Bounce buffer size */

	dma_addr_t adma_addr;	/* Mapped ADMA descr. table */
	dma_addr_t align_addr;	/* Mapped bounce buffer */

	unsigned int desc_sz;	/* ADMA current descriptor size */
	unsigned int alloc_desc_sz;	/* ADMA descr. max size host supports */

	struct workqueue_struct *complete_wq;	/* Request completion wq */
	struct work_struct	complete_work;	/* Request completion work */

	struct timer_list timer;	/* Timer for timeouts */
	struct timer_list data_timer;	/* Timer for data timeouts */

#if IS_ENABLED(CONFIG_MMC_SDHCI_EXTERNAL_DMA)
	struct dma_chan *rx_chan;
	struct dma_chan *tx_chan;
#endif

	u32 caps;		/* CAPABILITY_0 */
	u32 caps1;		/* CAPABILITY_1 */
	bool read_caps;		/* Capability flags have been read */

	bool sdhci_core_to_disable_vqmmc;  /* sdhci core can disable vqmmc */
	unsigned int            ocr_avail_sdio;	/* OCR bit masks */
	unsigned int            ocr_avail_sd;
	unsigned int            ocr_avail_mmc;
	u32 ocr_mask;		/* available voltages */

	unsigned		timing;		/* Current timing */

	u32			thread_isr;

	/* cached registers */
	u32			ier;

	bool			cqe_on;		/* CQE is operating */
	u32			cqe_ier;	/* CQE interrupt mask */
	u32			cqe_err_ier;	/* CQE error interrupt mask */

	wait_queue_head_t	buf_ready_int;	/* Waitqueue for Buffer Read Ready interrupt */
	unsigned int		tuning_done;	/* Condition flag set when CMD19 succeeds */

	unsigned int		tuning_count;	/* Timer count for re-tuning */
	unsigned int		tuning_mode;	/* Re-tuning mode supported by host */
	unsigned int		tuning_err;	/* Error code for re-tuning */
#define SDHCI_TUNING_MODE_1	0
#define SDHCI_TUNING_MODE_2	1
#define SDHCI_TUNING_MODE_3	2
	/* Delay (ms) between tuning commands */
	int			tuning_delay;
	int			tuning_loop_count;

	/* Host SDMA buffer boundary. */
	u32			sdma_boundary;

	/* Host ADMA table count */
	u32			adma_table_cnt;

	u64			data_timeout;

<<<<<<< HEAD
	ANDROID_KABI_RESERVE(1);
=======
	/*
	 * ANDROID:
	 * drv_type and reinit_uhs are here to preserve the ABI changes in commit 57ee7bc4c60a
	 * ("mmc: sdhci: Fix voltage switch delay")
	 */
	ANDROID_KABI_USE(1, struct {
			 u8 reinit_uhs	:1;
			 u8 reserve01	:7;
			 u8 drv_type;
			 u16 reserve02;
			 u32 reserve03;
			 });
>>>>>>> 50e12445

	unsigned long private[] ____cacheline_aligned;
};

struct sdhci_ops {
#ifdef CONFIG_MMC_SDHCI_IO_ACCESSORS
	u32		(*read_l)(struct sdhci_host *host, int reg);
	u16		(*read_w)(struct sdhci_host *host, int reg);
	u8		(*read_b)(struct sdhci_host *host, int reg);
	void		(*write_l)(struct sdhci_host *host, u32 val, int reg);
	void		(*write_w)(struct sdhci_host *host, u16 val, int reg);
	void		(*write_b)(struct sdhci_host *host, u8 val, int reg);
#endif

	void	(*set_clock)(struct sdhci_host *host, unsigned int clock);
	void	(*set_power)(struct sdhci_host *host, unsigned char mode,
			     unsigned short vdd);

	u32		(*irq)(struct sdhci_host *host, u32 intmask);

	int		(*set_dma_mask)(struct sdhci_host *host);
	int		(*enable_dma)(struct sdhci_host *host);
	unsigned int	(*get_max_clock)(struct sdhci_host *host);
	unsigned int	(*get_min_clock)(struct sdhci_host *host);
	/* get_timeout_clock should return clk rate in unit of Hz */
	unsigned int	(*get_timeout_clock)(struct sdhci_host *host);
	unsigned int	(*get_max_timeout_count)(struct sdhci_host *host);
	void		(*set_timeout)(struct sdhci_host *host,
				       struct mmc_command *cmd);
	void		(*set_bus_width)(struct sdhci_host *host, int width);
	void (*platform_send_init_74_clocks)(struct sdhci_host *host,
					     u8 power_mode);
	unsigned int    (*get_ro)(struct sdhci_host *host);
	void		(*reset)(struct sdhci_host *host, u8 mask);
	int	(*platform_execute_tuning)(struct sdhci_host *host, u32 opcode);
	void	(*set_uhs_signaling)(struct sdhci_host *host, unsigned int uhs);
	void	(*hw_reset)(struct sdhci_host *host);
	void    (*adma_workaround)(struct sdhci_host *host, u32 intmask);
	void    (*card_event)(struct sdhci_host *host);
	void	(*voltage_switch)(struct sdhci_host *host);
	void	(*adma_write_desc)(struct sdhci_host *host, void **desc,
				   dma_addr_t addr, int len, unsigned int cmd);
	void	(*copy_to_bounce_buffer)(struct sdhci_host *host,
					 struct mmc_data *data,
					 unsigned int length);
	void	(*request_done)(struct sdhci_host *host,
				struct mmc_request *mrq);
	void    (*dump_vendor_regs)(struct sdhci_host *host);

	ANDROID_KABI_RESERVE(1);
};

#ifdef CONFIG_MMC_SDHCI_IO_ACCESSORS

static inline void sdhci_writel(struct sdhci_host *host, u32 val, int reg)
{
	if (unlikely(host->ops->write_l))
		host->ops->write_l(host, val, reg);
	else
		writel(val, host->ioaddr + reg);
}

static inline void sdhci_writew(struct sdhci_host *host, u16 val, int reg)
{
	if (unlikely(host->ops->write_w))
		host->ops->write_w(host, val, reg);
	else
		writew(val, host->ioaddr + reg);
}

static inline void sdhci_writeb(struct sdhci_host *host, u8 val, int reg)
{
	if (unlikely(host->ops->write_b))
		host->ops->write_b(host, val, reg);
	else
		writeb(val, host->ioaddr + reg);
}

static inline u32 sdhci_readl(struct sdhci_host *host, int reg)
{
	if (unlikely(host->ops->read_l))
		return host->ops->read_l(host, reg);
	else
		return readl(host->ioaddr + reg);
}

static inline u16 sdhci_readw(struct sdhci_host *host, int reg)
{
	if (unlikely(host->ops->read_w))
		return host->ops->read_w(host, reg);
	else
		return readw(host->ioaddr + reg);
}

static inline u8 sdhci_readb(struct sdhci_host *host, int reg)
{
	if (unlikely(host->ops->read_b))
		return host->ops->read_b(host, reg);
	else
		return readb(host->ioaddr + reg);
}

#else

static inline void sdhci_writel(struct sdhci_host *host, u32 val, int reg)
{
	writel(val, host->ioaddr + reg);
}

static inline void sdhci_writew(struct sdhci_host *host, u16 val, int reg)
{
	writew(val, host->ioaddr + reg);
}

static inline void sdhci_writeb(struct sdhci_host *host, u8 val, int reg)
{
	writeb(val, host->ioaddr + reg);
}

static inline u32 sdhci_readl(struct sdhci_host *host, int reg)
{
	return readl(host->ioaddr + reg);
}

static inline u16 sdhci_readw(struct sdhci_host *host, int reg)
{
	return readw(host->ioaddr + reg);
}

static inline u8 sdhci_readb(struct sdhci_host *host, int reg)
{
	return readb(host->ioaddr + reg);
}

#endif /* CONFIG_MMC_SDHCI_IO_ACCESSORS */

struct sdhci_host *sdhci_alloc_host(struct device *dev, size_t priv_size);
void sdhci_free_host(struct sdhci_host *host);

static inline void *sdhci_priv(struct sdhci_host *host)
{
	return host->private;
}

void sdhci_card_detect(struct sdhci_host *host);
void __sdhci_read_caps(struct sdhci_host *host, const u16 *ver,
		       const u32 *caps, const u32 *caps1);
int sdhci_setup_host(struct sdhci_host *host);
void sdhci_cleanup_host(struct sdhci_host *host);
int __sdhci_add_host(struct sdhci_host *host);
int sdhci_add_host(struct sdhci_host *host);
void sdhci_remove_host(struct sdhci_host *host, int dead);

static inline void sdhci_read_caps(struct sdhci_host *host)
{
	__sdhci_read_caps(host, NULL, NULL, NULL);
}

u16 sdhci_calc_clk(struct sdhci_host *host, unsigned int clock,
		   unsigned int *actual_clock);
void sdhci_set_clock(struct sdhci_host *host, unsigned int clock);
void sdhci_enable_clk(struct sdhci_host *host, u16 clk);
void sdhci_set_power(struct sdhci_host *host, unsigned char mode,
		     unsigned short vdd);
void sdhci_set_power_and_bus_voltage(struct sdhci_host *host,
				     unsigned char mode,
				     unsigned short vdd);
void sdhci_set_power_noreg(struct sdhci_host *host, unsigned char mode,
			   unsigned short vdd);
void sdhci_request(struct mmc_host *mmc, struct mmc_request *mrq);
int sdhci_request_atomic(struct mmc_host *mmc, struct mmc_request *mrq);
void sdhci_set_bus_width(struct sdhci_host *host, int width);
void sdhci_reset(struct sdhci_host *host, u8 mask);
void sdhci_set_uhs_signaling(struct sdhci_host *host, unsigned timing);
int sdhci_execute_tuning(struct mmc_host *mmc, u32 opcode);
void sdhci_set_ios(struct mmc_host *mmc, struct mmc_ios *ios);
int sdhci_start_signal_voltage_switch(struct mmc_host *mmc,
				      struct mmc_ios *ios);
void sdhci_enable_sdio_irq(struct mmc_host *mmc, int enable);
void sdhci_adma_write_desc(struct sdhci_host *host, void **desc,
			   dma_addr_t addr, int len, unsigned int cmd);

#ifdef CONFIG_PM
int sdhci_suspend_host(struct sdhci_host *host);
int sdhci_resume_host(struct sdhci_host *host);
int sdhci_runtime_suspend_host(struct sdhci_host *host);
int sdhci_runtime_resume_host(struct sdhci_host *host, int soft_reset);
#endif

void sdhci_cqe_enable(struct mmc_host *mmc);
void sdhci_cqe_disable(struct mmc_host *mmc, bool recovery);
bool sdhci_cqe_irq(struct sdhci_host *host, u32 intmask, int *cmd_error,
		   int *data_error);

void sdhci_dumpregs(struct sdhci_host *host);
void sdhci_enable_v4_mode(struct sdhci_host *host);

void sdhci_start_tuning(struct sdhci_host *host);
void sdhci_end_tuning(struct sdhci_host *host);
void sdhci_reset_tuning(struct sdhci_host *host);
void sdhci_send_tuning(struct sdhci_host *host, u32 opcode);
void sdhci_abort_tuning(struct sdhci_host *host, u32 opcode);
void sdhci_switch_external_dma(struct sdhci_host *host, bool en);
void sdhci_set_data_timeout_irq(struct sdhci_host *host, bool enable);
void __sdhci_set_timeout(struct sdhci_host *host, struct mmc_command *cmd);

#endif /* __SDHCI_HW_H */<|MERGE_RESOLUTION|>--- conflicted
+++ resolved
@@ -615,9 +615,6 @@
 
 	u64			data_timeout;
 
-<<<<<<< HEAD
-	ANDROID_KABI_RESERVE(1);
-=======
 	/*
 	 * ANDROID:
 	 * drv_type and reinit_uhs are here to preserve the ABI changes in commit 57ee7bc4c60a
@@ -630,7 +627,6 @@
 			 u16 reserve02;
 			 u32 reserve03;
 			 });
->>>>>>> 50e12445
 
 	unsigned long private[] ____cacheline_aligned;
 };
