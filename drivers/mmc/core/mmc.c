--- conflicted
+++ resolved
@@ -1769,10 +1769,7 @@
 	}
 
 	trace_android_vh_mmc_update_partition_status(card);
-<<<<<<< HEAD
-=======
 	trace_android_rvh_mmc_partition_status(card);
->>>>>>> 50e12445
 
 	/*
 	 * Enable power_off_notification byte in the ext_csd register
