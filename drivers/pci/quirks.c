// SPDX-License-Identifier: GPL-2.0
/*
 * This file contains work-arounds for many known PCI hardware bugs.
 * Devices present only on certain architectures (host bridges et cetera)
 * should be handled in arch-specific code.
 *
 * Note: any quirks for hotpluggable devices must _NOT_ be declared __init.
 *
 * Copyright (c) 1999 Martin Mares <mj@ucw.cz>
 *
 * Init/reset quirks for USB host controllers should be in the USB quirks
 * file, where their drivers can use them.
 */

#include <linux/bitfield.h>
#include <linux/types.h>
#include <linux/kernel.h>
#include <linux/export.h>
#include <linux/pci.h>
#include <linux/isa-dma.h> /* isa_dma_bridge_buggy */
#include <linux/init.h>
#include <linux/delay.h>
#include <linux/acpi.h>
#include <linux/dmi.h>
#include <linux/ioport.h>
#include <linux/sched.h>
#include <linux/ktime.h>
#include <linux/mm.h>
#include <linux/nvme.h>
#include <linux/platform_data/x86/apple.h>
#include <linux/pm_runtime.h>
#include <linux/suspend.h>
#include <linux/switchtec.h>
#include "pci.h"

static ktime_t fixup_debug_start(struct pci_dev *dev,
				 void (*fn)(struct pci_dev *dev))
{
	if (initcall_debug)
		pci_info(dev, "calling  %pS @ %i\n", fn, task_pid_nr(current));

	return ktime_get();
}

static void fixup_debug_report(struct pci_dev *dev, ktime_t calltime,
			       void (*fn)(struct pci_dev *dev))
{
	ktime_t delta, rettime;
	unsigned long long duration;

	rettime = ktime_get();
	delta = ktime_sub(rettime, calltime);
	duration = (unsigned long long) ktime_to_ns(delta) >> 10;
	if (initcall_debug || duration > 10000)
		pci_info(dev, "%pS took %lld usecs\n", fn, duration);
}

static void pci_do_fixups(struct pci_dev *dev, struct pci_fixup *f,
			  struct pci_fixup *end)
{
	ktime_t calltime;

	for (; f < end; f++)
		if ((f->class == (u32) (dev->class >> f->class_shift) ||
		     f->class == (u32) PCI_ANY_ID) &&
		    (f->vendor == dev->vendor ||
		     f->vendor == (u16) PCI_ANY_ID) &&
		    (f->device == dev->device ||
		     f->device == (u16) PCI_ANY_ID)) {
			void (*hook)(struct pci_dev *dev);
#ifdef CONFIG_HAVE_ARCH_PREL32_RELOCATIONS
			hook = offset_to_ptr(&f->hook_offset);
#else
			hook = f->hook;
#endif
			calltime = fixup_debug_start(dev, hook);
			hook(dev);
			fixup_debug_report(dev, calltime, hook);
		}
}

extern struct pci_fixup __start_pci_fixups_early[];
extern struct pci_fixup __end_pci_fixups_early[];
extern struct pci_fixup __start_pci_fixups_header[];
extern struct pci_fixup __end_pci_fixups_header[];
extern struct pci_fixup __start_pci_fixups_final[];
extern struct pci_fixup __end_pci_fixups_final[];
extern struct pci_fixup __start_pci_fixups_enable[];
extern struct pci_fixup __end_pci_fixups_enable[];
extern struct pci_fixup __start_pci_fixups_resume[];
extern struct pci_fixup __end_pci_fixups_resume[];
extern struct pci_fixup __start_pci_fixups_resume_early[];
extern struct pci_fixup __end_pci_fixups_resume_early[];
extern struct pci_fixup __start_pci_fixups_suspend[];
extern struct pci_fixup __end_pci_fixups_suspend[];
extern struct pci_fixup __start_pci_fixups_suspend_late[];
extern struct pci_fixup __end_pci_fixups_suspend_late[];

static bool pci_apply_fixup_final_quirks;

void pci_fixup_device(enum pci_fixup_pass pass, struct pci_dev *dev)
{
	struct pci_fixup *start, *end;

	switch (pass) {
	case pci_fixup_early:
		start = __start_pci_fixups_early;
		end = __end_pci_fixups_early;
		break;

	case pci_fixup_header:
		start = __start_pci_fixups_header;
		end = __end_pci_fixups_header;
		break;

	case pci_fixup_final:
		if (!pci_apply_fixup_final_quirks)
			return;
		start = __start_pci_fixups_final;
		end = __end_pci_fixups_final;
		break;

	case pci_fixup_enable:
		start = __start_pci_fixups_enable;
		end = __end_pci_fixups_enable;
		break;

	case pci_fixup_resume:
		start = __start_pci_fixups_resume;
		end = __end_pci_fixups_resume;
		break;

	case pci_fixup_resume_early:
		start = __start_pci_fixups_resume_early;
		end = __end_pci_fixups_resume_early;
		break;

	case pci_fixup_suspend:
		start = __start_pci_fixups_suspend;
		end = __end_pci_fixups_suspend;
		break;

	case pci_fixup_suspend_late:
		start = __start_pci_fixups_suspend_late;
		end = __end_pci_fixups_suspend_late;
		break;

	default:
		/* stupid compiler warning, you would think with an enum... */
		return;
	}
	pci_do_fixups(dev, start, end);
}
EXPORT_SYMBOL(pci_fixup_device);

static int __init pci_apply_final_quirks(void)
{
	struct pci_dev *dev = NULL;
	u8 cls = 0;
	u8 tmp;

	if (pci_cache_line_size)
		pr_info("PCI: CLS %u bytes\n", pci_cache_line_size << 2);

	pci_apply_fixup_final_quirks = true;
	for_each_pci_dev(dev) {
		pci_fixup_device(pci_fixup_final, dev);
		/*
		 * If arch hasn't set it explicitly yet, use the CLS
		 * value shared by all PCI devices.  If there's a
		 * mismatch, fall back to the default value.
		 */
		if (!pci_cache_line_size) {
			pci_read_config_byte(dev, PCI_CACHE_LINE_SIZE, &tmp);
			if (!cls)
				cls = tmp;
			if (!tmp || cls == tmp)
				continue;

			pci_info(dev, "CLS mismatch (%u != %u), using %u bytes\n",
			         cls << 2, tmp << 2,
				 pci_dfl_cache_line_size << 2);
			pci_cache_line_size = pci_dfl_cache_line_size;
		}
	}

	if (!pci_cache_line_size) {
		pr_info("PCI: CLS %u bytes, default %u\n", cls << 2,
			pci_dfl_cache_line_size << 2);
		pci_cache_line_size = cls ? cls : pci_dfl_cache_line_size;
	}

	return 0;
}
fs_initcall_sync(pci_apply_final_quirks);

/*
 * Decoding should be disabled for a PCI device during BAR sizing to avoid
 * conflict. But doing so may cause problems on host bridge and perhaps other
 * key system devices. For devices that need to have mmio decoding always-on,
 * we need to set the dev->mmio_always_on bit.
 */
static void quirk_mmio_always_on(struct pci_dev *dev)
{
	dev->mmio_always_on = 1;
}
DECLARE_PCI_FIXUP_CLASS_EARLY(PCI_ANY_ID, PCI_ANY_ID,
				PCI_CLASS_BRIDGE_HOST, 8, quirk_mmio_always_on);

/*
 * The Mellanox Tavor device gives false positive parity errors.  Disable
 * parity error reporting.
 */
DECLARE_PCI_FIXUP_FINAL(PCI_VENDOR_ID_MELLANOX, PCI_DEVICE_ID_MELLANOX_TAVOR, pci_disable_parity);
DECLARE_PCI_FIXUP_FINAL(PCI_VENDOR_ID_MELLANOX, PCI_DEVICE_ID_MELLANOX_TAVOR_BRIDGE, pci_disable_parity);

/*
 * Deal with broken BIOSes that neglect to enable passive release,
 * which can cause problems in combination with the 82441FX/PPro MTRRs
 */
static void quirk_passive_release(struct pci_dev *dev)
{
	struct pci_dev *d = NULL;
	unsigned char dlc;

	/*
	 * We have to make sure a particular bit is set in the PIIX3
	 * ISA bridge, so we have to go out and find it.
	 */
	while ((d = pci_get_device(PCI_VENDOR_ID_INTEL, PCI_DEVICE_ID_INTEL_82371SB_0, d))) {
		pci_read_config_byte(d, 0x82, &dlc);
		if (!(dlc & 1<<1)) {
			pci_info(d, "PIIX3: Enabling Passive Release\n");
			dlc |= 1<<1;
			pci_write_config_byte(d, 0x82, dlc);
		}
	}
}
DECLARE_PCI_FIXUP_FINAL(PCI_VENDOR_ID_INTEL,	PCI_DEVICE_ID_INTEL_82441,	quirk_passive_release);
DECLARE_PCI_FIXUP_RESUME(PCI_VENDOR_ID_INTEL,	PCI_DEVICE_ID_INTEL_82441,	quirk_passive_release);

#ifdef CONFIG_X86_32
/*
 * The VIA VP2/VP3/MVP3 seem to have some 'features'. There may be a
 * workaround but VIA don't answer queries. If you happen to have good
 * contacts at VIA ask them for me please -- Alan
 *
 * This appears to be BIOS not version dependent. So presumably there is a
 * chipset level fix.
 */
static void quirk_isa_dma_hangs(struct pci_dev *dev)
{
	if (!isa_dma_bridge_buggy) {
		isa_dma_bridge_buggy = 1;
		pci_info(dev, "Activating ISA DMA hang workarounds\n");
	}
}
/*
 * It's not totally clear which chipsets are the problematic ones.  We know
 * 82C586 and 82C596 variants are affected.
 */
DECLARE_PCI_FIXUP_FINAL(PCI_VENDOR_ID_VIA,	PCI_DEVICE_ID_VIA_82C586_0,	quirk_isa_dma_hangs);
DECLARE_PCI_FIXUP_FINAL(PCI_VENDOR_ID_VIA,	PCI_DEVICE_ID_VIA_82C596,	quirk_isa_dma_hangs);
DECLARE_PCI_FIXUP_FINAL(PCI_VENDOR_ID_INTEL,    PCI_DEVICE_ID_INTEL_82371SB_0,  quirk_isa_dma_hangs);
DECLARE_PCI_FIXUP_FINAL(PCI_VENDOR_ID_AL,	PCI_DEVICE_ID_AL_M1533,		quirk_isa_dma_hangs);
DECLARE_PCI_FIXUP_FINAL(PCI_VENDOR_ID_NEC,	PCI_DEVICE_ID_NEC_CBUS_1,	quirk_isa_dma_hangs);
DECLARE_PCI_FIXUP_FINAL(PCI_VENDOR_ID_NEC,	PCI_DEVICE_ID_NEC_CBUS_2,	quirk_isa_dma_hangs);
DECLARE_PCI_FIXUP_FINAL(PCI_VENDOR_ID_NEC,	PCI_DEVICE_ID_NEC_CBUS_3,	quirk_isa_dma_hangs);
#endif

/*
 * Intel NM10 "TigerPoint" LPC PM1a_STS.BM_STS must be clear
 * for some HT machines to use C4 w/o hanging.
 */
static void quirk_tigerpoint_bm_sts(struct pci_dev *dev)
{
	u32 pmbase;
	u16 pm1a;

	pci_read_config_dword(dev, 0x40, &pmbase);
	pmbase = pmbase & 0xff80;
	pm1a = inw(pmbase);

	if (pm1a & 0x10) {
		pci_info(dev, FW_BUG "TigerPoint LPC.BM_STS cleared\n");
		outw(0x10, pmbase);
	}
}
DECLARE_PCI_FIXUP_HEADER(PCI_VENDOR_ID_INTEL, PCI_DEVICE_ID_INTEL_TGP_LPC, quirk_tigerpoint_bm_sts);

/* Chipsets where PCI->PCI transfers vanish or hang */
static void quirk_nopcipci(struct pci_dev *dev)
{
	if ((pci_pci_problems & PCIPCI_FAIL) == 0) {
		pci_info(dev, "Disabling direct PCI/PCI transfers\n");
		pci_pci_problems |= PCIPCI_FAIL;
	}
}
DECLARE_PCI_FIXUP_FINAL(PCI_VENDOR_ID_SI,	PCI_DEVICE_ID_SI_5597,		quirk_nopcipci);
DECLARE_PCI_FIXUP_FINAL(PCI_VENDOR_ID_SI,	PCI_DEVICE_ID_SI_496,		quirk_nopcipci);

static void quirk_nopciamd(struct pci_dev *dev)
{
	u8 rev;
	pci_read_config_byte(dev, 0x08, &rev);
	if (rev == 0x13) {
		/* Erratum 24 */
		pci_info(dev, "Chipset erratum: Disabling direct PCI/AGP transfers\n");
		pci_pci_problems |= PCIAGP_FAIL;
	}
}
DECLARE_PCI_FIXUP_FINAL(PCI_VENDOR_ID_AMD,	PCI_DEVICE_ID_AMD_8151_0,	quirk_nopciamd);

/* Triton requires workarounds to be used by the drivers */
static void quirk_triton(struct pci_dev *dev)
{
	if ((pci_pci_problems&PCIPCI_TRITON) == 0) {
		pci_info(dev, "Limiting direct PCI/PCI transfers\n");
		pci_pci_problems |= PCIPCI_TRITON;
	}
}
DECLARE_PCI_FIXUP_FINAL(PCI_VENDOR_ID_INTEL,	PCI_DEVICE_ID_INTEL_82437,	quirk_triton);
DECLARE_PCI_FIXUP_FINAL(PCI_VENDOR_ID_INTEL,	PCI_DEVICE_ID_INTEL_82437VX,	quirk_triton);
DECLARE_PCI_FIXUP_FINAL(PCI_VENDOR_ID_INTEL,	PCI_DEVICE_ID_INTEL_82439,	quirk_triton);
DECLARE_PCI_FIXUP_FINAL(PCI_VENDOR_ID_INTEL,	PCI_DEVICE_ID_INTEL_82439TX,	quirk_triton);

/*
 * VIA Apollo KT133 needs PCI latency patch
 * Made according to a Windows driver-based patch by George E. Breese;
 * see PCI Latency Adjust on http://www.viahardware.com/download/viatweak.shtm
 * Also see http://www.au-ja.org/review-kt133a-1-en.phtml for the info on
 * which Mr Breese based his work.
 *
 * Updated based on further information from the site and also on
 * information provided by VIA
 */
static void quirk_vialatency(struct pci_dev *dev)
{
	struct pci_dev *p;
	u8 busarb;

	/*
	 * Ok, we have a potential problem chipset here. Now see if we have
	 * a buggy southbridge.
	 */
	p = pci_get_device(PCI_VENDOR_ID_VIA, PCI_DEVICE_ID_VIA_82C686, NULL);
	if (p != NULL) {

		/*
		 * 0x40 - 0x4f == 686B, 0x10 - 0x2f == 686A;
		 * thanks Dan Hollis.
		 * Check for buggy part revisions
		 */
		if (p->revision < 0x40 || p->revision > 0x42)
			goto exit;
	} else {
		p = pci_get_device(PCI_VENDOR_ID_VIA, PCI_DEVICE_ID_VIA_8231, NULL);
		if (p == NULL)	/* No problem parts */
			goto exit;

		/* Check for buggy part revisions */
		if (p->revision < 0x10 || p->revision > 0x12)
			goto exit;
	}

	/*
	 * Ok we have the problem. Now set the PCI master grant to occur
	 * every master grant. The apparent bug is that under high PCI load
	 * (quite common in Linux of course) you can get data loss when the
	 * CPU is held off the bus for 3 bus master requests.  This happens
	 * to include the IDE controllers....
	 *
	 * VIA only apply this fix when an SB Live! is present but under
	 * both Linux and Windows this isn't enough, and we have seen
	 * corruption without SB Live! but with things like 3 UDMA IDE
	 * controllers. So we ignore that bit of the VIA recommendation..
	 */
	pci_read_config_byte(dev, 0x76, &busarb);

	/*
	 * Set bit 4 and bit 5 of byte 76 to 0x01
	 * "Master priority rotation on every PCI master grant"
	 */
	busarb &= ~(1<<5);
	busarb |= (1<<4);
	pci_write_config_byte(dev, 0x76, busarb);
	pci_info(dev, "Applying VIA southbridge workaround\n");
exit:
	pci_dev_put(p);
}
DECLARE_PCI_FIXUP_FINAL(PCI_VENDOR_ID_VIA,	PCI_DEVICE_ID_VIA_8363_0,	quirk_vialatency);
DECLARE_PCI_FIXUP_FINAL(PCI_VENDOR_ID_VIA,	PCI_DEVICE_ID_VIA_8371_1,	quirk_vialatency);
DECLARE_PCI_FIXUP_FINAL(PCI_VENDOR_ID_VIA,	PCI_DEVICE_ID_VIA_8361,		quirk_vialatency);
/* Must restore this on a resume from RAM */
DECLARE_PCI_FIXUP_RESUME(PCI_VENDOR_ID_VIA,	PCI_DEVICE_ID_VIA_8363_0,	quirk_vialatency);
DECLARE_PCI_FIXUP_RESUME(PCI_VENDOR_ID_VIA,	PCI_DEVICE_ID_VIA_8371_1,	quirk_vialatency);
DECLARE_PCI_FIXUP_RESUME(PCI_VENDOR_ID_VIA,	PCI_DEVICE_ID_VIA_8361,		quirk_vialatency);

/* VIA Apollo VP3 needs ETBF on BT848/878 */
static void quirk_viaetbf(struct pci_dev *dev)
{
	if ((pci_pci_problems&PCIPCI_VIAETBF) == 0) {
		pci_info(dev, "Limiting direct PCI/PCI transfers\n");
		pci_pci_problems |= PCIPCI_VIAETBF;
	}
}
DECLARE_PCI_FIXUP_FINAL(PCI_VENDOR_ID_VIA,	PCI_DEVICE_ID_VIA_82C597_0,	quirk_viaetbf);

static void quirk_vsfx(struct pci_dev *dev)
{
	if ((pci_pci_problems&PCIPCI_VSFX) == 0) {
		pci_info(dev, "Limiting direct PCI/PCI transfers\n");
		pci_pci_problems |= PCIPCI_VSFX;
	}
}
DECLARE_PCI_FIXUP_FINAL(PCI_VENDOR_ID_VIA,	PCI_DEVICE_ID_VIA_82C576,	quirk_vsfx);

/*
 * ALi Magik requires workarounds to be used by the drivers that DMA to AGP
 * space. Latency must be set to 0xA and Triton workaround applied too.
 * [Info kindly provided by ALi]
 */
static void quirk_alimagik(struct pci_dev *dev)
{
	if ((pci_pci_problems&PCIPCI_ALIMAGIK) == 0) {
		pci_info(dev, "Limiting direct PCI/PCI transfers\n");
		pci_pci_problems |= PCIPCI_ALIMAGIK|PCIPCI_TRITON;
	}
}
DECLARE_PCI_FIXUP_FINAL(PCI_VENDOR_ID_AL,	PCI_DEVICE_ID_AL_M1647,		quirk_alimagik);
DECLARE_PCI_FIXUP_FINAL(PCI_VENDOR_ID_AL,	PCI_DEVICE_ID_AL_M1651,		quirk_alimagik);

/* Natoma has some interesting boundary conditions with Zoran stuff at least */
static void quirk_natoma(struct pci_dev *dev)
{
	if ((pci_pci_problems&PCIPCI_NATOMA) == 0) {
		pci_info(dev, "Limiting direct PCI/PCI transfers\n");
		pci_pci_problems |= PCIPCI_NATOMA;
	}
}
DECLARE_PCI_FIXUP_FINAL(PCI_VENDOR_ID_INTEL,	PCI_DEVICE_ID_INTEL_82441,	quirk_natoma);
DECLARE_PCI_FIXUP_FINAL(PCI_VENDOR_ID_INTEL,	PCI_DEVICE_ID_INTEL_82443LX_0,	quirk_natoma);
DECLARE_PCI_FIXUP_FINAL(PCI_VENDOR_ID_INTEL,	PCI_DEVICE_ID_INTEL_82443LX_1,	quirk_natoma);
DECLARE_PCI_FIXUP_FINAL(PCI_VENDOR_ID_INTEL,	PCI_DEVICE_ID_INTEL_82443BX_0,	quirk_natoma);
DECLARE_PCI_FIXUP_FINAL(PCI_VENDOR_ID_INTEL,	PCI_DEVICE_ID_INTEL_82443BX_1,	quirk_natoma);
DECLARE_PCI_FIXUP_FINAL(PCI_VENDOR_ID_INTEL,	PCI_DEVICE_ID_INTEL_82443BX_2,	quirk_natoma);

/*
 * This chip can cause PCI parity errors if config register 0xA0 is read
 * while DMAs are occurring.
 */
static void quirk_citrine(struct pci_dev *dev)
{
	dev->cfg_size = 0xA0;
}
DECLARE_PCI_FIXUP_HEADER(PCI_VENDOR_ID_IBM,	PCI_DEVICE_ID_IBM_CITRINE,	quirk_citrine);

/*
 * This chip can cause bus lockups if config addresses above 0x600
 * are read or written.
 */
static void quirk_nfp6000(struct pci_dev *dev)
{
	dev->cfg_size = 0x600;
}
DECLARE_PCI_FIXUP_HEADER(PCI_VENDOR_ID_NETRONOME,	PCI_DEVICE_ID_NETRONOME_NFP4000,	quirk_nfp6000);
DECLARE_PCI_FIXUP_HEADER(PCI_VENDOR_ID_NETRONOME,	PCI_DEVICE_ID_NETRONOME_NFP6000,	quirk_nfp6000);
DECLARE_PCI_FIXUP_HEADER(PCI_VENDOR_ID_NETRONOME,	PCI_DEVICE_ID_NETRONOME_NFP5000,	quirk_nfp6000);
DECLARE_PCI_FIXUP_HEADER(PCI_VENDOR_ID_NETRONOME,	PCI_DEVICE_ID_NETRONOME_NFP6000_VF,	quirk_nfp6000);

/*  On IBM Crocodile ipr SAS adapters, expand BAR to system page size */
static void quirk_extend_bar_to_page(struct pci_dev *dev)
{
	int i;

	for (i = 0; i < PCI_STD_NUM_BARS; i++) {
		struct resource *r = &dev->resource[i];

		if (r->flags & IORESOURCE_MEM && resource_size(r) < PAGE_SIZE) {
			r->end = PAGE_SIZE - 1;
			r->start = 0;
			r->flags |= IORESOURCE_UNSET;
			pci_info(dev, "expanded BAR %d to page size: %pR\n",
				 i, r);
		}
	}
}
DECLARE_PCI_FIXUP_HEADER(PCI_VENDOR_ID_IBM, 0x034a, quirk_extend_bar_to_page);

/*
 * S3 868 and 968 chips report region size equal to 32M, but they decode 64M.
 * If it's needed, re-allocate the region.
 */
static void quirk_s3_64M(struct pci_dev *dev)
{
	struct resource *r = &dev->resource[0];

	if ((r->start & 0x3ffffff) || r->end != r->start + 0x3ffffff) {
		r->flags |= IORESOURCE_UNSET;
		r->start = 0;
		r->end = 0x3ffffff;
	}
}
DECLARE_PCI_FIXUP_HEADER(PCI_VENDOR_ID_S3,	PCI_DEVICE_ID_S3_868,		quirk_s3_64M);
DECLARE_PCI_FIXUP_HEADER(PCI_VENDOR_ID_S3,	PCI_DEVICE_ID_S3_968,		quirk_s3_64M);

static void quirk_io(struct pci_dev *dev, int pos, unsigned int size,
		     const char *name)
{
	u32 region;
	struct pci_bus_region bus_region;
	struct resource *res = dev->resource + pos;

	pci_read_config_dword(dev, PCI_BASE_ADDRESS_0 + (pos << 2), &region);

	if (!region)
		return;

	res->name = pci_name(dev);
	res->flags = region & ~PCI_BASE_ADDRESS_IO_MASK;
	res->flags |=
		(IORESOURCE_IO | IORESOURCE_PCI_FIXED | IORESOURCE_SIZEALIGN);
	region &= ~(size - 1);

	/* Convert from PCI bus to resource space */
	bus_region.start = region;
	bus_region.end = region + size - 1;
	pcibios_bus_to_resource(dev->bus, res, &bus_region);

	pci_info(dev, FW_BUG "%s quirk: reg 0x%x: %pR\n",
		 name, PCI_BASE_ADDRESS_0 + (pos << 2), res);
}

/*
 * Some CS5536 BIOSes (for example, the Soekris NET5501 board w/ comBIOS
 * ver. 1.33  20070103) don't set the correct ISA PCI region header info.
 * BAR0 should be 8 bytes; instead, it may be set to something like 8k
 * (which conflicts w/ BAR1's memory range).
 *
 * CS553x's ISA PCI BARs may also be read-only (ref:
 * https://bugzilla.kernel.org/show_bug.cgi?id=85991 - Comment #4 forward).
 */
static void quirk_cs5536_vsa(struct pci_dev *dev)
{
	static char *name = "CS5536 ISA bridge";

	if (pci_resource_len(dev, 0) != 8) {
		quirk_io(dev, 0,   8, name);	/* SMB */
		quirk_io(dev, 1, 256, name);	/* GPIO */
		quirk_io(dev, 2,  64, name);	/* MFGPT */
		pci_info(dev, "%s bug detected (incorrect header); workaround applied\n",
			 name);
	}
}
DECLARE_PCI_FIXUP_HEADER(PCI_VENDOR_ID_AMD, PCI_DEVICE_ID_AMD_CS5536_ISA, quirk_cs5536_vsa);

static void quirk_io_region(struct pci_dev *dev, int port,
			    unsigned int size, int nr, const char *name)
{
	u16 region;
	struct pci_bus_region bus_region;
	struct resource *res = dev->resource + nr;

	pci_read_config_word(dev, port, &region);
	region &= ~(size - 1);

	if (!region)
		return;

	res->name = pci_name(dev);
	res->flags = IORESOURCE_IO;

	/* Convert from PCI bus to resource space */
	bus_region.start = region;
	bus_region.end = region + size - 1;
	pcibios_bus_to_resource(dev->bus, res, &bus_region);

	if (!pci_claim_resource(dev, nr))
		pci_info(dev, "quirk: %pR claimed by %s\n", res, name);
}

/*
 * ATI Northbridge setups MCE the processor if you even read somewhere
 * between 0x3b0->0x3bb or read 0x3d3
 */
static void quirk_ati_exploding_mce(struct pci_dev *dev)
{
	pci_info(dev, "ATI Northbridge, reserving I/O ports 0x3b0 to 0x3bb\n");
	/* Mae rhaid i ni beidio ag edrych ar y lleoliadiau I/O hyn */
	request_region(0x3b0, 0x0C, "RadeonIGP");
	request_region(0x3d3, 0x01, "RadeonIGP");
}
DECLARE_PCI_FIXUP_FINAL(PCI_VENDOR_ID_ATI,	PCI_DEVICE_ID_ATI_RS100,   quirk_ati_exploding_mce);

/*
 * In the AMD NL platform, this device ([1022:7912]) has a class code of
 * PCI_CLASS_SERIAL_USB_XHCI (0x0c0330), which means the xhci driver will
 * claim it. The same applies on the VanGogh platform device ([1022:163a]).
 *
 * But the dwc3 driver is a more specific driver for this device, and we'd
 * prefer to use it instead of xhci. To prevent xhci from claiming the
 * device, change the class code to 0x0c03fe, which the PCI r3.0 spec
 * defines as "USB device (not host controller)". The dwc3 driver can then
 * claim it based on its Vendor and Device ID.
 */
static void quirk_amd_dwc_class(struct pci_dev *pdev)
{
	u32 class = pdev->class;

	/* Use "USB Device (not host controller)" class */
	pdev->class = PCI_CLASS_SERIAL_USB_DEVICE;
	pci_info(pdev, "PCI class overridden (%#08x -> %#08x) so dwc3 driver can claim this instead of xhci\n",
		 class, pdev->class);
}
DECLARE_PCI_FIXUP_HEADER(PCI_VENDOR_ID_AMD, PCI_DEVICE_ID_AMD_NL_USB,
		quirk_amd_dwc_class);
DECLARE_PCI_FIXUP_HEADER(PCI_VENDOR_ID_AMD, PCI_DEVICE_ID_AMD_VANGOGH_USB,
		quirk_amd_dwc_class);

/*
 * Synopsys USB 3.x host HAPS platform has a class code of
 * PCI_CLASS_SERIAL_USB_XHCI, and xhci driver can claim it.  However, these
 * devices should use dwc3-haps driver.  Change these devices' class code to
 * PCI_CLASS_SERIAL_USB_DEVICE to prevent the xhci-pci driver from claiming
 * them.
 */
static void quirk_synopsys_haps(struct pci_dev *pdev)
{
	u32 class = pdev->class;

	switch (pdev->device) {
	case PCI_DEVICE_ID_SYNOPSYS_HAPSUSB3:
	case PCI_DEVICE_ID_SYNOPSYS_HAPSUSB3_AXI:
	case PCI_DEVICE_ID_SYNOPSYS_HAPSUSB31:
		pdev->class = PCI_CLASS_SERIAL_USB_DEVICE;
		pci_info(pdev, "PCI class overridden (%#08x -> %#08x) so dwc3 driver can claim this instead of xhci\n",
			 class, pdev->class);
		break;
	}
}
DECLARE_PCI_FIXUP_CLASS_HEADER(PCI_VENDOR_ID_SYNOPSYS, PCI_ANY_ID,
			       PCI_CLASS_SERIAL_USB_XHCI, 0,
			       quirk_synopsys_haps);

/*
 * Let's make the southbridge information explicit instead of having to
 * worry about people probing the ACPI areas, for example.. (Yes, it
 * happens, and if you read the wrong ACPI register it will put the machine
 * to sleep with no way of waking it up again. Bummer).
 *
 * ALI M7101: Two IO regions pointed to by words at
 *	0xE0 (64 bytes of ACPI registers)
 *	0xE2 (32 bytes of SMB registers)
 */
static void quirk_ali7101_acpi(struct pci_dev *dev)
{
	quirk_io_region(dev, 0xE0, 64, PCI_BRIDGE_RESOURCES, "ali7101 ACPI");
	quirk_io_region(dev, 0xE2, 32, PCI_BRIDGE_RESOURCES+1, "ali7101 SMB");
}
DECLARE_PCI_FIXUP_HEADER(PCI_VENDOR_ID_AL,	PCI_DEVICE_ID_AL_M7101,		quirk_ali7101_acpi);

static void piix4_io_quirk(struct pci_dev *dev, const char *name, unsigned int port, unsigned int enable)
{
	u32 devres;
	u32 mask, size, base;

	pci_read_config_dword(dev, port, &devres);
	if ((devres & enable) != enable)
		return;
	mask = (devres >> 16) & 15;
	base = devres & 0xffff;
	size = 16;
	for (;;) {
		unsigned int bit = size >> 1;
		if ((bit & mask) == bit)
			break;
		size = bit;
	}
	/*
	 * For now we only print it out. Eventually we'll want to
	 * reserve it (at least if it's in the 0x1000+ range), but
	 * let's get enough confirmation reports first.
	 */
	base &= -size;
	pci_info(dev, "%s PIO at %04x-%04x\n", name, base, base + size - 1);
}

static void piix4_mem_quirk(struct pci_dev *dev, const char *name, unsigned int port, unsigned int enable)
{
	u32 devres;
	u32 mask, size, base;

	pci_read_config_dword(dev, port, &devres);
	if ((devres & enable) != enable)
		return;
	base = devres & 0xffff0000;
	mask = (devres & 0x3f) << 16;
	size = 128 << 16;
	for (;;) {
		unsigned int bit = size >> 1;
		if ((bit & mask) == bit)
			break;
		size = bit;
	}

	/*
	 * For now we only print it out. Eventually we'll want to
	 * reserve it, but let's get enough confirmation reports first.
	 */
	base &= -size;
	pci_info(dev, "%s MMIO at %04x-%04x\n", name, base, base + size - 1);
}

/*
 * PIIX4 ACPI: Two IO regions pointed to by longwords at
 *	0x40 (64 bytes of ACPI registers)
 *	0x90 (16 bytes of SMB registers)
 * and a few strange programmable PIIX4 device resources.
 */
static void quirk_piix4_acpi(struct pci_dev *dev)
{
	u32 res_a;

	quirk_io_region(dev, 0x40, 64, PCI_BRIDGE_RESOURCES, "PIIX4 ACPI");
	quirk_io_region(dev, 0x90, 16, PCI_BRIDGE_RESOURCES+1, "PIIX4 SMB");

	/* Device resource A has enables for some of the other ones */
	pci_read_config_dword(dev, 0x5c, &res_a);

	piix4_io_quirk(dev, "PIIX4 devres B", 0x60, 3 << 21);
	piix4_io_quirk(dev, "PIIX4 devres C", 0x64, 3 << 21);

	/* Device resource D is just bitfields for static resources */

	/* Device 12 enabled? */
	if (res_a & (1 << 29)) {
		piix4_io_quirk(dev, "PIIX4 devres E", 0x68, 1 << 20);
		piix4_mem_quirk(dev, "PIIX4 devres F", 0x6c, 1 << 7);
	}
	/* Device 13 enabled? */
	if (res_a & (1 << 30)) {
		piix4_io_quirk(dev, "PIIX4 devres G", 0x70, 1 << 20);
		piix4_mem_quirk(dev, "PIIX4 devres H", 0x74, 1 << 7);
	}
	piix4_io_quirk(dev, "PIIX4 devres I", 0x78, 1 << 20);
	piix4_io_quirk(dev, "PIIX4 devres J", 0x7c, 1 << 20);
}
DECLARE_PCI_FIXUP_HEADER(PCI_VENDOR_ID_INTEL,	PCI_DEVICE_ID_INTEL_82371AB_3,	quirk_piix4_acpi);
DECLARE_PCI_FIXUP_HEADER(PCI_VENDOR_ID_INTEL,	PCI_DEVICE_ID_INTEL_82443MX_3,	quirk_piix4_acpi);

#define ICH_PMBASE	0x40
#define ICH_ACPI_CNTL	0x44
#define  ICH4_ACPI_EN	0x10
#define  ICH6_ACPI_EN	0x80
#define ICH4_GPIOBASE	0x58
#define ICH4_GPIO_CNTL	0x5c
#define  ICH4_GPIO_EN	0x10
#define ICH6_GPIOBASE	0x48
#define ICH6_GPIO_CNTL	0x4c
#define  ICH6_GPIO_EN	0x10

/*
 * ICH4, ICH4-M, ICH5, ICH5-M ACPI: Three IO regions pointed to by longwords at
 *	0x40 (128 bytes of ACPI, GPIO & TCO registers)
 *	0x58 (64 bytes of GPIO I/O space)
 */
static void quirk_ich4_lpc_acpi(struct pci_dev *dev)
{
	u8 enable;

	/*
	 * The check for PCIBIOS_MIN_IO is to ensure we won't create a conflict
	 * with low legacy (and fixed) ports. We don't know the decoding
	 * priority and can't tell whether the legacy device or the one created
	 * here is really at that address.  This happens on boards with broken
	 * BIOSes.
	 */
	pci_read_config_byte(dev, ICH_ACPI_CNTL, &enable);
	if (enable & ICH4_ACPI_EN)
		quirk_io_region(dev, ICH_PMBASE, 128, PCI_BRIDGE_RESOURCES,
				 "ICH4 ACPI/GPIO/TCO");

	pci_read_config_byte(dev, ICH4_GPIO_CNTL, &enable);
	if (enable & ICH4_GPIO_EN)
		quirk_io_region(dev, ICH4_GPIOBASE, 64, PCI_BRIDGE_RESOURCES+1,
				"ICH4 GPIO");
}
DECLARE_PCI_FIXUP_HEADER(PCI_VENDOR_ID_INTEL,    PCI_DEVICE_ID_INTEL_82801AA_0,		quirk_ich4_lpc_acpi);
DECLARE_PCI_FIXUP_HEADER(PCI_VENDOR_ID_INTEL,    PCI_DEVICE_ID_INTEL_82801AB_0,		quirk_ich4_lpc_acpi);
DECLARE_PCI_FIXUP_HEADER(PCI_VENDOR_ID_INTEL,    PCI_DEVICE_ID_INTEL_82801BA_0,		quirk_ich4_lpc_acpi);
DECLARE_PCI_FIXUP_HEADER(PCI_VENDOR_ID_INTEL,    PCI_DEVICE_ID_INTEL_82801BA_10,	quirk_ich4_lpc_acpi);
DECLARE_PCI_FIXUP_HEADER(PCI_VENDOR_ID_INTEL,    PCI_DEVICE_ID_INTEL_82801CA_0,		quirk_ich4_lpc_acpi);
DECLARE_PCI_FIXUP_HEADER(PCI_VENDOR_ID_INTEL,    PCI_DEVICE_ID_INTEL_82801CA_12,	quirk_ich4_lpc_acpi);
DECLARE_PCI_FIXUP_HEADER(PCI_VENDOR_ID_INTEL,    PCI_DEVICE_ID_INTEL_82801DB_0,		quirk_ich4_lpc_acpi);
DECLARE_PCI_FIXUP_HEADER(PCI_VENDOR_ID_INTEL,    PCI_DEVICE_ID_INTEL_82801DB_12,	quirk_ich4_lpc_acpi);
DECLARE_PCI_FIXUP_HEADER(PCI_VENDOR_ID_INTEL,    PCI_DEVICE_ID_INTEL_82801EB_0,		quirk_ich4_lpc_acpi);
DECLARE_PCI_FIXUP_HEADER(PCI_VENDOR_ID_INTEL,    PCI_DEVICE_ID_INTEL_ESB_1,		quirk_ich4_lpc_acpi);

static void ich6_lpc_acpi_gpio(struct pci_dev *dev)
{
	u8 enable;

	pci_read_config_byte(dev, ICH_ACPI_CNTL, &enable);
	if (enable & ICH6_ACPI_EN)
		quirk_io_region(dev, ICH_PMBASE, 128, PCI_BRIDGE_RESOURCES,
				 "ICH6 ACPI/GPIO/TCO");

	pci_read_config_byte(dev, ICH6_GPIO_CNTL, &enable);
	if (enable & ICH6_GPIO_EN)
		quirk_io_region(dev, ICH6_GPIOBASE, 64, PCI_BRIDGE_RESOURCES+1,
				"ICH6 GPIO");
}

static void ich6_lpc_generic_decode(struct pci_dev *dev, unsigned int reg,
				    const char *name, int dynsize)
{
	u32 val;
	u32 size, base;

	pci_read_config_dword(dev, reg, &val);

	/* Enabled? */
	if (!(val & 1))
		return;
	base = val & 0xfffc;
	if (dynsize) {
		/*
		 * This is not correct. It is 16, 32 or 64 bytes depending on
		 * register D31:F0:ADh bits 5:4.
		 *
		 * But this gets us at least _part_ of it.
		 */
		size = 16;
	} else {
		size = 128;
	}
	base &= ~(size-1);

	/*
	 * Just print it out for now. We should reserve it after more
	 * debugging.
	 */
	pci_info(dev, "%s PIO at %04x-%04x\n", name, base, base+size-1);
}

static void quirk_ich6_lpc(struct pci_dev *dev)
{
	/* Shared ACPI/GPIO decode with all ICH6+ */
	ich6_lpc_acpi_gpio(dev);

	/* ICH6-specific generic IO decode */
	ich6_lpc_generic_decode(dev, 0x84, "LPC Generic IO decode 1", 0);
	ich6_lpc_generic_decode(dev, 0x88, "LPC Generic IO decode 2", 1);
}
DECLARE_PCI_FIXUP_HEADER(PCI_VENDOR_ID_INTEL,	PCI_DEVICE_ID_INTEL_ICH6_0, quirk_ich6_lpc);
DECLARE_PCI_FIXUP_HEADER(PCI_VENDOR_ID_INTEL,	PCI_DEVICE_ID_INTEL_ICH6_1, quirk_ich6_lpc);

static void ich7_lpc_generic_decode(struct pci_dev *dev, unsigned int reg,
				    const char *name)
{
	u32 val;
	u32 mask, base;

	pci_read_config_dword(dev, reg, &val);

	/* Enabled? */
	if (!(val & 1))
		return;

	/* IO base in bits 15:2, mask in bits 23:18, both are dword-based */
	base = val & 0xfffc;
	mask = (val >> 16) & 0xfc;
	mask |= 3;

	/*
	 * Just print it out for now. We should reserve it after more
	 * debugging.
	 */
	pci_info(dev, "%s PIO at %04x (mask %04x)\n", name, base, mask);
}

/* ICH7-10 has the same common LPC generic IO decode registers */
static void quirk_ich7_lpc(struct pci_dev *dev)
{
	/* We share the common ACPI/GPIO decode with ICH6 */
	ich6_lpc_acpi_gpio(dev);

	/* And have 4 ICH7+ generic decodes */
	ich7_lpc_generic_decode(dev, 0x84, "ICH7 LPC Generic IO decode 1");
	ich7_lpc_generic_decode(dev, 0x88, "ICH7 LPC Generic IO decode 2");
	ich7_lpc_generic_decode(dev, 0x8c, "ICH7 LPC Generic IO decode 3");
	ich7_lpc_generic_decode(dev, 0x90, "ICH7 LPC Generic IO decode 4");
}
DECLARE_PCI_FIXUP_HEADER(PCI_VENDOR_ID_INTEL,	PCI_DEVICE_ID_INTEL_ICH7_0, quirk_ich7_lpc);
DECLARE_PCI_FIXUP_HEADER(PCI_VENDOR_ID_INTEL,	PCI_DEVICE_ID_INTEL_ICH7_1, quirk_ich7_lpc);
DECLARE_PCI_FIXUP_HEADER(PCI_VENDOR_ID_INTEL,	PCI_DEVICE_ID_INTEL_ICH7_31, quirk_ich7_lpc);
DECLARE_PCI_FIXUP_HEADER(PCI_VENDOR_ID_INTEL,	PCI_DEVICE_ID_INTEL_ICH8_0, quirk_ich7_lpc);
DECLARE_PCI_FIXUP_HEADER(PCI_VENDOR_ID_INTEL,	PCI_DEVICE_ID_INTEL_ICH8_2, quirk_ich7_lpc);
DECLARE_PCI_FIXUP_HEADER(PCI_VENDOR_ID_INTEL,	PCI_DEVICE_ID_INTEL_ICH8_3, quirk_ich7_lpc);
DECLARE_PCI_FIXUP_HEADER(PCI_VENDOR_ID_INTEL,	PCI_DEVICE_ID_INTEL_ICH8_1, quirk_ich7_lpc);
DECLARE_PCI_FIXUP_HEADER(PCI_VENDOR_ID_INTEL,	PCI_DEVICE_ID_INTEL_ICH8_4, quirk_ich7_lpc);
DECLARE_PCI_FIXUP_HEADER(PCI_VENDOR_ID_INTEL,	PCI_DEVICE_ID_INTEL_ICH9_2, quirk_ich7_lpc);
DECLARE_PCI_FIXUP_HEADER(PCI_VENDOR_ID_INTEL,	PCI_DEVICE_ID_INTEL_ICH9_4, quirk_ich7_lpc);
DECLARE_PCI_FIXUP_HEADER(PCI_VENDOR_ID_INTEL,	PCI_DEVICE_ID_INTEL_ICH9_7, quirk_ich7_lpc);
DECLARE_PCI_FIXUP_HEADER(PCI_VENDOR_ID_INTEL,	PCI_DEVICE_ID_INTEL_ICH9_8, quirk_ich7_lpc);
DECLARE_PCI_FIXUP_HEADER(PCI_VENDOR_ID_INTEL,   PCI_DEVICE_ID_INTEL_ICH10_1, quirk_ich7_lpc);

/*
 * VIA ACPI: One IO region pointed to by longword at
 *	0x48 or 0x20 (256 bytes of ACPI registers)
 */
static void quirk_vt82c586_acpi(struct pci_dev *dev)
{
	if (dev->revision & 0x10)
		quirk_io_region(dev, 0x48, 256, PCI_BRIDGE_RESOURCES,
				"vt82c586 ACPI");
}
DECLARE_PCI_FIXUP_HEADER(PCI_VENDOR_ID_VIA,	PCI_DEVICE_ID_VIA_82C586_3,	quirk_vt82c586_acpi);

/*
 * VIA VT82C686 ACPI: Three IO region pointed to by (long)words at
 *	0x48 (256 bytes of ACPI registers)
 *	0x70 (128 bytes of hardware monitoring register)
 *	0x90 (16 bytes of SMB registers)
 */
static void quirk_vt82c686_acpi(struct pci_dev *dev)
{
	quirk_vt82c586_acpi(dev);

	quirk_io_region(dev, 0x70, 128, PCI_BRIDGE_RESOURCES+1,
				 "vt82c686 HW-mon");

	quirk_io_region(dev, 0x90, 16, PCI_BRIDGE_RESOURCES+2, "vt82c686 SMB");
}
DECLARE_PCI_FIXUP_HEADER(PCI_VENDOR_ID_VIA,	PCI_DEVICE_ID_VIA_82C686_4,	quirk_vt82c686_acpi);

/*
 * VIA VT8235 ISA Bridge: Two IO regions pointed to by words at
 *	0x88 (128 bytes of power management registers)
 *	0xd0 (16 bytes of SMB registers)
 */
static void quirk_vt8235_acpi(struct pci_dev *dev)
{
	quirk_io_region(dev, 0x88, 128, PCI_BRIDGE_RESOURCES, "vt8235 PM");
	quirk_io_region(dev, 0xd0, 16, PCI_BRIDGE_RESOURCES+1, "vt8235 SMB");
}
DECLARE_PCI_FIXUP_HEADER(PCI_VENDOR_ID_VIA,	PCI_DEVICE_ID_VIA_8235,	quirk_vt8235_acpi);

/*
 * TI XIO2000a PCIe-PCI Bridge erroneously reports it supports fast
 * back-to-back: Disable fast back-to-back on the secondary bus segment
 */
static void quirk_xio2000a(struct pci_dev *dev)
{
	struct pci_dev *pdev;
	u16 command;

	pci_warn(dev, "TI XIO2000a quirk detected; secondary bus fast back-to-back transfers disabled\n");
	list_for_each_entry(pdev, &dev->subordinate->devices, bus_list) {
		pci_read_config_word(pdev, PCI_COMMAND, &command);
		if (command & PCI_COMMAND_FAST_BACK)
			pci_write_config_word(pdev, PCI_COMMAND, command & ~PCI_COMMAND_FAST_BACK);
	}
}
DECLARE_PCI_FIXUP_FINAL(PCI_VENDOR_ID_TI, PCI_DEVICE_ID_TI_XIO2000A,
			quirk_xio2000a);

#ifdef CONFIG_X86_IO_APIC

#include <asm/io_apic.h>

/*
 * VIA 686A/B: If an IO-APIC is active, we need to route all on-chip
 * devices to the external APIC.
 *
 * TODO: When we have device-specific interrupt routers, this code will go
 * away from quirks.
 */
static void quirk_via_ioapic(struct pci_dev *dev)
{
	u8 tmp;

	if (nr_ioapics < 1)
		tmp = 0;    /* nothing routed to external APIC */
	else
		tmp = 0x1f; /* all known bits (4-0) routed to external APIC */

	pci_info(dev, "%s VIA external APIC routing\n",
		 tmp ? "Enabling" : "Disabling");

	/* Offset 0x58: External APIC IRQ output control */
	pci_write_config_byte(dev, 0x58, tmp);
}
DECLARE_PCI_FIXUP_FINAL(PCI_VENDOR_ID_VIA,	PCI_DEVICE_ID_VIA_82C686,	quirk_via_ioapic);
DECLARE_PCI_FIXUP_RESUME_EARLY(PCI_VENDOR_ID_VIA,	PCI_DEVICE_ID_VIA_82C686,	quirk_via_ioapic);

/*
 * VIA 8237: Some BIOSes don't set the 'Bypass APIC De-Assert Message' Bit.
 * This leads to doubled level interrupt rates.
 * Set this bit to get rid of cycle wastage.
 * Otherwise uncritical.
 */
static void quirk_via_vt8237_bypass_apic_deassert(struct pci_dev *dev)
{
	u8 misc_control2;
#define BYPASS_APIC_DEASSERT 8

	pci_read_config_byte(dev, 0x5B, &misc_control2);
	if (!(misc_control2 & BYPASS_APIC_DEASSERT)) {
		pci_info(dev, "Bypassing VIA 8237 APIC De-Assert Message\n");
		pci_write_config_byte(dev, 0x5B, misc_control2|BYPASS_APIC_DEASSERT);
	}
}
DECLARE_PCI_FIXUP_FINAL(PCI_VENDOR_ID_VIA,	PCI_DEVICE_ID_VIA_8237,		quirk_via_vt8237_bypass_apic_deassert);
DECLARE_PCI_FIXUP_RESUME_EARLY(PCI_VENDOR_ID_VIA,	PCI_DEVICE_ID_VIA_8237,		quirk_via_vt8237_bypass_apic_deassert);

/*
 * The AMD IO-APIC can hang the box when an APIC IRQ is masked.
 * We check all revs >= B0 (yet not in the pre production!) as the bug
 * is currently marked NoFix
 *
 * We have multiple reports of hangs with this chipset that went away with
 * noapic specified. For the moment we assume it's the erratum. We may be wrong
 * of course. However the advice is demonstrably good even if so.
 */
static void quirk_amd_ioapic(struct pci_dev *dev)
{
	if (dev->revision >= 0x02) {
		pci_warn(dev, "I/O APIC: AMD Erratum #22 may be present. In the event of instability try\n");
		pci_warn(dev, "        : booting with the \"noapic\" option\n");
	}
}
DECLARE_PCI_FIXUP_FINAL(PCI_VENDOR_ID_AMD,	PCI_DEVICE_ID_AMD_VIPER_7410,	quirk_amd_ioapic);
#endif /* CONFIG_X86_IO_APIC */

#if defined(CONFIG_ARM64) && defined(CONFIG_PCI_ATS)

static void quirk_cavium_sriov_rnm_link(struct pci_dev *dev)
{
	/* Fix for improper SR-IOV configuration on Cavium cn88xx RNM device */
	if (dev->subsystem_device == 0xa118)
		dev->sriov->link = dev->devfn;
}
DECLARE_PCI_FIXUP_FINAL(PCI_VENDOR_ID_CAVIUM, 0xa018, quirk_cavium_sriov_rnm_link);
#endif

/*
 * Some settings of MMRBC can lead to data corruption so block changes.
 * See AMD 8131 HyperTransport PCI-X Tunnel Revision Guide
 */
static void quirk_amd_8131_mmrbc(struct pci_dev *dev)
{
	if (dev->subordinate && dev->revision <= 0x12) {
		pci_info(dev, "AMD8131 rev %x detected; disabling PCI-X MMRBC\n",
			 dev->revision);
		dev->subordinate->bus_flags |= PCI_BUS_FLAGS_NO_MMRBC;
	}
}
DECLARE_PCI_FIXUP_FINAL(PCI_VENDOR_ID_AMD, PCI_DEVICE_ID_AMD_8131_BRIDGE, quirk_amd_8131_mmrbc);

/*
 * FIXME: it is questionable that quirk_via_acpi() is needed.  It shows up
 * as an ISA bridge, and does not support the PCI_INTERRUPT_LINE register
 * at all.  Therefore it seems like setting the pci_dev's IRQ to the value
 * of the ACPI SCI interrupt is only done for convenience.
 *	-jgarzik
 */
static void quirk_via_acpi(struct pci_dev *d)
{
	u8 irq;

	/* VIA ACPI device: SCI IRQ line in PCI config byte 0x42 */
	pci_read_config_byte(d, 0x42, &irq);
	irq &= 0xf;
	if (irq && (irq != 2))
		d->irq = irq;
}
DECLARE_PCI_FIXUP_HEADER(PCI_VENDOR_ID_VIA,	PCI_DEVICE_ID_VIA_82C586_3,	quirk_via_acpi);
DECLARE_PCI_FIXUP_HEADER(PCI_VENDOR_ID_VIA,	PCI_DEVICE_ID_VIA_82C686_4,	quirk_via_acpi);

/* VIA bridges which have VLink */
static int via_vlink_dev_lo = -1, via_vlink_dev_hi = 18;

static void quirk_via_bridge(struct pci_dev *dev)
{
	/* See what bridge we have and find the device ranges */
	switch (dev->device) {
	case PCI_DEVICE_ID_VIA_82C686:
		/*
		 * The VT82C686 is special; it attaches to PCI and can have
		 * any device number. All its subdevices are functions of
		 * that single device.
		 */
		via_vlink_dev_lo = PCI_SLOT(dev->devfn);
		via_vlink_dev_hi = PCI_SLOT(dev->devfn);
		break;
	case PCI_DEVICE_ID_VIA_8237:
	case PCI_DEVICE_ID_VIA_8237A:
		via_vlink_dev_lo = 15;
		break;
	case PCI_DEVICE_ID_VIA_8235:
		via_vlink_dev_lo = 16;
		break;
	case PCI_DEVICE_ID_VIA_8231:
	case PCI_DEVICE_ID_VIA_8233_0:
	case PCI_DEVICE_ID_VIA_8233A:
	case PCI_DEVICE_ID_VIA_8233C_0:
		via_vlink_dev_lo = 17;
		break;
	}
}
DECLARE_PCI_FIXUP_HEADER(PCI_VENDOR_ID_VIA,	PCI_DEVICE_ID_VIA_82C686,	quirk_via_bridge);
DECLARE_PCI_FIXUP_HEADER(PCI_VENDOR_ID_VIA,	PCI_DEVICE_ID_VIA_8231,		quirk_via_bridge);
DECLARE_PCI_FIXUP_HEADER(PCI_VENDOR_ID_VIA,	PCI_DEVICE_ID_VIA_8233_0,	quirk_via_bridge);
DECLARE_PCI_FIXUP_HEADER(PCI_VENDOR_ID_VIA,	PCI_DEVICE_ID_VIA_8233A,	quirk_via_bridge);
DECLARE_PCI_FIXUP_HEADER(PCI_VENDOR_ID_VIA,	PCI_DEVICE_ID_VIA_8233C_0,	quirk_via_bridge);
DECLARE_PCI_FIXUP_HEADER(PCI_VENDOR_ID_VIA,	PCI_DEVICE_ID_VIA_8235,		quirk_via_bridge);
DECLARE_PCI_FIXUP_HEADER(PCI_VENDOR_ID_VIA,	PCI_DEVICE_ID_VIA_8237,		quirk_via_bridge);
DECLARE_PCI_FIXUP_HEADER(PCI_VENDOR_ID_VIA,	PCI_DEVICE_ID_VIA_8237A,	quirk_via_bridge);

/*
 * quirk_via_vlink		-	VIA VLink IRQ number update
 * @dev: PCI device
 *
 * If the device we are dealing with is on a PIC IRQ we need to ensure that
 * the IRQ line register which usually is not relevant for PCI cards, is
 * actually written so that interrupts get sent to the right place.
 *
 * We only do this on systems where a VIA south bridge was detected, and
 * only for VIA devices on the motherboard (see quirk_via_bridge above).
 */
static void quirk_via_vlink(struct pci_dev *dev)
{
	u8 irq, new_irq;

	/* Check if we have VLink at all */
	if (via_vlink_dev_lo == -1)
		return;

	new_irq = dev->irq;

	/* Don't quirk interrupts outside the legacy IRQ range */
	if (!new_irq || new_irq > 15)
		return;

	/* Internal device ? */
	if (dev->bus->number != 0 || PCI_SLOT(dev->devfn) > via_vlink_dev_hi ||
	    PCI_SLOT(dev->devfn) < via_vlink_dev_lo)
		return;

	/*
	 * This is an internal VLink device on a PIC interrupt. The BIOS
	 * ought to have set this but may not have, so we redo it.
	 */
	pci_read_config_byte(dev, PCI_INTERRUPT_LINE, &irq);
	if (new_irq != irq) {
		pci_info(dev, "VIA VLink IRQ fixup, from %d to %d\n",
			irq, new_irq);
		udelay(15);	/* unknown if delay really needed */
		pci_write_config_byte(dev, PCI_INTERRUPT_LINE, new_irq);
	}
}
DECLARE_PCI_FIXUP_ENABLE(PCI_VENDOR_ID_VIA, PCI_ANY_ID, quirk_via_vlink);

/*
 * VIA VT82C598 has its device ID settable and many BIOSes set it to the ID
 * of VT82C597 for backward compatibility.  We need to switch it off to be
 * able to recognize the real type of the chip.
 */
static void quirk_vt82c598_id(struct pci_dev *dev)
{
	pci_write_config_byte(dev, 0xfc, 0);
	pci_read_config_word(dev, PCI_DEVICE_ID, &dev->device);
}
DECLARE_PCI_FIXUP_HEADER(PCI_VENDOR_ID_VIA,	PCI_DEVICE_ID_VIA_82C597_0,	quirk_vt82c598_id);

/*
 * CardBus controllers have a legacy base address that enables them to
 * respond as i82365 pcmcia controllers.  We don't want them to do this
 * even if the Linux CardBus driver is not loaded, because the Linux i82365
 * driver does not (and should not) handle CardBus.
 */
static void quirk_cardbus_legacy(struct pci_dev *dev)
{
	pci_write_config_dword(dev, PCI_CB_LEGACY_MODE_BASE, 0);
}
DECLARE_PCI_FIXUP_CLASS_FINAL(PCI_ANY_ID, PCI_ANY_ID,
			PCI_CLASS_BRIDGE_CARDBUS, 8, quirk_cardbus_legacy);
DECLARE_PCI_FIXUP_CLASS_RESUME_EARLY(PCI_ANY_ID, PCI_ANY_ID,
			PCI_CLASS_BRIDGE_CARDBUS, 8, quirk_cardbus_legacy);

/*
 * Following the PCI ordering rules is optional on the AMD762. I'm not sure
 * what the designers were smoking but let's not inhale...
 *
 * To be fair to AMD, it follows the spec by default, it's BIOS people who
 * turn it off!
 */
static void quirk_amd_ordering(struct pci_dev *dev)
{
	u32 pcic;
	pci_read_config_dword(dev, 0x4C, &pcic);
	if ((pcic & 6) != 6) {
		pcic |= 6;
		pci_warn(dev, "BIOS failed to enable PCI standards compliance; fixing this error\n");
		pci_write_config_dword(dev, 0x4C, pcic);
		pci_read_config_dword(dev, 0x84, &pcic);
		pcic |= (1 << 23);	/* Required in this mode */
		pci_write_config_dword(dev, 0x84, pcic);
	}
}
DECLARE_PCI_FIXUP_FINAL(PCI_VENDOR_ID_AMD,	PCI_DEVICE_ID_AMD_FE_GATE_700C, quirk_amd_ordering);
DECLARE_PCI_FIXUP_RESUME_EARLY(PCI_VENDOR_ID_AMD,	PCI_DEVICE_ID_AMD_FE_GATE_700C, quirk_amd_ordering);

/*
 * DreamWorks-provided workaround for Dunord I-3000 problem
 *
 * This card decodes and responds to addresses not apparently assigned to
 * it.  We force a larger allocation to ensure that nothing gets put too
 * close to it.
 */
static void quirk_dunord(struct pci_dev *dev)
{
	struct resource *r = &dev->resource[1];

	r->flags |= IORESOURCE_UNSET;
	r->start = 0;
	r->end = 0xffffff;
}
DECLARE_PCI_FIXUP_HEADER(PCI_VENDOR_ID_DUNORD,	PCI_DEVICE_ID_DUNORD_I3000,	quirk_dunord);

/*
 * i82380FB mobile docking controller: its PCI-to-PCI bridge is subtractive
 * decoding (transparent), and does indicate this in the ProgIf.
 * Unfortunately, the ProgIf value is wrong - 0x80 instead of 0x01.
 */
static void quirk_transparent_bridge(struct pci_dev *dev)
{
	dev->transparent = 1;
}
DECLARE_PCI_FIXUP_HEADER(PCI_VENDOR_ID_INTEL,	PCI_DEVICE_ID_INTEL_82380FB,	quirk_transparent_bridge);
DECLARE_PCI_FIXUP_HEADER(PCI_VENDOR_ID_TOSHIBA,	0x605,	quirk_transparent_bridge);

/*
 * Common misconfiguration of the MediaGX/Geode PCI master that will reduce
 * PCI bandwidth from 70MB/s to 25MB/s.  See the GXM/GXLV/GX1 datasheets
 * found at http://www.national.com/analog for info on what these bits do.
 * <christer@weinigel.se>
 */
static void quirk_mediagx_master(struct pci_dev *dev)
{
	u8 reg;

	pci_read_config_byte(dev, 0x41, &reg);
	if (reg & 2) {
		reg &= ~2;
		pci_info(dev, "Fixup for MediaGX/Geode Slave Disconnect Boundary (0x41=0x%02x)\n",
			 reg);
		pci_write_config_byte(dev, 0x41, reg);
	}
}
DECLARE_PCI_FIXUP_FINAL(PCI_VENDOR_ID_CYRIX,	PCI_DEVICE_ID_CYRIX_PCI_MASTER, quirk_mediagx_master);
DECLARE_PCI_FIXUP_RESUME(PCI_VENDOR_ID_CYRIX,	PCI_DEVICE_ID_CYRIX_PCI_MASTER, quirk_mediagx_master);

/*
 * Ensure C0 rev restreaming is off. This is normally done by the BIOS but
 * in the odd case it is not the results are corruption hence the presence
 * of a Linux check.
 */
static void quirk_disable_pxb(struct pci_dev *pdev)
{
	u16 config;

	if (pdev->revision != 0x04)		/* Only C0 requires this */
		return;
	pci_read_config_word(pdev, 0x40, &config);
	if (config & (1<<6)) {
		config &= ~(1<<6);
		pci_write_config_word(pdev, 0x40, config);
		pci_info(pdev, "C0 revision 450NX. Disabling PCI restreaming\n");
	}
}
DECLARE_PCI_FIXUP_FINAL(PCI_VENDOR_ID_INTEL,	PCI_DEVICE_ID_INTEL_82454NX,	quirk_disable_pxb);
DECLARE_PCI_FIXUP_RESUME_EARLY(PCI_VENDOR_ID_INTEL,	PCI_DEVICE_ID_INTEL_82454NX,	quirk_disable_pxb);

static void quirk_amd_ide_mode(struct pci_dev *pdev)
{
	/* set SBX00/Hudson-2 SATA in IDE mode to AHCI mode */
	u8 tmp;

	pci_read_config_byte(pdev, PCI_CLASS_DEVICE, &tmp);
	if (tmp == 0x01) {
		pci_read_config_byte(pdev, 0x40, &tmp);
		pci_write_config_byte(pdev, 0x40, tmp|1);
		pci_write_config_byte(pdev, 0x9, 1);
		pci_write_config_byte(pdev, 0xa, 6);
		pci_write_config_byte(pdev, 0x40, tmp);

		pdev->class = PCI_CLASS_STORAGE_SATA_AHCI;
		pci_info(pdev, "set SATA to AHCI mode\n");
	}
}
DECLARE_PCI_FIXUP_HEADER(PCI_VENDOR_ID_ATI, PCI_DEVICE_ID_ATI_IXP600_SATA, quirk_amd_ide_mode);
DECLARE_PCI_FIXUP_RESUME_EARLY(PCI_VENDOR_ID_ATI, PCI_DEVICE_ID_ATI_IXP600_SATA, quirk_amd_ide_mode);
DECLARE_PCI_FIXUP_HEADER(PCI_VENDOR_ID_ATI, PCI_DEVICE_ID_ATI_IXP700_SATA, quirk_amd_ide_mode);
DECLARE_PCI_FIXUP_RESUME_EARLY(PCI_VENDOR_ID_ATI, PCI_DEVICE_ID_ATI_IXP700_SATA, quirk_amd_ide_mode);
DECLARE_PCI_FIXUP_HEADER(PCI_VENDOR_ID_AMD, PCI_DEVICE_ID_AMD_HUDSON2_SATA_IDE, quirk_amd_ide_mode);
DECLARE_PCI_FIXUP_RESUME_EARLY(PCI_VENDOR_ID_AMD, PCI_DEVICE_ID_AMD_HUDSON2_SATA_IDE, quirk_amd_ide_mode);
DECLARE_PCI_FIXUP_HEADER(PCI_VENDOR_ID_AMD, 0x7900, quirk_amd_ide_mode);
DECLARE_PCI_FIXUP_RESUME_EARLY(PCI_VENDOR_ID_AMD, 0x7900, quirk_amd_ide_mode);

/* Serverworks CSB5 IDE does not fully support native mode */
static void quirk_svwks_csb5ide(struct pci_dev *pdev)
{
	u8 prog;
	pci_read_config_byte(pdev, PCI_CLASS_PROG, &prog);
	if (prog & 5) {
		prog &= ~5;
		pdev->class &= ~5;
		pci_write_config_byte(pdev, PCI_CLASS_PROG, prog);
		/* PCI layer will sort out resources */
	}
}
DECLARE_PCI_FIXUP_EARLY(PCI_VENDOR_ID_SERVERWORKS, PCI_DEVICE_ID_SERVERWORKS_CSB5IDE, quirk_svwks_csb5ide);

/* Intel 82801CAM ICH3-M datasheet says IDE modes must be the same */
static void quirk_ide_samemode(struct pci_dev *pdev)
{
	u8 prog;

	pci_read_config_byte(pdev, PCI_CLASS_PROG, &prog);

	if (((prog & 1) && !(prog & 4)) || ((prog & 4) && !(prog & 1))) {
		pci_info(pdev, "IDE mode mismatch; forcing legacy mode\n");
		prog &= ~5;
		pdev->class &= ~5;
		pci_write_config_byte(pdev, PCI_CLASS_PROG, prog);
	}
}
DECLARE_PCI_FIXUP_EARLY(PCI_VENDOR_ID_INTEL, PCI_DEVICE_ID_INTEL_82801CA_10, quirk_ide_samemode);

/* Some ATA devices break if put into D3 */
static void quirk_no_ata_d3(struct pci_dev *pdev)
{
	pdev->dev_flags |= PCI_DEV_FLAGS_NO_D3;
}
/* Quirk the legacy ATA devices only. The AHCI ones are ok */
DECLARE_PCI_FIXUP_CLASS_EARLY(PCI_VENDOR_ID_SERVERWORKS, PCI_ANY_ID,
				PCI_CLASS_STORAGE_IDE, 8, quirk_no_ata_d3);
DECLARE_PCI_FIXUP_CLASS_EARLY(PCI_VENDOR_ID_ATI, PCI_ANY_ID,
				PCI_CLASS_STORAGE_IDE, 8, quirk_no_ata_d3);
/* ALi loses some register settings that we cannot then restore */
DECLARE_PCI_FIXUP_CLASS_EARLY(PCI_VENDOR_ID_AL, PCI_ANY_ID,
				PCI_CLASS_STORAGE_IDE, 8, quirk_no_ata_d3);
/* VIA comes back fine but we need to keep it alive or ACPI GTM failures
   occur when mode detecting */
DECLARE_PCI_FIXUP_CLASS_EARLY(PCI_VENDOR_ID_VIA, PCI_ANY_ID,
				PCI_CLASS_STORAGE_IDE, 8, quirk_no_ata_d3);

/*
 * This was originally an Alpha-specific thing, but it really fits here.
 * The i82375 PCI/EISA bridge appears as non-classified. Fix that.
 */
static void quirk_eisa_bridge(struct pci_dev *dev)
{
	dev->class = PCI_CLASS_BRIDGE_EISA << 8;
}
DECLARE_PCI_FIXUP_HEADER(PCI_VENDOR_ID_INTEL,	PCI_DEVICE_ID_INTEL_82375,	quirk_eisa_bridge);

/*
 * On ASUS P4B boards, the SMBus PCI Device within the ICH2/4 southbridge
 * is not activated. The myth is that Asus said that they do not want the
 * users to be irritated by just another PCI Device in the Win98 device
 * manager. (see the file prog/hotplug/README.p4b in the lm_sensors
 * package 2.7.0 for details)
 *
 * The SMBus PCI Device can be activated by setting a bit in the ICH LPC
 * bridge. Unfortunately, this device has no subvendor/subdevice ID. So it
 * becomes necessary to do this tweak in two steps -- the chosen trigger
 * is either the Host bridge (preferred) or on-board VGA controller.
 *
 * Note that we used to unhide the SMBus that way on Toshiba laptops
 * (Satellite A40 and Tecra M2) but then found that the thermal management
 * was done by SMM code, which could cause unsynchronized concurrent
 * accesses to the SMBus registers, with potentially bad effects. Thus you
 * should be very careful when adding new entries: if SMM is accessing the
 * Intel SMBus, this is a very good reason to leave it hidden.
 *
 * Likewise, many recent laptops use ACPI for thermal management. If the
 * ACPI DSDT code accesses the SMBus, then Linux should not access it
 * natively, and keeping the SMBus hidden is the right thing to do. If you
 * are about to add an entry in the table below, please first disassemble
 * the DSDT and double-check that there is no code accessing the SMBus.
 */
static int asus_hides_smbus;

static void asus_hides_smbus_hostbridge(struct pci_dev *dev)
{
	if (unlikely(dev->subsystem_vendor == PCI_VENDOR_ID_ASUSTEK)) {
		if (dev->device == PCI_DEVICE_ID_INTEL_82845_HB)
			switch (dev->subsystem_device) {
			case 0x8025: /* P4B-LX */
			case 0x8070: /* P4B */
			case 0x8088: /* P4B533 */
			case 0x1626: /* L3C notebook */
				asus_hides_smbus = 1;
			}
		else if (dev->device == PCI_DEVICE_ID_INTEL_82845G_HB)
			switch (dev->subsystem_device) {
			case 0x80b1: /* P4GE-V */
			case 0x80b2: /* P4PE */
			case 0x8093: /* P4B533-V */
				asus_hides_smbus = 1;
			}
		else if (dev->device == PCI_DEVICE_ID_INTEL_82850_HB)
			switch (dev->subsystem_device) {
			case 0x8030: /* P4T533 */
				asus_hides_smbus = 1;
			}
		else if (dev->device == PCI_DEVICE_ID_INTEL_7205_0)
			switch (dev->subsystem_device) {
			case 0x8070: /* P4G8X Deluxe */
				asus_hides_smbus = 1;
			}
		else if (dev->device == PCI_DEVICE_ID_INTEL_E7501_MCH)
			switch (dev->subsystem_device) {
			case 0x80c9: /* PU-DLS */
				asus_hides_smbus = 1;
			}
		else if (dev->device == PCI_DEVICE_ID_INTEL_82855GM_HB)
			switch (dev->subsystem_device) {
			case 0x1751: /* M2N notebook */
			case 0x1821: /* M5N notebook */
			case 0x1897: /* A6L notebook */
				asus_hides_smbus = 1;
			}
		else if (dev->device == PCI_DEVICE_ID_INTEL_82855PM_HB)
			switch (dev->subsystem_device) {
			case 0x184b: /* W1N notebook */
			case 0x186a: /* M6Ne notebook */
				asus_hides_smbus = 1;
			}
		else if (dev->device == PCI_DEVICE_ID_INTEL_82865_HB)
			switch (dev->subsystem_device) {
			case 0x80f2: /* P4P800-X */
				asus_hides_smbus = 1;
			}
		else if (dev->device == PCI_DEVICE_ID_INTEL_82915GM_HB)
			switch (dev->subsystem_device) {
			case 0x1882: /* M6V notebook */
			case 0x1977: /* A6VA notebook */
				asus_hides_smbus = 1;
			}
	} else if (unlikely(dev->subsystem_vendor == PCI_VENDOR_ID_HP)) {
		if (dev->device ==  PCI_DEVICE_ID_INTEL_82855PM_HB)
			switch (dev->subsystem_device) {
			case 0x088C: /* HP Compaq nc8000 */
			case 0x0890: /* HP Compaq nc6000 */
				asus_hides_smbus = 1;
			}
		else if (dev->device == PCI_DEVICE_ID_INTEL_82865_HB)
			switch (dev->subsystem_device) {
			case 0x12bc: /* HP D330L */
			case 0x12bd: /* HP D530 */
			case 0x006a: /* HP Compaq nx9500 */
				asus_hides_smbus = 1;
			}
		else if (dev->device == PCI_DEVICE_ID_INTEL_82875_HB)
			switch (dev->subsystem_device) {
			case 0x12bf: /* HP xw4100 */
				asus_hides_smbus = 1;
			}
	} else if (unlikely(dev->subsystem_vendor == PCI_VENDOR_ID_SAMSUNG)) {
		if (dev->device ==  PCI_DEVICE_ID_INTEL_82855PM_HB)
			switch (dev->subsystem_device) {
			case 0xC00C: /* Samsung P35 notebook */
				asus_hides_smbus = 1;
		}
	} else if (unlikely(dev->subsystem_vendor == PCI_VENDOR_ID_COMPAQ)) {
		if (dev->device == PCI_DEVICE_ID_INTEL_82855PM_HB)
			switch (dev->subsystem_device) {
			case 0x0058: /* Compaq Evo N620c */
				asus_hides_smbus = 1;
			}
		else if (dev->device == PCI_DEVICE_ID_INTEL_82810_IG3)
			switch (dev->subsystem_device) {
			case 0xB16C: /* Compaq Deskpro EP 401963-001 (PCA# 010174) */
				/* Motherboard doesn't have Host bridge
				 * subvendor/subdevice IDs, therefore checking
				 * its on-board VGA controller */
				asus_hides_smbus = 1;
			}
		else if (dev->device == PCI_DEVICE_ID_INTEL_82801DB_2)
			switch (dev->subsystem_device) {
			case 0x00b8: /* Compaq Evo D510 CMT */
			case 0x00b9: /* Compaq Evo D510 SFF */
			case 0x00ba: /* Compaq Evo D510 USDT */
				/* Motherboard doesn't have Host bridge
				 * subvendor/subdevice IDs and on-board VGA
				 * controller is disabled if an AGP card is
				 * inserted, therefore checking USB UHCI
				 * Controller #1 */
				asus_hides_smbus = 1;
			}
		else if (dev->device == PCI_DEVICE_ID_INTEL_82815_CGC)
			switch (dev->subsystem_device) {
			case 0x001A: /* Compaq Deskpro EN SSF P667 815E */
				/* Motherboard doesn't have host bridge
				 * subvendor/subdevice IDs, therefore checking
				 * its on-board VGA controller */
				asus_hides_smbus = 1;
			}
	}
}
DECLARE_PCI_FIXUP_HEADER(PCI_VENDOR_ID_INTEL,	PCI_DEVICE_ID_INTEL_82845_HB,	asus_hides_smbus_hostbridge);
DECLARE_PCI_FIXUP_HEADER(PCI_VENDOR_ID_INTEL,	PCI_DEVICE_ID_INTEL_82845G_HB,	asus_hides_smbus_hostbridge);
DECLARE_PCI_FIXUP_HEADER(PCI_VENDOR_ID_INTEL,	PCI_DEVICE_ID_INTEL_82850_HB,	asus_hides_smbus_hostbridge);
DECLARE_PCI_FIXUP_HEADER(PCI_VENDOR_ID_INTEL,	PCI_DEVICE_ID_INTEL_82865_HB,	asus_hides_smbus_hostbridge);
DECLARE_PCI_FIXUP_HEADER(PCI_VENDOR_ID_INTEL,	PCI_DEVICE_ID_INTEL_82875_HB,	asus_hides_smbus_hostbridge);
DECLARE_PCI_FIXUP_HEADER(PCI_VENDOR_ID_INTEL,	PCI_DEVICE_ID_INTEL_7205_0,	asus_hides_smbus_hostbridge);
DECLARE_PCI_FIXUP_HEADER(PCI_VENDOR_ID_INTEL,	PCI_DEVICE_ID_INTEL_E7501_MCH,	asus_hides_smbus_hostbridge);
DECLARE_PCI_FIXUP_HEADER(PCI_VENDOR_ID_INTEL,	PCI_DEVICE_ID_INTEL_82855PM_HB,	asus_hides_smbus_hostbridge);
DECLARE_PCI_FIXUP_HEADER(PCI_VENDOR_ID_INTEL,	PCI_DEVICE_ID_INTEL_82855GM_HB,	asus_hides_smbus_hostbridge);
DECLARE_PCI_FIXUP_HEADER(PCI_VENDOR_ID_INTEL,	PCI_DEVICE_ID_INTEL_82915GM_HB, asus_hides_smbus_hostbridge);

DECLARE_PCI_FIXUP_HEADER(PCI_VENDOR_ID_INTEL,	PCI_DEVICE_ID_INTEL_82810_IG3,	asus_hides_smbus_hostbridge);
DECLARE_PCI_FIXUP_HEADER(PCI_VENDOR_ID_INTEL,	PCI_DEVICE_ID_INTEL_82801DB_2,	asus_hides_smbus_hostbridge);
DECLARE_PCI_FIXUP_HEADER(PCI_VENDOR_ID_INTEL,	PCI_DEVICE_ID_INTEL_82815_CGC,	asus_hides_smbus_hostbridge);

static void asus_hides_smbus_lpc(struct pci_dev *dev)
{
	u16 val;

	if (likely(!asus_hides_smbus))
		return;

	pci_read_config_word(dev, 0xF2, &val);
	if (val & 0x8) {
		pci_write_config_word(dev, 0xF2, val & (~0x8));
		pci_read_config_word(dev, 0xF2, &val);
		if (val & 0x8)
			pci_info(dev, "i801 SMBus device continues to play 'hide and seek'! 0x%x\n",
				 val);
		else
			pci_info(dev, "Enabled i801 SMBus device\n");
	}
}
DECLARE_PCI_FIXUP_HEADER(PCI_VENDOR_ID_INTEL,	PCI_DEVICE_ID_INTEL_82801AA_0,	asus_hides_smbus_lpc);
DECLARE_PCI_FIXUP_HEADER(PCI_VENDOR_ID_INTEL,	PCI_DEVICE_ID_INTEL_82801DB_0,	asus_hides_smbus_lpc);
DECLARE_PCI_FIXUP_HEADER(PCI_VENDOR_ID_INTEL,	PCI_DEVICE_ID_INTEL_82801BA_0,	asus_hides_smbus_lpc);
DECLARE_PCI_FIXUP_HEADER(PCI_VENDOR_ID_INTEL,	PCI_DEVICE_ID_INTEL_82801CA_0,	asus_hides_smbus_lpc);
DECLARE_PCI_FIXUP_HEADER(PCI_VENDOR_ID_INTEL,	PCI_DEVICE_ID_INTEL_82801CA_12,	asus_hides_smbus_lpc);
DECLARE_PCI_FIXUP_HEADER(PCI_VENDOR_ID_INTEL,	PCI_DEVICE_ID_INTEL_82801DB_12,	asus_hides_smbus_lpc);
DECLARE_PCI_FIXUP_HEADER(PCI_VENDOR_ID_INTEL,	PCI_DEVICE_ID_INTEL_82801EB_0,	asus_hides_smbus_lpc);
DECLARE_PCI_FIXUP_RESUME_EARLY(PCI_VENDOR_ID_INTEL,	PCI_DEVICE_ID_INTEL_82801AA_0,	asus_hides_smbus_lpc);
DECLARE_PCI_FIXUP_RESUME_EARLY(PCI_VENDOR_ID_INTEL,	PCI_DEVICE_ID_INTEL_82801DB_0,	asus_hides_smbus_lpc);
DECLARE_PCI_FIXUP_RESUME_EARLY(PCI_VENDOR_ID_INTEL,	PCI_DEVICE_ID_INTEL_82801BA_0,	asus_hides_smbus_lpc);
DECLARE_PCI_FIXUP_RESUME_EARLY(PCI_VENDOR_ID_INTEL,	PCI_DEVICE_ID_INTEL_82801CA_0,	asus_hides_smbus_lpc);
DECLARE_PCI_FIXUP_RESUME_EARLY(PCI_VENDOR_ID_INTEL,	PCI_DEVICE_ID_INTEL_82801CA_12,	asus_hides_smbus_lpc);
DECLARE_PCI_FIXUP_RESUME_EARLY(PCI_VENDOR_ID_INTEL,	PCI_DEVICE_ID_INTEL_82801DB_12,	asus_hides_smbus_lpc);
DECLARE_PCI_FIXUP_RESUME_EARLY(PCI_VENDOR_ID_INTEL,	PCI_DEVICE_ID_INTEL_82801EB_0,	asus_hides_smbus_lpc);

/* It appears we just have one such device. If not, we have a warning */
static void __iomem *asus_rcba_base;
static void asus_hides_smbus_lpc_ich6_suspend(struct pci_dev *dev)
{
	u32 rcba;

	if (likely(!asus_hides_smbus))
		return;
	WARN_ON(asus_rcba_base);

	pci_read_config_dword(dev, 0xF0, &rcba);
	/* use bits 31:14, 16 kB aligned */
	asus_rcba_base = ioremap(rcba & 0xFFFFC000, 0x4000);
	if (asus_rcba_base == NULL)
		return;
}

static void asus_hides_smbus_lpc_ich6_resume_early(struct pci_dev *dev)
{
	u32 val;

	if (likely(!asus_hides_smbus || !asus_rcba_base))
		return;

	/* read the Function Disable register, dword mode only */
	val = readl(asus_rcba_base + 0x3418);

	/* enable the SMBus device */
	writel(val & 0xFFFFFFF7, asus_rcba_base + 0x3418);
}

static void asus_hides_smbus_lpc_ich6_resume(struct pci_dev *dev)
{
	if (likely(!asus_hides_smbus || !asus_rcba_base))
		return;

	iounmap(asus_rcba_base);
	asus_rcba_base = NULL;
	pci_info(dev, "Enabled ICH6/i801 SMBus device\n");
}

static void asus_hides_smbus_lpc_ich6(struct pci_dev *dev)
{
	asus_hides_smbus_lpc_ich6_suspend(dev);
	asus_hides_smbus_lpc_ich6_resume_early(dev);
	asus_hides_smbus_lpc_ich6_resume(dev);
}
DECLARE_PCI_FIXUP_HEADER(PCI_VENDOR_ID_INTEL,	PCI_DEVICE_ID_INTEL_ICH6_1,	asus_hides_smbus_lpc_ich6);
DECLARE_PCI_FIXUP_SUSPEND(PCI_VENDOR_ID_INTEL,	PCI_DEVICE_ID_INTEL_ICH6_1,	asus_hides_smbus_lpc_ich6_suspend);
DECLARE_PCI_FIXUP_RESUME(PCI_VENDOR_ID_INTEL,	PCI_DEVICE_ID_INTEL_ICH6_1,	asus_hides_smbus_lpc_ich6_resume);
DECLARE_PCI_FIXUP_RESUME_EARLY(PCI_VENDOR_ID_INTEL,	PCI_DEVICE_ID_INTEL_ICH6_1,	asus_hides_smbus_lpc_ich6_resume_early);

/* SiS 96x south bridge: BIOS typically hides SMBus device...  */
static void quirk_sis_96x_smbus(struct pci_dev *dev)
{
	u8 val = 0;
	pci_read_config_byte(dev, 0x77, &val);
	if (val & 0x10) {
		pci_info(dev, "Enabling SiS 96x SMBus\n");
		pci_write_config_byte(dev, 0x77, val & ~0x10);
	}
}
DECLARE_PCI_FIXUP_HEADER(PCI_VENDOR_ID_SI,	PCI_DEVICE_ID_SI_961,		quirk_sis_96x_smbus);
DECLARE_PCI_FIXUP_HEADER(PCI_VENDOR_ID_SI,	PCI_DEVICE_ID_SI_962,		quirk_sis_96x_smbus);
DECLARE_PCI_FIXUP_HEADER(PCI_VENDOR_ID_SI,	PCI_DEVICE_ID_SI_963,		quirk_sis_96x_smbus);
DECLARE_PCI_FIXUP_HEADER(PCI_VENDOR_ID_SI,	PCI_DEVICE_ID_SI_LPC,		quirk_sis_96x_smbus);
DECLARE_PCI_FIXUP_RESUME_EARLY(PCI_VENDOR_ID_SI,	PCI_DEVICE_ID_SI_961,		quirk_sis_96x_smbus);
DECLARE_PCI_FIXUP_RESUME_EARLY(PCI_VENDOR_ID_SI,	PCI_DEVICE_ID_SI_962,		quirk_sis_96x_smbus);
DECLARE_PCI_FIXUP_RESUME_EARLY(PCI_VENDOR_ID_SI,	PCI_DEVICE_ID_SI_963,		quirk_sis_96x_smbus);
DECLARE_PCI_FIXUP_RESUME_EARLY(PCI_VENDOR_ID_SI,	PCI_DEVICE_ID_SI_LPC,		quirk_sis_96x_smbus);

/*
 * ... This is further complicated by the fact that some SiS96x south
 * bridges pretend to be 85C503/5513 instead.  In that case see if we
 * spotted a compatible north bridge to make sure.
 * (pci_find_device() doesn't work yet)
 *
 * We can also enable the sis96x bit in the discovery register..
 */
#define SIS_DETECT_REGISTER 0x40

static void quirk_sis_503(struct pci_dev *dev)
{
	u8 reg;
	u16 devid;

	pci_read_config_byte(dev, SIS_DETECT_REGISTER, &reg);
	pci_write_config_byte(dev, SIS_DETECT_REGISTER, reg | (1 << 6));
	pci_read_config_word(dev, PCI_DEVICE_ID, &devid);
	if (((devid & 0xfff0) != 0x0960) && (devid != 0x0018)) {
		pci_write_config_byte(dev, SIS_DETECT_REGISTER, reg);
		return;
	}

	/*
	 * Ok, it now shows up as a 96x.  Run the 96x quirk by hand in case
	 * it has already been processed.  (Depends on link order, which is
	 * apparently not guaranteed)
	 */
	dev->device = devid;
	quirk_sis_96x_smbus(dev);
}
DECLARE_PCI_FIXUP_HEADER(PCI_VENDOR_ID_SI,	PCI_DEVICE_ID_SI_503,		quirk_sis_503);
DECLARE_PCI_FIXUP_RESUME_EARLY(PCI_VENDOR_ID_SI,	PCI_DEVICE_ID_SI_503,		quirk_sis_503);

/*
 * On ASUS A8V and A8V Deluxe boards, the onboard AC97 audio controller
 * and MC97 modem controller are disabled when a second PCI soundcard is
 * present. This patch, tweaking the VT8237 ISA bridge, enables them.
 * -- bjd
 */
static void asus_hides_ac97_lpc(struct pci_dev *dev)
{
	u8 val;
	int asus_hides_ac97 = 0;

	if (likely(dev->subsystem_vendor == PCI_VENDOR_ID_ASUSTEK)) {
		if (dev->device == PCI_DEVICE_ID_VIA_8237)
			asus_hides_ac97 = 1;
	}

	if (!asus_hides_ac97)
		return;

	pci_read_config_byte(dev, 0x50, &val);
	if (val & 0xc0) {
		pci_write_config_byte(dev, 0x50, val & (~0xc0));
		pci_read_config_byte(dev, 0x50, &val);
		if (val & 0xc0)
			pci_info(dev, "Onboard AC97/MC97 devices continue to play 'hide and seek'! 0x%x\n",
				 val);
		else
			pci_info(dev, "Enabled onboard AC97/MC97 devices\n");
	}
}
DECLARE_PCI_FIXUP_HEADER(PCI_VENDOR_ID_VIA,	PCI_DEVICE_ID_VIA_8237, asus_hides_ac97_lpc);
DECLARE_PCI_FIXUP_RESUME_EARLY(PCI_VENDOR_ID_VIA,	PCI_DEVICE_ID_VIA_8237, asus_hides_ac97_lpc);

#if defined(CONFIG_ATA) || defined(CONFIG_ATA_MODULE)

/*
 * If we are using libata we can drive this chip properly but must do this
 * early on to make the additional device appear during the PCI scanning.
 */
static void quirk_jmicron_ata(struct pci_dev *pdev)
{
	u32 conf1, conf5, class;
	u8 hdr;

	/* Only poke fn 0 */
	if (PCI_FUNC(pdev->devfn))
		return;

	pci_read_config_dword(pdev, 0x40, &conf1);
	pci_read_config_dword(pdev, 0x80, &conf5);

	conf1 &= ~0x00CFF302; /* Clear bit 1, 8, 9, 12-19, 22, 23 */
	conf5 &= ~(1 << 24);  /* Clear bit 24 */

	switch (pdev->device) {
	case PCI_DEVICE_ID_JMICRON_JMB360: /* SATA single port */
	case PCI_DEVICE_ID_JMICRON_JMB362: /* SATA dual ports */
	case PCI_DEVICE_ID_JMICRON_JMB364: /* SATA dual ports */
		/* The controller should be in single function ahci mode */
		conf1 |= 0x0002A100; /* Set 8, 13, 15, 17 */
		break;

	case PCI_DEVICE_ID_JMICRON_JMB365:
	case PCI_DEVICE_ID_JMICRON_JMB366:
		/* Redirect IDE second PATA port to the right spot */
		conf5 |= (1 << 24);
		fallthrough;
	case PCI_DEVICE_ID_JMICRON_JMB361:
	case PCI_DEVICE_ID_JMICRON_JMB363:
	case PCI_DEVICE_ID_JMICRON_JMB369:
		/* Enable dual function mode, AHCI on fn 0, IDE fn1 */
		/* Set the class codes correctly and then direct IDE 0 */
		conf1 |= 0x00C2A1B3; /* Set 0, 1, 4, 5, 7, 8, 13, 15, 17, 22, 23 */
		break;

	case PCI_DEVICE_ID_JMICRON_JMB368:
		/* The controller should be in single function IDE mode */
		conf1 |= 0x00C00000; /* Set 22, 23 */
		break;
	}

	pci_write_config_dword(pdev, 0x40, conf1);
	pci_write_config_dword(pdev, 0x80, conf5);

	/* Update pdev accordingly */
	pci_read_config_byte(pdev, PCI_HEADER_TYPE, &hdr);
	pdev->hdr_type = hdr & 0x7f;
	pdev->multifunction = !!(hdr & 0x80);

	pci_read_config_dword(pdev, PCI_CLASS_REVISION, &class);
	pdev->class = class >> 8;
}
DECLARE_PCI_FIXUP_EARLY(PCI_VENDOR_ID_JMICRON, PCI_DEVICE_ID_JMICRON_JMB360, quirk_jmicron_ata);
DECLARE_PCI_FIXUP_EARLY(PCI_VENDOR_ID_JMICRON, PCI_DEVICE_ID_JMICRON_JMB361, quirk_jmicron_ata);
DECLARE_PCI_FIXUP_EARLY(PCI_VENDOR_ID_JMICRON, PCI_DEVICE_ID_JMICRON_JMB362, quirk_jmicron_ata);
DECLARE_PCI_FIXUP_EARLY(PCI_VENDOR_ID_JMICRON, PCI_DEVICE_ID_JMICRON_JMB363, quirk_jmicron_ata);
DECLARE_PCI_FIXUP_EARLY(PCI_VENDOR_ID_JMICRON, PCI_DEVICE_ID_JMICRON_JMB364, quirk_jmicron_ata);
DECLARE_PCI_FIXUP_EARLY(PCI_VENDOR_ID_JMICRON, PCI_DEVICE_ID_JMICRON_JMB365, quirk_jmicron_ata);
DECLARE_PCI_FIXUP_EARLY(PCI_VENDOR_ID_JMICRON, PCI_DEVICE_ID_JMICRON_JMB366, quirk_jmicron_ata);
DECLARE_PCI_FIXUP_EARLY(PCI_VENDOR_ID_JMICRON, PCI_DEVICE_ID_JMICRON_JMB368, quirk_jmicron_ata);
DECLARE_PCI_FIXUP_EARLY(PCI_VENDOR_ID_JMICRON, PCI_DEVICE_ID_JMICRON_JMB369, quirk_jmicron_ata);
DECLARE_PCI_FIXUP_RESUME_EARLY(PCI_VENDOR_ID_JMICRON, PCI_DEVICE_ID_JMICRON_JMB360, quirk_jmicron_ata);
DECLARE_PCI_FIXUP_RESUME_EARLY(PCI_VENDOR_ID_JMICRON, PCI_DEVICE_ID_JMICRON_JMB361, quirk_jmicron_ata);
DECLARE_PCI_FIXUP_RESUME_EARLY(PCI_VENDOR_ID_JMICRON, PCI_DEVICE_ID_JMICRON_JMB362, quirk_jmicron_ata);
DECLARE_PCI_FIXUP_RESUME_EARLY(PCI_VENDOR_ID_JMICRON, PCI_DEVICE_ID_JMICRON_JMB363, quirk_jmicron_ata);
DECLARE_PCI_FIXUP_RESUME_EARLY(PCI_VENDOR_ID_JMICRON, PCI_DEVICE_ID_JMICRON_JMB364, quirk_jmicron_ata);
DECLARE_PCI_FIXUP_RESUME_EARLY(PCI_VENDOR_ID_JMICRON, PCI_DEVICE_ID_JMICRON_JMB365, quirk_jmicron_ata);
DECLARE_PCI_FIXUP_RESUME_EARLY(PCI_VENDOR_ID_JMICRON, PCI_DEVICE_ID_JMICRON_JMB366, quirk_jmicron_ata);
DECLARE_PCI_FIXUP_RESUME_EARLY(PCI_VENDOR_ID_JMICRON, PCI_DEVICE_ID_JMICRON_JMB368, quirk_jmicron_ata);
DECLARE_PCI_FIXUP_RESUME_EARLY(PCI_VENDOR_ID_JMICRON, PCI_DEVICE_ID_JMICRON_JMB369, quirk_jmicron_ata);

#endif

static void quirk_jmicron_async_suspend(struct pci_dev *dev)
{
	if (dev->multifunction) {
		device_disable_async_suspend(&dev->dev);
		pci_info(dev, "async suspend disabled to avoid multi-function power-on ordering issue\n");
	}
}
DECLARE_PCI_FIXUP_CLASS_FINAL(PCI_VENDOR_ID_JMICRON, PCI_ANY_ID, PCI_CLASS_STORAGE_IDE, 8, quirk_jmicron_async_suspend);
DECLARE_PCI_FIXUP_CLASS_FINAL(PCI_VENDOR_ID_JMICRON, PCI_ANY_ID, PCI_CLASS_STORAGE_SATA_AHCI, 0, quirk_jmicron_async_suspend);
DECLARE_PCI_FIXUP_FINAL(PCI_VENDOR_ID_JMICRON, 0x2362, quirk_jmicron_async_suspend);
DECLARE_PCI_FIXUP_FINAL(PCI_VENDOR_ID_JMICRON, 0x236f, quirk_jmicron_async_suspend);

#ifdef CONFIG_X86_IO_APIC
static void quirk_alder_ioapic(struct pci_dev *pdev)
{
	int i;

	if ((pdev->class >> 8) != 0xff00)
		return;

	/*
	 * The first BAR is the location of the IO-APIC... we must
	 * not touch this (and it's already covered by the fixmap), so
	 * forcibly insert it into the resource tree.
	 */
	if (pci_resource_start(pdev, 0) && pci_resource_len(pdev, 0))
		insert_resource(&iomem_resource, &pdev->resource[0]);

	/*
	 * The next five BARs all seem to be rubbish, so just clean
	 * them out.
	 */
	for (i = 1; i < PCI_STD_NUM_BARS; i++)
		memset(&pdev->resource[i], 0, sizeof(pdev->resource[i]));
}
DECLARE_PCI_FIXUP_HEADER(PCI_VENDOR_ID_INTEL,	PCI_DEVICE_ID_INTEL_EESSC,	quirk_alder_ioapic);
#endif

static void quirk_no_msi(struct pci_dev *dev)
{
	pci_info(dev, "avoiding MSI to work around a hardware defect\n");
	dev->no_msi = 1;
}
DECLARE_PCI_FIXUP_FINAL(PCI_VENDOR_ID_ATI, 0x4386, quirk_no_msi);
DECLARE_PCI_FIXUP_FINAL(PCI_VENDOR_ID_ATI, 0x4387, quirk_no_msi);
DECLARE_PCI_FIXUP_FINAL(PCI_VENDOR_ID_ATI, 0x4388, quirk_no_msi);
DECLARE_PCI_FIXUP_FINAL(PCI_VENDOR_ID_ATI, 0x4389, quirk_no_msi);
DECLARE_PCI_FIXUP_FINAL(PCI_VENDOR_ID_ATI, 0x438a, quirk_no_msi);
DECLARE_PCI_FIXUP_FINAL(PCI_VENDOR_ID_ATI, 0x438b, quirk_no_msi);

static void quirk_pcie_mch(struct pci_dev *pdev)
{
	pdev->no_msi = 1;
}
DECLARE_PCI_FIXUP_FINAL(PCI_VENDOR_ID_INTEL,	PCI_DEVICE_ID_INTEL_E7520_MCH,	quirk_pcie_mch);
DECLARE_PCI_FIXUP_FINAL(PCI_VENDOR_ID_INTEL,	PCI_DEVICE_ID_INTEL_E7320_MCH,	quirk_pcie_mch);
DECLARE_PCI_FIXUP_FINAL(PCI_VENDOR_ID_INTEL,	PCI_DEVICE_ID_INTEL_E7525_MCH,	quirk_pcie_mch);

DECLARE_PCI_FIXUP_CLASS_FINAL(PCI_VENDOR_ID_HUAWEI, 0x1610, PCI_CLASS_BRIDGE_PCI, 8, quirk_pcie_mch);

/*
 * HiSilicon KunPeng920 and KunPeng930 have devices appear as PCI but are
 * actually on the AMBA bus. These fake PCI devices can support SVA via
 * SMMU stall feature, by setting dma-can-stall for ACPI platforms.
 *
 * Normally stalling must not be enabled for PCI devices, since it would
 * break the PCI requirement for free-flowing writes and may lead to
 * deadlock.  We expect PCI devices to support ATS and PRI if they want to
 * be fault-tolerant, so there's no ACPI binding to describe anything else,
 * even when a "PCI" device turns out to be a regular old SoC device
 * dressed up as a RCiEP and normal rules don't apply.
 */
static void quirk_huawei_pcie_sva(struct pci_dev *pdev)
{
	struct property_entry properties[] = {
		PROPERTY_ENTRY_BOOL("dma-can-stall"),
		{},
	};

	if (pdev->revision != 0x21 && pdev->revision != 0x30)
		return;

	pdev->pasid_no_tlp = 1;

	/*
	 * Set the dma-can-stall property on ACPI platforms. Device tree
	 * can set it directly.
	 */
	if (!pdev->dev.of_node &&
	    device_create_managed_software_node(&pdev->dev, properties, NULL))
		pci_warn(pdev, "could not add stall property");
}
DECLARE_PCI_FIXUP_FINAL(PCI_VENDOR_ID_HUAWEI, 0xa250, quirk_huawei_pcie_sva);
DECLARE_PCI_FIXUP_FINAL(PCI_VENDOR_ID_HUAWEI, 0xa251, quirk_huawei_pcie_sva);
DECLARE_PCI_FIXUP_FINAL(PCI_VENDOR_ID_HUAWEI, 0xa255, quirk_huawei_pcie_sva);
DECLARE_PCI_FIXUP_FINAL(PCI_VENDOR_ID_HUAWEI, 0xa256, quirk_huawei_pcie_sva);
DECLARE_PCI_FIXUP_FINAL(PCI_VENDOR_ID_HUAWEI, 0xa258, quirk_huawei_pcie_sva);
DECLARE_PCI_FIXUP_FINAL(PCI_VENDOR_ID_HUAWEI, 0xa259, quirk_huawei_pcie_sva);

/*
 * It's possible for the MSI to get corrupted if SHPC and ACPI are used
 * together on certain PXH-based systems.
 */
static void quirk_pcie_pxh(struct pci_dev *dev)
{
	dev->no_msi = 1;
	pci_warn(dev, "PXH quirk detected; SHPC device MSI disabled\n");
}
DECLARE_PCI_FIXUP_EARLY(PCI_VENDOR_ID_INTEL,	PCI_DEVICE_ID_INTEL_PXHD_0,	quirk_pcie_pxh);
DECLARE_PCI_FIXUP_EARLY(PCI_VENDOR_ID_INTEL,	PCI_DEVICE_ID_INTEL_PXHD_1,	quirk_pcie_pxh);
DECLARE_PCI_FIXUP_EARLY(PCI_VENDOR_ID_INTEL,	PCI_DEVICE_ID_INTEL_PXH_0,	quirk_pcie_pxh);
DECLARE_PCI_FIXUP_EARLY(PCI_VENDOR_ID_INTEL,	PCI_DEVICE_ID_INTEL_PXH_1,	quirk_pcie_pxh);
DECLARE_PCI_FIXUP_EARLY(PCI_VENDOR_ID_INTEL,	PCI_DEVICE_ID_INTEL_PXHV,	quirk_pcie_pxh);

/*
 * Some Intel PCI Express chipsets have trouble with downstream device
 * power management.
 */
static void quirk_intel_pcie_pm(struct pci_dev *dev)
{
	pci_pm_d3hot_delay = 120;
	dev->no_d1d2 = 1;
}
DECLARE_PCI_FIXUP_FINAL(PCI_VENDOR_ID_INTEL,	0x25e2, quirk_intel_pcie_pm);
DECLARE_PCI_FIXUP_FINAL(PCI_VENDOR_ID_INTEL,	0x25e3, quirk_intel_pcie_pm);
DECLARE_PCI_FIXUP_FINAL(PCI_VENDOR_ID_INTEL,	0x25e4, quirk_intel_pcie_pm);
DECLARE_PCI_FIXUP_FINAL(PCI_VENDOR_ID_INTEL,	0x25e5, quirk_intel_pcie_pm);
DECLARE_PCI_FIXUP_FINAL(PCI_VENDOR_ID_INTEL,	0x25e6, quirk_intel_pcie_pm);
DECLARE_PCI_FIXUP_FINAL(PCI_VENDOR_ID_INTEL,	0x25e7, quirk_intel_pcie_pm);
DECLARE_PCI_FIXUP_FINAL(PCI_VENDOR_ID_INTEL,	0x25f7, quirk_intel_pcie_pm);
DECLARE_PCI_FIXUP_FINAL(PCI_VENDOR_ID_INTEL,	0x25f8, quirk_intel_pcie_pm);
DECLARE_PCI_FIXUP_FINAL(PCI_VENDOR_ID_INTEL,	0x25f9, quirk_intel_pcie_pm);
DECLARE_PCI_FIXUP_FINAL(PCI_VENDOR_ID_INTEL,	0x25fa, quirk_intel_pcie_pm);
DECLARE_PCI_FIXUP_FINAL(PCI_VENDOR_ID_INTEL,	0x2601, quirk_intel_pcie_pm);
DECLARE_PCI_FIXUP_FINAL(PCI_VENDOR_ID_INTEL,	0x2602, quirk_intel_pcie_pm);
DECLARE_PCI_FIXUP_FINAL(PCI_VENDOR_ID_INTEL,	0x2603, quirk_intel_pcie_pm);
DECLARE_PCI_FIXUP_FINAL(PCI_VENDOR_ID_INTEL,	0x2604, quirk_intel_pcie_pm);
DECLARE_PCI_FIXUP_FINAL(PCI_VENDOR_ID_INTEL,	0x2605, quirk_intel_pcie_pm);
DECLARE_PCI_FIXUP_FINAL(PCI_VENDOR_ID_INTEL,	0x2606, quirk_intel_pcie_pm);
DECLARE_PCI_FIXUP_FINAL(PCI_VENDOR_ID_INTEL,	0x2607, quirk_intel_pcie_pm);
DECLARE_PCI_FIXUP_FINAL(PCI_VENDOR_ID_INTEL,	0x2608, quirk_intel_pcie_pm);
DECLARE_PCI_FIXUP_FINAL(PCI_VENDOR_ID_INTEL,	0x2609, quirk_intel_pcie_pm);
DECLARE_PCI_FIXUP_FINAL(PCI_VENDOR_ID_INTEL,	0x260a, quirk_intel_pcie_pm);
DECLARE_PCI_FIXUP_FINAL(PCI_VENDOR_ID_INTEL,	0x260b, quirk_intel_pcie_pm);

static void quirk_d3hot_delay(struct pci_dev *dev, unsigned int delay)
{
	if (dev->d3hot_delay >= delay)
		return;

	dev->d3hot_delay = delay;
	pci_info(dev, "extending delay after power-on from D3hot to %d msec\n",
		 dev->d3hot_delay);
}

static void quirk_radeon_pm(struct pci_dev *dev)
{
	if (dev->subsystem_vendor == PCI_VENDOR_ID_APPLE &&
	    dev->subsystem_device == 0x00e2)
		quirk_d3hot_delay(dev, 20);
}
DECLARE_PCI_FIXUP_FINAL(PCI_VENDOR_ID_ATI, 0x6741, quirk_radeon_pm);

/*
 * NVIDIA Ampere-based HDA controllers can wedge the whole device if a bus
 * reset is performed too soon after transition to D0, extend d3hot_delay
 * to previous effective default for all NVIDIA HDA controllers.
 */
static void quirk_nvidia_hda_pm(struct pci_dev *dev)
{
	quirk_d3hot_delay(dev, 20);
}
DECLARE_PCI_FIXUP_CLASS_FINAL(PCI_VENDOR_ID_NVIDIA, PCI_ANY_ID,
			      PCI_CLASS_MULTIMEDIA_HD_AUDIO, 8,
			      quirk_nvidia_hda_pm);

/*
 * Ryzen5/7 XHCI controllers fail upon resume from runtime suspend or s2idle.
 * https://bugzilla.kernel.org/show_bug.cgi?id=205587
 *
 * The kernel attempts to transition these devices to D3cold, but that seems
 * to be ineffective on the platforms in question; the PCI device appears to
 * remain on in D3hot state. The D3hot-to-D0 transition then requires an
 * extended delay in order to succeed.
 */
static void quirk_ryzen_xhci_d3hot(struct pci_dev *dev)
{
	quirk_d3hot_delay(dev, 20);
}
DECLARE_PCI_FIXUP_FINAL(PCI_VENDOR_ID_AMD, 0x15e0, quirk_ryzen_xhci_d3hot);
DECLARE_PCI_FIXUP_FINAL(PCI_VENDOR_ID_AMD, 0x15e1, quirk_ryzen_xhci_d3hot);
DECLARE_PCI_FIXUP_FINAL(PCI_VENDOR_ID_AMD, 0x1639, quirk_ryzen_xhci_d3hot);

#ifdef CONFIG_X86_IO_APIC
static int dmi_disable_ioapicreroute(const struct dmi_system_id *d)
{
	noioapicreroute = 1;
	pr_info("%s detected: disable boot interrupt reroute\n", d->ident);

	return 0;
}

static const struct dmi_system_id boot_interrupt_dmi_table[] = {
	/*
	 * Systems to exclude from boot interrupt reroute quirks
	 */
	{
		.callback = dmi_disable_ioapicreroute,
		.ident = "ASUSTek Computer INC. M2N-LR",
		.matches = {
			DMI_MATCH(DMI_SYS_VENDOR, "ASUSTek Computer INC."),
			DMI_MATCH(DMI_PRODUCT_NAME, "M2N-LR"),
		},
	},
	{}
};

/*
 * Boot interrupts on some chipsets cannot be turned off. For these chipsets,
 * remap the original interrupt in the Linux kernel to the boot interrupt, so
 * that a PCI device's interrupt handler is installed on the boot interrupt
 * line instead.
 */
static void quirk_reroute_to_boot_interrupts_intel(struct pci_dev *dev)
{
	dmi_check_system(boot_interrupt_dmi_table);
	if (noioapicquirk || noioapicreroute)
		return;

	dev->irq_reroute_variant = INTEL_IRQ_REROUTE_VARIANT;
	pci_info(dev, "rerouting interrupts for [%04x:%04x]\n",
		 dev->vendor, dev->device);
}
DECLARE_PCI_FIXUP_FINAL(PCI_VENDOR_ID_INTEL,	PCI_DEVICE_ID_INTEL_80333_0,	quirk_reroute_to_boot_interrupts_intel);
DECLARE_PCI_FIXUP_FINAL(PCI_VENDOR_ID_INTEL,	PCI_DEVICE_ID_INTEL_80333_1,	quirk_reroute_to_boot_interrupts_intel);
DECLARE_PCI_FIXUP_FINAL(PCI_VENDOR_ID_INTEL,	PCI_DEVICE_ID_INTEL_ESB2_0,	quirk_reroute_to_boot_interrupts_intel);
DECLARE_PCI_FIXUP_FINAL(PCI_VENDOR_ID_INTEL,	PCI_DEVICE_ID_INTEL_PXH_0,	quirk_reroute_to_boot_interrupts_intel);
DECLARE_PCI_FIXUP_FINAL(PCI_VENDOR_ID_INTEL,	PCI_DEVICE_ID_INTEL_PXH_1,	quirk_reroute_to_boot_interrupts_intel);
DECLARE_PCI_FIXUP_FINAL(PCI_VENDOR_ID_INTEL,	PCI_DEVICE_ID_INTEL_PXHV,	quirk_reroute_to_boot_interrupts_intel);
DECLARE_PCI_FIXUP_FINAL(PCI_VENDOR_ID_INTEL,	PCI_DEVICE_ID_INTEL_80332_0,	quirk_reroute_to_boot_interrupts_intel);
DECLARE_PCI_FIXUP_FINAL(PCI_VENDOR_ID_INTEL,	PCI_DEVICE_ID_INTEL_80332_1,	quirk_reroute_to_boot_interrupts_intel);
DECLARE_PCI_FIXUP_RESUME(PCI_VENDOR_ID_INTEL,	PCI_DEVICE_ID_INTEL_80333_0,	quirk_reroute_to_boot_interrupts_intel);
DECLARE_PCI_FIXUP_RESUME(PCI_VENDOR_ID_INTEL,	PCI_DEVICE_ID_INTEL_80333_1,	quirk_reroute_to_boot_interrupts_intel);
DECLARE_PCI_FIXUP_RESUME(PCI_VENDOR_ID_INTEL,	PCI_DEVICE_ID_INTEL_ESB2_0,	quirk_reroute_to_boot_interrupts_intel);
DECLARE_PCI_FIXUP_RESUME(PCI_VENDOR_ID_INTEL,	PCI_DEVICE_ID_INTEL_PXH_0,	quirk_reroute_to_boot_interrupts_intel);
DECLARE_PCI_FIXUP_RESUME(PCI_VENDOR_ID_INTEL,	PCI_DEVICE_ID_INTEL_PXH_1,	quirk_reroute_to_boot_interrupts_intel);
DECLARE_PCI_FIXUP_RESUME(PCI_VENDOR_ID_INTEL,	PCI_DEVICE_ID_INTEL_PXHV,	quirk_reroute_to_boot_interrupts_intel);
DECLARE_PCI_FIXUP_RESUME(PCI_VENDOR_ID_INTEL,	PCI_DEVICE_ID_INTEL_80332_0,	quirk_reroute_to_boot_interrupts_intel);
DECLARE_PCI_FIXUP_RESUME(PCI_VENDOR_ID_INTEL,	PCI_DEVICE_ID_INTEL_80332_1,	quirk_reroute_to_boot_interrupts_intel);

/*
 * On some chipsets we can disable the generation of legacy INTx boot
 * interrupts.
 */

/*
 * IO-APIC1 on 6300ESB generates boot interrupts, see Intel order no
 * 300641-004US, section 5.7.3.
 *
 * Core IO on Xeon E5 1600/2600/4600, see Intel order no 326509-003.
 * Core IO on Xeon E5 v2, see Intel order no 329188-003.
 * Core IO on Xeon E7 v2, see Intel order no 329595-002.
 * Core IO on Xeon E5 v3, see Intel order no 330784-003.
 * Core IO on Xeon E7 v3, see Intel order no 332315-001US.
 * Core IO on Xeon E5 v4, see Intel order no 333810-002US.
 * Core IO on Xeon E7 v4, see Intel order no 332315-001US.
 * Core IO on Xeon D-1500, see Intel order no 332051-001.
 * Core IO on Xeon Scalable, see Intel order no 610950.
 */
#define INTEL_6300_IOAPIC_ABAR		0x40	/* Bus 0, Dev 29, Func 5 */
#define INTEL_6300_DISABLE_BOOT_IRQ	(1<<14)

#define INTEL_CIPINTRC_CFG_OFFSET	0x14C	/* Bus 0, Dev 5, Func 0 */
#define INTEL_CIPINTRC_DIS_INTX_ICH	(1<<25)

static void quirk_disable_intel_boot_interrupt(struct pci_dev *dev)
{
	u16 pci_config_word;
	u32 pci_config_dword;

	if (noioapicquirk)
		return;

	switch (dev->device) {
	case PCI_DEVICE_ID_INTEL_ESB_10:
		pci_read_config_word(dev, INTEL_6300_IOAPIC_ABAR,
				     &pci_config_word);
		pci_config_word |= INTEL_6300_DISABLE_BOOT_IRQ;
		pci_write_config_word(dev, INTEL_6300_IOAPIC_ABAR,
				      pci_config_word);
		break;
	case 0x3c28:	/* Xeon E5 1600/2600/4600	*/
	case 0x0e28:	/* Xeon E5/E7 V2		*/
	case 0x2f28:	/* Xeon E5/E7 V3,V4		*/
	case 0x6f28:	/* Xeon D-1500			*/
	case 0x2034:	/* Xeon Scalable Family		*/
		pci_read_config_dword(dev, INTEL_CIPINTRC_CFG_OFFSET,
				      &pci_config_dword);
		pci_config_dword |= INTEL_CIPINTRC_DIS_INTX_ICH;
		pci_write_config_dword(dev, INTEL_CIPINTRC_CFG_OFFSET,
				       pci_config_dword);
		break;
	default:
		return;
	}
	pci_info(dev, "disabled boot interrupts on device [%04x:%04x]\n",
		 dev->vendor, dev->device);
}
/*
 * Device 29 Func 5 Device IDs of IO-APIC
 * containing ABAR—APIC1 Alternate Base Address Register
 */
DECLARE_PCI_FIXUP_FINAL(PCI_VENDOR_ID_INTEL,	PCI_DEVICE_ID_INTEL_ESB_10,
		quirk_disable_intel_boot_interrupt);
DECLARE_PCI_FIXUP_RESUME(PCI_VENDOR_ID_INTEL,	PCI_DEVICE_ID_INTEL_ESB_10,
		quirk_disable_intel_boot_interrupt);

/*
 * Device 5 Func 0 Device IDs of Core IO modules/hubs
 * containing Coherent Interface Protocol Interrupt Control
 *
 * Device IDs obtained from volume 2 datasheets of commented
 * families above.
 */
DECLARE_PCI_FIXUP_FINAL(PCI_VENDOR_ID_INTEL,	0x3c28,
		quirk_disable_intel_boot_interrupt);
DECLARE_PCI_FIXUP_FINAL(PCI_VENDOR_ID_INTEL,	0x0e28,
		quirk_disable_intel_boot_interrupt);
DECLARE_PCI_FIXUP_FINAL(PCI_VENDOR_ID_INTEL,	0x2f28,
		quirk_disable_intel_boot_interrupt);
DECLARE_PCI_FIXUP_FINAL(PCI_VENDOR_ID_INTEL,	0x6f28,
		quirk_disable_intel_boot_interrupt);
DECLARE_PCI_FIXUP_FINAL(PCI_VENDOR_ID_INTEL,	0x2034,
		quirk_disable_intel_boot_interrupt);
DECLARE_PCI_FIXUP_RESUME(PCI_VENDOR_ID_INTEL,	0x3c28,
		quirk_disable_intel_boot_interrupt);
DECLARE_PCI_FIXUP_RESUME(PCI_VENDOR_ID_INTEL,	0x0e28,
		quirk_disable_intel_boot_interrupt);
DECLARE_PCI_FIXUP_RESUME(PCI_VENDOR_ID_INTEL,	0x2f28,
		quirk_disable_intel_boot_interrupt);
DECLARE_PCI_FIXUP_RESUME(PCI_VENDOR_ID_INTEL,	0x6f28,
		quirk_disable_intel_boot_interrupt);
DECLARE_PCI_FIXUP_RESUME(PCI_VENDOR_ID_INTEL,	0x2034,
		quirk_disable_intel_boot_interrupt);

/* Disable boot interrupts on HT-1000 */
#define BC_HT1000_FEATURE_REG		0x64
#define BC_HT1000_PIC_REGS_ENABLE	(1<<0)
#define BC_HT1000_MAP_IDX		0xC00
#define BC_HT1000_MAP_DATA		0xC01

static void quirk_disable_broadcom_boot_interrupt(struct pci_dev *dev)
{
	u32 pci_config_dword;
	u8 irq;

	if (noioapicquirk)
		return;

	pci_read_config_dword(dev, BC_HT1000_FEATURE_REG, &pci_config_dword);
	pci_write_config_dword(dev, BC_HT1000_FEATURE_REG, pci_config_dword |
			BC_HT1000_PIC_REGS_ENABLE);

	for (irq = 0x10; irq < 0x10 + 32; irq++) {
		outb(irq, BC_HT1000_MAP_IDX);
		outb(0x00, BC_HT1000_MAP_DATA);
	}

	pci_write_config_dword(dev, BC_HT1000_FEATURE_REG, pci_config_dword);

	pci_info(dev, "disabled boot interrupts on device [%04x:%04x]\n",
		 dev->vendor, dev->device);
}
DECLARE_PCI_FIXUP_FINAL(PCI_VENDOR_ID_SERVERWORKS,   PCI_DEVICE_ID_SERVERWORKS_HT1000SB,	quirk_disable_broadcom_boot_interrupt);
DECLARE_PCI_FIXUP_RESUME(PCI_VENDOR_ID_SERVERWORKS,   PCI_DEVICE_ID_SERVERWORKS_HT1000SB,	quirk_disable_broadcom_boot_interrupt);

/* Disable boot interrupts on AMD and ATI chipsets */

/*
 * NOIOAMODE needs to be disabled to disable "boot interrupts". For AMD 8131
 * rev. A0 and B0, NOIOAMODE needs to be disabled anyway to fix IO-APIC mode
 * (due to an erratum).
 */
#define AMD_813X_MISC			0x40
#define AMD_813X_NOIOAMODE		(1<<0)
#define AMD_813X_REV_B1			0x12
#define AMD_813X_REV_B2			0x13

static void quirk_disable_amd_813x_boot_interrupt(struct pci_dev *dev)
{
	u32 pci_config_dword;

	if (noioapicquirk)
		return;
	if ((dev->revision == AMD_813X_REV_B1) ||
	    (dev->revision == AMD_813X_REV_B2))
		return;

	pci_read_config_dword(dev, AMD_813X_MISC, &pci_config_dword);
	pci_config_dword &= ~AMD_813X_NOIOAMODE;
	pci_write_config_dword(dev, AMD_813X_MISC, pci_config_dword);

	pci_info(dev, "disabled boot interrupts on device [%04x:%04x]\n",
		 dev->vendor, dev->device);
}
DECLARE_PCI_FIXUP_FINAL(PCI_VENDOR_ID_AMD,	PCI_DEVICE_ID_AMD_8131_BRIDGE,	quirk_disable_amd_813x_boot_interrupt);
DECLARE_PCI_FIXUP_RESUME(PCI_VENDOR_ID_AMD,	PCI_DEVICE_ID_AMD_8131_BRIDGE,	quirk_disable_amd_813x_boot_interrupt);
DECLARE_PCI_FIXUP_FINAL(PCI_VENDOR_ID_AMD,	PCI_DEVICE_ID_AMD_8132_BRIDGE,	quirk_disable_amd_813x_boot_interrupt);
DECLARE_PCI_FIXUP_RESUME(PCI_VENDOR_ID_AMD,	PCI_DEVICE_ID_AMD_8132_BRIDGE,	quirk_disable_amd_813x_boot_interrupt);

#define AMD_8111_PCI_IRQ_ROUTING	0x56

static void quirk_disable_amd_8111_boot_interrupt(struct pci_dev *dev)
{
	u16 pci_config_word;

	if (noioapicquirk)
		return;

	pci_read_config_word(dev, AMD_8111_PCI_IRQ_ROUTING, &pci_config_word);
	if (!pci_config_word) {
		pci_info(dev, "boot interrupts on device [%04x:%04x] already disabled\n",
			 dev->vendor, dev->device);
		return;
	}
	pci_write_config_word(dev, AMD_8111_PCI_IRQ_ROUTING, 0);
	pci_info(dev, "disabled boot interrupts on device [%04x:%04x]\n",
		 dev->vendor, dev->device);
}
DECLARE_PCI_FIXUP_FINAL(PCI_VENDOR_ID_AMD,   PCI_DEVICE_ID_AMD_8111_SMBUS,	quirk_disable_amd_8111_boot_interrupt);
DECLARE_PCI_FIXUP_RESUME(PCI_VENDOR_ID_AMD,   PCI_DEVICE_ID_AMD_8111_SMBUS,	quirk_disable_amd_8111_boot_interrupt);
#endif /* CONFIG_X86_IO_APIC */

/*
 * Toshiba TC86C001 IDE controller reports the standard 8-byte BAR0 size
 * but the PIO transfers won't work if BAR0 falls at the odd 8 bytes.
 * Re-allocate the region if needed...
 */
static void quirk_tc86c001_ide(struct pci_dev *dev)
{
	struct resource *r = &dev->resource[0];

	if (r->start & 0x8) {
		r->flags |= IORESOURCE_UNSET;
		r->start = 0;
		r->end = 0xf;
	}
}
DECLARE_PCI_FIXUP_HEADER(PCI_VENDOR_ID_TOSHIBA_2,
			 PCI_DEVICE_ID_TOSHIBA_TC86C001_IDE,
			 quirk_tc86c001_ide);

/*
 * PLX PCI 9050 PCI Target bridge controller has an erratum that prevents the
 * local configuration registers accessible via BAR0 (memory) or BAR1 (i/o)
 * being read correctly if bit 7 of the base address is set.
 * The BAR0 or BAR1 region may be disabled (size 0) or enabled (size 128).
 * Re-allocate the regions to a 256-byte boundary if necessary.
 */
static void quirk_plx_pci9050(struct pci_dev *dev)
{
	unsigned int bar;

	/* Fixed in revision 2 (PCI 9052). */
	if (dev->revision >= 2)
		return;
	for (bar = 0; bar <= 1; bar++)
		if (pci_resource_len(dev, bar) == 0x80 &&
		    (pci_resource_start(dev, bar) & 0x80)) {
			struct resource *r = &dev->resource[bar];
			pci_info(dev, "Re-allocating PLX PCI 9050 BAR %u to length 256 to avoid bit 7 bug\n",
				 bar);
			r->flags |= IORESOURCE_UNSET;
			r->start = 0;
			r->end = 0xff;
		}
}
DECLARE_PCI_FIXUP_HEADER(PCI_VENDOR_ID_PLX, PCI_DEVICE_ID_PLX_9050,
			 quirk_plx_pci9050);
/*
 * The following Meilhaus (vendor ID 0x1402) device IDs (amongst others)
 * may be using the PLX PCI 9050: 0x0630, 0x0940, 0x0950, 0x0960, 0x100b,
 * 0x1400, 0x140a, 0x140b, 0x14e0, 0x14ea, 0x14eb, 0x1604, 0x1608, 0x160c,
 * 0x168f, 0x2000, 0x2600, 0x3000, 0x810a, 0x810b.
 *
 * Currently, device IDs 0x2000 and 0x2600 are used by the Comedi "me_daq"
 * driver.
 */
DECLARE_PCI_FIXUP_HEADER(0x1402, 0x2000, quirk_plx_pci9050);
DECLARE_PCI_FIXUP_HEADER(0x1402, 0x2600, quirk_plx_pci9050);

static void quirk_netmos(struct pci_dev *dev)
{
	unsigned int num_parallel = (dev->subsystem_device & 0xf0) >> 4;
	unsigned int num_serial = dev->subsystem_device & 0xf;

	/*
	 * These Netmos parts are multiport serial devices with optional
	 * parallel ports.  Even when parallel ports are present, they
	 * are identified as class SERIAL, which means the serial driver
	 * will claim them.  To prevent this, mark them as class OTHER.
	 * These combo devices should be claimed by parport_serial.
	 *
	 * The subdevice ID is of the form 0x00PS, where <P> is the number
	 * of parallel ports and <S> is the number of serial ports.
	 */
	switch (dev->device) {
	case PCI_DEVICE_ID_NETMOS_9835:
		/* Well, this rule doesn't hold for the following 9835 device */
		if (dev->subsystem_vendor == PCI_VENDOR_ID_IBM &&
				dev->subsystem_device == 0x0299)
			return;
		fallthrough;
	case PCI_DEVICE_ID_NETMOS_9735:
	case PCI_DEVICE_ID_NETMOS_9745:
	case PCI_DEVICE_ID_NETMOS_9845:
	case PCI_DEVICE_ID_NETMOS_9855:
		if (num_parallel) {
			pci_info(dev, "Netmos %04x (%u parallel, %u serial); changing class SERIAL to OTHER (use parport_serial)\n",
				dev->device, num_parallel, num_serial);
			dev->class = (PCI_CLASS_COMMUNICATION_OTHER << 8) |
			    (dev->class & 0xff);
		}
	}
}
DECLARE_PCI_FIXUP_CLASS_HEADER(PCI_VENDOR_ID_NETMOS, PCI_ANY_ID,
			 PCI_CLASS_COMMUNICATION_SERIAL, 8, quirk_netmos);

static void quirk_e100_interrupt(struct pci_dev *dev)
{
	u16 command, pmcsr;
	u8 __iomem *csr;
	u8 cmd_hi;

	switch (dev->device) {
	/* PCI IDs taken from drivers/net/e100.c */
	case 0x1029:
	case 0x1030 ... 0x1034:
	case 0x1038 ... 0x103E:
	case 0x1050 ... 0x1057:
	case 0x1059:
	case 0x1064 ... 0x106B:
	case 0x1091 ... 0x1095:
	case 0x1209:
	case 0x1229:
	case 0x2449:
	case 0x2459:
	case 0x245D:
	case 0x27DC:
		break;
	default:
		return;
	}

	/*
	 * Some firmware hands off the e100 with interrupts enabled,
	 * which can cause a flood of interrupts if packets are
	 * received before the driver attaches to the device.  So
	 * disable all e100 interrupts here.  The driver will
	 * re-enable them when it's ready.
	 */
	pci_read_config_word(dev, PCI_COMMAND, &command);

	if (!(command & PCI_COMMAND_MEMORY) || !pci_resource_start(dev, 0))
		return;

	/*
	 * Check that the device is in the D0 power state. If it's not,
	 * there is no point to look any further.
	 */
	if (dev->pm_cap) {
		pci_read_config_word(dev, dev->pm_cap + PCI_PM_CTRL, &pmcsr);
		if ((pmcsr & PCI_PM_CTRL_STATE_MASK) != PCI_D0)
			return;
	}

	/* Convert from PCI bus to resource space.  */
	csr = ioremap(pci_resource_start(dev, 0), 8);
	if (!csr) {
		pci_warn(dev, "Can't map e100 registers\n");
		return;
	}

	cmd_hi = readb(csr + 3);
	if (cmd_hi == 0) {
		pci_warn(dev, "Firmware left e100 interrupts enabled; disabling\n");
		writeb(1, csr + 3);
	}

	iounmap(csr);
}
DECLARE_PCI_FIXUP_CLASS_FINAL(PCI_VENDOR_ID_INTEL, PCI_ANY_ID,
			PCI_CLASS_NETWORK_ETHERNET, 8, quirk_e100_interrupt);

/*
 * The 82575 and 82598 may experience data corruption issues when transitioning
 * out of L0S.  To prevent this we need to disable L0S on the PCIe link.
 */
static void quirk_disable_aspm_l0s(struct pci_dev *dev)
{
	pci_info(dev, "Disabling L0s\n");
	pci_disable_link_state(dev, PCIE_LINK_STATE_L0S);
}
DECLARE_PCI_FIXUP_FINAL(PCI_VENDOR_ID_INTEL, 0x10a7, quirk_disable_aspm_l0s);
DECLARE_PCI_FIXUP_FINAL(PCI_VENDOR_ID_INTEL, 0x10a9, quirk_disable_aspm_l0s);
DECLARE_PCI_FIXUP_FINAL(PCI_VENDOR_ID_INTEL, 0x10b6, quirk_disable_aspm_l0s);
DECLARE_PCI_FIXUP_FINAL(PCI_VENDOR_ID_INTEL, 0x10c6, quirk_disable_aspm_l0s);
DECLARE_PCI_FIXUP_FINAL(PCI_VENDOR_ID_INTEL, 0x10c7, quirk_disable_aspm_l0s);
DECLARE_PCI_FIXUP_FINAL(PCI_VENDOR_ID_INTEL, 0x10c8, quirk_disable_aspm_l0s);
DECLARE_PCI_FIXUP_FINAL(PCI_VENDOR_ID_INTEL, 0x10d6, quirk_disable_aspm_l0s);
DECLARE_PCI_FIXUP_FINAL(PCI_VENDOR_ID_INTEL, 0x10db, quirk_disable_aspm_l0s);
DECLARE_PCI_FIXUP_FINAL(PCI_VENDOR_ID_INTEL, 0x10dd, quirk_disable_aspm_l0s);
DECLARE_PCI_FIXUP_FINAL(PCI_VENDOR_ID_INTEL, 0x10e1, quirk_disable_aspm_l0s);
DECLARE_PCI_FIXUP_FINAL(PCI_VENDOR_ID_INTEL, 0x10ec, quirk_disable_aspm_l0s);
DECLARE_PCI_FIXUP_FINAL(PCI_VENDOR_ID_INTEL, 0x10f1, quirk_disable_aspm_l0s);
DECLARE_PCI_FIXUP_FINAL(PCI_VENDOR_ID_INTEL, 0x10f4, quirk_disable_aspm_l0s);
DECLARE_PCI_FIXUP_FINAL(PCI_VENDOR_ID_INTEL, 0x1508, quirk_disable_aspm_l0s);

static void quirk_disable_aspm_l0s_l1(struct pci_dev *dev)
{
	pci_info(dev, "Disabling ASPM L0s/L1\n");
	pci_disable_link_state(dev, PCIE_LINK_STATE_L0S | PCIE_LINK_STATE_L1);
}

/*
 * ASM1083/1085 PCIe-PCI bridge devices cause AER timeout errors on the
 * upstream PCIe root port when ASPM is enabled. At least L0s mode is affected;
 * disable both L0s and L1 for now to be safe.
 */
DECLARE_PCI_FIXUP_FINAL(PCI_VENDOR_ID_ASMEDIA, 0x1080, quirk_disable_aspm_l0s_l1);

/*
 * Some Pericom PCIe-to-PCI bridges in reverse mode need the PCIe Retrain
 * Link bit cleared after starting the link retrain process to allow this
 * process to finish.
 *
 * Affected devices: PI7C9X110, PI7C9X111SL, PI7C9X130.  See also the
 * Pericom Errata Sheet PI7C9X111SLB_errata_rev1.2_102711.pdf.
 */
static void quirk_enable_clear_retrain_link(struct pci_dev *dev)
{
	dev->clear_retrain_link = 1;
	pci_info(dev, "Enable PCIe Retrain Link quirk\n");
}
DECLARE_PCI_FIXUP_HEADER(PCI_VENDOR_ID_PERICOM, 0xe110, quirk_enable_clear_retrain_link);
DECLARE_PCI_FIXUP_HEADER(PCI_VENDOR_ID_PERICOM, 0xe111, quirk_enable_clear_retrain_link);
DECLARE_PCI_FIXUP_HEADER(PCI_VENDOR_ID_PERICOM, 0xe130, quirk_enable_clear_retrain_link);

static void fixup_rev1_53c810(struct pci_dev *dev)
{
	u32 class = dev->class;

	/*
	 * rev 1 ncr53c810 chips don't set the class at all which means
	 * they don't get their resources remapped. Fix that here.
	 */
	if (class)
		return;

	dev->class = PCI_CLASS_STORAGE_SCSI << 8;
	pci_info(dev, "NCR 53c810 rev 1 PCI class overridden (%#08x -> %#08x)\n",
		 class, dev->class);
}
DECLARE_PCI_FIXUP_HEADER(PCI_VENDOR_ID_NCR, PCI_DEVICE_ID_NCR_53C810, fixup_rev1_53c810);

/* Enable 1k I/O space granularity on the Intel P64H2 */
static void quirk_p64h2_1k_io(struct pci_dev *dev)
{
	u16 en1k;

	pci_read_config_word(dev, 0x40, &en1k);

	if (en1k & 0x200) {
		pci_info(dev, "Enable I/O Space to 1KB granularity\n");
		dev->io_window_1k = 1;
	}
}
DECLARE_PCI_FIXUP_HEADER(PCI_VENDOR_ID_INTEL, 0x1460, quirk_p64h2_1k_io);

/*
 * Under some circumstances, AER is not linked with extended capabilities.
 * Force it to be linked by setting the corresponding control bit in the
 * config space.
 */
static void quirk_nvidia_ck804_pcie_aer_ext_cap(struct pci_dev *dev)
{
	uint8_t b;

	if (pci_read_config_byte(dev, 0xf41, &b) == 0) {
		if (!(b & 0x20)) {
			pci_write_config_byte(dev, 0xf41, b | 0x20);
			pci_info(dev, "Linking AER extended capability\n");
		}
	}
}
DECLARE_PCI_FIXUP_FINAL(PCI_VENDOR_ID_NVIDIA,  PCI_DEVICE_ID_NVIDIA_CK804_PCIE,
			quirk_nvidia_ck804_pcie_aer_ext_cap);
DECLARE_PCI_FIXUP_RESUME_EARLY(PCI_VENDOR_ID_NVIDIA,  PCI_DEVICE_ID_NVIDIA_CK804_PCIE,
			quirk_nvidia_ck804_pcie_aer_ext_cap);

static void quirk_via_cx700_pci_parking_caching(struct pci_dev *dev)
{
	/*
	 * Disable PCI Bus Parking and PCI Master read caching on CX700
	 * which causes unspecified timing errors with a VT6212L on the PCI
	 * bus leading to USB2.0 packet loss.
	 *
	 * This quirk is only enabled if a second (on the external PCI bus)
	 * VT6212L is found -- the CX700 core itself also contains a USB
	 * host controller with the same PCI ID as the VT6212L.
	 */

	/* Count VT6212L instances */
	struct pci_dev *p = pci_get_device(PCI_VENDOR_ID_VIA,
		PCI_DEVICE_ID_VIA_8235_USB_2, NULL);
	uint8_t b;

	/*
	 * p should contain the first (internal) VT6212L -- see if we have
	 * an external one by searching again.
	 */
	p = pci_get_device(PCI_VENDOR_ID_VIA, PCI_DEVICE_ID_VIA_8235_USB_2, p);
	if (!p)
		return;
	pci_dev_put(p);

	if (pci_read_config_byte(dev, 0x76, &b) == 0) {
		if (b & 0x40) {
			/* Turn off PCI Bus Parking */
			pci_write_config_byte(dev, 0x76, b ^ 0x40);

			pci_info(dev, "Disabling VIA CX700 PCI parking\n");
		}
	}

	if (pci_read_config_byte(dev, 0x72, &b) == 0) {
		if (b != 0) {
			/* Turn off PCI Master read caching */
			pci_write_config_byte(dev, 0x72, 0x0);

			/* Set PCI Master Bus time-out to "1x16 PCLK" */
			pci_write_config_byte(dev, 0x75, 0x1);

			/* Disable "Read FIFO Timer" */
			pci_write_config_byte(dev, 0x77, 0x0);

			pci_info(dev, "Disabling VIA CX700 PCI caching\n");
		}
	}
}
DECLARE_PCI_FIXUP_FINAL(PCI_VENDOR_ID_VIA, 0x324e, quirk_via_cx700_pci_parking_caching);

static void quirk_brcm_5719_limit_mrrs(struct pci_dev *dev)
{
	u32 rev;

	pci_read_config_dword(dev, 0xf4, &rev);

	/* Only CAP the MRRS if the device is a 5719 A0 */
	if (rev == 0x05719000) {
		int readrq = pcie_get_readrq(dev);
		if (readrq > 2048)
			pcie_set_readrq(dev, 2048);
	}
}
DECLARE_PCI_FIXUP_ENABLE(PCI_VENDOR_ID_BROADCOM,
			 PCI_DEVICE_ID_TIGON3_5719,
			 quirk_brcm_5719_limit_mrrs);

/*
 * Originally in EDAC sources for i82875P: Intel tells BIOS developers to
 * hide device 6 which configures the overflow device access containing the
 * DRBs - this is where we expose device 6.
 * http://www.x86-secret.com/articles/tweak/pat/patsecrets-2.htm
 */
static void quirk_unhide_mch_dev6(struct pci_dev *dev)
{
	u8 reg;

	if (pci_read_config_byte(dev, 0xF4, &reg) == 0 && !(reg & 0x02)) {
		pci_info(dev, "Enabling MCH 'Overflow' Device\n");
		pci_write_config_byte(dev, 0xF4, reg | 0x02);
	}
}
DECLARE_PCI_FIXUP_EARLY(PCI_VENDOR_ID_INTEL, PCI_DEVICE_ID_INTEL_82865_HB,
			quirk_unhide_mch_dev6);
DECLARE_PCI_FIXUP_EARLY(PCI_VENDOR_ID_INTEL, PCI_DEVICE_ID_INTEL_82875_HB,
			quirk_unhide_mch_dev6);

#ifdef CONFIG_PCI_MSI
/*
 * Some chipsets do not support MSI. We cannot easily rely on setting
 * PCI_BUS_FLAGS_NO_MSI in its bus flags because there are actually some
 * other buses controlled by the chipset even if Linux is not aware of it.
 * Instead of setting the flag on all buses in the machine, simply disable
 * MSI globally.
 */
static void quirk_disable_all_msi(struct pci_dev *dev)
{
	pci_no_msi();
	pci_warn(dev, "MSI quirk detected; MSI disabled\n");
}
DECLARE_PCI_FIXUP_FINAL(PCI_VENDOR_ID_SERVERWORKS, PCI_DEVICE_ID_SERVERWORKS_GCNB_LE, quirk_disable_all_msi);
DECLARE_PCI_FIXUP_FINAL(PCI_VENDOR_ID_ATI, PCI_DEVICE_ID_ATI_RS400_200, quirk_disable_all_msi);
DECLARE_PCI_FIXUP_FINAL(PCI_VENDOR_ID_ATI, PCI_DEVICE_ID_ATI_RS480, quirk_disable_all_msi);
DECLARE_PCI_FIXUP_FINAL(PCI_VENDOR_ID_VIA, PCI_DEVICE_ID_VIA_VT3336, quirk_disable_all_msi);
DECLARE_PCI_FIXUP_FINAL(PCI_VENDOR_ID_VIA, PCI_DEVICE_ID_VIA_VT3351, quirk_disable_all_msi);
DECLARE_PCI_FIXUP_FINAL(PCI_VENDOR_ID_VIA, PCI_DEVICE_ID_VIA_VT3364, quirk_disable_all_msi);
DECLARE_PCI_FIXUP_FINAL(PCI_VENDOR_ID_VIA, PCI_DEVICE_ID_VIA_8380_0, quirk_disable_all_msi);
DECLARE_PCI_FIXUP_FINAL(PCI_VENDOR_ID_SI, 0x0761, quirk_disable_all_msi);
DECLARE_PCI_FIXUP_FINAL(PCI_VENDOR_ID_SAMSUNG, 0xa5e3, quirk_disable_all_msi);

/* Disable MSI on chipsets that are known to not support it */
static void quirk_disable_msi(struct pci_dev *dev)
{
	if (dev->subordinate) {
		pci_warn(dev, "MSI quirk detected; subordinate MSI disabled\n");
		dev->subordinate->bus_flags |= PCI_BUS_FLAGS_NO_MSI;
	}
}
DECLARE_PCI_FIXUP_FINAL(PCI_VENDOR_ID_AMD, PCI_DEVICE_ID_AMD_8131_BRIDGE, quirk_disable_msi);
DECLARE_PCI_FIXUP_FINAL(PCI_VENDOR_ID_VIA, 0xa238, quirk_disable_msi);
DECLARE_PCI_FIXUP_FINAL(PCI_VENDOR_ID_ATI, 0x5a3f, quirk_disable_msi);

/*
 * The APC bridge device in AMD 780 family northbridges has some random
 * OEM subsystem ID in its vendor ID register (erratum 18), so instead
 * we use the possible vendor/device IDs of the host bridge for the
 * declared quirk, and search for the APC bridge by slot number.
 */
static void quirk_amd_780_apc_msi(struct pci_dev *host_bridge)
{
	struct pci_dev *apc_bridge;

	apc_bridge = pci_get_slot(host_bridge->bus, PCI_DEVFN(1, 0));
	if (apc_bridge) {
		if (apc_bridge->device == 0x9602)
			quirk_disable_msi(apc_bridge);
		pci_dev_put(apc_bridge);
	}
}
DECLARE_PCI_FIXUP_FINAL(PCI_VENDOR_ID_AMD, 0x9600, quirk_amd_780_apc_msi);
DECLARE_PCI_FIXUP_FINAL(PCI_VENDOR_ID_AMD, 0x9601, quirk_amd_780_apc_msi);

/*
 * Go through the list of HyperTransport capabilities and return 1 if a HT
 * MSI capability is found and enabled.
 */
static int msi_ht_cap_enabled(struct pci_dev *dev)
{
	int pos, ttl = PCI_FIND_CAP_TTL;

	pos = pci_find_ht_capability(dev, HT_CAPTYPE_MSI_MAPPING);
	while (pos && ttl--) {
		u8 flags;

		if (pci_read_config_byte(dev, pos + HT_MSI_FLAGS,
					 &flags) == 0) {
			pci_info(dev, "Found %s HT MSI Mapping\n",
				flags & HT_MSI_FLAGS_ENABLE ?
				"enabled" : "disabled");
			return (flags & HT_MSI_FLAGS_ENABLE) != 0;
		}

		pos = pci_find_next_ht_capability(dev, pos,
						  HT_CAPTYPE_MSI_MAPPING);
	}
	return 0;
}

/* Check the HyperTransport MSI mapping to know whether MSI is enabled or not */
static void quirk_msi_ht_cap(struct pci_dev *dev)
{
	if (!msi_ht_cap_enabled(dev))
		quirk_disable_msi(dev);
}
DECLARE_PCI_FIXUP_FINAL(PCI_VENDOR_ID_SERVERWORKS, PCI_DEVICE_ID_SERVERWORKS_HT2000_PCIE,
			quirk_msi_ht_cap);

/*
 * The nVidia CK804 chipset may have 2 HT MSI mappings.  MSI is supported
 * if the MSI capability is set in any of these mappings.
 */
static void quirk_nvidia_ck804_msi_ht_cap(struct pci_dev *dev)
{
	struct pci_dev *pdev;

	/*
	 * Check HT MSI cap on this chipset and the root one.  A single one
	 * having MSI is enough to be sure that MSI is supported.
	 */
	pdev = pci_get_slot(dev->bus, 0);
	if (!pdev)
		return;
	if (!msi_ht_cap_enabled(pdev))
		quirk_msi_ht_cap(dev);
	pci_dev_put(pdev);
}
DECLARE_PCI_FIXUP_FINAL(PCI_VENDOR_ID_NVIDIA, PCI_DEVICE_ID_NVIDIA_CK804_PCIE,
			quirk_nvidia_ck804_msi_ht_cap);

/* Force enable MSI mapping capability on HT bridges */
static void ht_enable_msi_mapping(struct pci_dev *dev)
{
	int pos, ttl = PCI_FIND_CAP_TTL;

	pos = pci_find_ht_capability(dev, HT_CAPTYPE_MSI_MAPPING);
	while (pos && ttl--) {
		u8 flags;

		if (pci_read_config_byte(dev, pos + HT_MSI_FLAGS,
					 &flags) == 0) {
			pci_info(dev, "Enabling HT MSI Mapping\n");

			pci_write_config_byte(dev, pos + HT_MSI_FLAGS,
					      flags | HT_MSI_FLAGS_ENABLE);
		}
		pos = pci_find_next_ht_capability(dev, pos,
						  HT_CAPTYPE_MSI_MAPPING);
	}
}
DECLARE_PCI_FIXUP_HEADER(PCI_VENDOR_ID_SERVERWORKS,
			 PCI_DEVICE_ID_SERVERWORKS_HT1000_PXB,
			 ht_enable_msi_mapping);
DECLARE_PCI_FIXUP_HEADER(PCI_VENDOR_ID_AMD, PCI_DEVICE_ID_AMD_8132_BRIDGE,
			 ht_enable_msi_mapping);

/*
 * The P5N32-SLI motherboards from Asus have a problem with MSI
 * for the MCP55 NIC. It is not yet determined whether the MSI problem
 * also affects other devices. As for now, turn off MSI for this device.
 */
static void nvenet_msi_disable(struct pci_dev *dev)
{
	const char *board_name = dmi_get_system_info(DMI_BOARD_NAME);

	if (board_name &&
	    (strstr(board_name, "P5N32-SLI PREMIUM") ||
	     strstr(board_name, "P5N32-E SLI"))) {
		pci_info(dev, "Disabling MSI for MCP55 NIC on P5N32-SLI\n");
		dev->no_msi = 1;
	}
}
DECLARE_PCI_FIXUP_EARLY(PCI_VENDOR_ID_NVIDIA,
			PCI_DEVICE_ID_NVIDIA_NVENET_15,
			nvenet_msi_disable);

/*
 * PCIe spec r6.0 sec 6.1.4.3 says that if MSI/MSI-X is enabled, the device
 * can't use INTx interrupts. Tegra's PCIe Root Ports don't generate MSI
 * interrupts for PME and AER events; instead only INTx interrupts are
 * generated. Though Tegra's PCIe Root Ports can generate MSI interrupts
 * for other events, since PCIe specification doesn't support using a mix of
 * INTx and MSI/MSI-X, it is required to disable MSI interrupts to avoid port
 * service drivers registering their respective ISRs for MSIs.
 */
static void pci_quirk_nvidia_tegra_disable_rp_msi(struct pci_dev *dev)
{
	dev->no_msi = 1;
}
DECLARE_PCI_FIXUP_CLASS_EARLY(PCI_VENDOR_ID_NVIDIA, 0x1ad0,
			      PCI_CLASS_BRIDGE_PCI, 8,
			      pci_quirk_nvidia_tegra_disable_rp_msi);
DECLARE_PCI_FIXUP_CLASS_EARLY(PCI_VENDOR_ID_NVIDIA, 0x1ad1,
			      PCI_CLASS_BRIDGE_PCI, 8,
			      pci_quirk_nvidia_tegra_disable_rp_msi);
DECLARE_PCI_FIXUP_CLASS_EARLY(PCI_VENDOR_ID_NVIDIA, 0x1ad2,
			      PCI_CLASS_BRIDGE_PCI, 8,
			      pci_quirk_nvidia_tegra_disable_rp_msi);
DECLARE_PCI_FIXUP_CLASS_EARLY(PCI_VENDOR_ID_NVIDIA, 0x0bf0,
			      PCI_CLASS_BRIDGE_PCI, 8,
			      pci_quirk_nvidia_tegra_disable_rp_msi);
DECLARE_PCI_FIXUP_CLASS_EARLY(PCI_VENDOR_ID_NVIDIA, 0x0bf1,
			      PCI_CLASS_BRIDGE_PCI, 8,
			      pci_quirk_nvidia_tegra_disable_rp_msi);
DECLARE_PCI_FIXUP_CLASS_EARLY(PCI_VENDOR_ID_NVIDIA, 0x0e1c,
			      PCI_CLASS_BRIDGE_PCI, 8,
			      pci_quirk_nvidia_tegra_disable_rp_msi);
DECLARE_PCI_FIXUP_CLASS_EARLY(PCI_VENDOR_ID_NVIDIA, 0x0e1d,
			      PCI_CLASS_BRIDGE_PCI, 8,
			      pci_quirk_nvidia_tegra_disable_rp_msi);
DECLARE_PCI_FIXUP_CLASS_EARLY(PCI_VENDOR_ID_NVIDIA, 0x0e12,
			      PCI_CLASS_BRIDGE_PCI, 8,
			      pci_quirk_nvidia_tegra_disable_rp_msi);
DECLARE_PCI_FIXUP_CLASS_EARLY(PCI_VENDOR_ID_NVIDIA, 0x0e13,
			      PCI_CLASS_BRIDGE_PCI, 8,
			      pci_quirk_nvidia_tegra_disable_rp_msi);
DECLARE_PCI_FIXUP_CLASS_EARLY(PCI_VENDOR_ID_NVIDIA, 0x0fae,
			      PCI_CLASS_BRIDGE_PCI, 8,
			      pci_quirk_nvidia_tegra_disable_rp_msi);
DECLARE_PCI_FIXUP_CLASS_EARLY(PCI_VENDOR_ID_NVIDIA, 0x0faf,
			      PCI_CLASS_BRIDGE_PCI, 8,
			      pci_quirk_nvidia_tegra_disable_rp_msi);
DECLARE_PCI_FIXUP_CLASS_EARLY(PCI_VENDOR_ID_NVIDIA, 0x10e5,
			      PCI_CLASS_BRIDGE_PCI, 8,
			      pci_quirk_nvidia_tegra_disable_rp_msi);
DECLARE_PCI_FIXUP_CLASS_EARLY(PCI_VENDOR_ID_NVIDIA, 0x10e6,
			      PCI_CLASS_BRIDGE_PCI, 8,
			      pci_quirk_nvidia_tegra_disable_rp_msi);
DECLARE_PCI_FIXUP_CLASS_EARLY(PCI_VENDOR_ID_NVIDIA, 0x229a,
			      PCI_CLASS_BRIDGE_PCI, 8,
			      pci_quirk_nvidia_tegra_disable_rp_msi);
DECLARE_PCI_FIXUP_CLASS_EARLY(PCI_VENDOR_ID_NVIDIA, 0x229c,
			      PCI_CLASS_BRIDGE_PCI, 8,
			      pci_quirk_nvidia_tegra_disable_rp_msi);
DECLARE_PCI_FIXUP_CLASS_EARLY(PCI_VENDOR_ID_NVIDIA, 0x229e,
			      PCI_CLASS_BRIDGE_PCI, 8,
			      pci_quirk_nvidia_tegra_disable_rp_msi);

/*
 * Some versions of the MCP55 bridge from Nvidia have a legacy IRQ routing
 * config register.  This register controls the routing of legacy
 * interrupts from devices that route through the MCP55.  If this register
 * is misprogrammed, interrupts are only sent to the BSP, unlike
 * conventional systems where the IRQ is broadcast to all online CPUs.  Not
 * having this register set properly prevents kdump from booting up
 * properly, so let's make sure that we have it set correctly.
 * Note that this is an undocumented register.
 */
static void nvbridge_check_legacy_irq_routing(struct pci_dev *dev)
{
	u32 cfg;

	if (!pci_find_capability(dev, PCI_CAP_ID_HT))
		return;

	pci_read_config_dword(dev, 0x74, &cfg);

	if (cfg & ((1 << 2) | (1 << 15))) {
		pr_info("Rewriting IRQ routing register on MCP55\n");
		cfg &= ~((1 << 2) | (1 << 15));
		pci_write_config_dword(dev, 0x74, cfg);
	}
}
DECLARE_PCI_FIXUP_EARLY(PCI_VENDOR_ID_NVIDIA,
			PCI_DEVICE_ID_NVIDIA_MCP55_BRIDGE_V0,
			nvbridge_check_legacy_irq_routing);
DECLARE_PCI_FIXUP_EARLY(PCI_VENDOR_ID_NVIDIA,
			PCI_DEVICE_ID_NVIDIA_MCP55_BRIDGE_V4,
			nvbridge_check_legacy_irq_routing);

static int ht_check_msi_mapping(struct pci_dev *dev)
{
	int pos, ttl = PCI_FIND_CAP_TTL;
	int found = 0;

	/* Check if there is HT MSI cap or enabled on this device */
	pos = pci_find_ht_capability(dev, HT_CAPTYPE_MSI_MAPPING);
	while (pos && ttl--) {
		u8 flags;

		if (found < 1)
			found = 1;
		if (pci_read_config_byte(dev, pos + HT_MSI_FLAGS,
					 &flags) == 0) {
			if (flags & HT_MSI_FLAGS_ENABLE) {
				if (found < 2) {
					found = 2;
					break;
				}
			}
		}
		pos = pci_find_next_ht_capability(dev, pos,
						  HT_CAPTYPE_MSI_MAPPING);
	}

	return found;
}

static int host_bridge_with_leaf(struct pci_dev *host_bridge)
{
	struct pci_dev *dev;
	int pos;
	int i, dev_no;
	int found = 0;

	dev_no = host_bridge->devfn >> 3;
	for (i = dev_no + 1; i < 0x20; i++) {
		dev = pci_get_slot(host_bridge->bus, PCI_DEVFN(i, 0));
		if (!dev)
			continue;

		/* found next host bridge? */
		pos = pci_find_ht_capability(dev, HT_CAPTYPE_SLAVE);
		if (pos != 0) {
			pci_dev_put(dev);
			break;
		}

		if (ht_check_msi_mapping(dev)) {
			found = 1;
			pci_dev_put(dev);
			break;
		}
		pci_dev_put(dev);
	}

	return found;
}

#define PCI_HT_CAP_SLAVE_CTRL0     4    /* link control */
#define PCI_HT_CAP_SLAVE_CTRL1     8    /* link control to */

static int is_end_of_ht_chain(struct pci_dev *dev)
{
	int pos, ctrl_off;
	int end = 0;
	u16 flags, ctrl;

	pos = pci_find_ht_capability(dev, HT_CAPTYPE_SLAVE);

	if (!pos)
		goto out;

	pci_read_config_word(dev, pos + PCI_CAP_FLAGS, &flags);

	ctrl_off = ((flags >> 10) & 1) ?
			PCI_HT_CAP_SLAVE_CTRL0 : PCI_HT_CAP_SLAVE_CTRL1;
	pci_read_config_word(dev, pos + ctrl_off, &ctrl);

	if (ctrl & (1 << 6))
		end = 1;

out:
	return end;
}

static void nv_ht_enable_msi_mapping(struct pci_dev *dev)
{
	struct pci_dev *host_bridge;
	int pos;
	int i, dev_no;
	int found = 0;

	dev_no = dev->devfn >> 3;
	for (i = dev_no; i >= 0; i--) {
		host_bridge = pci_get_slot(dev->bus, PCI_DEVFN(i, 0));
		if (!host_bridge)
			continue;

		pos = pci_find_ht_capability(host_bridge, HT_CAPTYPE_SLAVE);
		if (pos != 0) {
			found = 1;
			break;
		}
		pci_dev_put(host_bridge);
	}

	if (!found)
		return;

	/* don't enable end_device/host_bridge with leaf directly here */
	if (host_bridge == dev && is_end_of_ht_chain(host_bridge) &&
	    host_bridge_with_leaf(host_bridge))
		goto out;

	/* root did that ! */
	if (msi_ht_cap_enabled(host_bridge))
		goto out;

	ht_enable_msi_mapping(dev);

out:
	pci_dev_put(host_bridge);
}

static void ht_disable_msi_mapping(struct pci_dev *dev)
{
	int pos, ttl = PCI_FIND_CAP_TTL;

	pos = pci_find_ht_capability(dev, HT_CAPTYPE_MSI_MAPPING);
	while (pos && ttl--) {
		u8 flags;

		if (pci_read_config_byte(dev, pos + HT_MSI_FLAGS,
					 &flags) == 0) {
			pci_info(dev, "Disabling HT MSI Mapping\n");

			pci_write_config_byte(dev, pos + HT_MSI_FLAGS,
					      flags & ~HT_MSI_FLAGS_ENABLE);
		}
		pos = pci_find_next_ht_capability(dev, pos,
						  HT_CAPTYPE_MSI_MAPPING);
	}
}

static void __nv_msi_ht_cap_quirk(struct pci_dev *dev, int all)
{
	struct pci_dev *host_bridge;
	int pos;
	int found;

	if (!pci_msi_enabled())
		return;

	/* check if there is HT MSI cap or enabled on this device */
	found = ht_check_msi_mapping(dev);

	/* no HT MSI CAP */
	if (found == 0)
		return;

	/*
	 * HT MSI mapping should be disabled on devices that are below
	 * a non-Hypertransport host bridge. Locate the host bridge...
	 */
	host_bridge = pci_get_domain_bus_and_slot(pci_domain_nr(dev->bus), 0,
						  PCI_DEVFN(0, 0));
	if (host_bridge == NULL) {
		pci_warn(dev, "nv_msi_ht_cap_quirk didn't locate host bridge\n");
		return;
	}

	pos = pci_find_ht_capability(host_bridge, HT_CAPTYPE_SLAVE);
	if (pos != 0) {
		/* Host bridge is to HT */
		if (found == 1) {
			/* it is not enabled, try to enable it */
			if (all)
				ht_enable_msi_mapping(dev);
			else
				nv_ht_enable_msi_mapping(dev);
		}
		goto out;
	}

	/* HT MSI is not enabled */
	if (found == 1)
		goto out;

	/* Host bridge is not to HT, disable HT MSI mapping on this device */
	ht_disable_msi_mapping(dev);

out:
	pci_dev_put(host_bridge);
}

static void nv_msi_ht_cap_quirk_all(struct pci_dev *dev)
{
	return __nv_msi_ht_cap_quirk(dev, 1);
}
DECLARE_PCI_FIXUP_FINAL(PCI_VENDOR_ID_AL, PCI_ANY_ID, nv_msi_ht_cap_quirk_all);
DECLARE_PCI_FIXUP_RESUME_EARLY(PCI_VENDOR_ID_AL, PCI_ANY_ID, nv_msi_ht_cap_quirk_all);

static void nv_msi_ht_cap_quirk_leaf(struct pci_dev *dev)
{
	return __nv_msi_ht_cap_quirk(dev, 0);
}
DECLARE_PCI_FIXUP_FINAL(PCI_VENDOR_ID_NVIDIA, PCI_ANY_ID, nv_msi_ht_cap_quirk_leaf);
DECLARE_PCI_FIXUP_RESUME_EARLY(PCI_VENDOR_ID_NVIDIA, PCI_ANY_ID, nv_msi_ht_cap_quirk_leaf);

static void quirk_msi_intx_disable_bug(struct pci_dev *dev)
{
	dev->dev_flags |= PCI_DEV_FLAGS_MSI_INTX_DISABLE_BUG;
}

static void quirk_msi_intx_disable_ati_bug(struct pci_dev *dev)
{
	struct pci_dev *p;

	/*
	 * SB700 MSI issue will be fixed at HW level from revision A21;
	 * we need check PCI REVISION ID of SMBus controller to get SB700
	 * revision.
	 */
	p = pci_get_device(PCI_VENDOR_ID_ATI, PCI_DEVICE_ID_ATI_SBX00_SMBUS,
			   NULL);
	if (!p)
		return;

	if ((p->revision < 0x3B) && (p->revision >= 0x30))
		dev->dev_flags |= PCI_DEV_FLAGS_MSI_INTX_DISABLE_BUG;
	pci_dev_put(p);
}

static void quirk_msi_intx_disable_qca_bug(struct pci_dev *dev)
{
	/* AR816X/AR817X/E210X MSI is fixed at HW level from revision 0x18 */
	if (dev->revision < 0x18) {
		pci_info(dev, "set MSI_INTX_DISABLE_BUG flag\n");
		dev->dev_flags |= PCI_DEV_FLAGS_MSI_INTX_DISABLE_BUG;
	}
}
DECLARE_PCI_FIXUP_FINAL(PCI_VENDOR_ID_BROADCOM,
			PCI_DEVICE_ID_TIGON3_5780,
			quirk_msi_intx_disable_bug);
DECLARE_PCI_FIXUP_FINAL(PCI_VENDOR_ID_BROADCOM,
			PCI_DEVICE_ID_TIGON3_5780S,
			quirk_msi_intx_disable_bug);
DECLARE_PCI_FIXUP_FINAL(PCI_VENDOR_ID_BROADCOM,
			PCI_DEVICE_ID_TIGON3_5714,
			quirk_msi_intx_disable_bug);
DECLARE_PCI_FIXUP_FINAL(PCI_VENDOR_ID_BROADCOM,
			PCI_DEVICE_ID_TIGON3_5714S,
			quirk_msi_intx_disable_bug);
DECLARE_PCI_FIXUP_FINAL(PCI_VENDOR_ID_BROADCOM,
			PCI_DEVICE_ID_TIGON3_5715,
			quirk_msi_intx_disable_bug);
DECLARE_PCI_FIXUP_FINAL(PCI_VENDOR_ID_BROADCOM,
			PCI_DEVICE_ID_TIGON3_5715S,
			quirk_msi_intx_disable_bug);

DECLARE_PCI_FIXUP_FINAL(PCI_VENDOR_ID_ATI, 0x4390,
			quirk_msi_intx_disable_ati_bug);
DECLARE_PCI_FIXUP_FINAL(PCI_VENDOR_ID_ATI, 0x4391,
			quirk_msi_intx_disable_ati_bug);
DECLARE_PCI_FIXUP_FINAL(PCI_VENDOR_ID_ATI, 0x4392,
			quirk_msi_intx_disable_ati_bug);
DECLARE_PCI_FIXUP_FINAL(PCI_VENDOR_ID_ATI, 0x4393,
			quirk_msi_intx_disable_ati_bug);
DECLARE_PCI_FIXUP_FINAL(PCI_VENDOR_ID_ATI, 0x4394,
			quirk_msi_intx_disable_ati_bug);

DECLARE_PCI_FIXUP_FINAL(PCI_VENDOR_ID_ATI, 0x4373,
			quirk_msi_intx_disable_bug);
DECLARE_PCI_FIXUP_FINAL(PCI_VENDOR_ID_ATI, 0x4374,
			quirk_msi_intx_disable_bug);
DECLARE_PCI_FIXUP_FINAL(PCI_VENDOR_ID_ATI, 0x4375,
			quirk_msi_intx_disable_bug);

DECLARE_PCI_FIXUP_FINAL(PCI_VENDOR_ID_ATTANSIC, 0x1062,
			quirk_msi_intx_disable_bug);
DECLARE_PCI_FIXUP_FINAL(PCI_VENDOR_ID_ATTANSIC, 0x1063,
			quirk_msi_intx_disable_bug);
DECLARE_PCI_FIXUP_FINAL(PCI_VENDOR_ID_ATTANSIC, 0x2060,
			quirk_msi_intx_disable_bug);
DECLARE_PCI_FIXUP_FINAL(PCI_VENDOR_ID_ATTANSIC, 0x2062,
			quirk_msi_intx_disable_bug);
DECLARE_PCI_FIXUP_FINAL(PCI_VENDOR_ID_ATTANSIC, 0x1073,
			quirk_msi_intx_disable_bug);
DECLARE_PCI_FIXUP_FINAL(PCI_VENDOR_ID_ATTANSIC, 0x1083,
			quirk_msi_intx_disable_bug);
DECLARE_PCI_FIXUP_FINAL(PCI_VENDOR_ID_ATTANSIC, 0x1090,
			quirk_msi_intx_disable_qca_bug);
DECLARE_PCI_FIXUP_FINAL(PCI_VENDOR_ID_ATTANSIC, 0x1091,
			quirk_msi_intx_disable_qca_bug);
DECLARE_PCI_FIXUP_FINAL(PCI_VENDOR_ID_ATTANSIC, 0x10a0,
			quirk_msi_intx_disable_qca_bug);
DECLARE_PCI_FIXUP_FINAL(PCI_VENDOR_ID_ATTANSIC, 0x10a1,
			quirk_msi_intx_disable_qca_bug);
DECLARE_PCI_FIXUP_FINAL(PCI_VENDOR_ID_ATTANSIC, 0xe091,
			quirk_msi_intx_disable_qca_bug);

/*
 * Amazon's Annapurna Labs 1c36:0031 Root Ports don't support MSI-X, so it
 * should be disabled on platforms where the device (mistakenly) advertises it.
 *
 * Notice that this quirk also disables MSI (which may work, but hasn't been
 * tested), since currently there is no standard way to disable only MSI-X.
 *
 * The 0031 device id is reused for other non Root Port device types,
 * therefore the quirk is registered for the PCI_CLASS_BRIDGE_PCI class.
 */
static void quirk_al_msi_disable(struct pci_dev *dev)
{
	dev->no_msi = 1;
	pci_warn(dev, "Disabling MSI/MSI-X\n");
}
DECLARE_PCI_FIXUP_CLASS_FINAL(PCI_VENDOR_ID_AMAZON_ANNAPURNA_LABS, 0x0031,
			      PCI_CLASS_BRIDGE_PCI, 8, quirk_al_msi_disable);
#endif /* CONFIG_PCI_MSI */

/*
 * Allow manual resource allocation for PCI hotplug bridges via
 * pci=hpmemsize=nnM and pci=hpiosize=nnM parameters. For some PCI-PCI
 * hotplug bridges, like PLX 6254 (former HINT HB6), kernel fails to
 * allocate resources when hotplug device is inserted and PCI bus is
 * rescanned.
 */
static void quirk_hotplug_bridge(struct pci_dev *dev)
{
	dev->is_hotplug_bridge = 1;
}
DECLARE_PCI_FIXUP_HEADER(PCI_VENDOR_ID_HINT, 0x0020, quirk_hotplug_bridge);

/*
 * This is a quirk for the Ricoh MMC controller found as a part of some
 * multifunction chips.
 *
 * This is very similar and based on the ricoh_mmc driver written by
 * Philip Langdale. Thank you for these magic sequences.
 *
 * These chips implement the four main memory card controllers (SD, MMC,
 * MS, xD) and one or both of CardBus or FireWire.
 *
 * It happens that they implement SD and MMC support as separate
 * controllers (and PCI functions). The Linux SDHCI driver supports MMC
 * cards but the chip detects MMC cards in hardware and directs them to the
 * MMC controller - so the SDHCI driver never sees them.
 *
 * To get around this, we must disable the useless MMC controller.  At that
 * point, the SDHCI controller will start seeing them.  It seems to be the
 * case that the relevant PCI registers to deactivate the MMC controller
 * live on PCI function 0, which might be the CardBus controller or the
 * FireWire controller, depending on the particular chip in question
 *
 * This has to be done early, because as soon as we disable the MMC controller
 * other PCI functions shift up one level, e.g. function #2 becomes function
 * #1, and this will confuse the PCI core.
 */
#ifdef CONFIG_MMC_RICOH_MMC
static void ricoh_mmc_fixup_rl5c476(struct pci_dev *dev)
{
	u8 write_enable;
	u8 write_target;
	u8 disable;

	/*
	 * Disable via CardBus interface
	 *
	 * This must be done via function #0
	 */
	if (PCI_FUNC(dev->devfn))
		return;

	pci_read_config_byte(dev, 0xB7, &disable);
	if (disable & 0x02)
		return;

	pci_read_config_byte(dev, 0x8E, &write_enable);
	pci_write_config_byte(dev, 0x8E, 0xAA);
	pci_read_config_byte(dev, 0x8D, &write_target);
	pci_write_config_byte(dev, 0x8D, 0xB7);
	pci_write_config_byte(dev, 0xB7, disable | 0x02);
	pci_write_config_byte(dev, 0x8E, write_enable);
	pci_write_config_byte(dev, 0x8D, write_target);

	pci_notice(dev, "proprietary Ricoh MMC controller disabled (via CardBus function)\n");
	pci_notice(dev, "MMC cards are now supported by standard SDHCI controller\n");
}
DECLARE_PCI_FIXUP_EARLY(PCI_VENDOR_ID_RICOH, PCI_DEVICE_ID_RICOH_RL5C476, ricoh_mmc_fixup_rl5c476);
DECLARE_PCI_FIXUP_RESUME_EARLY(PCI_VENDOR_ID_RICOH, PCI_DEVICE_ID_RICOH_RL5C476, ricoh_mmc_fixup_rl5c476);

static void ricoh_mmc_fixup_r5c832(struct pci_dev *dev)
{
	u8 write_enable;
	u8 disable;

	/*
	 * Disable via FireWire interface
	 *
	 * This must be done via function #0
	 */
	if (PCI_FUNC(dev->devfn))
		return;
	/*
	 * RICOH 0xe822 and 0xe823 SD/MMC card readers fail to recognize
	 * certain types of SD/MMC cards. Lowering the SD base clock
	 * frequency from 200Mhz to 50Mhz fixes this issue.
	 *
	 * 0x150 - SD2.0 mode enable for changing base clock
	 *	   frequency to 50Mhz
	 * 0xe1  - Base clock frequency
	 * 0x32  - 50Mhz new clock frequency
	 * 0xf9  - Key register for 0x150
	 * 0xfc  - key register for 0xe1
	 */
	if (dev->device == PCI_DEVICE_ID_RICOH_R5CE822 ||
	    dev->device == PCI_DEVICE_ID_RICOH_R5CE823) {
		pci_write_config_byte(dev, 0xf9, 0xfc);
		pci_write_config_byte(dev, 0x150, 0x10);
		pci_write_config_byte(dev, 0xf9, 0x00);
		pci_write_config_byte(dev, 0xfc, 0x01);
		pci_write_config_byte(dev, 0xe1, 0x32);
		pci_write_config_byte(dev, 0xfc, 0x00);

		pci_notice(dev, "MMC controller base frequency changed to 50Mhz.\n");
	}

	pci_read_config_byte(dev, 0xCB, &disable);

	if (disable & 0x02)
		return;

	pci_read_config_byte(dev, 0xCA, &write_enable);
	pci_write_config_byte(dev, 0xCA, 0x57);
	pci_write_config_byte(dev, 0xCB, disable | 0x02);
	pci_write_config_byte(dev, 0xCA, write_enable);

	pci_notice(dev, "proprietary Ricoh MMC controller disabled (via FireWire function)\n");
	pci_notice(dev, "MMC cards are now supported by standard SDHCI controller\n");

}
DECLARE_PCI_FIXUP_EARLY(PCI_VENDOR_ID_RICOH, PCI_DEVICE_ID_RICOH_R5C832, ricoh_mmc_fixup_r5c832);
DECLARE_PCI_FIXUP_RESUME_EARLY(PCI_VENDOR_ID_RICOH, PCI_DEVICE_ID_RICOH_R5C832, ricoh_mmc_fixup_r5c832);
DECLARE_PCI_FIXUP_EARLY(PCI_VENDOR_ID_RICOH, PCI_DEVICE_ID_RICOH_R5CE822, ricoh_mmc_fixup_r5c832);
DECLARE_PCI_FIXUP_RESUME_EARLY(PCI_VENDOR_ID_RICOH, PCI_DEVICE_ID_RICOH_R5CE822, ricoh_mmc_fixup_r5c832);
DECLARE_PCI_FIXUP_EARLY(PCI_VENDOR_ID_RICOH, PCI_DEVICE_ID_RICOH_R5CE823, ricoh_mmc_fixup_r5c832);
DECLARE_PCI_FIXUP_RESUME_EARLY(PCI_VENDOR_ID_RICOH, PCI_DEVICE_ID_RICOH_R5CE823, ricoh_mmc_fixup_r5c832);
#endif /*CONFIG_MMC_RICOH_MMC*/

#ifdef CONFIG_DMAR_TABLE
#define VTUNCERRMSK_REG	0x1ac
#define VTD_MSK_SPEC_ERRORS	(1 << 31)
/*
 * This is a quirk for masking VT-d spec-defined errors to platform error
 * handling logic. Without this, platforms using Intel 7500, 5500 chipsets
 * (and the derivative chipsets like X58 etc) seem to generate NMI/SMI (based
 * on the RAS config settings of the platform) when a VT-d fault happens.
 * The resulting SMI caused the system to hang.
 *
 * VT-d spec-related errors are already handled by the VT-d OS code, so no
 * need to report the same error through other channels.
 */
static void vtd_mask_spec_errors(struct pci_dev *dev)
{
	u32 word;

	pci_read_config_dword(dev, VTUNCERRMSK_REG, &word);
	pci_write_config_dword(dev, VTUNCERRMSK_REG, word | VTD_MSK_SPEC_ERRORS);
}
DECLARE_PCI_FIXUP_EARLY(PCI_VENDOR_ID_INTEL, 0x342e, vtd_mask_spec_errors);
DECLARE_PCI_FIXUP_EARLY(PCI_VENDOR_ID_INTEL, 0x3c28, vtd_mask_spec_errors);
#endif

static void fixup_ti816x_class(struct pci_dev *dev)
{
	u32 class = dev->class;

	/* TI 816x devices do not have class code set when in PCIe boot mode */
	dev->class = PCI_CLASS_MULTIMEDIA_VIDEO << 8;
	pci_info(dev, "PCI class overridden (%#08x -> %#08x)\n",
		 class, dev->class);
}
DECLARE_PCI_FIXUP_CLASS_EARLY(PCI_VENDOR_ID_TI, 0xb800,
			      PCI_CLASS_NOT_DEFINED, 8, fixup_ti816x_class);

/*
 * Some PCIe devices do not work reliably with the claimed maximum
 * payload size supported.
 */
static void fixup_mpss_256(struct pci_dev *dev)
{
	dev->pcie_mpss = 1; /* 256 bytes */
}
DECLARE_PCI_FIXUP_EARLY(PCI_VENDOR_ID_SOLARFLARE,
			PCI_DEVICE_ID_SOLARFLARE_SFC4000A_0, fixup_mpss_256);
DECLARE_PCI_FIXUP_EARLY(PCI_VENDOR_ID_SOLARFLARE,
			PCI_DEVICE_ID_SOLARFLARE_SFC4000A_1, fixup_mpss_256);
DECLARE_PCI_FIXUP_EARLY(PCI_VENDOR_ID_SOLARFLARE,
			PCI_DEVICE_ID_SOLARFLARE_SFC4000B, fixup_mpss_256);
DECLARE_PCI_FIXUP_EARLY(PCI_VENDOR_ID_ASMEDIA, 0x0612, fixup_mpss_256);

/*
 * Intel 5000 and 5100 Memory controllers have an erratum with read completion
 * coalescing (which is enabled by default on some BIOSes) and MPS of 256B.
 * Since there is no way of knowing what the PCIe MPS on each fabric will be
 * until all of the devices are discovered and buses walked, read completion
 * coalescing must be disabled.  Unfortunately, it cannot be re-enabled because
 * it is possible to hotplug a device with MPS of 256B.
 */
static void quirk_intel_mc_errata(struct pci_dev *dev)
{
	int err;
	u16 rcc;

	if (pcie_bus_config == PCIE_BUS_TUNE_OFF ||
	    pcie_bus_config == PCIE_BUS_DEFAULT)
		return;

	/*
	 * Intel erratum specifies bits to change but does not say what
	 * they are.  Keeping them magical until such time as the registers
	 * and values can be explained.
	 */
	err = pci_read_config_word(dev, 0x48, &rcc);
	if (err) {
		pci_err(dev, "Error attempting to read the read completion coalescing register\n");
		return;
	}

	if (!(rcc & (1 << 10)))
		return;

	rcc &= ~(1 << 10);

	err = pci_write_config_word(dev, 0x48, rcc);
	if (err) {
		pci_err(dev, "Error attempting to write the read completion coalescing register\n");
		return;
	}

	pr_info_once("Read completion coalescing disabled due to hardware erratum relating to 256B MPS\n");
}
/* Intel 5000 series memory controllers and ports 2-7 */
DECLARE_PCI_FIXUP_HEADER(PCI_VENDOR_ID_INTEL, 0x25c0, quirk_intel_mc_errata);
DECLARE_PCI_FIXUP_HEADER(PCI_VENDOR_ID_INTEL, 0x25d0, quirk_intel_mc_errata);
DECLARE_PCI_FIXUP_HEADER(PCI_VENDOR_ID_INTEL, 0x25d4, quirk_intel_mc_errata);
DECLARE_PCI_FIXUP_HEADER(PCI_VENDOR_ID_INTEL, 0x25d8, quirk_intel_mc_errata);
DECLARE_PCI_FIXUP_HEADER(PCI_VENDOR_ID_INTEL, 0x25e2, quirk_intel_mc_errata);
DECLARE_PCI_FIXUP_HEADER(PCI_VENDOR_ID_INTEL, 0x25e3, quirk_intel_mc_errata);
DECLARE_PCI_FIXUP_HEADER(PCI_VENDOR_ID_INTEL, 0x25e4, quirk_intel_mc_errata);
DECLARE_PCI_FIXUP_HEADER(PCI_VENDOR_ID_INTEL, 0x25e5, quirk_intel_mc_errata);
DECLARE_PCI_FIXUP_HEADER(PCI_VENDOR_ID_INTEL, 0x25e6, quirk_intel_mc_errata);
DECLARE_PCI_FIXUP_HEADER(PCI_VENDOR_ID_INTEL, 0x25e7, quirk_intel_mc_errata);
DECLARE_PCI_FIXUP_HEADER(PCI_VENDOR_ID_INTEL, 0x25f7, quirk_intel_mc_errata);
DECLARE_PCI_FIXUP_HEADER(PCI_VENDOR_ID_INTEL, 0x25f8, quirk_intel_mc_errata);
DECLARE_PCI_FIXUP_HEADER(PCI_VENDOR_ID_INTEL, 0x25f9, quirk_intel_mc_errata);
DECLARE_PCI_FIXUP_HEADER(PCI_VENDOR_ID_INTEL, 0x25fa, quirk_intel_mc_errata);
/* Intel 5100 series memory controllers and ports 2-7 */
DECLARE_PCI_FIXUP_HEADER(PCI_VENDOR_ID_INTEL, 0x65c0, quirk_intel_mc_errata);
DECLARE_PCI_FIXUP_HEADER(PCI_VENDOR_ID_INTEL, 0x65e2, quirk_intel_mc_errata);
DECLARE_PCI_FIXUP_HEADER(PCI_VENDOR_ID_INTEL, 0x65e3, quirk_intel_mc_errata);
DECLARE_PCI_FIXUP_HEADER(PCI_VENDOR_ID_INTEL, 0x65e4, quirk_intel_mc_errata);
DECLARE_PCI_FIXUP_HEADER(PCI_VENDOR_ID_INTEL, 0x65e5, quirk_intel_mc_errata);
DECLARE_PCI_FIXUP_HEADER(PCI_VENDOR_ID_INTEL, 0x65e6, quirk_intel_mc_errata);
DECLARE_PCI_FIXUP_HEADER(PCI_VENDOR_ID_INTEL, 0x65e7, quirk_intel_mc_errata);
DECLARE_PCI_FIXUP_HEADER(PCI_VENDOR_ID_INTEL, 0x65f7, quirk_intel_mc_errata);
DECLARE_PCI_FIXUP_HEADER(PCI_VENDOR_ID_INTEL, 0x65f8, quirk_intel_mc_errata);
DECLARE_PCI_FIXUP_HEADER(PCI_VENDOR_ID_INTEL, 0x65f9, quirk_intel_mc_errata);
DECLARE_PCI_FIXUP_HEADER(PCI_VENDOR_ID_INTEL, 0x65fa, quirk_intel_mc_errata);

/*
 * Ivytown NTB BAR sizes are misreported by the hardware due to an erratum.
 * To work around this, query the size it should be configured to by the
 * device and modify the resource end to correspond to this new size.
 */
static void quirk_intel_ntb(struct pci_dev *dev)
{
	int rc;
	u8 val;

	rc = pci_read_config_byte(dev, 0x00D0, &val);
	if (rc)
		return;

	dev->resource[2].end = dev->resource[2].start + ((u64) 1 << val) - 1;

	rc = pci_read_config_byte(dev, 0x00D1, &val);
	if (rc)
		return;

	dev->resource[4].end = dev->resource[4].start + ((u64) 1 << val) - 1;
}
DECLARE_PCI_FIXUP_HEADER(PCI_VENDOR_ID_INTEL, 0x0e08, quirk_intel_ntb);
DECLARE_PCI_FIXUP_HEADER(PCI_VENDOR_ID_INTEL, 0x0e0d, quirk_intel_ntb);

/*
 * Some BIOS implementations leave the Intel GPU interrupts enabled, even
 * though no one is handling them (e.g., if the i915 driver is never
 * loaded).  Additionally the interrupt destination is not set up properly
 * and the interrupt ends up -somewhere-.
 *
 * These spurious interrupts are "sticky" and the kernel disables the
 * (shared) interrupt line after 100,000+ generated interrupts.
 *
 * Fix it by disabling the still enabled interrupts.  This resolves crashes
 * often seen on monitor unplug.
 */
#define I915_DEIER_REG 0x4400c
static void disable_igfx_irq(struct pci_dev *dev)
{
	void __iomem *regs = pci_iomap(dev, 0, 0);
	if (regs == NULL) {
		pci_warn(dev, "igfx quirk: Can't iomap PCI device\n");
		return;
	}

	/* Check if any interrupt line is still enabled */
	if (readl(regs + I915_DEIER_REG) != 0) {
		pci_warn(dev, "BIOS left Intel GPU interrupts enabled; disabling\n");

		writel(0, regs + I915_DEIER_REG);
	}

	pci_iounmap(dev, regs);
}
DECLARE_PCI_FIXUP_FINAL(PCI_VENDOR_ID_INTEL, 0x0042, disable_igfx_irq);
DECLARE_PCI_FIXUP_FINAL(PCI_VENDOR_ID_INTEL, 0x0046, disable_igfx_irq);
DECLARE_PCI_FIXUP_FINAL(PCI_VENDOR_ID_INTEL, 0x004a, disable_igfx_irq);
DECLARE_PCI_FIXUP_FINAL(PCI_VENDOR_ID_INTEL, 0x0102, disable_igfx_irq);
DECLARE_PCI_FIXUP_FINAL(PCI_VENDOR_ID_INTEL, 0x0106, disable_igfx_irq);
DECLARE_PCI_FIXUP_FINAL(PCI_VENDOR_ID_INTEL, 0x010a, disable_igfx_irq);
DECLARE_PCI_FIXUP_FINAL(PCI_VENDOR_ID_INTEL, 0x0152, disable_igfx_irq);

/*
 * PCI devices which are on Intel chips can skip the 10ms delay
 * before entering D3 mode.
 */
static void quirk_remove_d3hot_delay(struct pci_dev *dev)
{
	dev->d3hot_delay = 0;
}
/* C600 Series devices do not need 10ms d3hot_delay */
DECLARE_PCI_FIXUP_FINAL(PCI_VENDOR_ID_INTEL, 0x0412, quirk_remove_d3hot_delay);
DECLARE_PCI_FIXUP_FINAL(PCI_VENDOR_ID_INTEL, 0x0c00, quirk_remove_d3hot_delay);
DECLARE_PCI_FIXUP_FINAL(PCI_VENDOR_ID_INTEL, 0x0c0c, quirk_remove_d3hot_delay);
/* Lynxpoint-H PCH devices do not need 10ms d3hot_delay */
DECLARE_PCI_FIXUP_FINAL(PCI_VENDOR_ID_INTEL, 0x8c02, quirk_remove_d3hot_delay);
DECLARE_PCI_FIXUP_FINAL(PCI_VENDOR_ID_INTEL, 0x8c18, quirk_remove_d3hot_delay);
DECLARE_PCI_FIXUP_FINAL(PCI_VENDOR_ID_INTEL, 0x8c1c, quirk_remove_d3hot_delay);
DECLARE_PCI_FIXUP_FINAL(PCI_VENDOR_ID_INTEL, 0x8c20, quirk_remove_d3hot_delay);
DECLARE_PCI_FIXUP_FINAL(PCI_VENDOR_ID_INTEL, 0x8c22, quirk_remove_d3hot_delay);
DECLARE_PCI_FIXUP_FINAL(PCI_VENDOR_ID_INTEL, 0x8c26, quirk_remove_d3hot_delay);
DECLARE_PCI_FIXUP_FINAL(PCI_VENDOR_ID_INTEL, 0x8c2d, quirk_remove_d3hot_delay);
DECLARE_PCI_FIXUP_FINAL(PCI_VENDOR_ID_INTEL, 0x8c31, quirk_remove_d3hot_delay);
DECLARE_PCI_FIXUP_FINAL(PCI_VENDOR_ID_INTEL, 0x8c3a, quirk_remove_d3hot_delay);
DECLARE_PCI_FIXUP_FINAL(PCI_VENDOR_ID_INTEL, 0x8c3d, quirk_remove_d3hot_delay);
DECLARE_PCI_FIXUP_FINAL(PCI_VENDOR_ID_INTEL, 0x8c4e, quirk_remove_d3hot_delay);
/* Intel Cherrytrail devices do not need 10ms d3hot_delay */
DECLARE_PCI_FIXUP_FINAL(PCI_VENDOR_ID_INTEL, 0x2280, quirk_remove_d3hot_delay);
DECLARE_PCI_FIXUP_FINAL(PCI_VENDOR_ID_INTEL, 0x2298, quirk_remove_d3hot_delay);
DECLARE_PCI_FIXUP_FINAL(PCI_VENDOR_ID_INTEL, 0x229c, quirk_remove_d3hot_delay);
DECLARE_PCI_FIXUP_FINAL(PCI_VENDOR_ID_INTEL, 0x22b0, quirk_remove_d3hot_delay);
DECLARE_PCI_FIXUP_FINAL(PCI_VENDOR_ID_INTEL, 0x22b5, quirk_remove_d3hot_delay);
DECLARE_PCI_FIXUP_FINAL(PCI_VENDOR_ID_INTEL, 0x22b7, quirk_remove_d3hot_delay);
DECLARE_PCI_FIXUP_FINAL(PCI_VENDOR_ID_INTEL, 0x22b8, quirk_remove_d3hot_delay);
DECLARE_PCI_FIXUP_FINAL(PCI_VENDOR_ID_INTEL, 0x22d8, quirk_remove_d3hot_delay);
DECLARE_PCI_FIXUP_FINAL(PCI_VENDOR_ID_INTEL, 0x22dc, quirk_remove_d3hot_delay);

/*
 * Some devices may pass our check in pci_intx_mask_supported() if
 * PCI_COMMAND_INTX_DISABLE works though they actually do not properly
 * support this feature.
 */
static void quirk_broken_intx_masking(struct pci_dev *dev)
{
	dev->broken_intx_masking = 1;
}
DECLARE_PCI_FIXUP_FINAL(PCI_VENDOR_ID_CHELSIO, 0x0030,
			quirk_broken_intx_masking);
DECLARE_PCI_FIXUP_FINAL(0x1814, 0x0601, /* Ralink RT2800 802.11n PCI */
			quirk_broken_intx_masking);
DECLARE_PCI_FIXUP_FINAL(0x1b7c, 0x0004, /* Ceton InfiniTV4 */
			quirk_broken_intx_masking);

/*
 * Realtek RTL8169 PCI Gigabit Ethernet Controller (rev 10)
 * Subsystem: Realtek RTL8169/8110 Family PCI Gigabit Ethernet NIC
 *
 * RTL8110SC - Fails under PCI device assignment using DisINTx masking.
 */
DECLARE_PCI_FIXUP_FINAL(PCI_VENDOR_ID_REALTEK, 0x8169,
			quirk_broken_intx_masking);

/*
 * Intel i40e (XL710/X710) 10/20/40GbE NICs all have broken INTx masking,
 * DisINTx can be set but the interrupt status bit is non-functional.
 */
DECLARE_PCI_FIXUP_FINAL(PCI_VENDOR_ID_INTEL, 0x1572, quirk_broken_intx_masking);
DECLARE_PCI_FIXUP_FINAL(PCI_VENDOR_ID_INTEL, 0x1574, quirk_broken_intx_masking);
DECLARE_PCI_FIXUP_FINAL(PCI_VENDOR_ID_INTEL, 0x1580, quirk_broken_intx_masking);
DECLARE_PCI_FIXUP_FINAL(PCI_VENDOR_ID_INTEL, 0x1581, quirk_broken_intx_masking);
DECLARE_PCI_FIXUP_FINAL(PCI_VENDOR_ID_INTEL, 0x1583, quirk_broken_intx_masking);
DECLARE_PCI_FIXUP_FINAL(PCI_VENDOR_ID_INTEL, 0x1584, quirk_broken_intx_masking);
DECLARE_PCI_FIXUP_FINAL(PCI_VENDOR_ID_INTEL, 0x1585, quirk_broken_intx_masking);
DECLARE_PCI_FIXUP_FINAL(PCI_VENDOR_ID_INTEL, 0x1586, quirk_broken_intx_masking);
DECLARE_PCI_FIXUP_FINAL(PCI_VENDOR_ID_INTEL, 0x1587, quirk_broken_intx_masking);
DECLARE_PCI_FIXUP_FINAL(PCI_VENDOR_ID_INTEL, 0x1588, quirk_broken_intx_masking);
DECLARE_PCI_FIXUP_FINAL(PCI_VENDOR_ID_INTEL, 0x1589, quirk_broken_intx_masking);
DECLARE_PCI_FIXUP_FINAL(PCI_VENDOR_ID_INTEL, 0x158a, quirk_broken_intx_masking);
DECLARE_PCI_FIXUP_FINAL(PCI_VENDOR_ID_INTEL, 0x158b, quirk_broken_intx_masking);
DECLARE_PCI_FIXUP_FINAL(PCI_VENDOR_ID_INTEL, 0x37d0, quirk_broken_intx_masking);
DECLARE_PCI_FIXUP_FINAL(PCI_VENDOR_ID_INTEL, 0x37d1, quirk_broken_intx_masking);
DECLARE_PCI_FIXUP_FINAL(PCI_VENDOR_ID_INTEL, 0x37d2, quirk_broken_intx_masking);

static u16 mellanox_broken_intx_devs[] = {
	PCI_DEVICE_ID_MELLANOX_HERMON_SDR,
	PCI_DEVICE_ID_MELLANOX_HERMON_DDR,
	PCI_DEVICE_ID_MELLANOX_HERMON_QDR,
	PCI_DEVICE_ID_MELLANOX_HERMON_DDR_GEN2,
	PCI_DEVICE_ID_MELLANOX_HERMON_QDR_GEN2,
	PCI_DEVICE_ID_MELLANOX_HERMON_EN,
	PCI_DEVICE_ID_MELLANOX_HERMON_EN_GEN2,
	PCI_DEVICE_ID_MELLANOX_CONNECTX_EN,
	PCI_DEVICE_ID_MELLANOX_CONNECTX_EN_T_GEN2,
	PCI_DEVICE_ID_MELLANOX_CONNECTX_EN_GEN2,
	PCI_DEVICE_ID_MELLANOX_CONNECTX_EN_5_GEN2,
	PCI_DEVICE_ID_MELLANOX_CONNECTX2,
	PCI_DEVICE_ID_MELLANOX_CONNECTX3,
	PCI_DEVICE_ID_MELLANOX_CONNECTX3_PRO,
};

#define CONNECTX_4_CURR_MAX_MINOR 99
#define CONNECTX_4_INTX_SUPPORT_MINOR 14

/*
 * Check ConnectX-4/LX FW version to see if it supports legacy interrupts.
 * If so, don't mark it as broken.
 * FW minor > 99 means older FW version format and no INTx masking support.
 * FW minor < 14 means new FW version format and no INTx masking support.
 */
static void mellanox_check_broken_intx_masking(struct pci_dev *pdev)
{
	__be32 __iomem *fw_ver;
	u16 fw_major;
	u16 fw_minor;
	u16 fw_subminor;
	u32 fw_maj_min;
	u32 fw_sub_min;
	int i;

	for (i = 0; i < ARRAY_SIZE(mellanox_broken_intx_devs); i++) {
		if (pdev->device == mellanox_broken_intx_devs[i]) {
			pdev->broken_intx_masking = 1;
			return;
		}
	}

	/*
	 * Getting here means Connect-IB cards and up. Connect-IB has no INTx
	 * support so shouldn't be checked further
	 */
	if (pdev->device == PCI_DEVICE_ID_MELLANOX_CONNECTIB)
		return;

	if (pdev->device != PCI_DEVICE_ID_MELLANOX_CONNECTX4 &&
	    pdev->device != PCI_DEVICE_ID_MELLANOX_CONNECTX4_LX)
		return;

	/* For ConnectX-4 and ConnectX-4LX, need to check FW support */
	if (pci_enable_device_mem(pdev)) {
		pci_warn(pdev, "Can't enable device memory\n");
		return;
	}

	fw_ver = ioremap(pci_resource_start(pdev, 0), 4);
	if (!fw_ver) {
		pci_warn(pdev, "Can't map ConnectX-4 initialization segment\n");
		goto out;
	}

	/* Reading from resource space should be 32b aligned */
	fw_maj_min = ioread32be(fw_ver);
	fw_sub_min = ioread32be(fw_ver + 1);
	fw_major = fw_maj_min & 0xffff;
	fw_minor = fw_maj_min >> 16;
	fw_subminor = fw_sub_min & 0xffff;
	if (fw_minor > CONNECTX_4_CURR_MAX_MINOR ||
	    fw_minor < CONNECTX_4_INTX_SUPPORT_MINOR) {
		pci_warn(pdev, "ConnectX-4: FW %u.%u.%u doesn't support INTx masking, disabling. Please upgrade FW to %d.14.1100 and up for INTx support\n",
			 fw_major, fw_minor, fw_subminor, pdev->device ==
			 PCI_DEVICE_ID_MELLANOX_CONNECTX4 ? 12 : 14);
		pdev->broken_intx_masking = 1;
	}

	iounmap(fw_ver);

out:
	pci_disable_device(pdev);
}
DECLARE_PCI_FIXUP_FINAL(PCI_VENDOR_ID_MELLANOX, PCI_ANY_ID,
			mellanox_check_broken_intx_masking);

static void quirk_no_bus_reset(struct pci_dev *dev)
{
	dev->dev_flags |= PCI_DEV_FLAGS_NO_BUS_RESET;
}

static bool acs_on_downstream;
static bool acs_on_multifunction;

#define NUM_ACS_IDS 16
struct acs_on_id {
	unsigned short vendor;
	unsigned short device;
};
static struct acs_on_id acs_on_ids[NUM_ACS_IDS];
static u8 max_acs_id;

static __init int pcie_acs_override_setup(char *p)
{
	if (!p)
		return -EINVAL;

	while (*p) {
		if (!strncmp(p, "downstream", 10))
			acs_on_downstream = true;
		if (!strncmp(p, "multifunction", 13))
			acs_on_multifunction = true;
		if (!strncmp(p, "id:", 3)) {
			char opt[5];
			int ret;
			long val;

			if (max_acs_id >= NUM_ACS_IDS - 1) {
				pr_warn("Out of PCIe ACS override slots (%d)\n",
						NUM_ACS_IDS);
				goto next;
			}

			p += 3;
			snprintf(opt, 5, "%s", p);
			ret = kstrtol(opt, 16, &val);
			if (ret) {
				pr_warn("PCIe ACS ID parse error %d\n", ret);
				goto next;
			}
			acs_on_ids[max_acs_id].vendor = val;

			p += strcspn(p, ":");
			if (*p != ':') {
				pr_warn("PCIe ACS invalid ID\n");
				goto next;
			}

			p++;
			snprintf(opt, 5, "%s", p);
			ret = kstrtol(opt, 16, &val);
			if (ret) {
				pr_warn("PCIe ACS ID parse error %d\n", ret);
				goto next;
			}
			acs_on_ids[max_acs_id].device = val;
			max_acs_id++;
		}
next:
		p += strcspn(p, ",");
		if (*p == ',')
			p++;
	}

	if (acs_on_downstream || acs_on_multifunction || max_acs_id)
		pr_warn("Warning: PCIe ACS overrides enabled; This may allow non-IOMMU protected peer-to-peer DMA\n");

	return 0;
}
early_param("pcie_acs_override", pcie_acs_override_setup);

static int pcie_acs_overrides(struct pci_dev *dev, u16 acs_flags)
{
	int i;

	/* Never override ACS for legacy devices or devices with ACS caps */
	if (!pci_is_pcie(dev) ||
		pci_find_ext_capability(dev, PCI_EXT_CAP_ID_ACS))
			return -ENOTTY;

	for (i = 0; i < max_acs_id; i++)
		if (acs_on_ids[i].vendor == dev->vendor &&
			acs_on_ids[i].device == dev->device)
				return 1;

	switch (pci_pcie_type(dev)) {
	case PCI_EXP_TYPE_DOWNSTREAM:
	case PCI_EXP_TYPE_ROOT_PORT:
		if (acs_on_downstream)
			return 1;
		break;
	case PCI_EXP_TYPE_ENDPOINT:
	case PCI_EXP_TYPE_UPSTREAM:
	case PCI_EXP_TYPE_LEG_END:
	case PCI_EXP_TYPE_RC_END:
		if (acs_on_multifunction && dev->multifunction)
			return 1;
	}

	return -ENOTTY;
}
/*
 * Some NVIDIA GPU devices do not work with bus reset, SBR needs to be
 * prevented for those affected devices.
 */
static void quirk_nvidia_no_bus_reset(struct pci_dev *dev)
{
	if ((dev->device & 0xffc0) == 0x2340)
		quirk_no_bus_reset(dev);
}
DECLARE_PCI_FIXUP_HEADER(PCI_VENDOR_ID_NVIDIA, PCI_ANY_ID,
			 quirk_nvidia_no_bus_reset);

/*
 * Some Atheros AR9xxx and QCA988x chips do not behave after a bus reset.
 * The device will throw a Link Down error on AER-capable systems and
 * regardless of AER, config space of the device is never accessible again
 * and typically causes the system to hang or reset when access is attempted.
 * https://lore.kernel.org/r/20140923210318.498dacbd@dualc.maya.org/
 */
DECLARE_PCI_FIXUP_HEADER(PCI_VENDOR_ID_ATHEROS, 0x0030, quirk_no_bus_reset);
DECLARE_PCI_FIXUP_HEADER(PCI_VENDOR_ID_ATHEROS, 0x0032, quirk_no_bus_reset);
DECLARE_PCI_FIXUP_HEADER(PCI_VENDOR_ID_ATHEROS, 0x003c, quirk_no_bus_reset);
DECLARE_PCI_FIXUP_HEADER(PCI_VENDOR_ID_ATHEROS, 0x0033, quirk_no_bus_reset);
DECLARE_PCI_FIXUP_HEADER(PCI_VENDOR_ID_ATHEROS, 0x0034, quirk_no_bus_reset);
DECLARE_PCI_FIXUP_HEADER(PCI_VENDOR_ID_ATHEROS, 0x003e, quirk_no_bus_reset);

/*
 * Root port on some Cavium CN8xxx chips do not successfully complete a bus
 * reset when used with certain child devices.  After the reset, config
 * accesses to the child may fail.
 */
DECLARE_PCI_FIXUP_HEADER(PCI_VENDOR_ID_CAVIUM, 0xa100, quirk_no_bus_reset);

/*
 * Some TI KeyStone C667X devices do not support bus/hot reset.  The PCIESS
 * automatically disables LTSSM when Secondary Bus Reset is received and
 * the device stops working.  Prevent bus reset for these devices.  With
 * this change, the device can be assigned to VMs with VFIO, but it will
 * leak state between VMs.  Reference
 * https://e2e.ti.com/support/processors/f/791/t/954382
 */
DECLARE_PCI_FIXUP_HEADER(PCI_VENDOR_ID_TI, 0xb005, quirk_no_bus_reset);

static void quirk_no_pm_reset(struct pci_dev *dev)
{
	/*
	 * We can't do a bus reset on root bus devices, but an ineffective
	 * PM reset may be better than nothing.
	 */
	if (!pci_is_root_bus(dev->bus))
		dev->dev_flags |= PCI_DEV_FLAGS_NO_PM_RESET;
}

/*
 * Some AMD/ATI GPUS (HD8570 - Oland) report that a D3hot->D0 transition
 * causes a reset (i.e., they advertise NoSoftRst-).  This transition seems
 * to have no effect on the device: it retains the framebuffer contents and
 * monitor sync.  Advertising this support makes other layers, like VFIO,
 * assume pci_reset_function() is viable for this device.  Mark it as
 * unavailable to skip it when testing reset methods.
 */
DECLARE_PCI_FIXUP_CLASS_HEADER(PCI_VENDOR_ID_ATI, PCI_ANY_ID,
			       PCI_CLASS_DISPLAY_VGA, 8, quirk_no_pm_reset);

/*
 * Thunderbolt controllers with broken MSI hotplug signaling:
 * Entire 1st generation (Light Ridge, Eagle Ridge, Light Peak) and part
 * of the 2nd generation (Cactus Ridge 4C up to revision 1, Port Ridge).
 */
static void quirk_thunderbolt_hotplug_msi(struct pci_dev *pdev)
{
	if (pdev->is_hotplug_bridge &&
	    (pdev->device != PCI_DEVICE_ID_INTEL_CACTUS_RIDGE_4C ||
	     pdev->revision <= 1))
		pdev->no_msi = 1;
}
DECLARE_PCI_FIXUP_FINAL(PCI_VENDOR_ID_INTEL, PCI_DEVICE_ID_INTEL_LIGHT_RIDGE,
			quirk_thunderbolt_hotplug_msi);
DECLARE_PCI_FIXUP_FINAL(PCI_VENDOR_ID_INTEL, PCI_DEVICE_ID_INTEL_EAGLE_RIDGE,
			quirk_thunderbolt_hotplug_msi);
DECLARE_PCI_FIXUP_FINAL(PCI_VENDOR_ID_INTEL, PCI_DEVICE_ID_INTEL_LIGHT_PEAK,
			quirk_thunderbolt_hotplug_msi);
DECLARE_PCI_FIXUP_FINAL(PCI_VENDOR_ID_INTEL, PCI_DEVICE_ID_INTEL_CACTUS_RIDGE_4C,
			quirk_thunderbolt_hotplug_msi);
DECLARE_PCI_FIXUP_FINAL(PCI_VENDOR_ID_INTEL, PCI_DEVICE_ID_INTEL_PORT_RIDGE,
			quirk_thunderbolt_hotplug_msi);

#ifdef CONFIG_ACPI
/*
 * Apple: Shutdown Cactus Ridge Thunderbolt controller.
 *
 * On Apple hardware the Cactus Ridge Thunderbolt controller needs to be
 * shutdown before suspend. Otherwise the native host interface (NHI) will not
 * be present after resume if a device was plugged in before suspend.
 *
 * The Thunderbolt controller consists of a PCIe switch with downstream
 * bridges leading to the NHI and to the tunnel PCI bridges.
 *
 * This quirk cuts power to the whole chip. Therefore we have to apply it
 * during suspend_noirq of the upstream bridge.
 *
 * Power is automagically restored before resume. No action is needed.
 */
static void quirk_apple_poweroff_thunderbolt(struct pci_dev *dev)
{
	acpi_handle bridge, SXIO, SXFP, SXLV;

	if (!x86_apple_machine)
		return;
	if (pci_pcie_type(dev) != PCI_EXP_TYPE_UPSTREAM)
		return;

	/*
	 * SXIO/SXFP/SXLF turns off power to the Thunderbolt controller.
	 * We don't know how to turn it back on again, but firmware does,
	 * so we can only use SXIO/SXFP/SXLF if we're suspending via
	 * firmware.
	 */
	if (!pm_suspend_via_firmware())
		return;

	bridge = ACPI_HANDLE(&dev->dev);
	if (!bridge)
		return;

	/*
	 * SXIO and SXLV are present only on machines requiring this quirk.
	 * Thunderbolt bridges in external devices might have the same
	 * device ID as those on the host, but they will not have the
	 * associated ACPI methods. This implicitly checks that we are at
	 * the right bridge.
	 */
	if (ACPI_FAILURE(acpi_get_handle(bridge, "DSB0.NHI0.SXIO", &SXIO))
	    || ACPI_FAILURE(acpi_get_handle(bridge, "DSB0.NHI0.SXFP", &SXFP))
	    || ACPI_FAILURE(acpi_get_handle(bridge, "DSB0.NHI0.SXLV", &SXLV)))
		return;
	pci_info(dev, "quirk: cutting power to Thunderbolt controller...\n");

	/* magic sequence */
	acpi_execute_simple_method(SXIO, NULL, 1);
	acpi_execute_simple_method(SXFP, NULL, 0);
	msleep(300);
	acpi_execute_simple_method(SXLV, NULL, 0);
	acpi_execute_simple_method(SXIO, NULL, 0);
	acpi_execute_simple_method(SXLV, NULL, 0);
}
DECLARE_PCI_FIXUP_SUSPEND_LATE(PCI_VENDOR_ID_INTEL,
			       PCI_DEVICE_ID_INTEL_CACTUS_RIDGE_4C,
			       quirk_apple_poweroff_thunderbolt);
#endif

/*
 * Following are device-specific reset methods which can be used to
 * reset a single function if other methods (e.g. FLR, PM D0->D3) are
 * not available.
 */
static int reset_intel_82599_sfp_virtfn(struct pci_dev *dev, bool probe)
{
	/*
	 * http://www.intel.com/content/dam/doc/datasheet/82599-10-gbe-controller-datasheet.pdf
	 *
	 * The 82599 supports FLR on VFs, but FLR support is reported only
	 * in the PF DEVCAP (sec 9.3.10.4), not in the VF DEVCAP (sec 9.5).
	 * Thus we must call pcie_flr() directly without first checking if it is
	 * supported.
	 */
	if (!probe)
		pcie_flr(dev);
	return 0;
}

#define SOUTH_CHICKEN2		0xc2004
#define PCH_PP_STATUS		0xc7200
#define PCH_PP_CONTROL		0xc7204
#define MSG_CTL			0x45010
#define NSDE_PWR_STATE		0xd0100
#define IGD_OPERATION_TIMEOUT	10000     /* set timeout 10 seconds */

static int reset_ivb_igd(struct pci_dev *dev, bool probe)
{
	void __iomem *mmio_base;
	unsigned long timeout;
	u32 val;

	if (probe)
		return 0;

	mmio_base = pci_iomap(dev, 0, 0);
	if (!mmio_base)
		return -ENOMEM;

	iowrite32(0x00000002, mmio_base + MSG_CTL);

	/*
	 * Clobbering SOUTH_CHICKEN2 register is fine only if the next
	 * driver loaded sets the right bits. However, this's a reset and
	 * the bits have been set by i915 previously, so we clobber
	 * SOUTH_CHICKEN2 register directly here.
	 */
	iowrite32(0x00000005, mmio_base + SOUTH_CHICKEN2);

	val = ioread32(mmio_base + PCH_PP_CONTROL) & 0xfffffffe;
	iowrite32(val, mmio_base + PCH_PP_CONTROL);

	timeout = jiffies + msecs_to_jiffies(IGD_OPERATION_TIMEOUT);
	do {
		val = ioread32(mmio_base + PCH_PP_STATUS);
		if ((val & 0xb0000000) == 0)
			goto reset_complete;
		msleep(10);
	} while (time_before(jiffies, timeout));
	pci_warn(dev, "timeout during reset\n");

reset_complete:
	iowrite32(0x00000002, mmio_base + NSDE_PWR_STATE);

	pci_iounmap(dev, mmio_base);
	return 0;
}

/* Device-specific reset method for Chelsio T4-based adapters */
static int reset_chelsio_generic_dev(struct pci_dev *dev, bool probe)
{
	u16 old_command;
	u16 msix_flags;

	/*
	 * If this isn't a Chelsio T4-based device, return -ENOTTY indicating
	 * that we have no device-specific reset method.
	 */
	if ((dev->device & 0xf000) != 0x4000)
		return -ENOTTY;

	/*
	 * If this is the "probe" phase, return 0 indicating that we can
	 * reset this device.
	 */
	if (probe)
		return 0;

	/*
	 * T4 can wedge if there are DMAs in flight within the chip and Bus
	 * Master has been disabled.  We need to have it on till the Function
	 * Level Reset completes.  (BUS_MASTER is disabled in
	 * pci_reset_function()).
	 */
	pci_read_config_word(dev, PCI_COMMAND, &old_command);
	pci_write_config_word(dev, PCI_COMMAND,
			      old_command | PCI_COMMAND_MASTER);

	/*
	 * Perform the actual device function reset, saving and restoring
	 * configuration information around the reset.
	 */
	pci_save_state(dev);

	/*
	 * T4 also suffers a Head-Of-Line blocking problem if MSI-X interrupts
	 * are disabled when an MSI-X interrupt message needs to be delivered.
	 * So we briefly re-enable MSI-X interrupts for the duration of the
	 * FLR.  The pci_restore_state() below will restore the original
	 * MSI-X state.
	 */
	pci_read_config_word(dev, dev->msix_cap+PCI_MSIX_FLAGS, &msix_flags);
	if ((msix_flags & PCI_MSIX_FLAGS_ENABLE) == 0)
		pci_write_config_word(dev, dev->msix_cap+PCI_MSIX_FLAGS,
				      msix_flags |
				      PCI_MSIX_FLAGS_ENABLE |
				      PCI_MSIX_FLAGS_MASKALL);

	pcie_flr(dev);

	/*
	 * Restore the configuration information (BAR values, etc.) including
	 * the original PCI Configuration Space Command word, and return
	 * success.
	 */
	pci_restore_state(dev);
	pci_write_config_word(dev, PCI_COMMAND, old_command);
	return 0;
}

#define PCI_DEVICE_ID_INTEL_82599_SFP_VF   0x10ed
#define PCI_DEVICE_ID_INTEL_IVB_M_VGA      0x0156
#define PCI_DEVICE_ID_INTEL_IVB_M2_VGA     0x0166

/*
 * The Samsung SM961/PM961 controller can sometimes enter a fatal state after
 * FLR where config space reads from the device return -1.  We seem to be
 * able to avoid this condition if we disable the NVMe controller prior to
 * FLR.  This quirk is generic for any NVMe class device requiring similar
 * assistance to quiesce the device prior to FLR.
 *
 * NVMe specification: https://nvmexpress.org/resources/specifications/
 * Revision 1.0e:
 *    Chapter 2: Required and optional PCI config registers
 *    Chapter 3: NVMe control registers
 *    Chapter 7.3: Reset behavior
 */
static int nvme_disable_and_flr(struct pci_dev *dev, bool probe)
{
	void __iomem *bar;
	u16 cmd;
	u32 cfg;

	if (dev->class != PCI_CLASS_STORAGE_EXPRESS ||
	    pcie_reset_flr(dev, PCI_RESET_PROBE) || !pci_resource_start(dev, 0))
		return -ENOTTY;

	if (probe)
		return 0;

	bar = pci_iomap(dev, 0, NVME_REG_CC + sizeof(cfg));
	if (!bar)
		return -ENOTTY;

	pci_read_config_word(dev, PCI_COMMAND, &cmd);
	pci_write_config_word(dev, PCI_COMMAND, cmd | PCI_COMMAND_MEMORY);

	cfg = readl(bar + NVME_REG_CC);

	/* Disable controller if enabled */
	if (cfg & NVME_CC_ENABLE) {
		u32 cap = readl(bar + NVME_REG_CAP);
		unsigned long timeout;

		/*
		 * Per nvme_disable_ctrl() skip shutdown notification as it
		 * could complete commands to the admin queue.  We only intend
		 * to quiesce the device before reset.
		 */
		cfg &= ~(NVME_CC_SHN_MASK | NVME_CC_ENABLE);

		writel(cfg, bar + NVME_REG_CC);

		/*
		 * Some controllers require an additional delay here, see
		 * NVME_QUIRK_DELAY_BEFORE_CHK_RDY.  None of those are yet
		 * supported by this quirk.
		 */

		/* Cap register provides max timeout in 500ms increments */
		timeout = ((NVME_CAP_TIMEOUT(cap) + 1) * HZ / 2) + jiffies;

		for (;;) {
			u32 status = readl(bar + NVME_REG_CSTS);

			/* Ready status becomes zero on disable complete */
			if (!(status & NVME_CSTS_RDY))
				break;

			msleep(100);

			if (time_after(jiffies, timeout)) {
				pci_warn(dev, "Timeout waiting for NVMe ready status to clear after disable\n");
				break;
			}
		}
	}

	pci_iounmap(dev, bar);

	pcie_flr(dev);

	return 0;
}

/*
 * Intel DC P3700 NVMe controller will timeout waiting for ready status
 * to change after NVMe enable if the driver starts interacting with the
 * device too soon after FLR.  A 250ms delay after FLR has heuristically
 * proven to produce reliably working results for device assignment cases.
 */
static int delay_250ms_after_flr(struct pci_dev *dev, bool probe)
{
	if (probe)
		return pcie_reset_flr(dev, PCI_RESET_PROBE);

	pcie_reset_flr(dev, PCI_RESET_DO_RESET);

	msleep(250);

	return 0;
}

#define PCI_DEVICE_ID_HINIC_VF      0x375E
#define HINIC_VF_FLR_TYPE           0x1000
#define HINIC_VF_FLR_CAP_BIT        (1UL << 30)
#define HINIC_VF_OP                 0xE80
#define HINIC_VF_FLR_PROC_BIT       (1UL << 18)
#define HINIC_OPERATION_TIMEOUT     15000	/* 15 seconds */

/* Device-specific reset method for Huawei Intelligent NIC virtual functions */
static int reset_hinic_vf_dev(struct pci_dev *pdev, bool probe)
{
	unsigned long timeout;
	void __iomem *bar;
	u32 val;

	if (probe)
		return 0;

	bar = pci_iomap(pdev, 0, 0);
	if (!bar)
		return -ENOTTY;

	/* Get and check firmware capabilities */
	val = ioread32be(bar + HINIC_VF_FLR_TYPE);
	if (!(val & HINIC_VF_FLR_CAP_BIT)) {
		pci_iounmap(pdev, bar);
		return -ENOTTY;
	}

	/* Set HINIC_VF_FLR_PROC_BIT for the start of FLR */
	val = ioread32be(bar + HINIC_VF_OP);
	val = val | HINIC_VF_FLR_PROC_BIT;
	iowrite32be(val, bar + HINIC_VF_OP);

	pcie_flr(pdev);

	/*
	 * The device must recapture its Bus and Device Numbers after FLR
	 * in order generate Completions.  Issue a config write to let the
	 * device capture this information.
	 */
	pci_write_config_word(pdev, PCI_VENDOR_ID, 0);

	/* Firmware clears HINIC_VF_FLR_PROC_BIT when reset is complete */
	timeout = jiffies + msecs_to_jiffies(HINIC_OPERATION_TIMEOUT);
	do {
		val = ioread32be(bar + HINIC_VF_OP);
		if (!(val & HINIC_VF_FLR_PROC_BIT))
			goto reset_complete;
		msleep(20);
	} while (time_before(jiffies, timeout));

	val = ioread32be(bar + HINIC_VF_OP);
	if (!(val & HINIC_VF_FLR_PROC_BIT))
		goto reset_complete;

	pci_warn(pdev, "Reset dev timeout, FLR ack reg: %#010x\n", val);

reset_complete:
	pci_iounmap(pdev, bar);

	return 0;
}

static const struct pci_dev_reset_methods pci_dev_reset_methods[] = {
	{ PCI_VENDOR_ID_INTEL, PCI_DEVICE_ID_INTEL_82599_SFP_VF,
		 reset_intel_82599_sfp_virtfn },
	{ PCI_VENDOR_ID_INTEL, PCI_DEVICE_ID_INTEL_IVB_M_VGA,
		reset_ivb_igd },
	{ PCI_VENDOR_ID_INTEL, PCI_DEVICE_ID_INTEL_IVB_M2_VGA,
		reset_ivb_igd },
	{ PCI_VENDOR_ID_SAMSUNG, 0xa804, nvme_disable_and_flr },
	{ PCI_VENDOR_ID_INTEL, 0x0953, delay_250ms_after_flr },
	{ PCI_VENDOR_ID_INTEL, 0x0a54, delay_250ms_after_flr },
	{ PCI_VENDOR_ID_CHELSIO, PCI_ANY_ID,
		reset_chelsio_generic_dev },
	{ PCI_VENDOR_ID_HUAWEI, PCI_DEVICE_ID_HINIC_VF,
		reset_hinic_vf_dev },
	{ 0 }
};

/*
 * These device-specific reset methods are here rather than in a driver
 * because when a host assigns a device to a guest VM, the host may need
 * to reset the device but probably doesn't have a driver for it.
 */
int pci_dev_specific_reset(struct pci_dev *dev, bool probe)
{
	const struct pci_dev_reset_methods *i;

	for (i = pci_dev_reset_methods; i->reset; i++) {
		if ((i->vendor == dev->vendor ||
		     i->vendor == (u16)PCI_ANY_ID) &&
		    (i->device == dev->device ||
		     i->device == (u16)PCI_ANY_ID))
			return i->reset(dev, probe);
	}

	return -ENOTTY;
}

static void quirk_dma_func0_alias(struct pci_dev *dev)
{
	if (PCI_FUNC(dev->devfn) != 0)
		pci_add_dma_alias(dev, PCI_DEVFN(PCI_SLOT(dev->devfn), 0), 1);
}

/*
 * https://bugzilla.redhat.com/show_bug.cgi?id=605888
 *
 * Some Ricoh devices use function 0 as the PCIe requester ID for DMA.
 */
DECLARE_PCI_FIXUP_HEADER(PCI_VENDOR_ID_RICOH, 0xe832, quirk_dma_func0_alias);
DECLARE_PCI_FIXUP_HEADER(PCI_VENDOR_ID_RICOH, 0xe476, quirk_dma_func0_alias);

static void quirk_dma_func1_alias(struct pci_dev *dev)
{
	if (PCI_FUNC(dev->devfn) != 1)
		pci_add_dma_alias(dev, PCI_DEVFN(PCI_SLOT(dev->devfn), 1), 1);
}

/*
 * Marvell 88SE9123 uses function 1 as the requester ID for DMA.  In some
 * SKUs function 1 is present and is a legacy IDE controller, in other
 * SKUs this function is not present, making this a ghost requester.
 * https://bugzilla.kernel.org/show_bug.cgi?id=42679
 */
DECLARE_PCI_FIXUP_HEADER(PCI_VENDOR_ID_MARVELL_EXT, 0x9120,
			 quirk_dma_func1_alias);
DECLARE_PCI_FIXUP_HEADER(PCI_VENDOR_ID_MARVELL_EXT, 0x9123,
			 quirk_dma_func1_alias);
/* https://bugzilla.kernel.org/show_bug.cgi?id=42679#c136 */
DECLARE_PCI_FIXUP_HEADER(PCI_VENDOR_ID_MARVELL_EXT, 0x9125,
			 quirk_dma_func1_alias);
DECLARE_PCI_FIXUP_HEADER(PCI_VENDOR_ID_MARVELL_EXT, 0x9128,
			 quirk_dma_func1_alias);
/* https://bugzilla.kernel.org/show_bug.cgi?id=42679#c14 */
DECLARE_PCI_FIXUP_HEADER(PCI_VENDOR_ID_MARVELL_EXT, 0x9130,
			 quirk_dma_func1_alias);
DECLARE_PCI_FIXUP_HEADER(PCI_VENDOR_ID_MARVELL_EXT, 0x9170,
			 quirk_dma_func1_alias);
/* https://bugzilla.kernel.org/show_bug.cgi?id=42679#c47 + c57 */
DECLARE_PCI_FIXUP_HEADER(PCI_VENDOR_ID_MARVELL_EXT, 0x9172,
			 quirk_dma_func1_alias);
/* https://bugzilla.kernel.org/show_bug.cgi?id=42679#c59 */
DECLARE_PCI_FIXUP_HEADER(PCI_VENDOR_ID_MARVELL_EXT, 0x917a,
			 quirk_dma_func1_alias);
/* https://bugzilla.kernel.org/show_bug.cgi?id=42679#c78 */
DECLARE_PCI_FIXUP_HEADER(PCI_VENDOR_ID_MARVELL_EXT, 0x9182,
			 quirk_dma_func1_alias);
/* https://bugzilla.kernel.org/show_bug.cgi?id=42679#c134 */
DECLARE_PCI_FIXUP_HEADER(PCI_VENDOR_ID_MARVELL_EXT, 0x9183,
			 quirk_dma_func1_alias);
/* https://bugzilla.kernel.org/show_bug.cgi?id=42679#c46 */
DECLARE_PCI_FIXUP_HEADER(PCI_VENDOR_ID_MARVELL_EXT, 0x91a0,
			 quirk_dma_func1_alias);
/* https://bugzilla.kernel.org/show_bug.cgi?id=42679#c135 */
DECLARE_PCI_FIXUP_HEADER(PCI_VENDOR_ID_MARVELL_EXT, 0x9215,
			 quirk_dma_func1_alias);
/* https://bugzilla.kernel.org/show_bug.cgi?id=42679#c127 */
DECLARE_PCI_FIXUP_HEADER(PCI_VENDOR_ID_MARVELL_EXT, 0x9220,
			 quirk_dma_func1_alias);
/* https://bugzilla.kernel.org/show_bug.cgi?id=42679#c49 */
DECLARE_PCI_FIXUP_HEADER(PCI_VENDOR_ID_MARVELL_EXT, 0x9230,
			 quirk_dma_func1_alias);
DECLARE_PCI_FIXUP_HEADER(PCI_VENDOR_ID_MARVELL_EXT, 0x9235,
			 quirk_dma_func1_alias);
DECLARE_PCI_FIXUP_HEADER(PCI_VENDOR_ID_TTI, 0x0642,
			 quirk_dma_func1_alias);
DECLARE_PCI_FIXUP_HEADER(PCI_VENDOR_ID_TTI, 0x0645,
			 quirk_dma_func1_alias);
/* https://bugs.gentoo.org/show_bug.cgi?id=497630 */
DECLARE_PCI_FIXUP_HEADER(PCI_VENDOR_ID_JMICRON,
			 PCI_DEVICE_ID_JMICRON_JMB388_ESD,
			 quirk_dma_func1_alias);
/* https://bugzilla.kernel.org/show_bug.cgi?id=42679#c117 */
DECLARE_PCI_FIXUP_HEADER(0x1c28, /* Lite-On */
			 0x0122, /* Plextor M6E (Marvell 88SS9183)*/
			 quirk_dma_func1_alias);

/*
 * Some devices DMA with the wrong devfn, not just the wrong function.
 * quirk_fixed_dma_alias() uses this table to create fixed aliases, where
 * the alias is "fixed" and independent of the device devfn.
 *
 * For example, the Adaptec 3405 is a PCIe card with an Intel 80333 I/O
 * processor.  To software, this appears as a PCIe-to-PCI/X bridge with a
 * single device on the secondary bus.  In reality, the single exposed
 * device at 0e.0 is the Address Translation Unit (ATU) of the controller
 * that provides a bridge to the internal bus of the I/O processor.  The
 * controller supports private devices, which can be hidden from PCI config
 * space.  In the case of the Adaptec 3405, a private device at 01.0
 * appears to be the DMA engine, which therefore needs to become a DMA
 * alias for the device.
 */
static const struct pci_device_id fixed_dma_alias_tbl[] = {
	{ PCI_DEVICE_SUB(PCI_VENDOR_ID_ADAPTEC2, 0x0285,
			 PCI_VENDOR_ID_ADAPTEC2, 0x02bb), /* Adaptec 3405 */
	  .driver_data = PCI_DEVFN(1, 0) },
	{ PCI_DEVICE_SUB(PCI_VENDOR_ID_ADAPTEC2, 0x0285,
			 PCI_VENDOR_ID_ADAPTEC2, 0x02bc), /* Adaptec 3805 */
	  .driver_data = PCI_DEVFN(1, 0) },
	{ 0 }
};

static void quirk_fixed_dma_alias(struct pci_dev *dev)
{
	const struct pci_device_id *id;

	id = pci_match_id(fixed_dma_alias_tbl, dev);
	if (id)
		pci_add_dma_alias(dev, id->driver_data, 1);
}
DECLARE_PCI_FIXUP_HEADER(PCI_VENDOR_ID_ADAPTEC2, 0x0285, quirk_fixed_dma_alias);

/*
 * A few PCIe-to-PCI bridges fail to expose a PCIe capability, resulting in
 * using the wrong DMA alias for the device.  Some of these devices can be
 * used as either forward or reverse bridges, so we need to test whether the
 * device is operating in the correct mode.  We could probably apply this
 * quirk to PCI_ANY_ID, but for now we'll just use known offenders.  The test
 * is for a non-root, non-PCIe bridge where the upstream device is PCIe and
 * is not a PCIe-to-PCI bridge, then @pdev is actually a PCIe-to-PCI bridge.
 */
static void quirk_use_pcie_bridge_dma_alias(struct pci_dev *pdev)
{
	if (!pci_is_root_bus(pdev->bus) &&
	    pdev->hdr_type == PCI_HEADER_TYPE_BRIDGE &&
	    !pci_is_pcie(pdev) && pci_is_pcie(pdev->bus->self) &&
	    pci_pcie_type(pdev->bus->self) != PCI_EXP_TYPE_PCI_BRIDGE)
		pdev->dev_flags |= PCI_DEV_FLAG_PCIE_BRIDGE_ALIAS;
}
/* ASM1083/1085, https://bugzilla.kernel.org/show_bug.cgi?id=44881#c46 */
DECLARE_PCI_FIXUP_HEADER(PCI_VENDOR_ID_ASMEDIA, 0x1080,
			 quirk_use_pcie_bridge_dma_alias);
/* Tundra 8113, https://bugzilla.kernel.org/show_bug.cgi?id=44881#c43 */
DECLARE_PCI_FIXUP_HEADER(0x10e3, 0x8113, quirk_use_pcie_bridge_dma_alias);
/* ITE 8892, https://bugzilla.kernel.org/show_bug.cgi?id=73551 */
DECLARE_PCI_FIXUP_HEADER(0x1283, 0x8892, quirk_use_pcie_bridge_dma_alias);
/* ITE 8893 has the same problem as the 8892 */
DECLARE_PCI_FIXUP_HEADER(0x1283, 0x8893, quirk_use_pcie_bridge_dma_alias);
/* Intel 82801, https://bugzilla.kernel.org/show_bug.cgi?id=44881#c49 */
DECLARE_PCI_FIXUP_HEADER(0x8086, 0x244e, quirk_use_pcie_bridge_dma_alias);

/*
 * MIC x200 NTB forwards PCIe traffic using multiple alien RIDs. They have to
 * be added as aliases to the DMA device in order to allow buffer access
 * when IOMMU is enabled. Following devfns have to match RIT-LUT table
 * programmed in the EEPROM.
 */
static void quirk_mic_x200_dma_alias(struct pci_dev *pdev)
{
	pci_add_dma_alias(pdev, PCI_DEVFN(0x10, 0x0), 1);
	pci_add_dma_alias(pdev, PCI_DEVFN(0x11, 0x0), 1);
	pci_add_dma_alias(pdev, PCI_DEVFN(0x12, 0x3), 1);
}
DECLARE_PCI_FIXUP_HEADER(PCI_VENDOR_ID_INTEL, 0x2260, quirk_mic_x200_dma_alias);
DECLARE_PCI_FIXUP_HEADER(PCI_VENDOR_ID_INTEL, 0x2264, quirk_mic_x200_dma_alias);

/*
 * Intel Visual Compute Accelerator (VCA) is a family of PCIe add-in devices
 * exposing computational units via Non Transparent Bridges (NTB, PEX 87xx).
 *
 * Similarly to MIC x200, we need to add DMA aliases to allow buffer access
 * when IOMMU is enabled.  These aliases allow computational unit access to
 * host memory.  These aliases mark the whole VCA device as one IOMMU
 * group.
 *
 * All possible slot numbers (0x20) are used, since we are unable to tell
 * what slot is used on other side.  This quirk is intended for both host
 * and computational unit sides.  The VCA devices have up to five functions
 * (four for DMA channels and one additional).
 */
static void quirk_pex_vca_alias(struct pci_dev *pdev)
{
	const unsigned int num_pci_slots = 0x20;
	unsigned int slot;

	for (slot = 0; slot < num_pci_slots; slot++)
		pci_add_dma_alias(pdev, PCI_DEVFN(slot, 0x0), 5);
}
DECLARE_PCI_FIXUP_HEADER(PCI_VENDOR_ID_INTEL, 0x2954, quirk_pex_vca_alias);
DECLARE_PCI_FIXUP_HEADER(PCI_VENDOR_ID_INTEL, 0x2955, quirk_pex_vca_alias);
DECLARE_PCI_FIXUP_HEADER(PCI_VENDOR_ID_INTEL, 0x2956, quirk_pex_vca_alias);
DECLARE_PCI_FIXUP_HEADER(PCI_VENDOR_ID_INTEL, 0x2958, quirk_pex_vca_alias);
DECLARE_PCI_FIXUP_HEADER(PCI_VENDOR_ID_INTEL, 0x2959, quirk_pex_vca_alias);
DECLARE_PCI_FIXUP_HEADER(PCI_VENDOR_ID_INTEL, 0x295A, quirk_pex_vca_alias);

/*
 * The IOMMU and interrupt controller on Broadcom Vulcan/Cavium ThunderX2 are
 * associated not at the root bus, but at a bridge below. This quirk avoids
 * generating invalid DMA aliases.
 */
static void quirk_bridge_cavm_thrx2_pcie_root(struct pci_dev *pdev)
{
	pdev->dev_flags |= PCI_DEV_FLAGS_BRIDGE_XLATE_ROOT;
}
DECLARE_PCI_FIXUP_HEADER(PCI_VENDOR_ID_BROADCOM, 0x9000,
				quirk_bridge_cavm_thrx2_pcie_root);
DECLARE_PCI_FIXUP_HEADER(PCI_VENDOR_ID_BROADCOM, 0x9084,
				quirk_bridge_cavm_thrx2_pcie_root);

/*
 * Intersil/Techwell TW686[4589]-based video capture cards have an empty (zero)
 * class code.  Fix it.
 */
static void quirk_tw686x_class(struct pci_dev *pdev)
{
	u32 class = pdev->class;

	/* Use "Multimedia controller" class */
	pdev->class = (PCI_CLASS_MULTIMEDIA_OTHER << 8) | 0x01;
	pci_info(pdev, "TW686x PCI class overridden (%#08x -> %#08x)\n",
		 class, pdev->class);
}
DECLARE_PCI_FIXUP_CLASS_EARLY(0x1797, 0x6864, PCI_CLASS_NOT_DEFINED, 8,
			      quirk_tw686x_class);
DECLARE_PCI_FIXUP_CLASS_EARLY(0x1797, 0x6865, PCI_CLASS_NOT_DEFINED, 8,
			      quirk_tw686x_class);
DECLARE_PCI_FIXUP_CLASS_EARLY(0x1797, 0x6868, PCI_CLASS_NOT_DEFINED, 8,
			      quirk_tw686x_class);
DECLARE_PCI_FIXUP_CLASS_EARLY(0x1797, 0x6869, PCI_CLASS_NOT_DEFINED, 8,
			      quirk_tw686x_class);

/*
 * Some devices have problems with Transaction Layer Packets with the Relaxed
 * Ordering Attribute set.  Such devices should mark themselves and other
 * device drivers should check before sending TLPs with RO set.
 */
static void quirk_relaxedordering_disable(struct pci_dev *dev)
{
	dev->dev_flags |= PCI_DEV_FLAGS_NO_RELAXED_ORDERING;
	pci_info(dev, "Disable Relaxed Ordering Attributes to avoid PCIe Completion erratum\n");
}

/*
 * Intel Xeon processors based on Broadwell/Haswell microarchitecture Root
 * Complex have a Flow Control Credit issue which can cause performance
 * problems with Upstream Transaction Layer Packets with Relaxed Ordering set.
 */
DECLARE_PCI_FIXUP_CLASS_EARLY(PCI_VENDOR_ID_INTEL, 0x6f01, PCI_CLASS_NOT_DEFINED, 8,
			      quirk_relaxedordering_disable);
DECLARE_PCI_FIXUP_CLASS_EARLY(PCI_VENDOR_ID_INTEL, 0x6f02, PCI_CLASS_NOT_DEFINED, 8,
			      quirk_relaxedordering_disable);
DECLARE_PCI_FIXUP_CLASS_EARLY(PCI_VENDOR_ID_INTEL, 0x6f03, PCI_CLASS_NOT_DEFINED, 8,
			      quirk_relaxedordering_disable);
DECLARE_PCI_FIXUP_CLASS_EARLY(PCI_VENDOR_ID_INTEL, 0x6f04, PCI_CLASS_NOT_DEFINED, 8,
			      quirk_relaxedordering_disable);
DECLARE_PCI_FIXUP_CLASS_EARLY(PCI_VENDOR_ID_INTEL, 0x6f05, PCI_CLASS_NOT_DEFINED, 8,
			      quirk_relaxedordering_disable);
DECLARE_PCI_FIXUP_CLASS_EARLY(PCI_VENDOR_ID_INTEL, 0x6f06, PCI_CLASS_NOT_DEFINED, 8,
			      quirk_relaxedordering_disable);
DECLARE_PCI_FIXUP_CLASS_EARLY(PCI_VENDOR_ID_INTEL, 0x6f07, PCI_CLASS_NOT_DEFINED, 8,
			      quirk_relaxedordering_disable);
DECLARE_PCI_FIXUP_CLASS_EARLY(PCI_VENDOR_ID_INTEL, 0x6f08, PCI_CLASS_NOT_DEFINED, 8,
			      quirk_relaxedordering_disable);
DECLARE_PCI_FIXUP_CLASS_EARLY(PCI_VENDOR_ID_INTEL, 0x6f09, PCI_CLASS_NOT_DEFINED, 8,
			      quirk_relaxedordering_disable);
DECLARE_PCI_FIXUP_CLASS_EARLY(PCI_VENDOR_ID_INTEL, 0x6f0a, PCI_CLASS_NOT_DEFINED, 8,
			      quirk_relaxedordering_disable);
DECLARE_PCI_FIXUP_CLASS_EARLY(PCI_VENDOR_ID_INTEL, 0x6f0b, PCI_CLASS_NOT_DEFINED, 8,
			      quirk_relaxedordering_disable);
DECLARE_PCI_FIXUP_CLASS_EARLY(PCI_VENDOR_ID_INTEL, 0x6f0c, PCI_CLASS_NOT_DEFINED, 8,
			      quirk_relaxedordering_disable);
DECLARE_PCI_FIXUP_CLASS_EARLY(PCI_VENDOR_ID_INTEL, 0x6f0d, PCI_CLASS_NOT_DEFINED, 8,
			      quirk_relaxedordering_disable);
DECLARE_PCI_FIXUP_CLASS_EARLY(PCI_VENDOR_ID_INTEL, 0x6f0e, PCI_CLASS_NOT_DEFINED, 8,
			      quirk_relaxedordering_disable);
DECLARE_PCI_FIXUP_CLASS_EARLY(PCI_VENDOR_ID_INTEL, 0x2f01, PCI_CLASS_NOT_DEFINED, 8,
			      quirk_relaxedordering_disable);
DECLARE_PCI_FIXUP_CLASS_EARLY(PCI_VENDOR_ID_INTEL, 0x2f02, PCI_CLASS_NOT_DEFINED, 8,
			      quirk_relaxedordering_disable);
DECLARE_PCI_FIXUP_CLASS_EARLY(PCI_VENDOR_ID_INTEL, 0x2f03, PCI_CLASS_NOT_DEFINED, 8,
			      quirk_relaxedordering_disable);
DECLARE_PCI_FIXUP_CLASS_EARLY(PCI_VENDOR_ID_INTEL, 0x2f04, PCI_CLASS_NOT_DEFINED, 8,
			      quirk_relaxedordering_disable);
DECLARE_PCI_FIXUP_CLASS_EARLY(PCI_VENDOR_ID_INTEL, 0x2f05, PCI_CLASS_NOT_DEFINED, 8,
			      quirk_relaxedordering_disable);
DECLARE_PCI_FIXUP_CLASS_EARLY(PCI_VENDOR_ID_INTEL, 0x2f06, PCI_CLASS_NOT_DEFINED, 8,
			      quirk_relaxedordering_disable);
DECLARE_PCI_FIXUP_CLASS_EARLY(PCI_VENDOR_ID_INTEL, 0x2f07, PCI_CLASS_NOT_DEFINED, 8,
			      quirk_relaxedordering_disable);
DECLARE_PCI_FIXUP_CLASS_EARLY(PCI_VENDOR_ID_INTEL, 0x2f08, PCI_CLASS_NOT_DEFINED, 8,
			      quirk_relaxedordering_disable);
DECLARE_PCI_FIXUP_CLASS_EARLY(PCI_VENDOR_ID_INTEL, 0x2f09, PCI_CLASS_NOT_DEFINED, 8,
			      quirk_relaxedordering_disable);
DECLARE_PCI_FIXUP_CLASS_EARLY(PCI_VENDOR_ID_INTEL, 0x2f0a, PCI_CLASS_NOT_DEFINED, 8,
			      quirk_relaxedordering_disable);
DECLARE_PCI_FIXUP_CLASS_EARLY(PCI_VENDOR_ID_INTEL, 0x2f0b, PCI_CLASS_NOT_DEFINED, 8,
			      quirk_relaxedordering_disable);
DECLARE_PCI_FIXUP_CLASS_EARLY(PCI_VENDOR_ID_INTEL, 0x2f0c, PCI_CLASS_NOT_DEFINED, 8,
			      quirk_relaxedordering_disable);
DECLARE_PCI_FIXUP_CLASS_EARLY(PCI_VENDOR_ID_INTEL, 0x2f0d, PCI_CLASS_NOT_DEFINED, 8,
			      quirk_relaxedordering_disable);
DECLARE_PCI_FIXUP_CLASS_EARLY(PCI_VENDOR_ID_INTEL, 0x2f0e, PCI_CLASS_NOT_DEFINED, 8,
			      quirk_relaxedordering_disable);

/*
 * The AMD ARM A1100 (aka "SEATTLE") SoC has a bug in its PCIe Root Complex
 * where Upstream Transaction Layer Packets with the Relaxed Ordering
 * Attribute clear are allowed to bypass earlier TLPs with Relaxed Ordering
 * set.  This is a violation of the PCIe 3.0 Transaction Ordering Rules
 * outlined in Section 2.4.1 (PCI Express(r) Base Specification Revision 3.0
 * November 10, 2010).  As a result, on this platform we can't use Relaxed
 * Ordering for Upstream TLPs.
 */
DECLARE_PCI_FIXUP_CLASS_EARLY(PCI_VENDOR_ID_AMD, 0x1a00, PCI_CLASS_NOT_DEFINED, 8,
			      quirk_relaxedordering_disable);
DECLARE_PCI_FIXUP_CLASS_EARLY(PCI_VENDOR_ID_AMD, 0x1a01, PCI_CLASS_NOT_DEFINED, 8,
			      quirk_relaxedordering_disable);
DECLARE_PCI_FIXUP_CLASS_EARLY(PCI_VENDOR_ID_AMD, 0x1a02, PCI_CLASS_NOT_DEFINED, 8,
			      quirk_relaxedordering_disable);

/*
 * Per PCIe r3.0, sec 2.2.9, "Completion headers must supply the same
 * values for the Attribute as were supplied in the header of the
 * corresponding Request, except as explicitly allowed when IDO is used."
 *
 * If a non-compliant device generates a completion with a different
 * attribute than the request, the receiver may accept it (which itself
 * seems non-compliant based on sec 2.3.2), or it may handle it as a
 * Malformed TLP or an Unexpected Completion, which will probably lead to a
 * device access timeout.
 *
 * If the non-compliant device generates completions with zero attributes
 * (instead of copying the attributes from the request), we can work around
 * this by disabling the "Relaxed Ordering" and "No Snoop" attributes in
 * upstream devices so they always generate requests with zero attributes.
 *
 * This affects other devices under the same Root Port, but since these
 * attributes are performance hints, there should be no functional problem.
 *
 * Note that Configuration Space accesses are never supposed to have TLP
 * Attributes, so we're safe waiting till after any Configuration Space
 * accesses to do the Root Port fixup.
 */
static void quirk_disable_root_port_attributes(struct pci_dev *pdev)
{
	struct pci_dev *root_port = pcie_find_root_port(pdev);

	if (!root_port) {
		pci_warn(pdev, "PCIe Completion erratum may cause device errors\n");
		return;
	}

	pci_info(root_port, "Disabling No Snoop/Relaxed Ordering Attributes to avoid PCIe Completion erratum in %s\n",
		 dev_name(&pdev->dev));
	pcie_capability_clear_and_set_word(root_port, PCI_EXP_DEVCTL,
					   PCI_EXP_DEVCTL_RELAX_EN |
					   PCI_EXP_DEVCTL_NOSNOOP_EN, 0);
}

/*
 * The Chelsio T5 chip fails to copy TLP Attributes from a Request to the
 * Completion it generates.
 */
static void quirk_chelsio_T5_disable_root_port_attributes(struct pci_dev *pdev)
{
	/*
	 * This mask/compare operation selects for Physical Function 4 on a
	 * T5.  We only need to fix up the Root Port once for any of the
	 * PFs.  PF[0..3] have PCI Device IDs of 0x50xx, but PF4 is uniquely
	 * 0x54xx so we use that one.
	 */
	if ((pdev->device & 0xff00) == 0x5400)
		quirk_disable_root_port_attributes(pdev);
}
DECLARE_PCI_FIXUP_HEADER(PCI_VENDOR_ID_CHELSIO, PCI_ANY_ID,
			 quirk_chelsio_T5_disable_root_port_attributes);

/*
 * pci_acs_ctrl_enabled - compare desired ACS controls with those provided
 *			  by a device
 * @acs_ctrl_req: Bitmask of desired ACS controls
 * @acs_ctrl_ena: Bitmask of ACS controls enabled or provided implicitly by
 *		  the hardware design
 *
 * Return 1 if all ACS controls in the @acs_ctrl_req bitmask are included
 * in @acs_ctrl_ena, i.e., the device provides all the access controls the
 * caller desires.  Return 0 otherwise.
 */
static int pci_acs_ctrl_enabled(u16 acs_ctrl_req, u16 acs_ctrl_ena)
{
	if ((acs_ctrl_req & acs_ctrl_ena) == acs_ctrl_req)
		return 1;
	return 0;
}

/*
 * AMD has indicated that the devices below do not support peer-to-peer
 * in any system where they are found in the southbridge with an AMD
 * IOMMU in the system.  Multifunction devices that do not support
 * peer-to-peer between functions can claim to support a subset of ACS.
 * Such devices effectively enable request redirect (RR) and completion
 * redirect (CR) since all transactions are redirected to the upstream
 * root complex.
 *
 * https://lore.kernel.org/r/201207111426.q6BEQTbh002928@mail.maya.org/
 * https://lore.kernel.org/r/20120711165854.GM25282@amd.com/
 * https://lore.kernel.org/r/20121005130857.GX4009@amd.com/
 *
 * 1002:4385 SBx00 SMBus Controller
 * 1002:439c SB7x0/SB8x0/SB9x0 IDE Controller
 * 1002:4383 SBx00 Azalia (Intel HDA)
 * 1002:439d SB7x0/SB8x0/SB9x0 LPC host controller
 * 1002:4384 SBx00 PCI to PCI Bridge
 * 1002:4399 SB7x0/SB8x0/SB9x0 USB OHCI2 Controller
 *
 * https://bugzilla.kernel.org/show_bug.cgi?id=81841#c15
 *
 * 1022:780f [AMD] FCH PCI Bridge
 * 1022:7809 [AMD] FCH USB OHCI Controller
 */
static int pci_quirk_amd_sb_acs(struct pci_dev *dev, u16 acs_flags)
{
#ifdef CONFIG_ACPI
	struct acpi_table_header *header = NULL;
	acpi_status status;

	/* Targeting multifunction devices on the SB (appears on root bus) */
	if (!dev->multifunction || !pci_is_root_bus(dev->bus))
		return -ENODEV;

	/* The IVRS table describes the AMD IOMMU */
	status = acpi_get_table("IVRS", 0, &header);
	if (ACPI_FAILURE(status))
		return -ENODEV;

	acpi_put_table(header);

	/* Filter out flags not applicable to multifunction */
	acs_flags &= (PCI_ACS_RR | PCI_ACS_CR | PCI_ACS_EC | PCI_ACS_DT);

	return pci_acs_ctrl_enabled(acs_flags, PCI_ACS_RR | PCI_ACS_CR);
#else
	return -ENODEV;
#endif
}

static bool pci_quirk_cavium_acs_match(struct pci_dev *dev)
{
	if (!pci_is_pcie(dev) || pci_pcie_type(dev) != PCI_EXP_TYPE_ROOT_PORT)
		return false;

	switch (dev->device) {
	/*
	 * Effectively selects all downstream ports for whole ThunderX1
	 * (which represents 8 SoCs).
	 */
	case 0xa000 ... 0xa7ff: /* ThunderX1 */
	case 0xaf84:  /* ThunderX2 */
	case 0xb884:  /* ThunderX3 */
		return true;
	default:
		return false;
	}
}

static int pci_quirk_cavium_acs(struct pci_dev *dev, u16 acs_flags)
{
	if (!pci_quirk_cavium_acs_match(dev))
		return -ENOTTY;

	/*
	 * Cavium Root Ports don't advertise an ACS capability.  However,
	 * the RTL internally implements similar protection as if ACS had
	 * Source Validation, Request Redirection, Completion Redirection,
	 * and Upstream Forwarding features enabled.  Assert that the
	 * hardware implements and enables equivalent ACS functionality for
	 * these flags.
	 */
	return pci_acs_ctrl_enabled(acs_flags,
		PCI_ACS_SV | PCI_ACS_RR | PCI_ACS_CR | PCI_ACS_UF);
}

static int pci_quirk_xgene_acs(struct pci_dev *dev, u16 acs_flags)
{
	/*
	 * X-Gene Root Ports matching this quirk do not allow peer-to-peer
	 * transactions with others, allowing masking out these bits as if they
	 * were unimplemented in the ACS capability.
	 */
	return pci_acs_ctrl_enabled(acs_flags,
		PCI_ACS_SV | PCI_ACS_RR | PCI_ACS_CR | PCI_ACS_UF);
}

/*
 * Many Zhaoxin Root Ports and Switch Downstream Ports have no ACS capability.
 * But the implementation could block peer-to-peer transactions between them
 * and provide ACS-like functionality.
 */
static int  pci_quirk_zhaoxin_pcie_ports_acs(struct pci_dev *dev, u16 acs_flags)
{
	if (!pci_is_pcie(dev) ||
	    ((pci_pcie_type(dev) != PCI_EXP_TYPE_ROOT_PORT) &&
	     (pci_pcie_type(dev) != PCI_EXP_TYPE_DOWNSTREAM)))
		return -ENOTTY;

	switch (dev->device) {
	case 0x0710 ... 0x071e:
	case 0x0721:
	case 0x0723 ... 0x0732:
		return pci_acs_ctrl_enabled(acs_flags,
			PCI_ACS_SV | PCI_ACS_RR | PCI_ACS_CR | PCI_ACS_UF);
	}

	return false;
}

/*
 * Many Intel PCH Root Ports do provide ACS-like features to disable peer
 * transactions and validate bus numbers in requests, but do not provide an
 * actual PCIe ACS capability.  This is the list of device IDs known to fall
 * into that category as provided by Intel in Red Hat bugzilla 1037684.
 */
static const u16 pci_quirk_intel_pch_acs_ids[] = {
	/* Ibexpeak PCH */
	0x3b42, 0x3b43, 0x3b44, 0x3b45, 0x3b46, 0x3b47, 0x3b48, 0x3b49,
	0x3b4a, 0x3b4b, 0x3b4c, 0x3b4d, 0x3b4e, 0x3b4f, 0x3b50, 0x3b51,
	/* Cougarpoint PCH */
	0x1c10, 0x1c11, 0x1c12, 0x1c13, 0x1c14, 0x1c15, 0x1c16, 0x1c17,
	0x1c18, 0x1c19, 0x1c1a, 0x1c1b, 0x1c1c, 0x1c1d, 0x1c1e, 0x1c1f,
	/* Pantherpoint PCH */
	0x1e10, 0x1e11, 0x1e12, 0x1e13, 0x1e14, 0x1e15, 0x1e16, 0x1e17,
	0x1e18, 0x1e19, 0x1e1a, 0x1e1b, 0x1e1c, 0x1e1d, 0x1e1e, 0x1e1f,
	/* Lynxpoint-H PCH */
	0x8c10, 0x8c11, 0x8c12, 0x8c13, 0x8c14, 0x8c15, 0x8c16, 0x8c17,
	0x8c18, 0x8c19, 0x8c1a, 0x8c1b, 0x8c1c, 0x8c1d, 0x8c1e, 0x8c1f,
	/* Lynxpoint-LP PCH */
	0x9c10, 0x9c11, 0x9c12, 0x9c13, 0x9c14, 0x9c15, 0x9c16, 0x9c17,
	0x9c18, 0x9c19, 0x9c1a, 0x9c1b,
	/* Wildcat PCH */
	0x9c90, 0x9c91, 0x9c92, 0x9c93, 0x9c94, 0x9c95, 0x9c96, 0x9c97,
	0x9c98, 0x9c99, 0x9c9a, 0x9c9b,
	/* Patsburg (X79) PCH */
	0x1d10, 0x1d12, 0x1d14, 0x1d16, 0x1d18, 0x1d1a, 0x1d1c, 0x1d1e,
	/* Wellsburg (X99) PCH */
	0x8d10, 0x8d11, 0x8d12, 0x8d13, 0x8d14, 0x8d15, 0x8d16, 0x8d17,
	0x8d18, 0x8d19, 0x8d1a, 0x8d1b, 0x8d1c, 0x8d1d, 0x8d1e,
	/* Lynx Point (9 series) PCH */
	0x8c90, 0x8c92, 0x8c94, 0x8c96, 0x8c98, 0x8c9a, 0x8c9c, 0x8c9e,
};

static bool pci_quirk_intel_pch_acs_match(struct pci_dev *dev)
{
	int i;

	/* Filter out a few obvious non-matches first */
	if (!pci_is_pcie(dev) || pci_pcie_type(dev) != PCI_EXP_TYPE_ROOT_PORT)
		return false;

	for (i = 0; i < ARRAY_SIZE(pci_quirk_intel_pch_acs_ids); i++)
		if (pci_quirk_intel_pch_acs_ids[i] == dev->device)
			return true;

	return false;
}

static int pci_quirk_intel_pch_acs(struct pci_dev *dev, u16 acs_flags)
{
	if (!pci_quirk_intel_pch_acs_match(dev))
		return -ENOTTY;

	if (dev->dev_flags & PCI_DEV_FLAGS_ACS_ENABLED_QUIRK)
		return pci_acs_ctrl_enabled(acs_flags,
			PCI_ACS_SV | PCI_ACS_RR | PCI_ACS_CR | PCI_ACS_UF);

	return pci_acs_ctrl_enabled(acs_flags, 0);
}

/*
 * These QCOM Root Ports do provide ACS-like features to disable peer
 * transactions and validate bus numbers in requests, but do not provide an
 * actual PCIe ACS capability.  Hardware supports source validation but it
 * will report the issue as Completer Abort instead of ACS Violation.
 * Hardware doesn't support peer-to-peer and each Root Port is a Root
 * Complex with unique segment numbers.  It is not possible for one Root
 * Port to pass traffic to another Root Port.  All PCIe transactions are
 * terminated inside the Root Port.
 */
static int pci_quirk_qcom_rp_acs(struct pci_dev *dev, u16 acs_flags)
{
	return pci_acs_ctrl_enabled(acs_flags,
		PCI_ACS_SV | PCI_ACS_RR | PCI_ACS_CR | PCI_ACS_UF);
}

/*
 * Each of these NXP Root Ports is in a Root Complex with a unique segment
 * number and does provide isolation features to disable peer transactions
 * and validate bus numbers in requests, but does not provide an ACS
 * capability.
 */
static int pci_quirk_nxp_rp_acs(struct pci_dev *dev, u16 acs_flags)
{
	return pci_acs_ctrl_enabled(acs_flags,
		PCI_ACS_SV | PCI_ACS_RR | PCI_ACS_CR | PCI_ACS_UF);
}

static int pci_quirk_al_acs(struct pci_dev *dev, u16 acs_flags)
{
	if (pci_pcie_type(dev) != PCI_EXP_TYPE_ROOT_PORT)
		return -ENOTTY;

	/*
	 * Amazon's Annapurna Labs root ports don't include an ACS capability,
	 * but do include ACS-like functionality. The hardware doesn't support
	 * peer-to-peer transactions via the root port and each has a unique
	 * segment number.
	 *
	 * Additionally, the root ports cannot send traffic to each other.
	 */
	acs_flags &= ~(PCI_ACS_SV | PCI_ACS_RR | PCI_ACS_CR | PCI_ACS_UF);

	return acs_flags ? 0 : 1;
}

/*
 * Sunrise Point PCH root ports implement ACS, but unfortunately as shown in
 * the datasheet (Intel 100 Series Chipset Family PCH Datasheet, Vol. 2,
 * 12.1.46, 12.1.47)[1] this chipset uses dwords for the ACS capability and
 * control registers whereas the PCIe spec packs them into words (Rev 3.0,
 * 7.16 ACS Extended Capability).  The bit definitions are correct, but the
 * control register is at offset 8 instead of 6 and we should probably use
 * dword accesses to them.  This applies to the following PCI Device IDs, as
 * found in volume 1 of the datasheet[2]:
 *
 * 0xa110-0xa11f Sunrise Point-H PCI Express Root Port #{0-16}
 * 0xa167-0xa16a Sunrise Point-H PCI Express Root Port #{17-20}
 *
 * N.B. This doesn't fix what lspci shows.
 *
 * The 100 series chipset specification update includes this as errata #23[3].
 *
 * The 200 series chipset (Union Point) has the same bug according to the
 * specification update (Intel 200 Series Chipset Family Platform Controller
 * Hub, Specification Update, January 2017, Revision 001, Document# 335194-001,
 * Errata 22)[4].  Per the datasheet[5], root port PCI Device IDs for this
 * chipset include:
 *
 * 0xa290-0xa29f PCI Express Root port #{0-16}
 * 0xa2e7-0xa2ee PCI Express Root port #{17-24}
 *
 * Mobile chipsets are also affected, 7th & 8th Generation
 * Specification update confirms ACS errata 22, status no fix: (7th Generation
 * Intel Processor Family I/O for U/Y Platforms and 8th Generation Intel
 * Processor Family I/O for U Quad Core Platforms Specification Update,
 * August 2017, Revision 002, Document#: 334660-002)[6]
 * Device IDs from I/O datasheet: (7th Generation Intel Processor Family I/O
 * for U/Y Platforms and 8th Generation Intel ® Processor Family I/O for U
 * Quad Core Platforms, Vol 1 of 2, August 2017, Document#: 334658-003)[7]
 *
 * 0x9d10-0x9d1b PCI Express Root port #{1-12}
 *
 * [1] https://www.intel.com/content/www/us/en/chipsets/100-series-chipset-datasheet-vol-2.html
 * [2] https://www.intel.com/content/www/us/en/chipsets/100-series-chipset-datasheet-vol-1.html
 * [3] https://www.intel.com/content/www/us/en/chipsets/100-series-chipset-spec-update.html
 * [4] https://www.intel.com/content/www/us/en/chipsets/200-series-chipset-pch-spec-update.html
 * [5] https://www.intel.com/content/www/us/en/chipsets/200-series-chipset-pch-datasheet-vol-1.html
 * [6] https://www.intel.com/content/www/us/en/processors/core/7th-gen-core-family-mobile-u-y-processor-lines-i-o-spec-update.html
 * [7] https://www.intel.com/content/www/us/en/processors/core/7th-gen-core-family-mobile-u-y-processor-lines-i-o-datasheet-vol-1.html
 */
static bool pci_quirk_intel_spt_pch_acs_match(struct pci_dev *dev)
{
	if (!pci_is_pcie(dev) || pci_pcie_type(dev) != PCI_EXP_TYPE_ROOT_PORT)
		return false;

	switch (dev->device) {
	case 0xa110 ... 0xa11f: case 0xa167 ... 0xa16a: /* Sunrise Point */
	case 0xa290 ... 0xa29f: case 0xa2e7 ... 0xa2ee: /* Union Point */
	case 0x9d10 ... 0x9d1b: /* 7th & 8th Gen Mobile */
		return true;
	}

	return false;
}

#define INTEL_SPT_ACS_CTRL (PCI_ACS_CAP + 4)

static int pci_quirk_intel_spt_pch_acs(struct pci_dev *dev, u16 acs_flags)
{
	int pos;
	u32 cap, ctrl;

	if (!pci_quirk_intel_spt_pch_acs_match(dev))
		return -ENOTTY;

	pos = dev->acs_cap;
	if (!pos)
		return -ENOTTY;

	/* see pci_acs_flags_enabled() */
	pci_read_config_dword(dev, pos + PCI_ACS_CAP, &cap);
	acs_flags &= (cap | PCI_ACS_EC);

	pci_read_config_dword(dev, pos + INTEL_SPT_ACS_CTRL, &ctrl);

	return pci_acs_ctrl_enabled(acs_flags, ctrl);
}

static int pci_quirk_mf_endpoint_acs(struct pci_dev *dev, u16 acs_flags)
{
	/*
	 * SV, TB, and UF are not relevant to multifunction endpoints.
	 *
	 * Multifunction devices are only required to implement RR, CR, and DT
	 * in their ACS capability if they support peer-to-peer transactions.
	 * Devices matching this quirk have been verified by the vendor to not
	 * perform peer-to-peer with other functions, allowing us to mask out
	 * these bits as if they were unimplemented in the ACS capability.
	 */
	return pci_acs_ctrl_enabled(acs_flags,
		PCI_ACS_SV | PCI_ACS_TB | PCI_ACS_RR |
		PCI_ACS_CR | PCI_ACS_UF | PCI_ACS_DT);
}

static int pci_quirk_rciep_acs(struct pci_dev *dev, u16 acs_flags)
{
	/*
	 * Intel RCiEP's are required to allow p2p only on translated
	 * addresses.  Refer to Intel VT-d specification, r3.1, sec 3.16,
	 * "Root-Complex Peer to Peer Considerations".
	 */
	if (pci_pcie_type(dev) != PCI_EXP_TYPE_RC_END)
		return -ENOTTY;

	return pci_acs_ctrl_enabled(acs_flags,
		PCI_ACS_SV | PCI_ACS_RR | PCI_ACS_CR | PCI_ACS_UF);
}

static int pci_quirk_brcm_acs(struct pci_dev *dev, u16 acs_flags)
{
	/*
	 * iProc PAXB Root Ports don't advertise an ACS capability, but
	 * they do not allow peer-to-peer transactions between Root Ports.
	 * Allow each Root Port to be in a separate IOMMU group by masking
	 * SV/RR/CR/UF bits.
	 */
	return pci_acs_ctrl_enabled(acs_flags,
		PCI_ACS_SV | PCI_ACS_RR | PCI_ACS_CR | PCI_ACS_UF);
}

/*
 * Wangxun 10G/1G NICs have no ACS capability, and on multi-function
 * devices, peer-to-peer transactions are not be used between the functions.
 * So add an ACS quirk for below devices to isolate functions.
 * SFxxx 1G NICs(em).
 * RP1000/RP2000 10G NICs(sp).
 */
static int  pci_quirk_wangxun_nic_acs(struct pci_dev *dev, u16 acs_flags)
{
	switch (dev->device) {
	case 0x0100 ... 0x010F:
	case 0x1001:
	case 0x2001:
		return pci_acs_ctrl_enabled(acs_flags,
			PCI_ACS_SV | PCI_ACS_RR | PCI_ACS_CR | PCI_ACS_UF);
	}

	return false;
}

static const struct pci_dev_acs_enabled {
	u16 vendor;
	u16 device;
	int (*acs_enabled)(struct pci_dev *dev, u16 acs_flags);
} pci_dev_acs_enabled[] = {
	{ PCI_VENDOR_ID_ATI, 0x4385, pci_quirk_amd_sb_acs },
	{ PCI_VENDOR_ID_ATI, 0x439c, pci_quirk_amd_sb_acs },
	{ PCI_VENDOR_ID_ATI, 0x4383, pci_quirk_amd_sb_acs },
	{ PCI_VENDOR_ID_ATI, 0x439d, pci_quirk_amd_sb_acs },
	{ PCI_VENDOR_ID_ATI, 0x4384, pci_quirk_amd_sb_acs },
	{ PCI_VENDOR_ID_ATI, 0x4399, pci_quirk_amd_sb_acs },
	{ PCI_VENDOR_ID_AMD, 0x780f, pci_quirk_amd_sb_acs },
	{ PCI_VENDOR_ID_AMD, 0x7809, pci_quirk_amd_sb_acs },
	{ PCI_VENDOR_ID_SOLARFLARE, 0x0903, pci_quirk_mf_endpoint_acs },
	{ PCI_VENDOR_ID_SOLARFLARE, 0x0923, pci_quirk_mf_endpoint_acs },
	{ PCI_VENDOR_ID_SOLARFLARE, 0x0A03, pci_quirk_mf_endpoint_acs },
	{ PCI_VENDOR_ID_INTEL, 0x10C6, pci_quirk_mf_endpoint_acs },
	{ PCI_VENDOR_ID_INTEL, 0x10DB, pci_quirk_mf_endpoint_acs },
	{ PCI_VENDOR_ID_INTEL, 0x10DD, pci_quirk_mf_endpoint_acs },
	{ PCI_VENDOR_ID_INTEL, 0x10E1, pci_quirk_mf_endpoint_acs },
	{ PCI_VENDOR_ID_INTEL, 0x10F1, pci_quirk_mf_endpoint_acs },
	{ PCI_VENDOR_ID_INTEL, 0x10F7, pci_quirk_mf_endpoint_acs },
	{ PCI_VENDOR_ID_INTEL, 0x10F8, pci_quirk_mf_endpoint_acs },
	{ PCI_VENDOR_ID_INTEL, 0x10F9, pci_quirk_mf_endpoint_acs },
	{ PCI_VENDOR_ID_INTEL, 0x10FA, pci_quirk_mf_endpoint_acs },
	{ PCI_VENDOR_ID_INTEL, 0x10FB, pci_quirk_mf_endpoint_acs },
	{ PCI_VENDOR_ID_INTEL, 0x10FC, pci_quirk_mf_endpoint_acs },
	{ PCI_VENDOR_ID_INTEL, 0x1507, pci_quirk_mf_endpoint_acs },
	{ PCI_VENDOR_ID_INTEL, 0x1514, pci_quirk_mf_endpoint_acs },
	{ PCI_VENDOR_ID_INTEL, 0x151C, pci_quirk_mf_endpoint_acs },
	{ PCI_VENDOR_ID_INTEL, 0x1529, pci_quirk_mf_endpoint_acs },
	{ PCI_VENDOR_ID_INTEL, 0x152A, pci_quirk_mf_endpoint_acs },
	{ PCI_VENDOR_ID_INTEL, 0x154D, pci_quirk_mf_endpoint_acs },
	{ PCI_VENDOR_ID_INTEL, 0x154F, pci_quirk_mf_endpoint_acs },
	{ PCI_VENDOR_ID_INTEL, 0x1551, pci_quirk_mf_endpoint_acs },
	{ PCI_VENDOR_ID_INTEL, 0x1558, pci_quirk_mf_endpoint_acs },
	/* 82580 */
	{ PCI_VENDOR_ID_INTEL, 0x1509, pci_quirk_mf_endpoint_acs },
	{ PCI_VENDOR_ID_INTEL, 0x150E, pci_quirk_mf_endpoint_acs },
	{ PCI_VENDOR_ID_INTEL, 0x150F, pci_quirk_mf_endpoint_acs },
	{ PCI_VENDOR_ID_INTEL, 0x1510, pci_quirk_mf_endpoint_acs },
	{ PCI_VENDOR_ID_INTEL, 0x1511, pci_quirk_mf_endpoint_acs },
	{ PCI_VENDOR_ID_INTEL, 0x1516, pci_quirk_mf_endpoint_acs },
	{ PCI_VENDOR_ID_INTEL, 0x1527, pci_quirk_mf_endpoint_acs },
	/* 82576 */
	{ PCI_VENDOR_ID_INTEL, 0x10C9, pci_quirk_mf_endpoint_acs },
	{ PCI_VENDOR_ID_INTEL, 0x10E6, pci_quirk_mf_endpoint_acs },
	{ PCI_VENDOR_ID_INTEL, 0x10E7, pci_quirk_mf_endpoint_acs },
	{ PCI_VENDOR_ID_INTEL, 0x10E8, pci_quirk_mf_endpoint_acs },
	{ PCI_VENDOR_ID_INTEL, 0x150A, pci_quirk_mf_endpoint_acs },
	{ PCI_VENDOR_ID_INTEL, 0x150D, pci_quirk_mf_endpoint_acs },
	{ PCI_VENDOR_ID_INTEL, 0x1518, pci_quirk_mf_endpoint_acs },
	{ PCI_VENDOR_ID_INTEL, 0x1526, pci_quirk_mf_endpoint_acs },
	/* 82575 */
	{ PCI_VENDOR_ID_INTEL, 0x10A7, pci_quirk_mf_endpoint_acs },
	{ PCI_VENDOR_ID_INTEL, 0x10A9, pci_quirk_mf_endpoint_acs },
	{ PCI_VENDOR_ID_INTEL, 0x10D6, pci_quirk_mf_endpoint_acs },
	/* I350 */
	{ PCI_VENDOR_ID_INTEL, 0x1521, pci_quirk_mf_endpoint_acs },
	{ PCI_VENDOR_ID_INTEL, 0x1522, pci_quirk_mf_endpoint_acs },
	{ PCI_VENDOR_ID_INTEL, 0x1523, pci_quirk_mf_endpoint_acs },
	{ PCI_VENDOR_ID_INTEL, 0x1524, pci_quirk_mf_endpoint_acs },
	/* 82571 (Quads omitted due to non-ACS switch) */
	{ PCI_VENDOR_ID_INTEL, 0x105E, pci_quirk_mf_endpoint_acs },
	{ PCI_VENDOR_ID_INTEL, 0x105F, pci_quirk_mf_endpoint_acs },
	{ PCI_VENDOR_ID_INTEL, 0x1060, pci_quirk_mf_endpoint_acs },
	{ PCI_VENDOR_ID_INTEL, 0x10D9, pci_quirk_mf_endpoint_acs },
	/* I219 */
	{ PCI_VENDOR_ID_INTEL, 0x15b7, pci_quirk_mf_endpoint_acs },
	{ PCI_VENDOR_ID_INTEL, 0x15b8, pci_quirk_mf_endpoint_acs },
	{ PCI_VENDOR_ID_INTEL, PCI_ANY_ID, pci_quirk_rciep_acs },
	/* QCOM QDF2xxx root ports */
	{ PCI_VENDOR_ID_QCOM, 0x0400, pci_quirk_qcom_rp_acs },
	{ PCI_VENDOR_ID_QCOM, 0x0401, pci_quirk_qcom_rp_acs },
	/* HXT SD4800 root ports. The ACS design is same as QCOM QDF2xxx */
	{ PCI_VENDOR_ID_HXT, 0x0401, pci_quirk_qcom_rp_acs },
	/* Intel PCH root ports */
	{ PCI_VENDOR_ID_INTEL, PCI_ANY_ID, pci_quirk_intel_pch_acs },
	{ PCI_VENDOR_ID_INTEL, PCI_ANY_ID, pci_quirk_intel_spt_pch_acs },
	{ 0x19a2, 0x710, pci_quirk_mf_endpoint_acs }, /* Emulex BE3-R */
	{ 0x10df, 0x720, pci_quirk_mf_endpoint_acs }, /* Emulex Skyhawk-R */
	/* Cavium ThunderX */
	{ PCI_VENDOR_ID_CAVIUM, PCI_ANY_ID, pci_quirk_cavium_acs },
	/* Cavium multi-function devices */
	{ PCI_VENDOR_ID_CAVIUM, 0xA026, pci_quirk_mf_endpoint_acs },
	{ PCI_VENDOR_ID_CAVIUM, 0xA059, pci_quirk_mf_endpoint_acs },
	{ PCI_VENDOR_ID_CAVIUM, 0xA060, pci_quirk_mf_endpoint_acs },
	/* APM X-Gene */
	{ PCI_VENDOR_ID_AMCC, 0xE004, pci_quirk_xgene_acs },
	/* Ampere Computing */
	{ PCI_VENDOR_ID_AMPERE, 0xE005, pci_quirk_xgene_acs },
	{ PCI_VENDOR_ID_AMPERE, 0xE006, pci_quirk_xgene_acs },
	{ PCI_VENDOR_ID_AMPERE, 0xE007, pci_quirk_xgene_acs },
	{ PCI_VENDOR_ID_AMPERE, 0xE008, pci_quirk_xgene_acs },
	{ PCI_VENDOR_ID_AMPERE, 0xE009, pci_quirk_xgene_acs },
	{ PCI_VENDOR_ID_AMPERE, 0xE00A, pci_quirk_xgene_acs },
	{ PCI_VENDOR_ID_AMPERE, 0xE00B, pci_quirk_xgene_acs },
	{ PCI_VENDOR_ID_AMPERE, 0xE00C, pci_quirk_xgene_acs },
	/* Broadcom multi-function device */
	{ PCI_VENDOR_ID_BROADCOM, 0x16D7, pci_quirk_mf_endpoint_acs },
	{ PCI_VENDOR_ID_BROADCOM, 0x1750, pci_quirk_mf_endpoint_acs },
	{ PCI_VENDOR_ID_BROADCOM, 0x1751, pci_quirk_mf_endpoint_acs },
	{ PCI_VENDOR_ID_BROADCOM, 0x1752, pci_quirk_mf_endpoint_acs },
	{ PCI_VENDOR_ID_BROADCOM, 0xD714, pci_quirk_brcm_acs },
	/* Amazon Annapurna Labs */
	{ PCI_VENDOR_ID_AMAZON_ANNAPURNA_LABS, 0x0031, pci_quirk_al_acs },
	/* Zhaoxin multi-function devices */
	{ PCI_VENDOR_ID_ZHAOXIN, 0x3038, pci_quirk_mf_endpoint_acs },
	{ PCI_VENDOR_ID_ZHAOXIN, 0x3104, pci_quirk_mf_endpoint_acs },
	{ PCI_VENDOR_ID_ZHAOXIN, 0x9083, pci_quirk_mf_endpoint_acs },
	/* NXP root ports, xx=16, 12, or 08 cores */
	/* LX2xx0A : without security features + CAN-FD */
	{ PCI_VENDOR_ID_NXP, 0x8d81, pci_quirk_nxp_rp_acs },
	{ PCI_VENDOR_ID_NXP, 0x8da1, pci_quirk_nxp_rp_acs },
	{ PCI_VENDOR_ID_NXP, 0x8d83, pci_quirk_nxp_rp_acs },
	/* LX2xx0C : security features + CAN-FD */
	{ PCI_VENDOR_ID_NXP, 0x8d80, pci_quirk_nxp_rp_acs },
	{ PCI_VENDOR_ID_NXP, 0x8da0, pci_quirk_nxp_rp_acs },
	{ PCI_VENDOR_ID_NXP, 0x8d82, pci_quirk_nxp_rp_acs },
	/* LX2xx0E : security features + CAN */
	{ PCI_VENDOR_ID_NXP, 0x8d90, pci_quirk_nxp_rp_acs },
	{ PCI_VENDOR_ID_NXP, 0x8db0, pci_quirk_nxp_rp_acs },
	{ PCI_VENDOR_ID_NXP, 0x8d92, pci_quirk_nxp_rp_acs },
	/* LX2xx0N : without security features + CAN */
	{ PCI_VENDOR_ID_NXP, 0x8d91, pci_quirk_nxp_rp_acs },
	{ PCI_VENDOR_ID_NXP, 0x8db1, pci_quirk_nxp_rp_acs },
	{ PCI_VENDOR_ID_NXP, 0x8d93, pci_quirk_nxp_rp_acs },
	/* LX2xx2A : without security features + CAN-FD */
	{ PCI_VENDOR_ID_NXP, 0x8d89, pci_quirk_nxp_rp_acs },
	{ PCI_VENDOR_ID_NXP, 0x8da9, pci_quirk_nxp_rp_acs },
	{ PCI_VENDOR_ID_NXP, 0x8d8b, pci_quirk_nxp_rp_acs },
	/* LX2xx2C : security features + CAN-FD */
	{ PCI_VENDOR_ID_NXP, 0x8d88, pci_quirk_nxp_rp_acs },
	{ PCI_VENDOR_ID_NXP, 0x8da8, pci_quirk_nxp_rp_acs },
	{ PCI_VENDOR_ID_NXP, 0x8d8a, pci_quirk_nxp_rp_acs },
	/* LX2xx2E : security features + CAN */
	{ PCI_VENDOR_ID_NXP, 0x8d98, pci_quirk_nxp_rp_acs },
	{ PCI_VENDOR_ID_NXP, 0x8db8, pci_quirk_nxp_rp_acs },
	{ PCI_VENDOR_ID_NXP, 0x8d9a, pci_quirk_nxp_rp_acs },
	/* LX2xx2N : without security features + CAN */
	{ PCI_VENDOR_ID_NXP, 0x8d99, pci_quirk_nxp_rp_acs },
	{ PCI_VENDOR_ID_NXP, 0x8db9, pci_quirk_nxp_rp_acs },
	{ PCI_VENDOR_ID_NXP, 0x8d9b, pci_quirk_nxp_rp_acs },
	/* Zhaoxin Root/Downstream Ports */
	{ PCI_VENDOR_ID_ZHAOXIN, PCI_ANY_ID, pci_quirk_zhaoxin_pcie_ports_acs },
	/* Wangxun nics */
	{ PCI_VENDOR_ID_WANGXUN, PCI_ANY_ID, pci_quirk_wangxun_nic_acs },
	/* ACS override */
	{ PCI_ANY_ID, PCI_ANY_ID, pcie_acs_overrides },
	{ 0 }
};

/*
 * pci_dev_specific_acs_enabled - check whether device provides ACS controls
 * @dev:	PCI device
 * @acs_flags:	Bitmask of desired ACS controls
 *
 * Returns:
 *   -ENOTTY:	No quirk applies to this device; we can't tell whether the
 *		device provides the desired controls
 *   0:		Device does not provide all the desired controls
 *   >0:	Device provides all the controls in @acs_flags
 */
int pci_dev_specific_acs_enabled(struct pci_dev *dev, u16 acs_flags)
{
	const struct pci_dev_acs_enabled *i;
	int ret;

	/*
	 * Allow devices that do not expose standard PCIe ACS capabilities
	 * or control to indicate their support here.  Multi-function express
	 * devices which do not allow internal peer-to-peer between functions,
	 * but do not implement PCIe ACS may wish to return true here.
	 */
	for (i = pci_dev_acs_enabled; i->acs_enabled; i++) {
		if ((i->vendor == dev->vendor ||
		     i->vendor == (u16)PCI_ANY_ID) &&
		    (i->device == dev->device ||
		     i->device == (u16)PCI_ANY_ID)) {
			ret = i->acs_enabled(dev, acs_flags);
			if (ret >= 0)
				return ret;
		}
	}

	return -ENOTTY;
}

/* Config space offset of Root Complex Base Address register */
#define INTEL_LPC_RCBA_REG 0xf0
/* 31:14 RCBA address */
#define INTEL_LPC_RCBA_MASK 0xffffc000
/* RCBA Enable */
#define INTEL_LPC_RCBA_ENABLE (1 << 0)

/* Backbone Scratch Pad Register */
#define INTEL_BSPR_REG 0x1104
/* Backbone Peer Non-Posted Disable */
#define INTEL_BSPR_REG_BPNPD (1 << 8)
/* Backbone Peer Posted Disable */
#define INTEL_BSPR_REG_BPPD  (1 << 9)

/* Upstream Peer Decode Configuration Register */
#define INTEL_UPDCR_REG 0x1014
/* 5:0 Peer Decode Enable bits */
#define INTEL_UPDCR_REG_MASK 0x3f

static int pci_quirk_enable_intel_lpc_acs(struct pci_dev *dev)
{
	u32 rcba, bspr, updcr;
	void __iomem *rcba_mem;

	/*
	 * Read the RCBA register from the LPC (D31:F0).  PCH root ports
	 * are D28:F* and therefore get probed before LPC, thus we can't
	 * use pci_get_slot()/pci_read_config_dword() here.
	 */
	pci_bus_read_config_dword(dev->bus, PCI_DEVFN(31, 0),
				  INTEL_LPC_RCBA_REG, &rcba);
	if (!(rcba & INTEL_LPC_RCBA_ENABLE))
		return -EINVAL;

	rcba_mem = ioremap(rcba & INTEL_LPC_RCBA_MASK,
				   PAGE_ALIGN(INTEL_UPDCR_REG));
	if (!rcba_mem)
		return -ENOMEM;

	/*
	 * The BSPR can disallow peer cycles, but it's set by soft strap and
	 * therefore read-only.  If both posted and non-posted peer cycles are
	 * disallowed, we're ok.  If either are allowed, then we need to use
	 * the UPDCR to disable peer decodes for each port.  This provides the
	 * PCIe ACS equivalent of PCI_ACS_RR | PCI_ACS_CR | PCI_ACS_UF
	 */
	bspr = readl(rcba_mem + INTEL_BSPR_REG);
	bspr &= INTEL_BSPR_REG_BPNPD | INTEL_BSPR_REG_BPPD;
	if (bspr != (INTEL_BSPR_REG_BPNPD | INTEL_BSPR_REG_BPPD)) {
		updcr = readl(rcba_mem + INTEL_UPDCR_REG);
		if (updcr & INTEL_UPDCR_REG_MASK) {
			pci_info(dev, "Disabling UPDCR peer decodes\n");
			updcr &= ~INTEL_UPDCR_REG_MASK;
			writel(updcr, rcba_mem + INTEL_UPDCR_REG);
		}
	}

	iounmap(rcba_mem);
	return 0;
}

/* Miscellaneous Port Configuration register */
#define INTEL_MPC_REG 0xd8
/* MPC: Invalid Receive Bus Number Check Enable */
#define INTEL_MPC_REG_IRBNCE (1 << 26)

static void pci_quirk_enable_intel_rp_mpc_acs(struct pci_dev *dev)
{
	u32 mpc;

	/*
	 * When enabled, the IRBNCE bit of the MPC register enables the
	 * equivalent of PCI ACS Source Validation (PCI_ACS_SV), which
	 * ensures that requester IDs fall within the bus number range
	 * of the bridge.  Enable if not already.
	 */
	pci_read_config_dword(dev, INTEL_MPC_REG, &mpc);
	if (!(mpc & INTEL_MPC_REG_IRBNCE)) {
		pci_info(dev, "Enabling MPC IRBNCE\n");
		mpc |= INTEL_MPC_REG_IRBNCE;
		pci_write_config_word(dev, INTEL_MPC_REG, mpc);
	}
}

/*
 * Currently this quirk does the equivalent of
 * PCI_ACS_SV | PCI_ACS_RR | PCI_ACS_CR | PCI_ACS_UF
 *
 * TODO: This quirk also needs to do equivalent of PCI_ACS_TB,
 * if dev->external_facing || dev->untrusted
 */
static int pci_quirk_enable_intel_pch_acs(struct pci_dev *dev)
{
	if (!pci_quirk_intel_pch_acs_match(dev))
		return -ENOTTY;

	if (pci_quirk_enable_intel_lpc_acs(dev)) {
		pci_warn(dev, "Failed to enable Intel PCH ACS quirk\n");
		return 0;
	}

	pci_quirk_enable_intel_rp_mpc_acs(dev);

	dev->dev_flags |= PCI_DEV_FLAGS_ACS_ENABLED_QUIRK;

	pci_info(dev, "Intel PCH root port ACS workaround enabled\n");

	return 0;
}

static int pci_quirk_enable_intel_spt_pch_acs(struct pci_dev *dev)
{
	int pos;
	u32 cap, ctrl;

	if (!pci_quirk_intel_spt_pch_acs_match(dev))
		return -ENOTTY;

	pos = dev->acs_cap;
	if (!pos)
		return -ENOTTY;

	pci_read_config_dword(dev, pos + PCI_ACS_CAP, &cap);
	pci_read_config_dword(dev, pos + INTEL_SPT_ACS_CTRL, &ctrl);

	ctrl |= (cap & PCI_ACS_SV);
	ctrl |= (cap & PCI_ACS_RR);
	ctrl |= (cap & PCI_ACS_CR);
	ctrl |= (cap & PCI_ACS_UF);

	if (pci_ats_disabled() || dev->external_facing || dev->untrusted)
		ctrl |= (cap & PCI_ACS_TB);

	pci_write_config_dword(dev, pos + INTEL_SPT_ACS_CTRL, ctrl);

	pci_info(dev, "Intel SPT PCH root port ACS workaround enabled\n");

	return 0;
}

static int pci_quirk_disable_intel_spt_pch_acs_redir(struct pci_dev *dev)
{
	int pos;
	u32 cap, ctrl;

	if (!pci_quirk_intel_spt_pch_acs_match(dev))
		return -ENOTTY;

	pos = dev->acs_cap;
	if (!pos)
		return -ENOTTY;

	pci_read_config_dword(dev, pos + PCI_ACS_CAP, &cap);
	pci_read_config_dword(dev, pos + INTEL_SPT_ACS_CTRL, &ctrl);

	ctrl &= ~(PCI_ACS_RR | PCI_ACS_CR | PCI_ACS_EC);

	pci_write_config_dword(dev, pos + INTEL_SPT_ACS_CTRL, ctrl);

	pci_info(dev, "Intel SPT PCH root port workaround: disabled ACS redirect\n");

	return 0;
}

static const struct pci_dev_acs_ops {
	u16 vendor;
	u16 device;
	int (*enable_acs)(struct pci_dev *dev);
	int (*disable_acs_redir)(struct pci_dev *dev);
} pci_dev_acs_ops[] = {
	{ PCI_VENDOR_ID_INTEL, PCI_ANY_ID,
	    .enable_acs = pci_quirk_enable_intel_pch_acs,
	},
	{ PCI_VENDOR_ID_INTEL, PCI_ANY_ID,
	    .enable_acs = pci_quirk_enable_intel_spt_pch_acs,
	    .disable_acs_redir = pci_quirk_disable_intel_spt_pch_acs_redir,
	},
};

int pci_dev_specific_enable_acs(struct pci_dev *dev)
{
	const struct pci_dev_acs_ops *p;
	int i, ret;

	for (i = 0; i < ARRAY_SIZE(pci_dev_acs_ops); i++) {
		p = &pci_dev_acs_ops[i];
		if ((p->vendor == dev->vendor ||
		     p->vendor == (u16)PCI_ANY_ID) &&
		    (p->device == dev->device ||
		     p->device == (u16)PCI_ANY_ID) &&
		    p->enable_acs) {
			ret = p->enable_acs(dev);
			if (ret >= 0)
				return ret;
		}
	}

	return -ENOTTY;
}

int pci_dev_specific_disable_acs_redir(struct pci_dev *dev)
{
	const struct pci_dev_acs_ops *p;
	int i, ret;

	for (i = 0; i < ARRAY_SIZE(pci_dev_acs_ops); i++) {
		p = &pci_dev_acs_ops[i];
		if ((p->vendor == dev->vendor ||
		     p->vendor == (u16)PCI_ANY_ID) &&
		    (p->device == dev->device ||
		     p->device == (u16)PCI_ANY_ID) &&
		    p->disable_acs_redir) {
			ret = p->disable_acs_redir(dev);
			if (ret >= 0)
				return ret;
		}
	}

	return -ENOTTY;
}

/*
 * The PCI capabilities list for Intel DH895xCC VFs (device ID 0x0443) with
 * QuickAssist Technology (QAT) is prematurely terminated in hardware.  The
 * Next Capability pointer in the MSI Capability Structure should point to
 * the PCIe Capability Structure but is incorrectly hardwired as 0 terminating
 * the list.
 */
static void quirk_intel_qat_vf_cap(struct pci_dev *pdev)
{
	int pos, i = 0, ret;
	u8 next_cap;
	u16 reg16, *cap;
	struct pci_cap_saved_state *state;

	/* Bail if the hardware bug is fixed */
	if (pdev->pcie_cap || pci_find_capability(pdev, PCI_CAP_ID_EXP))
		return;

	/* Bail if MSI Capability Structure is not found for some reason */
	pos = pci_find_capability(pdev, PCI_CAP_ID_MSI);
	if (!pos)
		return;

	/*
	 * Bail if Next Capability pointer in the MSI Capability Structure
	 * is not the expected incorrect 0x00.
	 */
	pci_read_config_byte(pdev, pos + 1, &next_cap);
	if (next_cap)
		return;

	/*
	 * PCIe Capability Structure is expected to be at 0x50 and should
	 * terminate the list (Next Capability pointer is 0x00).  Verify
	 * Capability Id and Next Capability pointer is as expected.
	 * Open-code some of set_pcie_port_type() and pci_cfg_space_size_ext()
	 * to correctly set kernel data structures which have already been
	 * set incorrectly due to the hardware bug.
	 */
	pos = 0x50;
	pci_read_config_word(pdev, pos, &reg16);
	if (reg16 == (0x0000 | PCI_CAP_ID_EXP)) {
		u32 status;
#ifndef PCI_EXP_SAVE_REGS
#define PCI_EXP_SAVE_REGS     7
#endif
		int size = PCI_EXP_SAVE_REGS * sizeof(u16);

		pdev->pcie_cap = pos;
		pci_read_config_word(pdev, pos + PCI_EXP_FLAGS, &reg16);
		pdev->pcie_flags_reg = reg16;
		pci_read_config_word(pdev, pos + PCI_EXP_DEVCAP, &reg16);
		pdev->pcie_mpss = reg16 & PCI_EXP_DEVCAP_PAYLOAD;

		pdev->cfg_size = PCI_CFG_SPACE_EXP_SIZE;
		ret = pci_read_config_dword(pdev, PCI_CFG_SPACE_SIZE, &status);
		if ((ret != PCIBIOS_SUCCESSFUL) || (PCI_POSSIBLE_ERROR(status)))
			pdev->cfg_size = PCI_CFG_SPACE_SIZE;

		if (pci_find_saved_cap(pdev, PCI_CAP_ID_EXP))
			return;

		/* Save PCIe cap */
		state = kzalloc(sizeof(*state) + size, GFP_KERNEL);
		if (!state)
			return;

		state->cap.cap_nr = PCI_CAP_ID_EXP;
		state->cap.cap_extended = 0;
		state->cap.size = size;
		cap = (u16 *)&state->cap.data[0];
		pcie_capability_read_word(pdev, PCI_EXP_DEVCTL, &cap[i++]);
		pcie_capability_read_word(pdev, PCI_EXP_LNKCTL, &cap[i++]);
		pcie_capability_read_word(pdev, PCI_EXP_SLTCTL, &cap[i++]);
		pcie_capability_read_word(pdev, PCI_EXP_RTCTL,  &cap[i++]);
		pcie_capability_read_word(pdev, PCI_EXP_DEVCTL2, &cap[i++]);
		pcie_capability_read_word(pdev, PCI_EXP_LNKCTL2, &cap[i++]);
		pcie_capability_read_word(pdev, PCI_EXP_SLTCTL2, &cap[i++]);
		hlist_add_head(&state->next, &pdev->saved_cap_space);
	}
}
DECLARE_PCI_FIXUP_EARLY(PCI_VENDOR_ID_INTEL, 0x443, quirk_intel_qat_vf_cap);

/*
 * FLR may cause the following to devices to hang:
 *
 * AMD Starship/Matisse HD Audio Controller 0x1487
 * AMD Starship USB 3.0 Host Controller 0x148c
 * AMD Matisse USB 3.0 Host Controller 0x149c
 * Intel 82579LM Gigabit Ethernet Controller 0x1502
 * Intel 82579V Gigabit Ethernet Controller 0x1503
 *
 */
static void quirk_no_flr(struct pci_dev *dev)
{
	dev->dev_flags |= PCI_DEV_FLAGS_NO_FLR_RESET;
}
DECLARE_PCI_FIXUP_EARLY(PCI_VENDOR_ID_AMD, 0x1487, quirk_no_flr);
DECLARE_PCI_FIXUP_EARLY(PCI_VENDOR_ID_AMD, 0x148c, quirk_no_flr);
DECLARE_PCI_FIXUP_EARLY(PCI_VENDOR_ID_AMD, 0x149c, quirk_no_flr);
DECLARE_PCI_FIXUP_EARLY(PCI_VENDOR_ID_AMD, 0x7901, quirk_no_flr);
DECLARE_PCI_FIXUP_EARLY(PCI_VENDOR_ID_INTEL, 0x1502, quirk_no_flr);
DECLARE_PCI_FIXUP_EARLY(PCI_VENDOR_ID_INTEL, 0x1503, quirk_no_flr);

static void quirk_no_ext_tags(struct pci_dev *pdev)
{
	struct pci_host_bridge *bridge = pci_find_host_bridge(pdev->bus);

	if (!bridge)
		return;

	bridge->no_ext_tags = 1;
	pci_info(pdev, "disabling Extended Tags (this device can't handle them)\n");

	pci_walk_bus(bridge->bus, pci_configure_extended_tags, NULL);
}
DECLARE_PCI_FIXUP_EARLY(PCI_VENDOR_ID_SERVERWORKS, 0x0132, quirk_no_ext_tags);
DECLARE_PCI_FIXUP_EARLY(PCI_VENDOR_ID_SERVERWORKS, 0x0140, quirk_no_ext_tags);
DECLARE_PCI_FIXUP_EARLY(PCI_VENDOR_ID_SERVERWORKS, 0x0141, quirk_no_ext_tags);
DECLARE_PCI_FIXUP_EARLY(PCI_VENDOR_ID_SERVERWORKS, 0x0142, quirk_no_ext_tags);
DECLARE_PCI_FIXUP_EARLY(PCI_VENDOR_ID_SERVERWORKS, 0x0144, quirk_no_ext_tags);
DECLARE_PCI_FIXUP_EARLY(PCI_VENDOR_ID_SERVERWORKS, 0x0420, quirk_no_ext_tags);
DECLARE_PCI_FIXUP_EARLY(PCI_VENDOR_ID_SERVERWORKS, 0x0422, quirk_no_ext_tags);

#ifdef CONFIG_PCI_ATS
static void quirk_no_ats(struct pci_dev *pdev)
{
	pci_info(pdev, "disabling ATS\n");
	pdev->ats_cap = 0;
}

/*
 * Some devices require additional driver setup to enable ATS.  Don't use
 * ATS for those devices as ATS will be enabled before the driver has had a
 * chance to load and configure the device.
 */
static void quirk_amd_harvest_no_ats(struct pci_dev *pdev)
{
	if (pdev->device == 0x15d8) {
		if (pdev->revision == 0xcf &&
		    pdev->subsystem_vendor == 0xea50 &&
		    (pdev->subsystem_device == 0xce19 ||
		     pdev->subsystem_device == 0xcc10 ||
		     pdev->subsystem_device == 0xcc08))
			quirk_no_ats(pdev);
	} else {
		quirk_no_ats(pdev);
	}
}

/* AMD Stoney platform GPU */
DECLARE_PCI_FIXUP_FINAL(PCI_VENDOR_ID_ATI, 0x98e4, quirk_amd_harvest_no_ats);
/* AMD Iceland dGPU */
DECLARE_PCI_FIXUP_FINAL(PCI_VENDOR_ID_ATI, 0x6900, quirk_amd_harvest_no_ats);
/* AMD Navi10 dGPU */
DECLARE_PCI_FIXUP_FINAL(PCI_VENDOR_ID_ATI, 0x7310, quirk_amd_harvest_no_ats);
DECLARE_PCI_FIXUP_FINAL(PCI_VENDOR_ID_ATI, 0x7312, quirk_amd_harvest_no_ats);
DECLARE_PCI_FIXUP_FINAL(PCI_VENDOR_ID_ATI, 0x7318, quirk_amd_harvest_no_ats);
DECLARE_PCI_FIXUP_FINAL(PCI_VENDOR_ID_ATI, 0x7319, quirk_amd_harvest_no_ats);
DECLARE_PCI_FIXUP_FINAL(PCI_VENDOR_ID_ATI, 0x731a, quirk_amd_harvest_no_ats);
DECLARE_PCI_FIXUP_FINAL(PCI_VENDOR_ID_ATI, 0x731b, quirk_amd_harvest_no_ats);
DECLARE_PCI_FIXUP_FINAL(PCI_VENDOR_ID_ATI, 0x731e, quirk_amd_harvest_no_ats);
DECLARE_PCI_FIXUP_FINAL(PCI_VENDOR_ID_ATI, 0x731f, quirk_amd_harvest_no_ats);
/* AMD Navi14 dGPU */
DECLARE_PCI_FIXUP_FINAL(PCI_VENDOR_ID_ATI, 0x7340, quirk_amd_harvest_no_ats);
DECLARE_PCI_FIXUP_FINAL(PCI_VENDOR_ID_ATI, 0x7341, quirk_amd_harvest_no_ats);
DECLARE_PCI_FIXUP_FINAL(PCI_VENDOR_ID_ATI, 0x7347, quirk_amd_harvest_no_ats);
DECLARE_PCI_FIXUP_FINAL(PCI_VENDOR_ID_ATI, 0x734f, quirk_amd_harvest_no_ats);
/* AMD Raven platform iGPU */
DECLARE_PCI_FIXUP_FINAL(PCI_VENDOR_ID_ATI, 0x15d8, quirk_amd_harvest_no_ats);

/*
 * Intel IPU E2000 revisions before C0 implement incorrect endianness
 * in ATS Invalidate Request message body. Disable ATS for those devices.
 */
static void quirk_intel_e2000_no_ats(struct pci_dev *pdev)
{
	if (pdev->revision < 0x20)
		quirk_no_ats(pdev);
}
DECLARE_PCI_FIXUP_FINAL(PCI_VENDOR_ID_INTEL, 0x1451, quirk_intel_e2000_no_ats);
DECLARE_PCI_FIXUP_FINAL(PCI_VENDOR_ID_INTEL, 0x1452, quirk_intel_e2000_no_ats);
DECLARE_PCI_FIXUP_FINAL(PCI_VENDOR_ID_INTEL, 0x1453, quirk_intel_e2000_no_ats);
DECLARE_PCI_FIXUP_FINAL(PCI_VENDOR_ID_INTEL, 0x1454, quirk_intel_e2000_no_ats);
DECLARE_PCI_FIXUP_FINAL(PCI_VENDOR_ID_INTEL, 0x1455, quirk_intel_e2000_no_ats);
DECLARE_PCI_FIXUP_FINAL(PCI_VENDOR_ID_INTEL, 0x1457, quirk_intel_e2000_no_ats);
DECLARE_PCI_FIXUP_FINAL(PCI_VENDOR_ID_INTEL, 0x1459, quirk_intel_e2000_no_ats);
DECLARE_PCI_FIXUP_FINAL(PCI_VENDOR_ID_INTEL, 0x145a, quirk_intel_e2000_no_ats);
DECLARE_PCI_FIXUP_FINAL(PCI_VENDOR_ID_INTEL, 0x145c, quirk_intel_e2000_no_ats);
#endif /* CONFIG_PCI_ATS */

/* Freescale PCIe doesn't support MSI in RC mode */
static void quirk_fsl_no_msi(struct pci_dev *pdev)
{
	if (pci_pcie_type(pdev) == PCI_EXP_TYPE_ROOT_PORT)
		pdev->no_msi = 1;
}
DECLARE_PCI_FIXUP_FINAL(PCI_VENDOR_ID_FREESCALE, PCI_ANY_ID, quirk_fsl_no_msi);

/*
 * Although not allowed by the spec, some multi-function devices have
 * dependencies of one function (consumer) on another (supplier).  For the
 * consumer to work in D0, the supplier must also be in D0.  Create a
 * device link from the consumer to the supplier to enforce this
 * dependency.  Runtime PM is allowed by default on the consumer to prevent
 * it from permanently keeping the supplier awake.
 */
static void pci_create_device_link(struct pci_dev *pdev, unsigned int consumer,
				   unsigned int supplier, unsigned int class,
				   unsigned int class_shift)
{
	struct pci_dev *supplier_pdev;

	if (PCI_FUNC(pdev->devfn) != consumer)
		return;

	supplier_pdev = pci_get_domain_bus_and_slot(pci_domain_nr(pdev->bus),
				pdev->bus->number,
				PCI_DEVFN(PCI_SLOT(pdev->devfn), supplier));
	if (!supplier_pdev || (supplier_pdev->class >> class_shift) != class) {
		pci_dev_put(supplier_pdev);
		return;
	}

	if (device_link_add(&pdev->dev, &supplier_pdev->dev,
			    DL_FLAG_STATELESS | DL_FLAG_PM_RUNTIME))
		pci_info(pdev, "D0 power state depends on %s\n",
			 pci_name(supplier_pdev));
	else
		pci_err(pdev, "Cannot enforce power dependency on %s\n",
			pci_name(supplier_pdev));

	pm_runtime_allow(&pdev->dev);
	pci_dev_put(supplier_pdev);
}

/*
 * Create device link for GPUs with integrated HDA controller for streaming
 * audio to attached displays.
 */
static void quirk_gpu_hda(struct pci_dev *hda)
{
	pci_create_device_link(hda, 1, 0, PCI_BASE_CLASS_DISPLAY, 16);
}
DECLARE_PCI_FIXUP_CLASS_FINAL(PCI_VENDOR_ID_ATI, PCI_ANY_ID,
			      PCI_CLASS_MULTIMEDIA_HD_AUDIO, 8, quirk_gpu_hda);
DECLARE_PCI_FIXUP_CLASS_FINAL(PCI_VENDOR_ID_AMD, PCI_ANY_ID,
			      PCI_CLASS_MULTIMEDIA_HD_AUDIO, 8, quirk_gpu_hda);
DECLARE_PCI_FIXUP_CLASS_FINAL(PCI_VENDOR_ID_NVIDIA, PCI_ANY_ID,
			      PCI_CLASS_MULTIMEDIA_HD_AUDIO, 8, quirk_gpu_hda);

/*
 * Create device link for GPUs with integrated USB xHCI Host
 * controller to VGA.
 */
static void quirk_gpu_usb(struct pci_dev *usb)
{
	pci_create_device_link(usb, 2, 0, PCI_BASE_CLASS_DISPLAY, 16);
}
DECLARE_PCI_FIXUP_CLASS_FINAL(PCI_VENDOR_ID_NVIDIA, PCI_ANY_ID,
			      PCI_CLASS_SERIAL_USB, 8, quirk_gpu_usb);
DECLARE_PCI_FIXUP_CLASS_FINAL(PCI_VENDOR_ID_ATI, PCI_ANY_ID,
			      PCI_CLASS_SERIAL_USB, 8, quirk_gpu_usb);

/*
 * Create device link for GPUs with integrated Type-C UCSI controller
 * to VGA. Currently there is no class code defined for UCSI device over PCI
 * so using UNKNOWN class for now and it will be updated when UCSI
 * over PCI gets a class code.
 */
#define PCI_CLASS_SERIAL_UNKNOWN	0x0c80
static void quirk_gpu_usb_typec_ucsi(struct pci_dev *ucsi)
{
	pci_create_device_link(ucsi, 3, 0, PCI_BASE_CLASS_DISPLAY, 16);
}
DECLARE_PCI_FIXUP_CLASS_FINAL(PCI_VENDOR_ID_NVIDIA, PCI_ANY_ID,
			      PCI_CLASS_SERIAL_UNKNOWN, 8,
			      quirk_gpu_usb_typec_ucsi);
DECLARE_PCI_FIXUP_CLASS_FINAL(PCI_VENDOR_ID_ATI, PCI_ANY_ID,
			      PCI_CLASS_SERIAL_UNKNOWN, 8,
			      quirk_gpu_usb_typec_ucsi);

/*
 * Enable the NVIDIA GPU integrated HDA controller if the BIOS left it
 * disabled.  https://devtalk.nvidia.com/default/topic/1024022
 */
static void quirk_nvidia_hda(struct pci_dev *gpu)
{
	u8 hdr_type;
	u32 val;

	/* There was no integrated HDA controller before MCP89 */
	if (gpu->device < PCI_DEVICE_ID_NVIDIA_GEFORCE_320M)
		return;

	/* Bit 25 at offset 0x488 enables the HDA controller */
	pci_read_config_dword(gpu, 0x488, &val);
	if (val & BIT(25))
		return;

	pci_info(gpu, "Enabling HDA controller\n");
	pci_write_config_dword(gpu, 0x488, val | BIT(25));

	/* The GPU becomes a multi-function device when the HDA is enabled */
	pci_read_config_byte(gpu, PCI_HEADER_TYPE, &hdr_type);
	gpu->multifunction = !!(hdr_type & 0x80);
}
DECLARE_PCI_FIXUP_CLASS_HEADER(PCI_VENDOR_ID_NVIDIA, PCI_ANY_ID,
			       PCI_BASE_CLASS_DISPLAY, 16, quirk_nvidia_hda);
DECLARE_PCI_FIXUP_CLASS_RESUME_EARLY(PCI_VENDOR_ID_NVIDIA, PCI_ANY_ID,
			       PCI_BASE_CLASS_DISPLAY, 16, quirk_nvidia_hda);

/*
 * Some IDT switches incorrectly flag an ACS Source Validation error on
 * completions for config read requests even though PCIe r4.0, sec
 * 6.12.1.1, says that completions are never affected by ACS Source
 * Validation.  Here's the text of IDT 89H32H8G3-YC, erratum #36:
 *
 *   Item #36 - Downstream port applies ACS Source Validation to Completions
 *   Section 6.12.1.1 of the PCI Express Base Specification 3.1 states that
 *   completions are never affected by ACS Source Validation.  However,
 *   completions received by a downstream port of the PCIe switch from a
 *   device that has not yet captured a PCIe bus number are incorrectly
 *   dropped by ACS Source Validation by the switch downstream port.
 *
 * The workaround suggested by IDT is to issue a config write to the
 * downstream device before issuing the first config read.  This allows the
 * downstream device to capture its bus and device numbers (see PCIe r4.0,
 * sec 2.2.9), thus avoiding the ACS error on the completion.
 *
 * However, we don't know when the device is ready to accept the config
 * write, so we do config reads until we receive a non-Config Request Retry
 * Status, then do the config write.
 *
 * To avoid hitting the erratum when doing the config reads, we disable ACS
 * SV around this process.
 */
int pci_idt_bus_quirk(struct pci_bus *bus, int devfn, u32 *l, int timeout)
{
	int pos;
	u16 ctrl = 0;
	bool found;
	struct pci_dev *bridge = bus->self;

	pos = bridge->acs_cap;

	/* Disable ACS SV before initial config reads */
	if (pos) {
		pci_read_config_word(bridge, pos + PCI_ACS_CTRL, &ctrl);
		if (ctrl & PCI_ACS_SV)
			pci_write_config_word(bridge, pos + PCI_ACS_CTRL,
					      ctrl & ~PCI_ACS_SV);
	}

	found = pci_bus_generic_read_dev_vendor_id(bus, devfn, l, timeout);

	/* Write Vendor ID (read-only) so the endpoint latches its bus/dev */
	if (found)
		pci_bus_write_config_word(bus, devfn, PCI_VENDOR_ID, 0);

	/* Re-enable ACS_SV if it was previously enabled */
	if (ctrl & PCI_ACS_SV)
		pci_write_config_word(bridge, pos + PCI_ACS_CTRL, ctrl);

	return found;
}

/*
 * Microsemi Switchtec NTB uses devfn proxy IDs to move TLPs between
 * NT endpoints via the internal switch fabric. These IDs replace the
 * originating requestor ID TLPs which access host memory on peer NTB
 * ports. Therefore, all proxy IDs must be aliased to the NTB device
 * to permit access when the IOMMU is turned on.
 */
static void quirk_switchtec_ntb_dma_alias(struct pci_dev *pdev)
{
	void __iomem *mmio;
	struct ntb_info_regs __iomem *mmio_ntb;
	struct ntb_ctrl_regs __iomem *mmio_ctrl;
	u64 partition_map;
	u8 partition;
	int pp;

	if (pci_enable_device(pdev)) {
		pci_err(pdev, "Cannot enable Switchtec device\n");
		return;
	}

	mmio = pci_iomap(pdev, 0, 0);
	if (mmio == NULL) {
		pci_disable_device(pdev);
		pci_err(pdev, "Cannot iomap Switchtec device\n");
		return;
	}

	pci_info(pdev, "Setting Switchtec proxy ID aliases\n");

	mmio_ntb = mmio + SWITCHTEC_GAS_NTB_OFFSET;
	mmio_ctrl = (void __iomem *) mmio_ntb + SWITCHTEC_NTB_REG_CTRL_OFFSET;

	partition = ioread8(&mmio_ntb->partition_id);

	partition_map = ioread32(&mmio_ntb->ep_map);
	partition_map |= ((u64) ioread32(&mmio_ntb->ep_map + 4)) << 32;
	partition_map &= ~(1ULL << partition);

	for (pp = 0; pp < (sizeof(partition_map) * 8); pp++) {
		struct ntb_ctrl_regs __iomem *mmio_peer_ctrl;
		u32 table_sz = 0;
		int te;

		if (!(partition_map & (1ULL << pp)))
			continue;

		pci_dbg(pdev, "Processing partition %d\n", pp);

		mmio_peer_ctrl = &mmio_ctrl[pp];

		table_sz = ioread16(&mmio_peer_ctrl->req_id_table_size);
		if (!table_sz) {
			pci_warn(pdev, "Partition %d table_sz 0\n", pp);
			continue;
		}

		if (table_sz > 512) {
			pci_warn(pdev,
				 "Invalid Switchtec partition %d table_sz %d\n",
				 pp, table_sz);
			continue;
		}

		for (te = 0; te < table_sz; te++) {
			u32 rid_entry;
			u8 devfn;

			rid_entry = ioread32(&mmio_peer_ctrl->req_id_table[te]);
			devfn = (rid_entry >> 1) & 0xFF;
			pci_dbg(pdev,
				"Aliasing Partition %d Proxy ID %02x.%d\n",
				pp, PCI_SLOT(devfn), PCI_FUNC(devfn));
			pci_add_dma_alias(pdev, devfn, 1);
		}
	}

	pci_iounmap(pdev, mmio);
	pci_disable_device(pdev);
}
#define SWITCHTEC_QUIRK(vid) \
	DECLARE_PCI_FIXUP_CLASS_FINAL(PCI_VENDOR_ID_MICROSEMI, vid, \
		PCI_CLASS_BRIDGE_OTHER, 8, quirk_switchtec_ntb_dma_alias)

SWITCHTEC_QUIRK(0x8531);  /* PFX 24xG3 */
SWITCHTEC_QUIRK(0x8532);  /* PFX 32xG3 */
SWITCHTEC_QUIRK(0x8533);  /* PFX 48xG3 */
SWITCHTEC_QUIRK(0x8534);  /* PFX 64xG3 */
SWITCHTEC_QUIRK(0x8535);  /* PFX 80xG3 */
SWITCHTEC_QUIRK(0x8536);  /* PFX 96xG3 */
SWITCHTEC_QUIRK(0x8541);  /* PSX 24xG3 */
SWITCHTEC_QUIRK(0x8542);  /* PSX 32xG3 */
SWITCHTEC_QUIRK(0x8543);  /* PSX 48xG3 */
SWITCHTEC_QUIRK(0x8544);  /* PSX 64xG3 */
SWITCHTEC_QUIRK(0x8545);  /* PSX 80xG3 */
SWITCHTEC_QUIRK(0x8546);  /* PSX 96xG3 */
SWITCHTEC_QUIRK(0x8551);  /* PAX 24XG3 */
SWITCHTEC_QUIRK(0x8552);  /* PAX 32XG3 */
SWITCHTEC_QUIRK(0x8553);  /* PAX 48XG3 */
SWITCHTEC_QUIRK(0x8554);  /* PAX 64XG3 */
SWITCHTEC_QUIRK(0x8555);  /* PAX 80XG3 */
SWITCHTEC_QUIRK(0x8556);  /* PAX 96XG3 */
SWITCHTEC_QUIRK(0x8561);  /* PFXL 24XG3 */
SWITCHTEC_QUIRK(0x8562);  /* PFXL 32XG3 */
SWITCHTEC_QUIRK(0x8563);  /* PFXL 48XG3 */
SWITCHTEC_QUIRK(0x8564);  /* PFXL 64XG3 */
SWITCHTEC_QUIRK(0x8565);  /* PFXL 80XG3 */
SWITCHTEC_QUIRK(0x8566);  /* PFXL 96XG3 */
SWITCHTEC_QUIRK(0x8571);  /* PFXI 24XG3 */
SWITCHTEC_QUIRK(0x8572);  /* PFXI 32XG3 */
SWITCHTEC_QUIRK(0x8573);  /* PFXI 48XG3 */
SWITCHTEC_QUIRK(0x8574);  /* PFXI 64XG3 */
SWITCHTEC_QUIRK(0x8575);  /* PFXI 80XG3 */
SWITCHTEC_QUIRK(0x8576);  /* PFXI 96XG3 */
SWITCHTEC_QUIRK(0x4000);  /* PFX 100XG4 */
SWITCHTEC_QUIRK(0x4084);  /* PFX 84XG4  */
SWITCHTEC_QUIRK(0x4068);  /* PFX 68XG4  */
SWITCHTEC_QUIRK(0x4052);  /* PFX 52XG4  */
SWITCHTEC_QUIRK(0x4036);  /* PFX 36XG4  */
SWITCHTEC_QUIRK(0x4028);  /* PFX 28XG4  */
SWITCHTEC_QUIRK(0x4100);  /* PSX 100XG4 */
SWITCHTEC_QUIRK(0x4184);  /* PSX 84XG4  */
SWITCHTEC_QUIRK(0x4168);  /* PSX 68XG4  */
SWITCHTEC_QUIRK(0x4152);  /* PSX 52XG4  */
SWITCHTEC_QUIRK(0x4136);  /* PSX 36XG4  */
SWITCHTEC_QUIRK(0x4128);  /* PSX 28XG4  */
SWITCHTEC_QUIRK(0x4200);  /* PAX 100XG4 */
SWITCHTEC_QUIRK(0x4284);  /* PAX 84XG4  */
SWITCHTEC_QUIRK(0x4268);  /* PAX 68XG4  */
SWITCHTEC_QUIRK(0x4252);  /* PAX 52XG4  */
SWITCHTEC_QUIRK(0x4236);  /* PAX 36XG4  */
SWITCHTEC_QUIRK(0x4228);  /* PAX 28XG4  */
SWITCHTEC_QUIRK(0x4352);  /* PFXA 52XG4 */
SWITCHTEC_QUIRK(0x4336);  /* PFXA 36XG4 */
SWITCHTEC_QUIRK(0x4328);  /* PFXA 28XG4 */
SWITCHTEC_QUIRK(0x4452);  /* PSXA 52XG4 */
SWITCHTEC_QUIRK(0x4436);  /* PSXA 36XG4 */
SWITCHTEC_QUIRK(0x4428);  /* PSXA 28XG4 */
SWITCHTEC_QUIRK(0x4552);  /* PAXA 52XG4 */
SWITCHTEC_QUIRK(0x4536);  /* PAXA 36XG4 */
SWITCHTEC_QUIRK(0x4528);  /* PAXA 28XG4 */

/*
 * The PLX NTB uses devfn proxy IDs to move TLPs between NT endpoints.
 * These IDs are used to forward responses to the originator on the other
 * side of the NTB.  Alias all possible IDs to the NTB to permit access when
 * the IOMMU is turned on.
 */
static void quirk_plx_ntb_dma_alias(struct pci_dev *pdev)
{
	pci_info(pdev, "Setting PLX NTB proxy ID aliases\n");
	/* PLX NTB may use all 256 devfns */
	pci_add_dma_alias(pdev, 0, 256);
}
DECLARE_PCI_FIXUP_HEADER(PCI_VENDOR_ID_PLX, 0x87b0, quirk_plx_ntb_dma_alias);
DECLARE_PCI_FIXUP_HEADER(PCI_VENDOR_ID_PLX, 0x87b1, quirk_plx_ntb_dma_alias);

/*
 * On Lenovo Thinkpad P50 SKUs with a Nvidia Quadro M1000M, the BIOS does
 * not always reset the secondary Nvidia GPU between reboots if the system
 * is configured to use Hybrid Graphics mode.  This results in the GPU
 * being left in whatever state it was in during the *previous* boot, which
 * causes spurious interrupts from the GPU, which in turn causes us to
 * disable the wrong IRQ and end up breaking the touchpad.  Unsurprisingly,
 * this also completely breaks nouveau.
 *
 * Luckily, it seems a simple reset of the Nvidia GPU brings it back to a
 * clean state and fixes all these issues.
 *
 * When the machine is configured in Dedicated display mode, the issue
 * doesn't occur.  Fortunately the GPU advertises NoReset+ when in this
 * mode, so we can detect that and avoid resetting it.
 */
static void quirk_reset_lenovo_thinkpad_p50_nvgpu(struct pci_dev *pdev)
{
	void __iomem *map;
	int ret;

	if (pdev->subsystem_vendor != PCI_VENDOR_ID_LENOVO ||
	    pdev->subsystem_device != 0x222e ||
	    !pci_reset_supported(pdev))
		return;

	if (pci_enable_device_mem(pdev))
		return;

	/*
	 * Based on nvkm_device_ctor() in
	 * drivers/gpu/drm/nouveau/nvkm/engine/device/base.c
	 */
	map = pci_iomap(pdev, 0, 0x23000);
	if (!map) {
		pci_err(pdev, "Can't map MMIO space\n");
		goto out_disable;
	}

	/*
	 * Make sure the GPU looks like it's been POSTed before resetting
	 * it.
	 */
	if (ioread32(map + 0x2240c) & 0x2) {
		pci_info(pdev, FW_BUG "GPU left initialized by EFI, resetting\n");
		ret = pci_reset_bus(pdev);
		if (ret < 0)
			pci_err(pdev, "Failed to reset GPU: %d\n", ret);
	}

	iounmap(map);
out_disable:
	pci_disable_device(pdev);
}
DECLARE_PCI_FIXUP_CLASS_FINAL(PCI_VENDOR_ID_NVIDIA, 0x13b1,
			      PCI_CLASS_DISPLAY_VGA, 8,
			      quirk_reset_lenovo_thinkpad_p50_nvgpu);

/*
 * Device [1b21:2142]
 * When in D0, PME# doesn't get asserted when plugging USB 3.0 device.
 */
static void pci_fixup_no_d0_pme(struct pci_dev *dev)
{
	pci_info(dev, "PME# does not work under D0, disabling it\n");
	dev->pme_support &= ~(PCI_PM_CAP_PME_D0 >> PCI_PM_CAP_PME_SHIFT);
}
DECLARE_PCI_FIXUP_FINAL(PCI_VENDOR_ID_ASMEDIA, 0x2142, pci_fixup_no_d0_pme);

/*
 * Device 12d8:0x400e [OHCI] and 12d8:0x400f [EHCI]
 *
 * These devices advertise PME# support in all power states but don't
 * reliably assert it.
 *
 * These devices also advertise MSI, but documentation (PI7C9X440SL.pdf)
 * says "The MSI Function is not implemented on this device" in chapters
 * 7.3.27, 7.3.29-7.3.31.
 */
static void pci_fixup_no_msi_no_pme(struct pci_dev *dev)
{
#ifdef CONFIG_PCI_MSI
	pci_info(dev, "MSI is not implemented on this device, disabling it\n");
	dev->no_msi = 1;
#endif
	pci_info(dev, "PME# is unreliable, disabling it\n");
	dev->pme_support = 0;
}
DECLARE_PCI_FIXUP_FINAL(PCI_VENDOR_ID_PERICOM, 0x400e, pci_fixup_no_msi_no_pme);
DECLARE_PCI_FIXUP_FINAL(PCI_VENDOR_ID_PERICOM, 0x400f, pci_fixup_no_msi_no_pme);

static void apex_pci_fixup_class(struct pci_dev *pdev)
{
	pdev->class = (PCI_CLASS_SYSTEM_OTHER << 8) | pdev->class;
}
DECLARE_PCI_FIXUP_CLASS_HEADER(0x1ac1, 0x089a,
			       PCI_CLASS_NOT_DEFINED, 8, apex_pci_fixup_class);

/*
 * Pericom PI7C9X2G404/PI7C9X2G304/PI7C9X2G303 switch erratum E5 -
 * ACS P2P Request Redirect is not functional
 *
 * When ACS P2P Request Redirect is enabled and bandwidth is not balanced
 * between upstream and downstream ports, packets are queued in an internal
 * buffer until CPLD packet. The workaround is to use the switch in store and
 * forward mode.
 */
#define PI7C9X2Gxxx_MODE_REG		0x74
#define PI7C9X2Gxxx_STORE_FORWARD_MODE	BIT(0)
static void pci_fixup_pericom_acs_store_forward(struct pci_dev *pdev)
{
	struct pci_dev *upstream;
	u16 val;

	/* Downstream ports only */
	if (pci_pcie_type(pdev) != PCI_EXP_TYPE_DOWNSTREAM)
		return;

	/* Check for ACS P2P Request Redirect use */
	if (!pdev->acs_cap)
		return;
	pci_read_config_word(pdev, pdev->acs_cap + PCI_ACS_CTRL, &val);
	if (!(val & PCI_ACS_RR))
		return;

	upstream = pci_upstream_bridge(pdev);
	if (!upstream)
		return;

	pci_read_config_word(upstream, PI7C9X2Gxxx_MODE_REG, &val);
	if (!(val & PI7C9X2Gxxx_STORE_FORWARD_MODE)) {
		pci_info(upstream, "Setting PI7C9X2Gxxx store-forward mode to avoid ACS erratum\n");
		pci_write_config_word(upstream, PI7C9X2Gxxx_MODE_REG, val |
				      PI7C9X2Gxxx_STORE_FORWARD_MODE);
	}
}
/*
 * Apply fixup on enable and on resume, in order to apply the fix up whenever
 * ACS configuration changes or switch mode is reset
 */
DECLARE_PCI_FIXUP_ENABLE(PCI_VENDOR_ID_PERICOM, 0x2404,
			 pci_fixup_pericom_acs_store_forward);
DECLARE_PCI_FIXUP_RESUME(PCI_VENDOR_ID_PERICOM, 0x2404,
			 pci_fixup_pericom_acs_store_forward);
DECLARE_PCI_FIXUP_ENABLE(PCI_VENDOR_ID_PERICOM, 0x2304,
			 pci_fixup_pericom_acs_store_forward);
DECLARE_PCI_FIXUP_RESUME(PCI_VENDOR_ID_PERICOM, 0x2304,
			 pci_fixup_pericom_acs_store_forward);
DECLARE_PCI_FIXUP_ENABLE(PCI_VENDOR_ID_PERICOM, 0x2303,
			 pci_fixup_pericom_acs_store_forward);
DECLARE_PCI_FIXUP_RESUME(PCI_VENDOR_ID_PERICOM, 0x2303,
			 pci_fixup_pericom_acs_store_forward);

static void nvidia_ion_ahci_fixup(struct pci_dev *pdev)
{
	pdev->dev_flags |= PCI_DEV_FLAGS_HAS_MSI_MASKING;
}
DECLARE_PCI_FIXUP_FINAL(PCI_VENDOR_ID_NVIDIA, 0x0ab8, nvidia_ion_ahci_fixup);

static void rom_bar_overlap_defect(struct pci_dev *dev)
{
	pci_info(dev, "working around ROM BAR overlap defect\n");
	dev->rom_bar_overlap = 1;
}
DECLARE_PCI_FIXUP_EARLY(PCI_VENDOR_ID_INTEL, 0x1533, rom_bar_overlap_defect);
DECLARE_PCI_FIXUP_EARLY(PCI_VENDOR_ID_INTEL, 0x1536, rom_bar_overlap_defect);
DECLARE_PCI_FIXUP_EARLY(PCI_VENDOR_ID_INTEL, 0x1537, rom_bar_overlap_defect);
DECLARE_PCI_FIXUP_EARLY(PCI_VENDOR_ID_INTEL, 0x1538, rom_bar_overlap_defect);

#ifdef CONFIG_PCIEASPM
/*
 * Several Intel DG2 graphics devices advertise that they can only tolerate
 * 1us latency when transitioning from L1 to L0, which may prevent ASPM L1
 * from being enabled.  But in fact these devices can tolerate unlimited
 * latency.  Override their Device Capabilities value to allow ASPM L1 to
 * be enabled.
 */
static void aspm_l1_acceptable_latency(struct pci_dev *dev)
{
	u32 l1_lat = FIELD_GET(PCI_EXP_DEVCAP_L1, dev->devcap);

	if (l1_lat < 7) {
		dev->devcap |= FIELD_PREP(PCI_EXP_DEVCAP_L1, 7);
		pci_info(dev, "ASPM: overriding L1 acceptable latency from %#x to 0x7\n",
			 l1_lat);
	}
}
DECLARE_PCI_FIXUP_HEADER(PCI_VENDOR_ID_INTEL, 0x4f80, aspm_l1_acceptable_latency);
DECLARE_PCI_FIXUP_HEADER(PCI_VENDOR_ID_INTEL, 0x4f81, aspm_l1_acceptable_latency);
DECLARE_PCI_FIXUP_HEADER(PCI_VENDOR_ID_INTEL, 0x4f82, aspm_l1_acceptable_latency);
DECLARE_PCI_FIXUP_HEADER(PCI_VENDOR_ID_INTEL, 0x4f83, aspm_l1_acceptable_latency);
DECLARE_PCI_FIXUP_HEADER(PCI_VENDOR_ID_INTEL, 0x4f84, aspm_l1_acceptable_latency);
DECLARE_PCI_FIXUP_HEADER(PCI_VENDOR_ID_INTEL, 0x4f85, aspm_l1_acceptable_latency);
DECLARE_PCI_FIXUP_HEADER(PCI_VENDOR_ID_INTEL, 0x4f86, aspm_l1_acceptable_latency);
DECLARE_PCI_FIXUP_HEADER(PCI_VENDOR_ID_INTEL, 0x4f87, aspm_l1_acceptable_latency);
DECLARE_PCI_FIXUP_HEADER(PCI_VENDOR_ID_INTEL, 0x4f88, aspm_l1_acceptable_latency);
DECLARE_PCI_FIXUP_HEADER(PCI_VENDOR_ID_INTEL, 0x5690, aspm_l1_acceptable_latency);
DECLARE_PCI_FIXUP_HEADER(PCI_VENDOR_ID_INTEL, 0x5691, aspm_l1_acceptable_latency);
DECLARE_PCI_FIXUP_HEADER(PCI_VENDOR_ID_INTEL, 0x5692, aspm_l1_acceptable_latency);
DECLARE_PCI_FIXUP_HEADER(PCI_VENDOR_ID_INTEL, 0x5693, aspm_l1_acceptable_latency);
DECLARE_PCI_FIXUP_HEADER(PCI_VENDOR_ID_INTEL, 0x5694, aspm_l1_acceptable_latency);
DECLARE_PCI_FIXUP_HEADER(PCI_VENDOR_ID_INTEL, 0x5695, aspm_l1_acceptable_latency);
DECLARE_PCI_FIXUP_HEADER(PCI_VENDOR_ID_INTEL, 0x56a0, aspm_l1_acceptable_latency);
DECLARE_PCI_FIXUP_HEADER(PCI_VENDOR_ID_INTEL, 0x56a1, aspm_l1_acceptable_latency);
DECLARE_PCI_FIXUP_HEADER(PCI_VENDOR_ID_INTEL, 0x56a2, aspm_l1_acceptable_latency);
DECLARE_PCI_FIXUP_HEADER(PCI_VENDOR_ID_INTEL, 0x56a3, aspm_l1_acceptable_latency);
DECLARE_PCI_FIXUP_HEADER(PCI_VENDOR_ID_INTEL, 0x56a4, aspm_l1_acceptable_latency);
DECLARE_PCI_FIXUP_HEADER(PCI_VENDOR_ID_INTEL, 0x56a5, aspm_l1_acceptable_latency);
DECLARE_PCI_FIXUP_HEADER(PCI_VENDOR_ID_INTEL, 0x56a6, aspm_l1_acceptable_latency);
DECLARE_PCI_FIXUP_HEADER(PCI_VENDOR_ID_INTEL, 0x56b0, aspm_l1_acceptable_latency);
DECLARE_PCI_FIXUP_HEADER(PCI_VENDOR_ID_INTEL, 0x56b1, aspm_l1_acceptable_latency);
DECLARE_PCI_FIXUP_HEADER(PCI_VENDOR_ID_INTEL, 0x56c0, aspm_l1_acceptable_latency);
DECLARE_PCI_FIXUP_HEADER(PCI_VENDOR_ID_INTEL, 0x56c1, aspm_l1_acceptable_latency);
#endif

#ifdef CONFIG_PCIE_DPC
/*
 * Intel Ice Lake, Tiger Lake and Alder Lake BIOS has a bug that clears
 * the DPC RP PIO Log Size of the integrated Thunderbolt PCIe Root
 * Ports.
 */
static void dpc_log_size(struct pci_dev *dev)
{
	u16 dpc, val;

	dpc = pci_find_ext_capability(dev, PCI_EXT_CAP_ID_DPC);
	if (!dpc)
		return;

	pci_read_config_word(dev, dpc + PCI_EXP_DPC_CAP, &val);
	if (!(val & PCI_EXP_DPC_CAP_RP_EXT))
		return;

	if (!((val & PCI_EXP_DPC_RP_PIO_LOG_SIZE) >> 8)) {
		pci_info(dev, "Overriding RP PIO Log Size to 4\n");
		dev->dpc_rp_log_size = 4;
	}
}
DECLARE_PCI_FIXUP_HEADER(PCI_VENDOR_ID_INTEL, 0x461f, dpc_log_size);
DECLARE_PCI_FIXUP_HEADER(PCI_VENDOR_ID_INTEL, 0x462f, dpc_log_size);
DECLARE_PCI_FIXUP_HEADER(PCI_VENDOR_ID_INTEL, 0x463f, dpc_log_size);
DECLARE_PCI_FIXUP_HEADER(PCI_VENDOR_ID_INTEL, 0x466e, dpc_log_size);
DECLARE_PCI_FIXUP_HEADER(PCI_VENDOR_ID_INTEL, 0x8a1d, dpc_log_size);
DECLARE_PCI_FIXUP_HEADER(PCI_VENDOR_ID_INTEL, 0x8a1f, dpc_log_size);
DECLARE_PCI_FIXUP_HEADER(PCI_VENDOR_ID_INTEL, 0x8a21, dpc_log_size);
DECLARE_PCI_FIXUP_HEADER(PCI_VENDOR_ID_INTEL, 0x8a23, dpc_log_size);
DECLARE_PCI_FIXUP_HEADER(PCI_VENDOR_ID_INTEL, 0x9a23, dpc_log_size);
DECLARE_PCI_FIXUP_HEADER(PCI_VENDOR_ID_INTEL, 0x9a25, dpc_log_size);
DECLARE_PCI_FIXUP_HEADER(PCI_VENDOR_ID_INTEL, 0x9a27, dpc_log_size);
DECLARE_PCI_FIXUP_HEADER(PCI_VENDOR_ID_INTEL, 0x9a29, dpc_log_size);
DECLARE_PCI_FIXUP_HEADER(PCI_VENDOR_ID_INTEL, 0x9a2b, dpc_log_size);
DECLARE_PCI_FIXUP_HEADER(PCI_VENDOR_ID_INTEL, 0x9a2d, dpc_log_size);
DECLARE_PCI_FIXUP_HEADER(PCI_VENDOR_ID_INTEL, 0x9a2f, dpc_log_size);
DECLARE_PCI_FIXUP_HEADER(PCI_VENDOR_ID_INTEL, 0x9a31, dpc_log_size);
#endif

<<<<<<< HEAD
static const struct dmi_system_id no_shutdown_dmi_table[] = {
	/*
	 * Systems on which some devices should not be touched during shutdown.
	 */
	{
		.ident = "Microsoft Surface Pro 9",
		.matches = {
			DMI_MATCH(DMI_SYS_VENDOR, "Microsoft Corporation"),
			DMI_MATCH(DMI_PRODUCT_NAME, "Surface Pro 9"),
		},
	},
	{
		.ident = "Microsoft Surface Laptop 5",
		.matches = {
			DMI_MATCH(DMI_SYS_VENDOR, "Microsoft Corporation"),
			DMI_MATCH(DMI_PRODUCT_NAME, "Surface Laptop 5"),
		},
	},
	{}
};

static void quirk_no_shutdown(struct pci_dev *dev)
{
	if (!dmi_check_system(no_shutdown_dmi_table))
		return;

	dev->no_shutdown = 1;
	pci_info(dev, "disabling shutdown ops for [%04x:%04x]\n",
		 dev->vendor, dev->device);
}
DECLARE_PCI_FIXUP_FINAL(PCI_VENDOR_ID_INTEL, 0x461e, quirk_no_shutdown);  // Thunderbolt 4 USB Controller
DECLARE_PCI_FIXUP_FINAL(PCI_VENDOR_ID_INTEL, 0x461f, quirk_no_shutdown);  // Thunderbolt 4 PCI Express Root Port
DECLARE_PCI_FIXUP_FINAL(PCI_VENDOR_ID_INTEL, 0x462f, quirk_no_shutdown);  // Thunderbolt 4 PCI Express Root Port
DECLARE_PCI_FIXUP_FINAL(PCI_VENDOR_ID_INTEL, 0x466d, quirk_no_shutdown);  // Thunderbolt 4 NHI
DECLARE_PCI_FIXUP_FINAL(PCI_VENDOR_ID_INTEL, 0x46a8, quirk_no_shutdown);  // GPU
=======
/*
 * Devices known to require a longer delay before first config space access
 * after reset recovery or resume from D3cold:
 *
 * VideoPropulsion (aka Genroco) Torrent QN16e MPEG QAM Modulator
 */
static void pci_fixup_d3cold_delay_1sec(struct pci_dev *pdev)
{
	pdev->d3cold_delay = 1000;
}
DECLARE_PCI_FIXUP_FINAL(0x5555, 0x0004, pci_fixup_d3cold_delay_1sec);
>>>>>>> 7d302b1c
<|MERGE_RESOLUTION|>--- conflicted
+++ resolved
@@ -6161,7 +6161,18 @@
 DECLARE_PCI_FIXUP_HEADER(PCI_VENDOR_ID_INTEL, 0x9a31, dpc_log_size);
 #endif
 
-<<<<<<< HEAD
+/*
+ * Devices known to require a longer delay before first config space access
+ * after reset recovery or resume from D3cold:
+ *
+ * VideoPropulsion (aka Genroco) Torrent QN16e MPEG QAM Modulator
+ */
+static void pci_fixup_d3cold_delay_1sec(struct pci_dev *pdev)
+{
+	pdev->d3cold_delay = 1000;
+}
+DECLARE_PCI_FIXUP_FINAL(0x5555, 0x0004, pci_fixup_d3cold_delay_1sec);
+
 static const struct dmi_system_id no_shutdown_dmi_table[] = {
 	/*
 	 * Systems on which some devices should not be touched during shutdown.
@@ -6196,17 +6207,4 @@
 DECLARE_PCI_FIXUP_FINAL(PCI_VENDOR_ID_INTEL, 0x461f, quirk_no_shutdown);  // Thunderbolt 4 PCI Express Root Port
 DECLARE_PCI_FIXUP_FINAL(PCI_VENDOR_ID_INTEL, 0x462f, quirk_no_shutdown);  // Thunderbolt 4 PCI Express Root Port
 DECLARE_PCI_FIXUP_FINAL(PCI_VENDOR_ID_INTEL, 0x466d, quirk_no_shutdown);  // Thunderbolt 4 NHI
-DECLARE_PCI_FIXUP_FINAL(PCI_VENDOR_ID_INTEL, 0x46a8, quirk_no_shutdown);  // GPU
-=======
-/*
- * Devices known to require a longer delay before first config space access
- * after reset recovery or resume from D3cold:
- *
- * VideoPropulsion (aka Genroco) Torrent QN16e MPEG QAM Modulator
- */
-static void pci_fixup_d3cold_delay_1sec(struct pci_dev *pdev)
-{
-	pdev->d3cold_delay = 1000;
-}
-DECLARE_PCI_FIXUP_FINAL(0x5555, 0x0004, pci_fixup_d3cold_delay_1sec);
->>>>>>> 7d302b1c
+DECLARE_PCI_FIXUP_FINAL(PCI_VENDOR_ID_INTEL, 0x46a8, quirk_no_shutdown);  // GPU