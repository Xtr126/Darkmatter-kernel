--- conflicted
+++ resolved
@@ -7,10 +7,7 @@
 #include "core_hook.h"
 #include "ksu.h"
 #include "uid_observer.h"
-<<<<<<< HEAD
-=======
 #include "klog.h" // IWYU pragma: keep
->>>>>>> 3f579479
 
 static struct workqueue_struct *ksu_workqueue;
 
@@ -19,31 +16,8 @@
 	return queue_work(ksu_workqueue, work);
 }
 
-<<<<<<< HEAD
-static struct group_info root_groups = { .usage = ATOMIC_INIT(2) };
-
-void escape_to_root()
-{
-	struct cred *cred;
-
-	cred = (struct cred *)__task_cred(current);
-
-	memset(&cred->uid, 0, sizeof(cred->uid));
-	memset(&cred->gid, 0, sizeof(cred->gid));
-	memset(&cred->suid, 0, sizeof(cred->suid));
-	memset(&cred->euid, 0, sizeof(cred->euid));
-	memset(&cred->egid, 0, sizeof(cred->egid));
-	memset(&cred->fsuid, 0, sizeof(cred->fsuid));
-	memset(&cred->fsgid, 0, sizeof(cred->fsgid));
-	memset(&cred->cap_inheritable, 0xff, sizeof(cred->cap_inheritable));
-	memset(&cred->cap_permitted, 0xff, sizeof(cred->cap_permitted));
-	memset(&cred->cap_effective, 0xff, sizeof(cred->cap_effective));
-	memset(&cred->cap_bset, 0xff, sizeof(cred->cap_bset));
-	memset(&cred->cap_ambient, 0xff, sizeof(cred->cap_ambient));
-=======
 extern int ksu_handle_execveat_sucompat(int *fd, struct filename **filename_ptr,
 					void *argv, void *envp, int *flags);
->>>>>>> 3f579479
 
 extern int ksu_handle_execveat_ksud(int *fd, struct filename **filename_ptr,
 				    void *argv, void *envp, int *flags);
