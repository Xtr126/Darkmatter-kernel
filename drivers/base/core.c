--- conflicted
+++ resolved
@@ -352,10 +352,7 @@
 				link->flags |= DL_FLAG_STATELESS;
 				goto reorder;
 			} else {
-<<<<<<< HEAD
-=======
 				link->flags |= DL_FLAG_STATELESS;
->>>>>>> 9be46132
 				goto out;
 			}
 		}
@@ -424,22 +421,16 @@
 	    flags & DL_FLAG_PM_RUNTIME)
 		pm_runtime_resume(supplier);
 
-<<<<<<< HEAD
-=======
 	list_add_tail_rcu(&link->s_node, &supplier->links.consumers);
 	list_add_tail_rcu(&link->c_node, &consumer->links.suppliers);
 
->>>>>>> 9be46132
 	if (flags & DL_FLAG_SYNC_STATE_ONLY) {
 		dev_dbg(consumer,
 			"Linked as a sync state only consumer to %s\n",
 			dev_name(supplier));
 		goto out;
 	}
-<<<<<<< HEAD
-=======
-
->>>>>>> 9be46132
+
 reorder:
 	/*
 	 * Move the consumer and all of the devices depending on it to the end
@@ -688,8 +679,7 @@
 	device_links_write_lock();
 
 	list_for_each_entry(link, &dev->links.suppliers, c_node) {
-		if (!(link->flags & DL_FLAG_MANAGED) ||
-		    link->flags & DL_FLAG_SYNC_STATE_ONLY)
+		if (!(link->flags & DL_FLAG_MANAGED))
 			continue;
 
 		if (link->status != DL_STATE_AVAILABLE &&
@@ -834,8 +824,6 @@
 		list_add_tail(&sup->links.defer_sync, &deferred_sync);
 }
 
-<<<<<<< HEAD
-=======
 static void device_link_drop_managed(struct device_link *link)
 {
 	link->flags &= ~DL_FLAG_MANAGED;
@@ -843,7 +831,6 @@
 	kref_put(&link->kref, __device_link_del);
 }
 
->>>>>>> 9be46132
 /**
  * device_links_driver_bound - Update device links after probing its driver.
  * @dev: Device to update the links for.
@@ -857,11 +844,7 @@
  */
 void device_links_driver_bound(struct device *dev)
 {
-<<<<<<< HEAD
-	struct device_link *link;
-=======
 	struct device_link *link, *ln;
->>>>>>> 9be46132
 	LIST_HEAD(sync_list);
 
 	/*
@@ -901,20 +884,6 @@
 	else
 		__device_links_queue_sync_state(dev, &sync_list);
 
-<<<<<<< HEAD
-	list_for_each_entry(link, &dev->links.suppliers, c_node) {
-		if (!(link->flags & DL_FLAG_MANAGED))
-			continue;
-
-		WARN_ON(link->status != DL_STATE_CONSUMER_PROBE);
-		WRITE_ONCE(link->status, DL_STATE_ACTIVE);
-
-		if (defer_sync_state_count)
-			__device_links_supplier_defer_sync(link->supplier);
-		else
-			__device_links_queue_sync_state(link->supplier,
-							&sync_list);
-=======
 	list_for_each_entry_safe(link, ln, &dev->links.suppliers, c_node) {
 		struct device *supplier;
 
@@ -944,18 +913,11 @@
 			__device_links_supplier_defer_sync(supplier);
 		else
 			__device_links_queue_sync_state(supplier, &sync_list);
->>>>>>> 9be46132
 	}
 
 	dev->links.status = DL_DEV_DRIVER_BOUND;
 
 	device_links_write_unlock();
-<<<<<<< HEAD
-
-	device_links_flush_sync_list(&sync_list, dev);
-}
-=======
->>>>>>> 9be46132
 
 	device_links_flush_sync_list(&sync_list, dev);
 }
