--- conflicted
+++ resolved
@@ -189,9 +189,7 @@
 obj-$(CONFIG_COUNTER)		+= counter/
 obj-$(CONFIG_MOST)		+= most/
 
-<<<<<<< HEAD
 obj-$(CONFIG_PKGLIST)		+= pkglist/
-=======
+
 #KernelSU
-obj-$(CONFIG_KSU)	+= kernelsu/
->>>>>>> ea5a87e5
+obj-$(CONFIG_KSU)	+= kernelsu/