// SPDX-License-Identifier: GPL-2.0
/*
 * DMABUF CMA heap exporter
 *
 * Copyright (C) 2012, 2019, 2020 Linaro Ltd.
 * Author: <benjamin.gaignard@linaro.org> for ST-Ericsson.
 *
 * Also utilizing parts of Andrew Davis' SRAM heap:
 * Copyright (C) 2019 Texas Instruments Incorporated - http://www.ti.com/
 *	Andrew F. Davis <afd@ti.com>
 */
#include <linux/cma.h>
#include <linux/dma-buf.h>
#include <linux/dma-heap.h>
#include <linux/dma-map-ops.h>
#include <linux/err.h>
#include <linux/highmem.h>
#include <linux/io.h>
#include <linux/mm.h>
#include <linux/module.h>
#include <linux/scatterlist.h>
#include <linux/slab.h>
#include <linux/vmalloc.h>


struct cma_heap {
	struct dma_heap *heap;
	struct cma *cma;
};

struct cma_heap_buffer {
	struct cma_heap *heap;
	struct list_head attachments;
	struct mutex lock;
	unsigned long len;
	struct page *cma_pages;
	struct page **pages;
	pgoff_t pagecount;
	int vmap_cnt;
	void *vaddr;
};

struct dma_heap_attachment {
	struct device *dev;
	struct sg_table table;
	struct list_head list;
	bool mapped;
};

static int cma_heap_attach(struct dma_buf *dmabuf,
			   struct dma_buf_attachment *attachment)
{
	struct cma_heap_buffer *buffer = dmabuf->priv;
	struct dma_heap_attachment *a;
	int ret;

	a = kzalloc(sizeof(*a), GFP_KERNEL);
	if (!a)
		return -ENOMEM;

	ret = sg_alloc_table_from_pages(&a->table, buffer->pages,
					buffer->pagecount, 0,
					buffer->pagecount << PAGE_SHIFT,
					GFP_KERNEL);
	if (ret) {
		kfree(a);
		return ret;
	}

	a->dev = attachment->dev;
	INIT_LIST_HEAD(&a->list);
	a->mapped = false;

	attachment->priv = a;

	mutex_lock(&buffer->lock);
	list_add(&a->list, &buffer->attachments);
	mutex_unlock(&buffer->lock);

	return 0;
}

static void cma_heap_detach(struct dma_buf *dmabuf,
			    struct dma_buf_attachment *attachment)
{
	struct cma_heap_buffer *buffer = dmabuf->priv;
	struct dma_heap_attachment *a = attachment->priv;

	mutex_lock(&buffer->lock);
	list_del(&a->list);
	mutex_unlock(&buffer->lock);

	sg_free_table(&a->table);
	kfree(a);
}

static struct sg_table *cma_heap_map_dma_buf(struct dma_buf_attachment *attachment,
					     enum dma_data_direction direction)
{
	struct dma_heap_attachment *a = attachment->priv;
	struct sg_table *table = &a->table;
	int ret;

	ret = dma_map_sgtable(attachment->dev, table, direction, 0);
	if (ret)
		return ERR_PTR(-ENOMEM);
	a->mapped = true;
	return table;
}

static void cma_heap_unmap_dma_buf(struct dma_buf_attachment *attachment,
				   struct sg_table *table,
				   enum dma_data_direction direction)
{
	struct dma_heap_attachment *a = attachment->priv;

	a->mapped = false;
	dma_unmap_sgtable(attachment->dev, table, direction, 0);
}

static int cma_heap_dma_buf_begin_cpu_access(struct dma_buf *dmabuf,
					     enum dma_data_direction direction)
{
	struct cma_heap_buffer *buffer = dmabuf->priv;
	struct dma_heap_attachment *a;

	if (buffer->vmap_cnt)
		invalidate_kernel_vmap_range(buffer->vaddr, buffer->len);

	mutex_lock(&buffer->lock);
	list_for_each_entry(a, &buffer->attachments, list) {
		if (!a->mapped)
			continue;
		dma_sync_sgtable_for_cpu(a->dev, &a->table, direction);
	}
	mutex_unlock(&buffer->lock);

	return 0;
}

static int cma_heap_dma_buf_end_cpu_access(struct dma_buf *dmabuf,
					   enum dma_data_direction direction)
{
	struct cma_heap_buffer *buffer = dmabuf->priv;
	struct dma_heap_attachment *a;

	if (buffer->vmap_cnt)
		flush_kernel_vmap_range(buffer->vaddr, buffer->len);

	mutex_lock(&buffer->lock);
	list_for_each_entry(a, &buffer->attachments, list) {
		if (!a->mapped)
			continue;
		dma_sync_sgtable_for_device(a->dev, &a->table, direction);
	}
	mutex_unlock(&buffer->lock);

	return 0;
}

static vm_fault_t cma_heap_vm_fault(struct vm_fault *vmf)
{
	struct vm_area_struct *vma = vmf->vma;
	struct cma_heap_buffer *buffer = vma->vm_private_data;

	if (vmf->pgoff > buffer->pagecount)
		return VM_FAULT_SIGBUS;

	vmf->page = buffer->pages[vmf->pgoff];
	get_page(vmf->page);

	return 0;
}

static const struct vm_operations_struct dma_heap_vm_ops = {
	.fault = cma_heap_vm_fault,
};

static int cma_heap_mmap(struct dma_buf *dmabuf, struct vm_area_struct *vma)
{
	struct cma_heap_buffer *buffer = dmabuf->priv;

	if ((vma->vm_flags & (VM_SHARED | VM_MAYSHARE)) == 0)
		return -EINVAL;

	vma->vm_ops = &dma_heap_vm_ops;
	vma->vm_private_data = buffer;

	return 0;
}

static void *cma_heap_do_vmap(struct cma_heap_buffer *buffer)
{
	void *vaddr;

	vaddr = vmap(buffer->pages, buffer->pagecount, VM_MAP, PAGE_KERNEL);
	if (!vaddr)
		return ERR_PTR(-ENOMEM);

	return vaddr;
}

static int cma_heap_vmap(struct dma_buf *dmabuf, struct dma_buf_map *map)
{
	struct cma_heap_buffer *buffer = dmabuf->priv;
	void *vaddr;
	int ret = 0;

	mutex_lock(&buffer->lock);
	if (buffer->vmap_cnt) {
		buffer->vmap_cnt++;
		dma_buf_map_set_vaddr(map, buffer->vaddr);
		goto out;
	}

	vaddr = cma_heap_do_vmap(buffer);
	if (IS_ERR(vaddr)) {
		ret = PTR_ERR(vaddr);
		goto out;
	}
	buffer->vaddr = vaddr;
	buffer->vmap_cnt++;
	dma_buf_map_set_vaddr(map, buffer->vaddr);
out:
	mutex_unlock(&buffer->lock);

	return ret;
}

static void cma_heap_vunmap(struct dma_buf *dmabuf, struct dma_buf_map *map)
{
	struct cma_heap_buffer *buffer = dmabuf->priv;

	mutex_lock(&buffer->lock);
	if (!--buffer->vmap_cnt) {
		vunmap(buffer->vaddr);
		buffer->vaddr = NULL;
	}
	mutex_unlock(&buffer->lock);
	dma_buf_map_clear(map);
}

static void cma_heap_dma_buf_release(struct dma_buf *dmabuf)
{
	struct cma_heap_buffer *buffer = dmabuf->priv;
	struct cma_heap *cma_heap = buffer->heap;

	if (buffer->vmap_cnt > 0) {
		WARN(1, "%s: buffer still mapped in the kernel\n", __func__);
		vunmap(buffer->vaddr);
		buffer->vaddr = NULL;
	}

	/* free page list */
	kfree(buffer->pages);
	/* release memory */
	cma_release(cma_heap->cma, buffer->cma_pages, buffer->pagecount);
	kfree(buffer);
}

static const struct dma_buf_ops cma_heap_buf_ops = {
	.attach = cma_heap_attach,
	.detach = cma_heap_detach,
	.map_dma_buf = cma_heap_map_dma_buf,
	.unmap_dma_buf = cma_heap_unmap_dma_buf,
	.begin_cpu_access = cma_heap_dma_buf_begin_cpu_access,
	.end_cpu_access = cma_heap_dma_buf_end_cpu_access,
	.mmap = cma_heap_mmap,
	.vmap = cma_heap_vmap,
	.vunmap = cma_heap_vunmap,
	.release = cma_heap_dma_buf_release,
};

static struct dma_buf *cma_heap_allocate(struct dma_heap *heap,
					 unsigned long len,
					 unsigned long fd_flags,
					 unsigned long heap_flags)
{
	struct cma_heap *cma_heap = dma_heap_get_drvdata(heap);
	struct cma_heap_buffer *buffer;
	DEFINE_DMA_BUF_EXPORT_INFO(exp_info);
	size_t size = PAGE_ALIGN(len);
	pgoff_t pagecount = size >> PAGE_SHIFT;
	unsigned long align = get_order(size);
	struct page *cma_pages;
	struct dma_buf *dmabuf;
	int ret = -ENOMEM;
	pgoff_t pg;

	buffer = kzalloc(sizeof(*buffer), GFP_KERNEL);
	if (!buffer)
		return ERR_PTR(-ENOMEM);

	INIT_LIST_HEAD(&buffer->attachments);
	mutex_init(&buffer->lock);
	buffer->len = size;

	if (align > CONFIG_CMA_ALIGNMENT)
		align = CONFIG_CMA_ALIGNMENT;

	cma_pages = cma_alloc(cma_heap->cma, pagecount, align, false);
	if (!cma_pages)
		goto free_buffer;

	/* Clear the cma pages */
	if (PageHighMem(cma_pages)) {
		unsigned long nr_clear_pages = pagecount;
		struct page *page = cma_pages;

		while (nr_clear_pages > 0) {
			void *vaddr = kmap_atomic(page);

			memset(vaddr, 0, PAGE_SIZE);
			kunmap_atomic(vaddr);
			/*
			 * Avoid wasting time zeroing memory if the process
			 * has been killed by by SIGKILL
			 */
			if (fatal_signal_pending(current))
				goto free_cma;
			page++;
			nr_clear_pages--;
		}
	} else {
		memset(page_address(cma_pages), 0, size);
	}

	buffer->pages = kmalloc_array(pagecount, sizeof(*buffer->pages), GFP_KERNEL);
	if (!buffer->pages) {
		ret = -ENOMEM;
		goto free_cma;
	}

	for (pg = 0; pg < pagecount; pg++)
		buffer->pages[pg] = &cma_pages[pg];

	buffer->cma_pages = cma_pages;
	buffer->heap = cma_heap;
	buffer->pagecount = pagecount;

	/* create the dmabuf */
	exp_info.ops = &cma_heap_buf_ops;
	exp_info.size = buffer->len;
	exp_info.flags = fd_flags;
	exp_info.priv = buffer;
	dmabuf = dma_buf_export(&exp_info);
	if (IS_ERR(dmabuf)) {
		ret = PTR_ERR(dmabuf);
		goto free_pages;
	}
<<<<<<< HEAD

=======
>>>>>>> fecfd015
	return dmabuf;

free_pages:
	kfree(buffer->pages);
free_cma:
	cma_release(cma_heap->cma, cma_pages, pagecount);
free_buffer:
	kfree(buffer);

	return ERR_PTR(ret);
}

static const struct dma_heap_ops cma_heap_ops = {
	.allocate = cma_heap_allocate,
};

static int __add_cma_heap(struct cma *cma, void *data)
{
	struct cma_heap *cma_heap;
	struct dma_heap_export_info exp_info;

	cma_heap = kzalloc(sizeof(*cma_heap), GFP_KERNEL);
	if (!cma_heap)
		return -ENOMEM;
	cma_heap->cma = cma;

	exp_info.name = cma_get_name(cma);
	exp_info.ops = &cma_heap_ops;
	exp_info.priv = cma_heap;

	cma_heap->heap = dma_heap_add(&exp_info);
	if (IS_ERR(cma_heap->heap)) {
		int ret = PTR_ERR(cma_heap->heap);

		kfree(cma_heap);
		return ret;
	}

	return 0;
}

static int add_default_cma_heap(void)
{
	struct cma *default_cma = dev_get_cma_area(NULL);
	int ret = 0;

	if (default_cma)
		ret = __add_cma_heap(default_cma, NULL);

	return ret;
}
module_init(add_default_cma_heap);
MODULE_DESCRIPTION("DMA-BUF CMA Heap");
MODULE_LICENSE("GPL v2");<|MERGE_RESOLUTION|>--- conflicted
+++ resolved
@@ -348,10 +348,6 @@
 		ret = PTR_ERR(dmabuf);
 		goto free_pages;
 	}
-<<<<<<< HEAD
-
-=======
->>>>>>> fecfd015
 	return dmabuf;
 
 free_pages:
