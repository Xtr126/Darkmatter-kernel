--- conflicted
+++ resolved
@@ -292,11 +292,7 @@
 	if (align > CONFIG_CMA_ALIGNMENT)
 		align = CONFIG_CMA_ALIGNMENT;
 
-<<<<<<< HEAD
-	cma_pages = cma_alloc(cma_heap->cma, pagecount, align, false);
-=======
 	cma_pages = cma_alloc(cma_heap->cma, pagecount, align, GFP_KERNEL);
->>>>>>> 5f85626b
 	if (!cma_pages)
 		goto free_buffer;
 
@@ -337,10 +333,7 @@
 	buffer->pagecount = pagecount;
 
 	/* create the dmabuf */
-<<<<<<< HEAD
-=======
 	exp_info.exp_name = dma_heap_get_name(heap);
->>>>>>> 5f85626b
 	exp_info.ops = &cma_heap_buf_ops;
 	exp_info.size = buffer->len;
 	exp_info.flags = fd_flags;
