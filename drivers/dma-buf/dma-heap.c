// SPDX-License-Identifier: GPL-2.0
/*
 * Framework for userspace DMA-BUF allocations
 *
 * Copyright (C) 2011 Google, Inc.
 * Copyright (C) 2019 Linaro Ltd.
 */

#include <linux/cdev.h>
#include <linux/debugfs.h>
#include <linux/device.h>
#include <linux/dma-buf.h>
#include <linux/err.h>
#include <linux/xarray.h>
#include <linux/list.h>
#include <linux/slab.h>
#include <linux/uaccess.h>
#include <linux/syscalls.h>
#include <linux/dma-heap.h>
#include <uapi/linux/dma-heap.h>

#define DEVNAME "dma_heap"

#define NUM_HEAP_MINORS 128

/**
 * struct dma_heap - represents a dmabuf heap in the system
 * @name:		used for debugging/device-node name
 * @ops:		ops struct for this heap
 * @heap_devt		heap device node
 * @list		list head connecting to list of heaps
 * @heap_cdev		heap char device
 * @heap_dev		heap device struct
 *
 * Represents a heap of memory from which buffers can be made.
 */
struct dma_heap {
	const char *name;
	const struct dma_heap_ops *ops;
	void *priv;
	dev_t heap_devt;
	struct list_head list;
	struct cdev heap_cdev;
	struct kref refcount;
	struct device *heap_dev;
};

static LIST_HEAD(heap_list);
static DEFINE_MUTEX(heap_list_lock);
static dev_t dma_heap_devt;
static struct class *dma_heap_class;
static DEFINE_XARRAY_ALLOC(dma_heap_minors);

struct dma_heap *dma_heap_find(const char *name)
{
	struct dma_heap *h;

	mutex_lock(&heap_list_lock);
	list_for_each_entry(h, &heap_list, list) {
		if (!strcmp(h->name, name)) {
			kref_get(&h->refcount);
			mutex_unlock(&heap_list_lock);
			return h;
		}
	}
	mutex_unlock(&heap_list_lock);
	return NULL;
}
EXPORT_SYMBOL_GPL(dma_heap_find);


void dma_heap_buffer_free(struct dma_buf *dmabuf)
{
	dma_buf_put(dmabuf);
}
EXPORT_SYMBOL_GPL(dma_heap_buffer_free);

struct dma_buf *dma_heap_buffer_alloc(struct dma_heap *heap, size_t len,
				      unsigned int fd_flags,
				      unsigned int heap_flags)
{
	if (fd_flags & ~DMA_HEAP_VALID_FD_FLAGS)
		return ERR_PTR(-EINVAL);

	if (heap_flags & ~DMA_HEAP_VALID_HEAP_FLAGS)
		return ERR_PTR(-EINVAL);
	/*
	 * Allocations from all heaps have to begin
	 * and end on page boundaries.
	 */
	len = PAGE_ALIGN(len);
	if (!len)
		return ERR_PTR(-EINVAL);

	return heap->ops->allocate(heap, len, fd_flags, heap_flags);
}
EXPORT_SYMBOL_GPL(dma_heap_buffer_alloc);

int dma_heap_bufferfd_alloc(struct dma_heap *heap, size_t len,
			    unsigned int fd_flags,
			    unsigned int heap_flags)
{
	struct dma_buf *dmabuf;
	int fd;

	dmabuf = dma_heap_buffer_alloc(heap, len, fd_flags, heap_flags);

	if (IS_ERR(dmabuf))
		return PTR_ERR(dmabuf);

	fd = dma_buf_fd(dmabuf, fd_flags);
	if (fd < 0) {
		dma_buf_put(dmabuf);
		/* just return, as put will call release and that will free */
	}
	return fd;

}
EXPORT_SYMBOL_GPL(dma_heap_bufferfd_alloc);

static int dma_heap_open(struct inode *inode, struct file *file)
{
	struct dma_heap *heap;

	heap = xa_load(&dma_heap_minors, iminor(inode));
	if (!heap) {
		pr_err("dma_heap: minor %d unknown.\n", iminor(inode));
		return -ENODEV;
	}

	/* instance data as context */
	file->private_data = heap;
	nonseekable_open(inode, file);

	return 0;
}

static long dma_heap_ioctl_allocate(struct file *file, void *data)
{
	struct dma_heap_allocation_data *heap_allocation = data;
	struct dma_heap *heap = file->private_data;
	int fd;

	if (heap_allocation->fd)
		return -EINVAL;

	fd = dma_heap_bufferfd_alloc(heap, heap_allocation->len,
				     heap_allocation->fd_flags,
				     heap_allocation->heap_flags);
	if (fd < 0)
		return fd;

	heap_allocation->fd = fd;

	return 0;
}

static unsigned int dma_heap_ioctl_cmds[] = {
	DMA_HEAP_IOCTL_ALLOC,
};

static long dma_heap_ioctl(struct file *file, unsigned int ucmd,
			   unsigned long arg)
{
	char stack_kdata[128];
	char *kdata = stack_kdata;
	unsigned int kcmd;
	unsigned int in_size, out_size, drv_size, ksize;
	int nr = _IOC_NR(ucmd);
	int ret = 0;

	if (nr >= ARRAY_SIZE(dma_heap_ioctl_cmds))
		return -EINVAL;

	/* Get the kernel ioctl cmd that matches */
	kcmd = dma_heap_ioctl_cmds[nr];

	/* Figure out the delta between user cmd size and kernel cmd size */
	drv_size = _IOC_SIZE(kcmd);
	out_size = _IOC_SIZE(ucmd);
	in_size = out_size;
	if ((ucmd & kcmd & IOC_IN) == 0)
		in_size = 0;
	if ((ucmd & kcmd & IOC_OUT) == 0)
		out_size = 0;
	ksize = max(max(in_size, out_size), drv_size);

	/* If necessary, allocate buffer for ioctl argument */
	if (ksize > sizeof(stack_kdata)) {
		kdata = kmalloc(ksize, GFP_KERNEL);
		if (!kdata)
			return -ENOMEM;
	}

	if (copy_from_user(kdata, (void __user *)arg, in_size) != 0) {
		ret = -EFAULT;
		goto err;
	}

	/* zero out any difference between the kernel/user structure size */
	if (ksize > in_size)
		memset(kdata + in_size, 0, ksize - in_size);

	switch (kcmd) {
	case DMA_HEAP_IOCTL_ALLOC:
		ret = dma_heap_ioctl_allocate(file, kdata);
		break;
	default:
		ret = -ENOTTY;
		goto err;
	}

	if (copy_to_user((void __user *)arg, kdata, out_size) != 0)
		ret = -EFAULT;
err:
	if (kdata != stack_kdata)
		kfree(kdata);
	return ret;
}

static const struct file_operations dma_heap_fops = {
	.owner          = THIS_MODULE,
	.open		= dma_heap_open,
	.unlocked_ioctl = dma_heap_ioctl,
#ifdef CONFIG_COMPAT
	.compat_ioctl	= dma_heap_ioctl,
#endif
};

/**
 * dma_heap_get_drvdata() - get per-subdriver data for the heap
 * @heap: DMA-Heap to retrieve private data for
 *
 * Returns:
 * The per-subdriver data for the heap.
 */
void *dma_heap_get_drvdata(struct dma_heap *heap)
{
	return heap->priv;
}
EXPORT_SYMBOL_GPL(dma_heap_get_drvdata);

static void dma_heap_release(struct kref *ref)
{
	struct dma_heap *heap = container_of(ref, struct dma_heap, refcount);
	int minor = MINOR(heap->heap_devt);

	/* Note, we already holding the heap_list_lock here */
	list_del(&heap->list);

	device_destroy(dma_heap_class, heap->heap_devt);
	cdev_del(&heap->heap_cdev);
	xa_erase(&dma_heap_minors, minor);

	kfree(heap);
}

void dma_heap_put(struct dma_heap *h)
{
	/*
	 * Take the heap_list_lock now to avoid racing with code
	 * scanning the list and then taking a kref.
	 */
	mutex_lock(&heap_list_lock);
	kref_put(&h->refcount, dma_heap_release);
	mutex_unlock(&heap_list_lock);
}
EXPORT_SYMBOL_GPL(dma_heap_put);

/**
 * dma_heap_get_dev() - get device struct for the heap
 * @heap: DMA-Heap to retrieve device struct from
 *
 * Returns:
 * The device struct for the heap.
 */
struct device *dma_heap_get_dev(struct dma_heap *heap)
{
	return heap->heap_dev;
}
EXPORT_SYMBOL_GPL(dma_heap_get_dev);
<<<<<<< HEAD
=======

/**
 * dma_heap_get_name() - get heap name
 * @heap: DMA-Heap to retrieve private data for
 *
 * Returns:
 * The char* for the heap name.
 */
const char *dma_heap_get_name(struct dma_heap *heap)
{
	return heap->name;
}
EXPORT_SYMBOL_GPL(dma_heap_get_name);
>>>>>>> 5f85626b

struct dma_heap *dma_heap_add(const struct dma_heap_export_info *exp_info)
{
	struct dma_heap *heap, *err_ret;
	unsigned int minor;
	int ret;

	if (!exp_info->name || !strcmp(exp_info->name, "")) {
		pr_err("dma_heap: Cannot add heap without a name\n");
		return ERR_PTR(-EINVAL);
	}

	if (!exp_info->ops || !exp_info->ops->allocate) {
		pr_err("dma_heap: Cannot add heap with invalid ops struct\n");
		return ERR_PTR(-EINVAL);
	}

	/* check the name is unique */
	heap = dma_heap_find(exp_info->name);
	if (heap) {
		pr_err("dma_heap: Already registered heap named %s\n",
		       exp_info->name);
		dma_heap_put(heap);
		return ERR_PTR(-EINVAL);
	}

	heap = kzalloc(sizeof(*heap), GFP_KERNEL);
	if (!heap)
		return ERR_PTR(-ENOMEM);

	kref_init(&heap->refcount);
	heap->name = exp_info->name;
	heap->ops = exp_info->ops;
	heap->priv = exp_info->priv;

	/* Find unused minor number */
	ret = xa_alloc(&dma_heap_minors, &minor, heap,
		       XA_LIMIT(0, NUM_HEAP_MINORS - 1), GFP_KERNEL);
	if (ret < 0) {
		pr_err("dma_heap: Unable to get minor number for heap\n");
		err_ret = ERR_PTR(ret);
		goto err0;
	}

	/* Create device */
	heap->heap_devt = MKDEV(MAJOR(dma_heap_devt), minor);

	cdev_init(&heap->heap_cdev, &dma_heap_fops);
	ret = cdev_add(&heap->heap_cdev, heap->heap_devt, 1);
	if (ret < 0) {
		pr_err("dma_heap: Unable to add char device\n");
		err_ret = ERR_PTR(ret);
		goto err1;
	}

	heap->heap_dev = device_create(dma_heap_class,
				       NULL,
				       heap->heap_devt,
				       NULL,
				       heap->name);
	if (IS_ERR(heap->heap_dev)) {
		pr_err("dma_heap: Unable to create device\n");
		err_ret = ERR_CAST(heap->heap_dev);
		goto err2;
	}

	/* Make sure it doesn't disappear on us */
	heap->heap_dev = get_device(heap->heap_dev);

	/* Add heap to the list */
	mutex_lock(&heap_list_lock);
	list_add(&heap->list, &heap_list);
	mutex_unlock(&heap_list_lock);

	return heap;

err2:
	cdev_del(&heap->heap_cdev);
err1:
	xa_erase(&dma_heap_minors, minor);
err0:
	kfree(heap);
	return err_ret;
}
EXPORT_SYMBOL_GPL(dma_heap_add);

static char *dma_heap_devnode(struct device *dev, umode_t *mode)
{
	return kasprintf(GFP_KERNEL, "dma_heap/%s", dev_name(dev));
}

static ssize_t total_pools_kb_show(struct kobject *kobj,
				   struct kobj_attribute *attr, char *buf)
{
	struct dma_heap *heap;
	u64 total_pool_size = 0;

	mutex_lock(&heap_list_lock);
	list_for_each_entry(heap, &heap_list, list) {
		if (heap->ops->get_pool_size)
			total_pool_size += heap->ops->get_pool_size(heap);
	}
	mutex_unlock(&heap_list_lock);

	return sysfs_emit(buf, "%llu\n", total_pool_size / 1024);
}

static struct kobj_attribute total_pools_kb_attr =
	__ATTR_RO(total_pools_kb);

static struct attribute *dma_heap_sysfs_attrs[] = {
	&total_pools_kb_attr.attr,
	NULL,
};

ATTRIBUTE_GROUPS(dma_heap_sysfs);

static struct kobject *dma_heap_kobject;

static int dma_heap_sysfs_setup(void)
{
	int ret;

	dma_heap_kobject = kobject_create_and_add("dma_heap", kernel_kobj);
	if (!dma_heap_kobject)
		return -ENOMEM;

	ret = sysfs_create_groups(dma_heap_kobject, dma_heap_sysfs_groups);
	if (ret) {
		kobject_put(dma_heap_kobject);
		return ret;
	}

	return 0;
}

static void dma_heap_sysfs_teardown(void)
{
	kobject_put(dma_heap_kobject);
}

static int dma_heap_init(void)
{
	int ret;

	ret = dma_heap_sysfs_setup();
	if (ret)
		return ret;

	ret = alloc_chrdev_region(&dma_heap_devt, 0, NUM_HEAP_MINORS, DEVNAME);
	if (ret)
		goto err_chrdev;

	dma_heap_class = class_create(THIS_MODULE, DEVNAME);
	if (IS_ERR(dma_heap_class)) {
		ret = PTR_ERR(dma_heap_class);
		goto err_class;
	}
	dma_heap_class->devnode = dma_heap_devnode;

	return 0;

err_class:
	unregister_chrdev_region(dma_heap_devt, NUM_HEAP_MINORS);
err_chrdev:
	dma_heap_sysfs_teardown();
	return ret;
}
subsys_initcall(dma_heap_init);<|MERGE_RESOLUTION|>--- conflicted
+++ resolved
@@ -279,8 +279,6 @@
 	return heap->heap_dev;
 }
 EXPORT_SYMBOL_GPL(dma_heap_get_dev);
-<<<<<<< HEAD
-=======
 
 /**
  * dma_heap_get_name() - get heap name
@@ -294,7 +292,6 @@
 	return heap->name;
 }
 EXPORT_SYMBOL_GPL(dma_heap_get_name);
->>>>>>> 5f85626b
 
 struct dma_heap *dma_heap_add(const struct dma_heap_export_info *exp_info)
 {
