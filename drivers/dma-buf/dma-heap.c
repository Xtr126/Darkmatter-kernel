--- conflicted
+++ resolved
@@ -82,22 +82,15 @@
 				      unsigned int fd_flags,
 				      unsigned int heap_flags)
 {
-<<<<<<< HEAD
+	bool vh_valid = false;
+
+	trace_android_vh_dmabuf_heap_flags_validation(heap,
+		len, fd_flags, heap_flags, &vh_valid);
+
 	if (fd_flags & ~DMA_HEAP_VALID_FD_FLAGS)
 		return ERR_PTR(-EINVAL);
 
-	if (heap_flags & ~DMA_HEAP_VALID_HEAP_FLAGS)
-=======
-	bool vh_valid = false;
-
-	trace_android_vh_dmabuf_heap_flags_validation(heap,
-		len, fd_flags, heap_flags, &vh_valid);
-
-	if (fd_flags & ~DMA_HEAP_VALID_FD_FLAGS)
-		return ERR_PTR(-EINVAL);
-
 	if (heap_flags & ~DMA_HEAP_VALID_HEAP_FLAGS && !vh_valid)
->>>>>>> 50e12445
 		return ERR_PTR(-EINVAL);
 	/*
 	 * Allocations from all heaps have to begin
