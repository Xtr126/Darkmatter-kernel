// SPDX-License-Identifier: GPL-2.0-or-later
/*
 * Nomadik RNG support
 *  Copyright 2009 Alessandro Rubini
 */

#include <linux/kernel.h>
#include <linux/module.h>
#include <linux/device.h>
#include <linux/amba/bus.h>
#include <linux/hw_random.h>
#include <linux/io.h>
#include <linux/clk.h>
#include <linux/err.h>

static struct clk *rng_clk;

static int nmk_rng_read(struct hwrng *rng, void *data, size_t max, bool wait)
{
	void __iomem *base = (void __iomem *)rng->priv;

	/*
	 * The register is 32 bits and gives 16 random bits (low half).
	 * A subsequent read will delay the core for 400ns, so we just read
	 * once and accept the very unlikely very small delay, even if wait==0.
	 */
	*(u16 *)data = __raw_readl(base + 8) & 0xffff;
	return 2;
}

/* we have at most one RNG per machine, granted */
static struct hwrng nmk_rng = {
	.name		= "nomadik",
	.read		= nmk_rng_read,
};

static int nmk_rng_probe(struct amba_device *dev, const struct amba_id *id)
{
	void __iomem *base;
	int ret;

	rng_clk = devm_clk_get(&dev->dev, NULL);
	if (IS_ERR(rng_clk)) {
		dev_err(&dev->dev, "could not get rng clock\n");
		ret = PTR_ERR(rng_clk);
		return ret;
	}

	clk_prepare_enable(rng_clk);

	ret = amba_request_regions(dev, dev->dev.init_name);
	if (ret)
		goto out_clk;
	ret = -ENOMEM;
	base = devm_ioremap(&dev->dev, dev->res.start,
			    resource_size(&dev->res));
	if (!base)
		goto out_release;
	nmk_rng.priv = (unsigned long)base;
	ret = devm_hwrng_register(&dev->dev, &nmk_rng);
	if (ret)
		goto out_release;
	return 0;

out_release:
	amba_release_regions(dev);
out_clk:
	clk_disable_unprepare(rng_clk);
	return ret;
}

static void nmk_rng_remove(struct amba_device *dev)
{
	amba_release_regions(dev);
<<<<<<< HEAD
	clk_disable(rng_clk);
=======
	clk_disable_unprepare(rng_clk);
>>>>>>> 3238bffa
}

static const struct amba_id nmk_rng_ids[] = {
	{
		.id	= 0x000805e1,
		.mask	= 0x000fffff, /* top bits are rev and cfg: accept all */
	},
	{0, 0},
};

MODULE_DEVICE_TABLE(amba, nmk_rng_ids);

static struct amba_driver nmk_rng_driver = {
	.drv = {
		.owner = THIS_MODULE,
		.name = "rng",
		},
	.probe = nmk_rng_probe,
	.remove = nmk_rng_remove,
	.id_table = nmk_rng_ids,
};

module_amba_driver(nmk_rng_driver);

MODULE_LICENSE("GPL");<|MERGE_RESOLUTION|>--- conflicted
+++ resolved
@@ -72,11 +72,7 @@
 static void nmk_rng_remove(struct amba_device *dev)
 {
 	amba_release_regions(dev);
-<<<<<<< HEAD
-	clk_disable(rng_clk);
-=======
 	clk_disable_unprepare(rng_clk);
->>>>>>> 3238bffa
 }
 
 static const struct amba_id nmk_rng_ids[] = {
