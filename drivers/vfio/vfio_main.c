--- conflicted
+++ resolved
@@ -1348,22 +1348,10 @@
 	if (ret)
 		return ret;
 
-<<<<<<< HEAD
-=======
 	ret = vfio_virqfd_init();
 	if (ret)
 		goto err_virqfd;
 
-	/* /dev/vfio/$GROUP */
-	vfio.class = class_create(THIS_MODULE, "vfio");
-	if (IS_ERR(vfio.class)) {
-		ret = PTR_ERR(vfio.class);
-		goto err_group_class;
-	}
-
-	vfio.class->devnode = vfio_devnode;
-
->>>>>>> 70be6f32
 	/* /sys/class/vfio-dev/vfioX */
 	vfio.device_class = class_create(THIS_MODULE, "vfio-dev");
 	if (IS_ERR(vfio.device_class)) {
@@ -1375,16 +1363,9 @@
 	return 0;
 
 err_dev_class:
-<<<<<<< HEAD
-	vfio_group_cleanup();
-=======
-	class_destroy(vfio.class);
-	vfio.class = NULL;
-err_group_class:
 	vfio_virqfd_exit();
 err_virqfd:
-	vfio_container_cleanup();
->>>>>>> 70be6f32
+	vfio_group_cleanup();
 	return ret;
 }
 
@@ -1393,14 +1374,8 @@
 	ida_destroy(&vfio.device_ida);
 	class_destroy(vfio.device_class);
 	vfio.device_class = NULL;
-<<<<<<< HEAD
+	vfio_virqfd_exit();
 	vfio_group_cleanup();
-=======
-	class_destroy(vfio.class);
-	vfio_virqfd_exit();
-	vfio_container_cleanup();
-	vfio.class = NULL;
->>>>>>> 70be6f32
 	xa_destroy(&vfio_device_set_xa);
 }
 
