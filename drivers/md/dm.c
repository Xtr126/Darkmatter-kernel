--- conflicted
+++ resolved
@@ -1775,9 +1775,6 @@
 
 static void dm_wq_work(struct work_struct *work);
 
-<<<<<<< HEAD
-static void dm_destroy_inline_encryption(struct request_queue *q);
-=======
 #ifdef CONFIG_BLK_INLINE_ENCRYPTION
 static void dm_queue_destroy_keyslot_manager(struct request_queue *q)
 {
@@ -1790,7 +1787,6 @@
 {
 }
 #endif /* !CONFIG_BLK_INLINE_ENCRYPTION */
->>>>>>> 5f85626b
 
 static void cleanup_mapped_device(struct mapped_device *md)
 {
@@ -1814,11 +1810,7 @@
 	}
 
 	if (md->queue) {
-<<<<<<< HEAD
-		dm_destroy_inline_encryption(md->queue);
-=======
 		dm_queue_destroy_keyslot_manager(md->queue);
->>>>>>> 5f85626b
 		blk_cleanup_queue(md->queue);
 	}
 
@@ -2173,161 +2165,6 @@
 	return &md->queue->limits;
 }
 EXPORT_SYMBOL_GPL(dm_get_queue_limits);
-
-#ifdef CONFIG_BLK_INLINE_ENCRYPTION
-struct dm_keyslot_evict_args {
-	const struct blk_crypto_key *key;
-	int err;
-};
-
-static int dm_keyslot_evict_callback(struct dm_target *ti, struct dm_dev *dev,
-				     sector_t start, sector_t len, void *data)
-{
-	struct dm_keyslot_evict_args *args = data;
-	int err;
-
-	err = blk_crypto_evict_key(bdev_get_queue(dev->bdev), args->key);
-	if (!args->err)
-		args->err = err;
-	/* Always try to evict the key from all devices. */
-	return 0;
-}
-
-/*
- * When an inline encryption key is evicted from a device-mapper device, evict
- * it from all the underlying devices.
- */
-static int dm_keyslot_evict(struct blk_keyslot_manager *ksm,
-			    const struct blk_crypto_key *key, unsigned int slot)
-{
-	struct mapped_device *md = container_of(ksm, struct mapped_device, ksm);
-	struct dm_keyslot_evict_args args = { key };
-	struct dm_table *t;
-	int srcu_idx;
-	int i;
-	struct dm_target *ti;
-
-	t = dm_get_live_table(md, &srcu_idx);
-	if (!t)
-		return 0;
-	for (i = 0; i < dm_table_get_num_targets(t); i++) {
-		ti = dm_table_get_target(t, i);
-		if (!ti->type->iterate_devices)
-			continue;
-		ti->type->iterate_devices(ti, dm_keyslot_evict_callback, &args);
-	}
-	dm_put_live_table(md, srcu_idx);
-	return args.err;
-}
-
-struct dm_derive_raw_secret_args {
-	const u8 *wrapped_key;
-	unsigned int wrapped_key_size;
-	u8 *secret;
-	unsigned int secret_size;
-	int err;
-};
-
-static int dm_derive_raw_secret_callback(struct dm_target *ti,
-					 struct dm_dev *dev, sector_t start,
-					 sector_t len, void *data)
-{
-	struct dm_derive_raw_secret_args *args = data;
-	struct request_queue *q = bdev_get_queue(dev->bdev);
-
-	if (!args->err)
-		return 0;
-
-	if (!q->ksm) {
-		args->err = -EOPNOTSUPP;
-		return 0;
-	}
-
-	args->err = blk_ksm_derive_raw_secret(q->ksm, args->wrapped_key,
-					      args->wrapped_key_size,
-					      args->secret,
-					      args->secret_size);
-	/* Try another device in case this fails. */
-	return 0;
-}
-
-/*
- * Retrieve the raw_secret from the underlying device. Given that
- * only only one raw_secret can exist for a particular wrappedkey,
- * retrieve it only from the first device that supports derive_raw_secret()
- */
-static int dm_derive_raw_secret(struct blk_keyslot_manager *ksm,
-				const u8 *wrapped_key,
-				unsigned int wrapped_key_size,
-				u8 *secret, unsigned int secret_size)
-{
-	struct mapped_device *md = container_of(ksm, struct mapped_device, ksm);
-	struct dm_derive_raw_secret_args args = {
-		.wrapped_key = wrapped_key,
-		.wrapped_key_size = wrapped_key_size,
-		.secret = secret,
-		.secret_size = secret_size,
-		.err = -EOPNOTSUPP,
-	};
-	struct dm_table *t;
-	int srcu_idx;
-	int i;
-	struct dm_target *ti;
-
-	t = dm_get_live_table(md, &srcu_idx);
-	if (!t)
-		return -EOPNOTSUPP;
-	for (i = 0; i < dm_table_get_num_targets(t); i++) {
-		ti = dm_table_get_target(t, i);
-		if (!ti->type->iterate_devices)
-			continue;
-		ti->type->iterate_devices(ti, dm_derive_raw_secret_callback,
-					  &args);
-		if (!args.err)
-			break;
-	}
-	dm_put_live_table(md, srcu_idx);
-	return args.err;
-}
-
-static struct blk_ksm_ll_ops dm_ksm_ll_ops = {
-	.keyslot_evict = dm_keyslot_evict,
-	.derive_raw_secret = dm_derive_raw_secret,
-};
-
-static void dm_init_inline_encryption(struct mapped_device *md)
-{
-	blk_ksm_init_passthrough(&md->ksm);
-	md->ksm.ksm_ll_ops = dm_ksm_ll_ops;
-
-	/*
-	 * Initially declare support for all crypto settings. Anything
-	 * unsupported by a child device will be removed later when calculating
-	 * the device restrictions.
-	 */
-	md->ksm.max_dun_bytes_supported = UINT_MAX;
-	md->ksm.features = BLK_CRYPTO_FEATURE_STANDARD_KEYS |
-			   BLK_CRYPTO_FEATURE_WRAPPED_KEYS;
-	memset(md->ksm.crypto_modes_supported, 0xFF,
-	       sizeof(md->ksm.crypto_modes_supported));
-
-	blk_ksm_register(&md->ksm, md->queue);
-}
-
-static void dm_destroy_inline_encryption(struct request_queue *q)
-{
-	blk_ksm_destroy(q->ksm);
-	blk_ksm_unregister(q);
-}
-#else /* CONFIG_BLK_INLINE_ENCRYPTION */
-static inline void dm_init_inline_encryption(struct mapped_device *md)
-{
-}
-
-static inline void dm_destroy_inline_encryption(struct request_queue *q)
-{
-}
-#endif /* !CONFIG_BLK_INLINE_ENCRYPTION */
 
 /*
  * Setup the DM device's queue based on md's type
@@ -2360,9 +2197,6 @@
 		DMERR("Cannot calculate initial queue limits");
 		return r;
 	}
-
-	dm_init_inline_encryption(md);
-
 	dm_table_set_restrictions(t, md->queue, &limits);
 	blk_register_queue(md->disk);
 
