--- conflicted
+++ resolved
@@ -299,17 +299,9 @@
 {
 	struct amba_device *pcdev = to_amba_device(dev);
 	struct amba_driver *drv = to_amba_driver(dev->driver);
-<<<<<<< HEAD
-	int ret = 0;
-
-	pm_runtime_get_sync(dev);
-	if (drv->remove)
-		ret = drv->remove(pcdev);
-=======
 
 	pm_runtime_get_sync(dev);
 	drv->remove(pcdev);
->>>>>>> 5f85626b
 	pm_runtime_put_noidle(dev);
 
 	/* Undo the runtime PM settings in amba_probe() */
