--- conflicted
+++ resolved
@@ -83,11 +83,7 @@
 	if (ret) {
 		pr_debug("%s: can't parse gpios property of node '%s[%d]'\n",
 			__func__, np->full_name, index);
-<<<<<<< HEAD
-		return ret;
-=======
 		return ERR_PTR(ret);
->>>>>>> d8ec26d7
 	}
 
 	gpiochip_find(&gg_data, of_gpiochip_find_and_xlate);
