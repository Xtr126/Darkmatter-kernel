// SPDX-License-Identifier: GPL-2.0-only
/*
 * Copyright (C) 2013-2017 ARM Limited, All Rights Reserved.
 * Author: Marc Zyngier <marc.zyngier@arm.com>
 */

#define pr_fmt(fmt)	"GICv3: " fmt

#include <linux/acpi.h>
#include <linux/cpu.h>
#include <linux/cpu_pm.h>
#include <linux/delay.h>
#include <linux/interrupt.h>
#include <linux/irqdomain.h>
#include <linux/of.h>
#include <linux/of_address.h>
#include <linux/of_irq.h>
#include <linux/percpu.h>
#include <linux/refcount.h>
#include <linux/slab.h>
#include <linux/syscore_ops.h>
#include <linux/wakeup_reason.h>
#include <trace/hooks/gic_v3.h>


#include <linux/irqchip.h>
#include <linux/irqchip/arm-gic-common.h>
#include <linux/irqchip/arm-gic-v3.h>
#include <linux/irqchip/irq-partition-percpu.h>

#include <asm/cputype.h>
#include <asm/exception.h>
#include <asm/smp_plat.h>
#include <asm/virt.h>

#include <trace/hooks/gic.h>

#include "irq-gic-common.h"

#define GICD_INT_NMI_PRI	(GICD_INT_DEF_PRI & ~0x80)

#define FLAGS_WORKAROUND_GICR_WAKER_MSM8996	(1ULL << 0)
#define FLAGS_WORKAROUND_CAVIUM_ERRATUM_38539	(1ULL << 1)

#define GIC_IRQ_TYPE_PARTITION	(GIC_IRQ_TYPE_LPI + 1)

struct redist_region {
	void __iomem		*redist_base;
	phys_addr_t		phys_base;
	bool			single_redist;
};

struct gic_chip_data {
	struct fwnode_handle	*fwnode;
	void __iomem		*dist_base;
	struct redist_region	*redist_regions;
	struct rdists		rdists;
	struct irq_domain	*domain;
	u64			redist_stride;
	u32			nr_redist_regions;
	u64			flags;
	bool			has_rss;
	unsigned int		ppi_nr;
	struct partition_desc	**ppi_descs;
};

static struct gic_chip_data gic_data __read_mostly;
static DEFINE_STATIC_KEY_TRUE(supports_deactivate_key);

#define GIC_ID_NR	(1U << GICD_TYPER_ID_BITS(gic_data.rdists.gicd_typer))
#define GIC_LINE_NR	min(GICD_TYPER_SPIS(gic_data.rdists.gicd_typer), 1020U)
#define GIC_ESPI_NR	GICD_TYPER_ESPIS(gic_data.rdists.gicd_typer)

/*
 * The behaviours of RPR and PMR registers differ depending on the value of
 * SCR_EL3.FIQ, and the behaviour of non-secure priority registers of the
 * distributor and redistributors depends on whether security is enabled in the
 * GIC.
 *
 * When security is enabled, non-secure priority values from the (re)distributor
 * are presented to the GIC CPUIF as follow:
 *     (GIC_(R)DIST_PRI[irq] >> 1) | 0x80;
 *
 * If SCR_EL3.FIQ == 1, the values writen to/read from PMR and RPR at non-secure
 * EL1 are subject to a similar operation thus matching the priorities presented
 * from the (re)distributor when security is enabled. When SCR_EL3.FIQ == 0,
 * these values are unchanched by the GIC.
 *
 * see GICv3/GICv4 Architecture Specification (IHI0069D):
 * - section 4.8.1 Non-secure accesses to register fields for Secure interrupt
 *   priorities.
 * - Figure 4-7 Secure read of the priority field for a Non-secure Group 1
 *   interrupt.
 */
static DEFINE_STATIC_KEY_FALSE(supports_pseudo_nmis);

/*
 * Global static key controlling whether an update to PMR allowing more
 * interrupts requires to be propagated to the redistributor (DSB SY).
 * And this needs to be exported for modules to be able to enable
 * interrupts...
 */
DEFINE_STATIC_KEY_FALSE(gic_pmr_sync);
EXPORT_SYMBOL(gic_pmr_sync);

DEFINE_STATIC_KEY_FALSE(gic_nonsecure_priorities);
EXPORT_SYMBOL(gic_nonsecure_priorities);

/* ppi_nmi_refs[n] == number of cpus having ppi[n + 16] set as NMI */
static refcount_t *ppi_nmi_refs;

static struct gic_kvm_info gic_v3_kvm_info;
static DEFINE_PER_CPU(bool, has_rss);

#define MPIDR_RS(mpidr)			(((mpidr) & 0xF0UL) >> 4)
#define gic_data_rdist()		(this_cpu_ptr(gic_data.rdists.rdist))
#define gic_data_rdist_rd_base()	(gic_data_rdist()->rd_base)
#define gic_data_rdist_sgi_base()	(gic_data_rdist_rd_base() + SZ_64K)

/* Our default, arbitrary priority value. Linux only uses one anyway. */
#define DEFAULT_PMR_VALUE	0xf0

enum gic_intid_range {
	SGI_RANGE,
	PPI_RANGE,
	SPI_RANGE,
	EPPI_RANGE,
	ESPI_RANGE,
	LPI_RANGE,
	__INVALID_RANGE__
};

static enum gic_intid_range __get_intid_range(irq_hw_number_t hwirq)
{
	switch (hwirq) {
	case 0 ... 15:
		return SGI_RANGE;
	case 16 ... 31:
		return PPI_RANGE;
	case 32 ... 1019:
		return SPI_RANGE;
	case EPPI_BASE_INTID ... (EPPI_BASE_INTID + 63):
		return EPPI_RANGE;
	case ESPI_BASE_INTID ... (ESPI_BASE_INTID + 1023):
		return ESPI_RANGE;
	case 8192 ... GENMASK(23, 0):
		return LPI_RANGE;
	default:
		return __INVALID_RANGE__;
	}
}

static enum gic_intid_range get_intid_range(struct irq_data *d)
{
	return __get_intid_range(d->hwirq);
}

static inline unsigned int gic_irq(struct irq_data *d)
{
	return d->hwirq;
}

static inline bool gic_irq_in_rdist(struct irq_data *d)
{
	switch (get_intid_range(d)) {
	case SGI_RANGE:
	case PPI_RANGE:
	case EPPI_RANGE:
		return true;
	default:
		return false;
	}
}

static inline void __iomem *gic_dist_base(struct irq_data *d)
{
	switch (get_intid_range(d)) {
	case SGI_RANGE:
	case PPI_RANGE:
	case EPPI_RANGE:
		/* SGI+PPI -> SGI_base for this CPU */
		return gic_data_rdist_sgi_base();

	case SPI_RANGE:
	case ESPI_RANGE:
		/* SPI -> dist_base */
		return gic_data.dist_base;

	default:
		return NULL;
	}
}

static void gic_do_wait_for_rwp(void __iomem *base)
{
	u32 count = 1000000;	/* 1s! */

	while (readl_relaxed(base + GICD_CTLR) & GICD_CTLR_RWP) {
		count--;
		if (!count) {
			pr_err_ratelimited("RWP timeout, gone fishing\n");
			return;
		}
		cpu_relax();
		udelay(1);
	}
}

/* Wait for completion of a distributor change */
static void gic_dist_wait_for_rwp(void)
{
	gic_do_wait_for_rwp(gic_data.dist_base);
}

/* Wait for completion of a redistributor change */
static void gic_redist_wait_for_rwp(void)
{
	gic_do_wait_for_rwp(gic_data_rdist_rd_base());
}

#ifdef CONFIG_ARM64

static u64 __maybe_unused gic_read_iar(void)
{
	if (cpus_have_const_cap(ARM64_WORKAROUND_CAVIUM_23154))
		return gic_read_iar_cavium_thunderx();
	else
		return gic_read_iar_common();
}
#endif

static void gic_enable_redist(bool enable)
{
	void __iomem *rbase;
	u32 count = 1000000;	/* 1s! */
	u32 val;

	if (gic_data.flags & FLAGS_WORKAROUND_GICR_WAKER_MSM8996)
		return;

	rbase = gic_data_rdist_rd_base();

	val = readl_relaxed(rbase + GICR_WAKER);
	if (enable)
		/* Wake up this CPU redistributor */
		val &= ~GICR_WAKER_ProcessorSleep;
	else
		val |= GICR_WAKER_ProcessorSleep;
	writel_relaxed(val, rbase + GICR_WAKER);

	if (!enable) {		/* Check that GICR_WAKER is writeable */
		val = readl_relaxed(rbase + GICR_WAKER);
		if (!(val & GICR_WAKER_ProcessorSleep))
			return;	/* No PM support in this redistributor */
	}

	while (--count) {
		val = readl_relaxed(rbase + GICR_WAKER);
		if (enable ^ (bool)(val & GICR_WAKER_ChildrenAsleep))
			break;
		cpu_relax();
		udelay(1);
	}
	if (!count)
		pr_err_ratelimited("redistributor failed to %s...\n",
				   enable ? "wakeup" : "sleep");
}

/*
 * Routines to disable, enable, EOI and route interrupts
 */
static u32 convert_offset_index(struct irq_data *d, u32 offset, u32 *index)
{
	switch (get_intid_range(d)) {
	case SGI_RANGE:
	case PPI_RANGE:
	case SPI_RANGE:
		*index = d->hwirq;
		return offset;
	case EPPI_RANGE:
		/*
		 * Contrary to the ESPI range, the EPPI range is contiguous
		 * to the PPI range in the registers, so let's adjust the
		 * displacement accordingly. Consistency is overrated.
		 */
		*index = d->hwirq - EPPI_BASE_INTID + 32;
		return offset;
	case ESPI_RANGE:
		*index = d->hwirq - ESPI_BASE_INTID;
		switch (offset) {
		case GICD_ISENABLER:
			return GICD_ISENABLERnE;
		case GICD_ICENABLER:
			return GICD_ICENABLERnE;
		case GICD_ISPENDR:
			return GICD_ISPENDRnE;
		case GICD_ICPENDR:
			return GICD_ICPENDRnE;
		case GICD_ISACTIVER:
			return GICD_ISACTIVERnE;
		case GICD_ICACTIVER:
			return GICD_ICACTIVERnE;
		case GICD_IPRIORITYR:
			return GICD_IPRIORITYRnE;
		case GICD_ICFGR:
			return GICD_ICFGRnE;
		case GICD_IROUTER:
			return GICD_IROUTERnE;
		default:
			break;
		}
		break;
	default:
		break;
	}

	WARN_ON(1);
	*index = d->hwirq;
	return offset;
}

static int gic_peek_irq(struct irq_data *d, u32 offset)
{
	void __iomem *base;
	u32 index, mask;

	offset = convert_offset_index(d, offset, &index);
	mask = 1 << (index % 32);

	if (gic_irq_in_rdist(d))
		base = gic_data_rdist_sgi_base();
	else
		base = gic_data.dist_base;

	return !!(readl_relaxed(base + offset + (index / 32) * 4) & mask);
}

static void gic_poke_irq(struct irq_data *d, u32 offset)
{
	void (*rwp_wait)(void);
	void __iomem *base;
	u32 index, mask;

	offset = convert_offset_index(d, offset, &index);
	mask = 1 << (index % 32);

	if (gic_irq_in_rdist(d)) {
		base = gic_data_rdist_sgi_base();
		rwp_wait = gic_redist_wait_for_rwp;
	} else {
		base = gic_data.dist_base;
		rwp_wait = gic_dist_wait_for_rwp;
	}

	writel_relaxed(mask, base + offset + (index / 32) * 4);
	rwp_wait();
}

static void gic_mask_irq(struct irq_data *d)
{
	gic_poke_irq(d, GICD_ICENABLER);
}

static void gic_eoimode1_mask_irq(struct irq_data *d)
{
	gic_mask_irq(d);
	/*
	 * When masking a forwarded interrupt, make sure it is
	 * deactivated as well.
	 *
	 * This ensures that an interrupt that is getting
	 * disabled/masked will not get "stuck", because there is
	 * noone to deactivate it (guest is being terminated).
	 */
	if (irqd_is_forwarded_to_vcpu(d))
		gic_poke_irq(d, GICD_ICACTIVER);
}

static void gic_unmask_irq(struct irq_data *d)
{
	gic_poke_irq(d, GICD_ISENABLER);
}

static inline bool gic_supports_nmi(void)
{
	return IS_ENABLED(CONFIG_ARM64_PSEUDO_NMI) &&
	       static_branch_likely(&supports_pseudo_nmis);
}

static int gic_irq_set_irqchip_state(struct irq_data *d,
				     enum irqchip_irq_state which, bool val)
{
	u32 reg;

	if (d->hwirq >= 8192) /* SGI/PPI/SPI only */
		return -EINVAL;

	switch (which) {
	case IRQCHIP_STATE_PENDING:
		reg = val ? GICD_ISPENDR : GICD_ICPENDR;
		break;

	case IRQCHIP_STATE_ACTIVE:
		reg = val ? GICD_ISACTIVER : GICD_ICACTIVER;
		break;

	case IRQCHIP_STATE_MASKED:
		reg = val ? GICD_ICENABLER : GICD_ISENABLER;
		break;

	default:
		return -EINVAL;
	}

	gic_poke_irq(d, reg);
	return 0;
}

static int gic_irq_get_irqchip_state(struct irq_data *d,
				     enum irqchip_irq_state which, bool *val)
{
	if (d->hwirq >= 8192) /* PPI/SPI only */
		return -EINVAL;

	switch (which) {
	case IRQCHIP_STATE_PENDING:
		*val = gic_peek_irq(d, GICD_ISPENDR);
		break;

	case IRQCHIP_STATE_ACTIVE:
		*val = gic_peek_irq(d, GICD_ISACTIVER);
		break;

	case IRQCHIP_STATE_MASKED:
		*val = !gic_peek_irq(d, GICD_ISENABLER);
		break;

	default:
		return -EINVAL;
	}

	return 0;
}

static void gic_irq_set_prio(struct irq_data *d, u8 prio)
{
	void __iomem *base = gic_dist_base(d);
	u32 offset, index;

	offset = convert_offset_index(d, GICD_IPRIORITYR, &index);

	writeb_relaxed(prio, base + offset + index);
}

static u32 gic_get_ppi_index(struct irq_data *d)
{
	switch (get_intid_range(d)) {
	case PPI_RANGE:
		return d->hwirq - 16;
	case EPPI_RANGE:
		return d->hwirq - EPPI_BASE_INTID + 16;
	default:
		unreachable();
	}
}

static int gic_irq_nmi_setup(struct irq_data *d)
{
	struct irq_desc *desc = irq_to_desc(d->irq);

	if (!gic_supports_nmi())
		return -EINVAL;

	if (gic_peek_irq(d, GICD_ISENABLER)) {
		pr_err("Cannot set NMI property of enabled IRQ %u\n", d->irq);
		return -EINVAL;
	}

	/*
	 * A secondary irq_chip should be in charge of LPI request,
	 * it should not be possible to get there
	 */
	if (WARN_ON(gic_irq(d) >= 8192))
		return -EINVAL;

	/* desc lock should already be held */
	if (gic_irq_in_rdist(d)) {
		u32 idx = gic_get_ppi_index(d);

		/* Setting up PPI as NMI, only switch handler for first NMI */
		if (!refcount_inc_not_zero(&ppi_nmi_refs[idx])) {
			refcount_set(&ppi_nmi_refs[idx], 1);
			desc->handle_irq = handle_percpu_devid_fasteoi_nmi;
		}
	} else {
		desc->handle_irq = handle_fasteoi_nmi;
	}

	gic_irq_set_prio(d, GICD_INT_NMI_PRI);

	return 0;
}

static void gic_irq_nmi_teardown(struct irq_data *d)
{
	struct irq_desc *desc = irq_to_desc(d->irq);

	if (WARN_ON(!gic_supports_nmi()))
		return;

	if (gic_peek_irq(d, GICD_ISENABLER)) {
		pr_err("Cannot set NMI property of enabled IRQ %u\n", d->irq);
		return;
	}

	/*
	 * A secondary irq_chip should be in charge of LPI request,
	 * it should not be possible to get there
	 */
	if (WARN_ON(gic_irq(d) >= 8192))
		return;

	/* desc lock should already be held */
	if (gic_irq_in_rdist(d)) {
		u32 idx = gic_get_ppi_index(d);

		/* Tearing down NMI, only switch handler for last NMI */
		if (refcount_dec_and_test(&ppi_nmi_refs[idx]))
			desc->handle_irq = handle_percpu_devid_irq;
	} else {
		desc->handle_irq = handle_fasteoi_irq;
	}

	gic_irq_set_prio(d, GICD_INT_DEF_PRI);
}

static void gic_eoi_irq(struct irq_data *d)
{
	gic_write_eoir(gic_irq(d));
}

static void gic_eoimode1_eoi_irq(struct irq_data *d)
{
	/*
	 * No need to deactivate an LPI, or an interrupt that
	 * is is getting forwarded to a vcpu.
	 */
	if (gic_irq(d) >= 8192 || irqd_is_forwarded_to_vcpu(d))
		return;
	gic_write_dir(gic_irq(d));
}

static int gic_set_type(struct irq_data *d, unsigned int type)
{
	enum gic_intid_range range;
	unsigned int irq = gic_irq(d);
	void (*rwp_wait)(void);
	void __iomem *base;
	u32 offset, index;
	int ret;

	range = get_intid_range(d);

	/* Interrupt configuration for SGIs can't be changed */
	if (range == SGI_RANGE)
		return type != IRQ_TYPE_EDGE_RISING ? -EINVAL : 0;

	/* SPIs have restrictions on the supported types */
	if ((range == SPI_RANGE || range == ESPI_RANGE) &&
	    type != IRQ_TYPE_LEVEL_HIGH && type != IRQ_TYPE_EDGE_RISING)
		return -EINVAL;

	if (gic_irq_in_rdist(d)) {
		base = gic_data_rdist_sgi_base();
		rwp_wait = gic_redist_wait_for_rwp;
	} else {
		base = gic_data.dist_base;
		rwp_wait = gic_dist_wait_for_rwp;
	}

	offset = convert_offset_index(d, GICD_ICFGR, &index);

	ret = gic_configure_irq(index, type, base + offset, rwp_wait);
	if (ret && (range == PPI_RANGE || range == EPPI_RANGE)) {
		/* Misconfigured PPIs are usually not fatal */
		pr_warn("GIC: PPI INTID%d is secure or misconfigured\n", irq);
		ret = 0;
	}

	return ret;
}

static int gic_irq_set_vcpu_affinity(struct irq_data *d, void *vcpu)
{
	if (get_intid_range(d) == SGI_RANGE)
		return -EINVAL;

	if (vcpu)
		irqd_set_forwarded_to_vcpu(d);
	else
		irqd_clr_forwarded_to_vcpu(d);
	return 0;
}

static u64 gic_mpidr_to_affinity(unsigned long mpidr)
{
	u64 aff;

	aff = ((u64)MPIDR_AFFINITY_LEVEL(mpidr, 3) << 32 |
	       MPIDR_AFFINITY_LEVEL(mpidr, 2) << 16 |
	       MPIDR_AFFINITY_LEVEL(mpidr, 1) << 8  |
	       MPIDR_AFFINITY_LEVEL(mpidr, 0));

	return aff;
}

static void gic_deactivate_unhandled(u32 irqnr)
{
	if (static_branch_likely(&supports_deactivate_key)) {
		if (irqnr < 8192)
			gic_write_dir(irqnr);
	} else {
		gic_write_eoir(irqnr);
	}
}

static inline void gic_handle_nmi(u32 irqnr, struct pt_regs *regs)
{
	bool irqs_enabled = interrupts_enabled(regs);
	int err;

	if (irqs_enabled)
		nmi_enter();

	if (static_branch_likely(&supports_deactivate_key))
		gic_write_eoir(irqnr);
	/*
	 * Leave the PSR.I bit set to prevent other NMIs to be
	 * received while handling this one.
	 * PSR.I will be restored when we ERET to the
	 * interrupted context.
	 */
	err = handle_domain_nmi(gic_data.domain, irqnr, regs);
	if (err)
		gic_deactivate_unhandled(irqnr);

	if (irqs_enabled)
		nmi_exit();
}

static asmlinkage void __exception_irq_entry gic_handle_irq(struct pt_regs *regs)
{
	u32 irqnr;

	irqnr = gic_read_iar();

	if (gic_supports_nmi() &&
	    unlikely(gic_read_rpr() == GICD_INT_NMI_PRI)) {
		gic_handle_nmi(irqnr, regs);
		return;
	}

	if (gic_prio_masking_enabled()) {
		gic_pmr_mask_irqs();
		gic_arch_enable_irqs();
	}

	/* Check for special IDs first */
	if ((irqnr >= 1020 && irqnr <= 1023))
		return;

	if (static_branch_likely(&supports_deactivate_key))
		gic_write_eoir(irqnr);
	else
		isb();

	if (handle_domain_irq(gic_data.domain, irqnr, regs)) {
		WARN_ONCE(true, "Unexpected interrupt received!\n");
		log_abnormal_wakeup_reason("unexpected HW IRQ %u", irqnr);
		gic_deactivate_unhandled(irqnr);
	}
}

static u32 gic_get_pribits(void)
{
	u32 pribits;

	pribits = gic_read_ctlr();
	pribits &= ICC_CTLR_EL1_PRI_BITS_MASK;
	pribits >>= ICC_CTLR_EL1_PRI_BITS_SHIFT;
	pribits++;

	return pribits;
}

static bool gic_has_group0(void)
{
	u32 val;
	u32 old_pmr;

	old_pmr = gic_read_pmr();

	/*
	 * Let's find out if Group0 is under control of EL3 or not by
	 * setting the highest possible, non-zero priority in PMR.
	 *
	 * If SCR_EL3.FIQ is set, the priority gets shifted down in
	 * order for the CPU interface to set bit 7, and keep the
	 * actual priority in the non-secure range. In the process, it
	 * looses the least significant bit and the actual priority
	 * becomes 0x80. Reading it back returns 0, indicating that
	 * we're don't have access to Group0.
	 */
	gic_write_pmr(BIT(8 - gic_get_pribits()));
	val = gic_read_pmr();

	gic_write_pmr(old_pmr);

	return val != 0;
}

static void __init gic_dist_init(void)
{
	unsigned int i;
	u64 affinity;
	void __iomem *base = gic_data.dist_base;
	u32 val;

	/* Disable the distributor */
	writel_relaxed(0, base + GICD_CTLR);
	gic_dist_wait_for_rwp();

	/*
	 * Configure SPIs as non-secure Group-1. This will only matter
	 * if the GIC only has a single security state. This will not
	 * do the right thing if the kernel is running in secure mode,
	 * but that's not the intended use case anyway.
	 */
	for (i = 32; i < GIC_LINE_NR; i += 32)
		writel_relaxed(~0, base + GICD_IGROUPR + i / 8);

	/* Extended SPI range, not handled by the GICv2/GICv3 common code */
	for (i = 0; i < GIC_ESPI_NR; i += 32) {
		writel_relaxed(~0U, base + GICD_ICENABLERnE + i / 8);
		writel_relaxed(~0U, base + GICD_ICACTIVERnE + i / 8);
	}

	for (i = 0; i < GIC_ESPI_NR; i += 32)
		writel_relaxed(~0U, base + GICD_IGROUPRnE + i / 8);

	for (i = 0; i < GIC_ESPI_NR; i += 16)
		writel_relaxed(0, base + GICD_ICFGRnE + i / 4);

	for (i = 0; i < GIC_ESPI_NR; i += 4)
		writel_relaxed(GICD_INT_DEF_PRI_X4, base + GICD_IPRIORITYRnE + i);

	/* Now do the common stuff, and wait for the distributor to drain */
	gic_dist_config(base, GIC_LINE_NR, gic_dist_wait_for_rwp);

	val = GICD_CTLR_ARE_NS | GICD_CTLR_ENABLE_G1A | GICD_CTLR_ENABLE_G1;
	if (gic_data.rdists.gicd_typer2 & GICD_TYPER2_nASSGIcap) {
		pr_info("Enabling SGIs without active state\n");
		val |= GICD_CTLR_nASSGIreq;
	}

	/* Enable distributor with ARE, Group1 */
	writel_relaxed(val, base + GICD_CTLR);

	/*
	 * Set all global interrupts to the boot CPU only. ARE must be
	 * enabled.
	 */
	affinity = gic_mpidr_to_affinity(cpu_logical_map(smp_processor_id()));
	for (i = 32; i < GIC_LINE_NR; i++) {
		trace_android_vh_gic_v3_affinity_init(i, GICD_IROUTER, &affinity);
		gic_write_irouter(affinity, base + GICD_IROUTER + i * 8);
	}

	for (i = 0; i < GIC_ESPI_NR; i++) {
		trace_android_vh_gic_v3_affinity_init(i, GICD_IROUTERnE, &affinity);
		gic_write_irouter(affinity, base + GICD_IROUTERnE + i * 8);
	}
}

static int gic_iterate_rdists(int (*fn)(struct redist_region *, void __iomem *))
{
	int ret = -ENODEV;
	int i;

	for (i = 0; i < gic_data.nr_redist_regions; i++) {
		void __iomem *ptr = gic_data.redist_regions[i].redist_base;
		u64 typer;
		u32 reg;

		reg = readl_relaxed(ptr + GICR_PIDR2) & GIC_PIDR2_ARCH_MASK;
		if (reg != GIC_PIDR2_ARCH_GICv3 &&
		    reg != GIC_PIDR2_ARCH_GICv4) { /* We're in trouble... */
			pr_warn("No redistributor present @%p\n", ptr);
			break;
		}

		do {
			typer = gic_read_typer(ptr + GICR_TYPER);
			ret = fn(gic_data.redist_regions + i, ptr);
			if (!ret)
				return 0;

			if (gic_data.redist_regions[i].single_redist)
				break;

			if (gic_data.redist_stride) {
				ptr += gic_data.redist_stride;
			} else {
				ptr += SZ_64K * 2; /* Skip RD_base + SGI_base */
				if (typer & GICR_TYPER_VLPIS)
					ptr += SZ_64K * 2; /* Skip VLPI_base + reserved page */
			}
		} while (!(typer & GICR_TYPER_LAST));
	}

	return ret ? -ENODEV : 0;
}

static int __gic_populate_rdist(struct redist_region *region, void __iomem *ptr)
{
	unsigned long mpidr = cpu_logical_map(smp_processor_id());
	u64 typer;
	u32 aff;

	/*
	 * Convert affinity to a 32bit value that can be matched to
	 * GICR_TYPER bits [63:32].
	 */
	aff = (MPIDR_AFFINITY_LEVEL(mpidr, 3) << 24 |
	       MPIDR_AFFINITY_LEVEL(mpidr, 2) << 16 |
	       MPIDR_AFFINITY_LEVEL(mpidr, 1) << 8 |
	       MPIDR_AFFINITY_LEVEL(mpidr, 0));

	typer = gic_read_typer(ptr + GICR_TYPER);
	if ((typer >> 32) == aff) {
		u64 offset = ptr - region->redist_base;
		raw_spin_lock_init(&gic_data_rdist()->rd_lock);
		gic_data_rdist_rd_base() = ptr;
		gic_data_rdist()->phys_base = region->phys_base + offset;

		pr_info("CPU%d: found redistributor %lx region %d:%pa\n",
			smp_processor_id(), mpidr,
			(int)(region - gic_data.redist_regions),
			&gic_data_rdist()->phys_base);
		return 0;
	}

	/* Try next one */
	return 1;
}

static int gic_populate_rdist(void)
{
	if (gic_iterate_rdists(__gic_populate_rdist) == 0)
		return 0;

	/* We couldn't even deal with ourselves... */
	WARN(true, "CPU%d: mpidr %lx has no re-distributor!\n",
	     smp_processor_id(),
	     (unsigned long)cpu_logical_map(smp_processor_id()));
	return -ENODEV;
}

static int __gic_update_rdist_properties(struct redist_region *region,
					 void __iomem *ptr)
{
	u64 typer = gic_read_typer(ptr + GICR_TYPER);

	gic_data.rdists.has_vlpis &= !!(typer & GICR_TYPER_VLPIS);

	/* RVPEID implies some form of DirectLPI, no matter what the doc says... :-/ */
	gic_data.rdists.has_rvpeid &= !!(typer & GICR_TYPER_RVPEID);
	gic_data.rdists.has_direct_lpi &= (!!(typer & GICR_TYPER_DirectLPIS) |
					   gic_data.rdists.has_rvpeid);
	gic_data.rdists.has_vpend_valid_dirty &= !!(typer & GICR_TYPER_DIRTY);

	/* Detect non-sensical configurations */
	if (WARN_ON_ONCE(gic_data.rdists.has_rvpeid && !gic_data.rdists.has_vlpis)) {
		gic_data.rdists.has_direct_lpi = false;
		gic_data.rdists.has_vlpis = false;
		gic_data.rdists.has_rvpeid = false;
	}

	gic_data.ppi_nr = min(GICR_TYPER_NR_PPIS(typer), gic_data.ppi_nr);

	return 1;
}

static void gic_update_rdist_properties(void)
{
	gic_data.ppi_nr = UINT_MAX;
	gic_iterate_rdists(__gic_update_rdist_properties);
	if (WARN_ON(gic_data.ppi_nr == UINT_MAX))
		gic_data.ppi_nr = 0;
	pr_info("%d PPIs implemented\n", gic_data.ppi_nr);
	if (gic_data.rdists.has_vlpis)
		pr_info("GICv4 features: %s%s%s\n",
			gic_data.rdists.has_direct_lpi ? "DirectLPI " : "",
			gic_data.rdists.has_rvpeid ? "RVPEID " : "",
			gic_data.rdists.has_vpend_valid_dirty ? "Valid+Dirty " : "");
}

/* Check whether it's single security state view */
static inline bool gic_dist_security_disabled(void)
{
	return readl_relaxed(gic_data.dist_base + GICD_CTLR) & GICD_CTLR_DS;
}

static void gic_cpu_sys_reg_init(void)
{
	int i, cpu = smp_processor_id();
	u64 mpidr = cpu_logical_map(cpu);
	u64 need_rss = MPIDR_RS(mpidr);
	bool group0;
	u32 pribits;

	/*
	 * Need to check that the SRE bit has actually been set. If
	 * not, it means that SRE is disabled at EL2. We're going to
	 * die painfully, and there is nothing we can do about it.
	 *
	 * Kindly inform the luser.
	 */
	if (!gic_enable_sre())
		pr_err("GIC: unable to set SRE (disabled at EL2), panic ahead\n");

	pribits = gic_get_pribits();

	group0 = gic_has_group0();

	/* Set priority mask register */
	if (!gic_prio_masking_enabled()) {
		write_gicreg(DEFAULT_PMR_VALUE, ICC_PMR_EL1);
	} else if (gic_supports_nmi()) {
		/*
		 * Mismatch configuration with boot CPU, the system is likely
		 * to die as interrupt masking will not work properly on all
		 * CPUs
		 *
		 * The boot CPU calls this function before enabling NMI support,
		 * and as a result we'll never see this warning in the boot path
		 * for that CPU.
		 */
		if (static_branch_unlikely(&gic_nonsecure_priorities))
			WARN_ON(!group0 || gic_dist_security_disabled());
		else
			WARN_ON(group0 && !gic_dist_security_disabled());
	}

	/*
	 * Some firmwares hand over to the kernel with the BPR changed from
	 * its reset value (and with a value large enough to prevent
	 * any pre-emptive interrupts from working at all). Writing a zero
	 * to BPR restores is reset value.
	 */
	gic_write_bpr1(0);

	if (static_branch_likely(&supports_deactivate_key)) {
		/* EOI drops priority only (mode 1) */
		gic_write_ctlr(ICC_CTLR_EL1_EOImode_drop);
	} else {
		/* EOI deactivates interrupt too (mode 0) */
		gic_write_ctlr(ICC_CTLR_EL1_EOImode_drop_dir);
	}

	/* Always whack Group0 before Group1 */
	if (group0) {
		switch(pribits) {
		case 8:
		case 7:
			write_gicreg(0, ICC_AP0R3_EL1);
			write_gicreg(0, ICC_AP0R2_EL1);
			fallthrough;
		case 6:
			write_gicreg(0, ICC_AP0R1_EL1);
			fallthrough;
		case 5:
		case 4:
			write_gicreg(0, ICC_AP0R0_EL1);
		}

		isb();
	}

	switch(pribits) {
	case 8:
	case 7:
		write_gicreg(0, ICC_AP1R3_EL1);
		write_gicreg(0, ICC_AP1R2_EL1);
		fallthrough;
	case 6:
		write_gicreg(0, ICC_AP1R1_EL1);
		fallthrough;
	case 5:
	case 4:
		write_gicreg(0, ICC_AP1R0_EL1);
	}

	isb();

	/* ... and let's hit the road... */
	gic_write_grpen1(1);

	/* Keep the RSS capability status in per_cpu variable */
	per_cpu(has_rss, cpu) = !!(gic_read_ctlr() & ICC_CTLR_EL1_RSS);

	/* Check all the CPUs have capable of sending SGIs to other CPUs */
	for_each_online_cpu(i) {
		bool have_rss = per_cpu(has_rss, i) && per_cpu(has_rss, cpu);

		need_rss |= MPIDR_RS(cpu_logical_map(i));
		if (need_rss && (!have_rss))
			pr_crit("CPU%d (%lx) can't SGI CPU%d (%lx), no RSS\n",
				cpu, (unsigned long)mpidr,
				i, (unsigned long)cpu_logical_map(i));
	}

	/**
	 * GIC spec says, when ICC_CTLR_EL1.RSS==1 and GICD_TYPER.RSS==0,
	 * writing ICC_ASGI1R_EL1 register with RS != 0 is a CONSTRAINED
	 * UNPREDICTABLE choice of :
	 *   - The write is ignored.
	 *   - The RS field is treated as 0.
	 */
	if (need_rss && (!gic_data.has_rss))
		pr_crit_once("RSS is required but GICD doesn't support it\n");
}

static bool gicv3_nolpi;

static int __init gicv3_nolpi_cfg(char *buf)
{
	return strtobool(buf, &gicv3_nolpi);
}
early_param("irqchip.gicv3_nolpi", gicv3_nolpi_cfg);

static int gic_dist_supports_lpis(void)
{
	return (IS_ENABLED(CONFIG_ARM_GIC_V3_ITS) &&
		!!(readl_relaxed(gic_data.dist_base + GICD_TYPER) & GICD_TYPER_LPIS) &&
		!gicv3_nolpi);
}

static void gic_cpu_init(void)
{
	void __iomem *rbase;
	int i;

	/* Register ourselves with the rest of the world */
	if (gic_populate_rdist())
		return;

	gic_enable_redist(true);

	WARN((gic_data.ppi_nr > 16 || GIC_ESPI_NR != 0) &&
	     !(gic_read_ctlr() & ICC_CTLR_EL1_ExtRange),
	     "Distributor has extended ranges, but CPU%d doesn't\n",
	     smp_processor_id());

	rbase = gic_data_rdist_sgi_base();

	/* Configure SGIs/PPIs as non-secure Group-1 */
	for (i = 0; i < gic_data.ppi_nr + 16; i += 32)
		writel_relaxed(~0, rbase + GICR_IGROUPR0 + i / 8);

	gic_cpu_config(rbase, gic_data.ppi_nr + 16, gic_redist_wait_for_rwp);

	/* initialise system registers */
	gic_cpu_sys_reg_init();
}

#ifdef CONFIG_SMP

#define MPIDR_TO_SGI_RS(mpidr)	(MPIDR_RS(mpidr) << ICC_SGI1R_RS_SHIFT)
#define MPIDR_TO_SGI_CLUSTER_ID(mpidr)	((mpidr) & ~0xFUL)

static int gic_starting_cpu(unsigned int cpu)
{
	gic_cpu_init();

	if (gic_dist_supports_lpis())
		its_cpu_init();

	return 0;
}

static u16 gic_compute_target_list(int *base_cpu, const struct cpumask *mask,
				   unsigned long cluster_id)
{
	int next_cpu, cpu = *base_cpu;
	unsigned long mpidr = cpu_logical_map(cpu);
	u16 tlist = 0;

	while (cpu < nr_cpu_ids) {
		tlist |= 1 << (mpidr & 0xf);

		next_cpu = cpumask_next(cpu, mask);
		if (next_cpu >= nr_cpu_ids)
			goto out;
		cpu = next_cpu;

		mpidr = cpu_logical_map(cpu);

		if (cluster_id != MPIDR_TO_SGI_CLUSTER_ID(mpidr)) {
			cpu--;
			goto out;
		}
	}
out:
	*base_cpu = cpu;
	return tlist;
}

#define MPIDR_TO_SGI_AFFINITY(cluster_id, level) \
	(MPIDR_AFFINITY_LEVEL(cluster_id, level) \
		<< ICC_SGI1R_AFFINITY_## level ##_SHIFT)

static void gic_send_sgi(u64 cluster_id, u16 tlist, unsigned int irq)
{
	u64 val;

	val = (MPIDR_TO_SGI_AFFINITY(cluster_id, 3)	|
	       MPIDR_TO_SGI_AFFINITY(cluster_id, 2)	|
	       irq << ICC_SGI1R_SGI_ID_SHIFT		|
	       MPIDR_TO_SGI_AFFINITY(cluster_id, 1)	|
	       MPIDR_TO_SGI_RS(cluster_id)		|
	       tlist << ICC_SGI1R_TARGET_LIST_SHIFT);

	pr_devel("CPU%d: ICC_SGI1R_EL1 %llx\n", smp_processor_id(), val);
	gic_write_sgi1r(val);
}

static void gic_ipi_send_mask(struct irq_data *d, const struct cpumask *mask)
{
	int cpu;

	if (WARN_ON(d->hwirq >= 16))
		return;

	/*
	 * Ensure that stores to Normal memory are visible to the
	 * other CPUs before issuing the IPI.
	 */
	wmb();

	for_each_cpu(cpu, mask) {
		u64 cluster_id = MPIDR_TO_SGI_CLUSTER_ID(cpu_logical_map(cpu));
		u16 tlist;

		tlist = gic_compute_target_list(&cpu, mask, cluster_id);
		gic_send_sgi(cluster_id, tlist, d->hwirq);
	}

	/* Force the above writes to ICC_SGI1R_EL1 to be executed */
	isb();
}

static void __init gic_smp_init(void)
{
	struct irq_fwspec sgi_fwspec = {
		.fwnode		= gic_data.fwnode,
		.param_count	= 1,
	};
	int base_sgi;

	cpuhp_setup_state_nocalls(CPUHP_AP_IRQ_GIC_STARTING,
				  "irqchip/arm/gicv3:starting",
				  gic_starting_cpu, NULL);

	/* Register all 8 non-secure SGIs */
	base_sgi = __irq_domain_alloc_irqs(gic_data.domain, -1, 8,
					   NUMA_NO_NODE, &sgi_fwspec,
					   false, NULL);
	if (WARN_ON(base_sgi <= 0))
		return;

	set_smp_ipi_range(base_sgi, 8);
}

static int gic_set_affinity(struct irq_data *d, const struct cpumask *mask_val,
			    bool force)
{
	unsigned int cpu;
	u32 offset, index;
	void __iomem *reg;
	int enabled;
	u64 val;

	if (force)
		cpu = cpumask_first(mask_val);
	else
		cpu = cpumask_any_and(mask_val, cpu_online_mask);

	if (cpu >= nr_cpu_ids)
		return -EINVAL;

	if (gic_irq_in_rdist(d))
		return -EINVAL;

	/* If interrupt was enabled, disable it first */
	enabled = gic_peek_irq(d, GICD_ISENABLER);
	if (enabled)
		gic_mask_irq(d);

	offset = convert_offset_index(d, GICD_IROUTER, &index);
	reg = gic_dist_base(d) + offset + (index * 8);
	val = gic_mpidr_to_affinity(cpu_logical_map(cpu));

<<<<<<< HEAD
	trace_android_vh_gic_v3_set_affinity(d, mask_val, &val);
=======
	trace_android_vh_gic_v3_set_affinity(d, mask_val, &val, force, gic_dist_base(d));
>>>>>>> 5f85626b
	gic_write_irouter(val, reg);

	/*
	 * If the interrupt was enabled, enabled it again. Otherwise,
	 * just wait for the distributor to have digested our changes.
	 */
	if (enabled)
		gic_unmask_irq(d);
	else
		gic_dist_wait_for_rwp();

	irq_data_update_effective_affinity(d, cpumask_of(cpu));

	return IRQ_SET_MASK_OK_DONE;
}
#else
#define gic_set_affinity	NULL
#define gic_ipi_send_mask	NULL
#define gic_smp_init()		do { } while(0)
#endif

static int gic_retrigger(struct irq_data *data)
{
	return !gic_irq_set_irqchip_state(data, IRQCHIP_STATE_PENDING, true);
}

#ifdef CONFIG_CPU_PM
static int gic_cpu_pm_notifier(struct notifier_block *self,
			       unsigned long cmd, void *v)
{
	if (cmd == CPU_PM_EXIT) {
		if (gic_dist_security_disabled())
			gic_enable_redist(true);
		gic_cpu_sys_reg_init();
	} else if (cmd == CPU_PM_ENTER && gic_dist_security_disabled()) {
		gic_write_grpen1(0);
		gic_enable_redist(false);
	}
	return NOTIFY_OK;
}

static struct notifier_block gic_cpu_pm_notifier_block = {
	.notifier_call = gic_cpu_pm_notifier,
};

static void gic_cpu_pm_init(void)
{
	cpu_pm_register_notifier(&gic_cpu_pm_notifier_block);
}

#else
static inline void gic_cpu_pm_init(void) { }
#endif /* CONFIG_CPU_PM */

#ifdef CONFIG_PM
static void gic_resume(void)
{
	trace_android_vh_gic_resume(gic_data.domain, gic_data.dist_base);
}

static struct syscore_ops gic_syscore_ops = {
	.resume = gic_resume,
};

static void gic_syscore_init(void)
{
	register_syscore_ops(&gic_syscore_ops);
}

#else
static inline void gic_syscore_init(void) { }
#endif


static struct irq_chip gic_chip = {
	.name			= "GICv3",
	.irq_mask		= gic_mask_irq,
	.irq_unmask		= gic_unmask_irq,
	.irq_eoi		= gic_eoi_irq,
	.irq_set_type		= gic_set_type,
	.irq_set_affinity	= gic_set_affinity,
	.irq_retrigger          = gic_retrigger,
	.irq_get_irqchip_state	= gic_irq_get_irqchip_state,
	.irq_set_irqchip_state	= gic_irq_set_irqchip_state,
	.irq_nmi_setup		= gic_irq_nmi_setup,
	.irq_nmi_teardown	= gic_irq_nmi_teardown,
	.ipi_send_mask		= gic_ipi_send_mask,
	.flags			= IRQCHIP_SET_TYPE_MASKED |
				  IRQCHIP_SKIP_SET_WAKE |
				  IRQCHIP_MASK_ON_SUSPEND,
};

static struct irq_chip gic_eoimode1_chip = {
	.name			= "GICv3",
	.irq_mask		= gic_eoimode1_mask_irq,
	.irq_unmask		= gic_unmask_irq,
	.irq_eoi		= gic_eoimode1_eoi_irq,
	.irq_set_type		= gic_set_type,
	.irq_set_affinity	= gic_set_affinity,
	.irq_retrigger          = gic_retrigger,
	.irq_get_irqchip_state	= gic_irq_get_irqchip_state,
	.irq_set_irqchip_state	= gic_irq_set_irqchip_state,
	.irq_set_vcpu_affinity	= gic_irq_set_vcpu_affinity,
	.irq_nmi_setup		= gic_irq_nmi_setup,
	.irq_nmi_teardown	= gic_irq_nmi_teardown,
	.ipi_send_mask		= gic_ipi_send_mask,
	.flags			= IRQCHIP_SET_TYPE_MASKED |
				  IRQCHIP_SKIP_SET_WAKE |
				  IRQCHIP_MASK_ON_SUSPEND,
};

static int gic_irq_domain_map(struct irq_domain *d, unsigned int irq,
			      irq_hw_number_t hw)
{
	struct irq_chip *chip = &gic_chip;
	struct irq_data *irqd = irq_desc_get_irq_data(irq_to_desc(irq));

	if (static_branch_likely(&supports_deactivate_key))
		chip = &gic_eoimode1_chip;

	switch (__get_intid_range(hw)) {
	case SGI_RANGE:
		irq_set_percpu_devid(irq);
		irq_domain_set_info(d, irq, hw, chip, d->host_data,
				    handle_percpu_devid_fasteoi_ipi,
				    NULL, NULL);
		break;

	case PPI_RANGE:
	case EPPI_RANGE:
		irq_set_percpu_devid(irq);
		irq_domain_set_info(d, irq, hw, chip, d->host_data,
				    handle_percpu_devid_irq, NULL, NULL);
		break;

	case SPI_RANGE:
	case ESPI_RANGE:
		irq_domain_set_info(d, irq, hw, chip, d->host_data,
				    handle_fasteoi_irq, NULL, NULL);
		irq_set_probe(irq);
		irqd_set_single_target(irqd);
		break;

	case LPI_RANGE:
		if (!gic_dist_supports_lpis())
			return -EPERM;
		irq_domain_set_info(d, irq, hw, chip, d->host_data,
				    handle_fasteoi_irq, NULL, NULL);
		break;

	default:
		return -EPERM;
	}

	/* Prevents SW retriggers which mess up the ACK/EOI ordering */
	irqd_set_handle_enforce_irqctx(irqd);
	return 0;
}

static int gic_irq_domain_translate(struct irq_domain *d,
				    struct irq_fwspec *fwspec,
				    unsigned long *hwirq,
				    unsigned int *type)
{
	if (fwspec->param_count == 1 && fwspec->param[0] < 16) {
		*hwirq = fwspec->param[0];
		*type = IRQ_TYPE_EDGE_RISING;
		return 0;
	}

	if (is_of_node(fwspec->fwnode)) {
		if (fwspec->param_count < 3)
			return -EINVAL;

		switch (fwspec->param[0]) {
		case 0:			/* SPI */
			*hwirq = fwspec->param[1] + 32;
			break;
		case 1:			/* PPI */
			*hwirq = fwspec->param[1] + 16;
			break;
		case 2:			/* ESPI */
			*hwirq = fwspec->param[1] + ESPI_BASE_INTID;
			break;
		case 3:			/* EPPI */
			*hwirq = fwspec->param[1] + EPPI_BASE_INTID;
			break;
		case GIC_IRQ_TYPE_LPI:	/* LPI */
			*hwirq = fwspec->param[1];
			break;
		case GIC_IRQ_TYPE_PARTITION:
			*hwirq = fwspec->param[1];
			if (fwspec->param[1] >= 16)
				*hwirq += EPPI_BASE_INTID - 16;
			else
				*hwirq += 16;
			break;
		default:
			return -EINVAL;
		}

		*type = fwspec->param[2] & IRQ_TYPE_SENSE_MASK;

		/*
		 * Make it clear that broken DTs are... broken.
		 * Partitionned PPIs are an unfortunate exception.
		 */
		WARN_ON(*type == IRQ_TYPE_NONE &&
			fwspec->param[0] != GIC_IRQ_TYPE_PARTITION);
		return 0;
	}

	if (is_fwnode_irqchip(fwspec->fwnode)) {
		if(fwspec->param_count != 2)
			return -EINVAL;

		*hwirq = fwspec->param[0];
		*type = fwspec->param[1];

		WARN_ON(*type == IRQ_TYPE_NONE);
		return 0;
	}

	return -EINVAL;
}

static int gic_irq_domain_alloc(struct irq_domain *domain, unsigned int virq,
				unsigned int nr_irqs, void *arg)
{
	int i, ret;
	irq_hw_number_t hwirq;
	unsigned int type = IRQ_TYPE_NONE;
	struct irq_fwspec *fwspec = arg;

	ret = gic_irq_domain_translate(domain, fwspec, &hwirq, &type);
	if (ret)
		return ret;

	for (i = 0; i < nr_irqs; i++) {
		ret = gic_irq_domain_map(domain, virq + i, hwirq + i);
		if (ret)
			return ret;
	}

	return 0;
}

static void gic_irq_domain_free(struct irq_domain *domain, unsigned int virq,
				unsigned int nr_irqs)
{
	int i;

	for (i = 0; i < nr_irqs; i++) {
		struct irq_data *d = irq_domain_get_irq_data(domain, virq + i);
		irq_set_handler(virq + i, NULL);
		irq_domain_reset_irq_data(d);
	}
}

static int gic_irq_domain_select(struct irq_domain *d,
				 struct irq_fwspec *fwspec,
				 enum irq_domain_bus_token bus_token)
{
	/* Not for us */
        if (fwspec->fwnode != d->fwnode)
		return 0;

	/* If this is not DT, then we have a single domain */
	if (!is_of_node(fwspec->fwnode))
		return 1;

	/*
	 * If this is a PPI and we have a 4th (non-null) parameter,
	 * then we need to match the partition domain.
	 */
	if (fwspec->param_count >= 4 &&
	    fwspec->param[0] == 1 && fwspec->param[3] != 0 &&
	    gic_data.ppi_descs)
		return d == partition_get_domain(gic_data.ppi_descs[fwspec->param[1]]);

	return d == gic_data.domain;
}

static const struct irq_domain_ops gic_irq_domain_ops = {
	.translate = gic_irq_domain_translate,
	.alloc = gic_irq_domain_alloc,
	.free = gic_irq_domain_free,
	.select = gic_irq_domain_select,
};

static int partition_domain_translate(struct irq_domain *d,
				      struct irq_fwspec *fwspec,
				      unsigned long *hwirq,
				      unsigned int *type)
{
	struct device_node *np;
	int ret;

	if (!gic_data.ppi_descs)
		return -ENOMEM;

	np = of_find_node_by_phandle(fwspec->param[3]);
	if (WARN_ON(!np))
		return -EINVAL;

	ret = partition_translate_id(gic_data.ppi_descs[fwspec->param[1]],
				     of_node_to_fwnode(np));
	if (ret < 0)
		return ret;

	*hwirq = ret;
	*type = fwspec->param[2] & IRQ_TYPE_SENSE_MASK;

	return 0;
}

static const struct irq_domain_ops partition_domain_ops = {
	.translate = partition_domain_translate,
	.select = gic_irq_domain_select,
};

static bool gic_enable_quirk_msm8996(void *data)
{
	struct gic_chip_data *d = data;

	d->flags |= FLAGS_WORKAROUND_GICR_WAKER_MSM8996;

	return true;
}

static bool gic_enable_quirk_cavium_38539(void *data)
{
	struct gic_chip_data *d = data;

	d->flags |= FLAGS_WORKAROUND_CAVIUM_ERRATUM_38539;

	return true;
}

static bool gic_enable_quirk_hip06_07(void *data)
{
	struct gic_chip_data *d = data;

	/*
	 * HIP06 GICD_IIDR clashes with GIC-600 product number (despite
	 * not being an actual ARM implementation). The saving grace is
	 * that GIC-600 doesn't have ESPI, so nothing to do in that case.
	 * HIP07 doesn't even have a proper IIDR, and still pretends to
	 * have ESPI. In both cases, put them right.
	 */
	if (d->rdists.gicd_typer & GICD_TYPER_ESPI) {
		/* Zero both ESPI and the RES0 field next to it... */
		d->rdists.gicd_typer &= ~GENMASK(9, 8);
		return true;
	}

	return false;
}

static const struct gic_quirk gic_quirks[] = {
	{
		.desc	= "GICv3: Qualcomm MSM8996 broken firmware",
		.compatible = "qcom,msm8996-gic-v3",
		.init	= gic_enable_quirk_msm8996,
	},
	{
		.desc	= "GICv3: HIP06 erratum 161010803",
		.iidr	= 0x0204043b,
		.mask	= 0xffffffff,
		.init	= gic_enable_quirk_hip06_07,
	},
	{
		.desc	= "GICv3: HIP07 erratum 161010803",
		.iidr	= 0x00000000,
		.mask	= 0xffffffff,
		.init	= gic_enable_quirk_hip06_07,
	},
	{
		/*
		 * Reserved register accesses generate a Synchronous
		 * External Abort. This erratum applies to:
		 * - ThunderX: CN88xx
		 * - OCTEON TX: CN83xx, CN81xx
		 * - OCTEON TX2: CN93xx, CN96xx, CN98xx, CNF95xx*
		 */
		.desc	= "GICv3: Cavium erratum 38539",
		.iidr	= 0xa000034c,
		.mask	= 0xe8f00fff,
		.init	= gic_enable_quirk_cavium_38539,
	},
	{
	}
};

static void gic_enable_nmi_support(void)
{
	int i;

	if (!gic_prio_masking_enabled())
		return;

	ppi_nmi_refs = kcalloc(gic_data.ppi_nr, sizeof(*ppi_nmi_refs), GFP_KERNEL);
	if (!ppi_nmi_refs)
		return;

	for (i = 0; i < gic_data.ppi_nr; i++)
		refcount_set(&ppi_nmi_refs[i], 0);

	/*
	 * Linux itself doesn't use 1:N distribution, so has no need to
	 * set PMHE. The only reason to have it set is if EL3 requires it
	 * (and we can't change it).
	 */
	if (gic_read_ctlr() & ICC_CTLR_EL1_PMHE_MASK)
		static_branch_enable(&gic_pmr_sync);

	pr_info("Pseudo-NMIs enabled using %s ICC_PMR_EL1 synchronisation\n",
		static_branch_unlikely(&gic_pmr_sync) ? "forced" : "relaxed");

	/*
	 * How priority values are used by the GIC depends on two things:
	 * the security state of the GIC (controlled by the GICD_CTRL.DS bit)
	 * and if Group 0 interrupts can be delivered to Linux in the non-secure
	 * world as FIQs (controlled by the SCR_EL3.FIQ bit). These affect the
	 * the ICC_PMR_EL1 register and the priority that software assigns to
	 * interrupts:
	 *
	 * GICD_CTRL.DS | SCR_EL3.FIQ | ICC_PMR_EL1 | Group 1 priority
	 * -----------------------------------------------------------
	 *      1       |      -      |  unchanged  |    unchanged
	 * -----------------------------------------------------------
	 *      0       |      1      |  non-secure |    non-secure
	 * -----------------------------------------------------------
	 *      0       |      0      |  unchanged  |    non-secure
	 *
	 * where non-secure means that the value is right-shifted by one and the
	 * MSB bit set, to make it fit in the non-secure priority range.
	 *
	 * In the first two cases, where ICC_PMR_EL1 and the interrupt priority
	 * are both either modified or unchanged, we can use the same set of
	 * priorities.
	 *
	 * In the last case, where only the interrupt priorities are modified to
	 * be in the non-secure range, we use a different PMR value to mask IRQs
	 * and the rest of the values that we use remain unchanged.
	 */
	if (gic_has_group0() && !gic_dist_security_disabled())
		static_branch_enable(&gic_nonsecure_priorities);

	static_branch_enable(&supports_pseudo_nmis);

	if (static_branch_likely(&supports_deactivate_key))
		gic_eoimode1_chip.flags |= IRQCHIP_SUPPORTS_NMI;
	else
		gic_chip.flags |= IRQCHIP_SUPPORTS_NMI;
}

static int __init gic_init_bases(void __iomem *dist_base,
				 struct redist_region *rdist_regs,
				 u32 nr_redist_regions,
				 u64 redist_stride,
				 struct fwnode_handle *handle)
{
	u32 typer;
	int err;

	if (!is_hyp_mode_available())
		static_branch_disable(&supports_deactivate_key);

	if (static_branch_likely(&supports_deactivate_key))
		pr_info("GIC: Using split EOI/Deactivate mode\n");

	gic_data.fwnode = handle;
	gic_data.dist_base = dist_base;
	gic_data.redist_regions = rdist_regs;
	gic_data.nr_redist_regions = nr_redist_regions;
	gic_data.redist_stride = redist_stride;

	/*
	 * Find out how many interrupts are supported.
	 */
	typer = readl_relaxed(gic_data.dist_base + GICD_TYPER);
	gic_data.rdists.gicd_typer = typer;

	gic_enable_quirks(readl_relaxed(gic_data.dist_base + GICD_IIDR),
			  gic_quirks, &gic_data);

	pr_info("%d SPIs implemented\n", GIC_LINE_NR - 32);
	pr_info("%d Extended SPIs implemented\n", GIC_ESPI_NR);

	/*
	 * ThunderX1 explodes on reading GICD_TYPER2, in violation of the
	 * architecture spec (which says that reserved registers are RES0).
	 */
	if (!(gic_data.flags & FLAGS_WORKAROUND_CAVIUM_ERRATUM_38539))
		gic_data.rdists.gicd_typer2 = readl_relaxed(gic_data.dist_base + GICD_TYPER2);

	gic_data.domain = irq_domain_create_tree(handle, &gic_irq_domain_ops,
						 &gic_data);
	gic_data.rdists.rdist = alloc_percpu(typeof(*gic_data.rdists.rdist));
	gic_data.rdists.has_rvpeid = true;
	gic_data.rdists.has_vlpis = true;
	gic_data.rdists.has_direct_lpi = true;
	gic_data.rdists.has_vpend_valid_dirty = true;

	if (WARN_ON(!gic_data.domain) || WARN_ON(!gic_data.rdists.rdist)) {
		err = -ENOMEM;
		goto out_free;
	}

	irq_domain_update_bus_token(gic_data.domain, DOMAIN_BUS_WIRED);

	gic_data.has_rss = !!(typer & GICD_TYPER_RSS);
	pr_info("Distributor has %sRange Selector support\n",
		gic_data.has_rss ? "" : "no ");

	if (typer & GICD_TYPER_MBIS) {
		err = mbi_init(handle, gic_data.domain);
		if (err)
			pr_err("Failed to initialize MBIs\n");
	}

	set_handle_irq(gic_handle_irq);

	gic_update_rdist_properties();

	gic_dist_init();
	gic_cpu_init();
	gic_smp_init();
	gic_cpu_pm_init();
	gic_syscore_init();

	if (gic_dist_supports_lpis()) {
		its_init(handle, &gic_data.rdists, gic_data.domain);
		its_cpu_init();
	} else {
		if (IS_ENABLED(CONFIG_ARM_GIC_V2M))
			gicv2m_init(handle, gic_data.domain);
	}

	gic_enable_nmi_support();

	return 0;

out_free:
	if (gic_data.domain)
		irq_domain_remove(gic_data.domain);
	free_percpu(gic_data.rdists.rdist);
	return err;
}

static int __init gic_validate_dist_version(void __iomem *dist_base)
{
	u32 reg = readl_relaxed(dist_base + GICD_PIDR2) & GIC_PIDR2_ARCH_MASK;

	if (reg != GIC_PIDR2_ARCH_GICv3 && reg != GIC_PIDR2_ARCH_GICv4)
		return -ENODEV;

	return 0;
}

/* Create all possible partitions at boot time */
static void __init gic_populate_ppi_partitions(struct device_node *gic_node)
{
	struct device_node *parts_node, *child_part;
	int part_idx = 0, i;
	int nr_parts;
	struct partition_affinity *parts;

	parts_node = of_get_child_by_name(gic_node, "ppi-partitions");
	if (!parts_node)
		return;

	gic_data.ppi_descs = kcalloc(gic_data.ppi_nr, sizeof(*gic_data.ppi_descs), GFP_KERNEL);
	if (!gic_data.ppi_descs)
		return;

	nr_parts = of_get_child_count(parts_node);

	if (!nr_parts)
		goto out_put_node;

	parts = kcalloc(nr_parts, sizeof(*parts), GFP_KERNEL);
	if (WARN_ON(!parts))
		goto out_put_node;

	for_each_child_of_node(parts_node, child_part) {
		struct partition_affinity *part;
		int n;

		part = &parts[part_idx];

		part->partition_id = of_node_to_fwnode(child_part);

		pr_info("GIC: PPI partition %pOFn[%d] { ",
			child_part, part_idx);

		n = of_property_count_elems_of_size(child_part, "affinity",
						    sizeof(u32));
		WARN_ON(n <= 0);

		for (i = 0; i < n; i++) {
			int err, cpu;
			u32 cpu_phandle;
			struct device_node *cpu_node;

			err = of_property_read_u32_index(child_part, "affinity",
							 i, &cpu_phandle);
			if (WARN_ON(err))
				continue;

			cpu_node = of_find_node_by_phandle(cpu_phandle);
			if (WARN_ON(!cpu_node))
				continue;

			cpu = of_cpu_node_to_id(cpu_node);
			if (WARN_ON(cpu < 0))
				continue;

			pr_cont("%pOF[%d] ", cpu_node, cpu);

			cpumask_set_cpu(cpu, &part->mask);
		}

		pr_cont("}\n");
		part_idx++;
	}

	for (i = 0; i < gic_data.ppi_nr; i++) {
		unsigned int irq;
		struct partition_desc *desc;
		struct irq_fwspec ppi_fwspec = {
			.fwnode		= gic_data.fwnode,
			.param_count	= 3,
			.param		= {
				[0]	= GIC_IRQ_TYPE_PARTITION,
				[1]	= i,
				[2]	= IRQ_TYPE_NONE,
			},
		};

		irq = irq_create_fwspec_mapping(&ppi_fwspec);
		if (WARN_ON(!irq))
			continue;
		desc = partition_create_desc(gic_data.fwnode, parts, nr_parts,
					     irq, &partition_domain_ops);
		if (WARN_ON(!desc))
			continue;

		gic_data.ppi_descs[i] = desc;
	}

out_put_node:
	of_node_put(parts_node);
}

static void __init gic_of_setup_kvm_info(struct device_node *node)
{
	int ret;
	struct resource r;
	u32 gicv_idx;

	gic_v3_kvm_info.type = GIC_V3;

	gic_v3_kvm_info.maint_irq = irq_of_parse_and_map(node, 0);
	if (!gic_v3_kvm_info.maint_irq)
		return;

	if (of_property_read_u32(node, "#redistributor-regions",
				 &gicv_idx))
		gicv_idx = 1;

	gicv_idx += 3;	/* Also skip GICD, GICC, GICH */
	ret = of_address_to_resource(node, gicv_idx, &r);
	if (!ret)
		gic_v3_kvm_info.vcpu = r;

	gic_v3_kvm_info.has_v4 = gic_data.rdists.has_vlpis;
	gic_v3_kvm_info.has_v4_1 = gic_data.rdists.has_rvpeid;
	gic_set_kvm_info(&gic_v3_kvm_info);
}

static int __init gic_of_init(struct device_node *node, struct device_node *parent)
{
	void __iomem *dist_base;
	struct redist_region *rdist_regs;
	u64 redist_stride;
	u32 nr_redist_regions;
	int err, i;

	dist_base = of_iomap(node, 0);
	if (!dist_base) {
		pr_err("%pOF: unable to map gic dist registers\n", node);
		return -ENXIO;
	}

	err = gic_validate_dist_version(dist_base);
	if (err) {
		pr_err("%pOF: no distributor detected, giving up\n", node);
		goto out_unmap_dist;
	}

	if (of_property_read_u32(node, "#redistributor-regions", &nr_redist_regions))
		nr_redist_regions = 1;

	rdist_regs = kcalloc(nr_redist_regions, sizeof(*rdist_regs),
			     GFP_KERNEL);
	if (!rdist_regs) {
		err = -ENOMEM;
		goto out_unmap_dist;
	}

	for (i = 0; i < nr_redist_regions; i++) {
		struct resource res;
		int ret;

		ret = of_address_to_resource(node, 1 + i, &res);
		rdist_regs[i].redist_base = of_iomap(node, 1 + i);
		if (ret || !rdist_regs[i].redist_base) {
			pr_err("%pOF: couldn't map region %d\n", node, i);
			err = -ENODEV;
			goto out_unmap_rdist;
		}
		rdist_regs[i].phys_base = res.start;
	}

	if (of_property_read_u64(node, "redistributor-stride", &redist_stride))
		redist_stride = 0;

	gic_enable_of_quirks(node, gic_quirks, &gic_data);

	err = gic_init_bases(dist_base, rdist_regs, nr_redist_regions,
			     redist_stride, &node->fwnode);
	if (err)
		goto out_unmap_rdist;

	gic_populate_ppi_partitions(node);

	if (static_branch_likely(&supports_deactivate_key))
		gic_of_setup_kvm_info(node);
	return 0;

out_unmap_rdist:
	for (i = 0; i < nr_redist_regions; i++)
		if (rdist_regs[i].redist_base)
			iounmap(rdist_regs[i].redist_base);
	kfree(rdist_regs);
out_unmap_dist:
	iounmap(dist_base);
	return err;
}

IRQCHIP_DECLARE(gic_v3, "arm,gic-v3", gic_of_init);

#ifdef CONFIG_ACPI
static struct
{
	void __iomem *dist_base;
	struct redist_region *redist_regs;
	u32 nr_redist_regions;
	bool single_redist;
	int enabled_rdists;
	u32 maint_irq;
	int maint_irq_mode;
	phys_addr_t vcpu_base;
} acpi_data __initdata;

static void __init
gic_acpi_register_redist(phys_addr_t phys_base, void __iomem *redist_base)
{
	static int count = 0;

	acpi_data.redist_regs[count].phys_base = phys_base;
	acpi_data.redist_regs[count].redist_base = redist_base;
	acpi_data.redist_regs[count].single_redist = acpi_data.single_redist;
	count++;
}

static int __init
gic_acpi_parse_madt_redist(union acpi_subtable_headers *header,
			   const unsigned long end)
{
	struct acpi_madt_generic_redistributor *redist =
			(struct acpi_madt_generic_redistributor *)header;
	void __iomem *redist_base;

	redist_base = ioremap(redist->base_address, redist->length);
	if (!redist_base) {
		pr_err("Couldn't map GICR region @%llx\n", redist->base_address);
		return -ENOMEM;
	}

	gic_acpi_register_redist(redist->base_address, redist_base);
	return 0;
}

static int __init
gic_acpi_parse_madt_gicc(union acpi_subtable_headers *header,
			 const unsigned long end)
{
	struct acpi_madt_generic_interrupt *gicc =
				(struct acpi_madt_generic_interrupt *)header;
	u32 reg = readl_relaxed(acpi_data.dist_base + GICD_PIDR2) & GIC_PIDR2_ARCH_MASK;
	u32 size = reg == GIC_PIDR2_ARCH_GICv4 ? SZ_64K * 4 : SZ_64K * 2;
	void __iomem *redist_base;

	/* GICC entry which has !ACPI_MADT_ENABLED is not unusable so skip */
	if (!(gicc->flags & ACPI_MADT_ENABLED))
		return 0;

	redist_base = ioremap(gicc->gicr_base_address, size);
	if (!redist_base)
		return -ENOMEM;

	gic_acpi_register_redist(gicc->gicr_base_address, redist_base);
	return 0;
}

static int __init gic_acpi_collect_gicr_base(void)
{
	acpi_tbl_entry_handler redist_parser;
	enum acpi_madt_type type;

	if (acpi_data.single_redist) {
		type = ACPI_MADT_TYPE_GENERIC_INTERRUPT;
		redist_parser = gic_acpi_parse_madt_gicc;
	} else {
		type = ACPI_MADT_TYPE_GENERIC_REDISTRIBUTOR;
		redist_parser = gic_acpi_parse_madt_redist;
	}

	/* Collect redistributor base addresses in GICR entries */
	if (acpi_table_parse_madt(type, redist_parser, 0) > 0)
		return 0;

	pr_info("No valid GICR entries exist\n");
	return -ENODEV;
}

static int __init gic_acpi_match_gicr(union acpi_subtable_headers *header,
				  const unsigned long end)
{
	/* Subtable presence means that redist exists, that's it */
	return 0;
}

static int __init gic_acpi_match_gicc(union acpi_subtable_headers *header,
				      const unsigned long end)
{
	struct acpi_madt_generic_interrupt *gicc =
				(struct acpi_madt_generic_interrupt *)header;

	/*
	 * If GICC is enabled and has valid gicr base address, then it means
	 * GICR base is presented via GICC
	 */
	if ((gicc->flags & ACPI_MADT_ENABLED) && gicc->gicr_base_address) {
		acpi_data.enabled_rdists++;
		return 0;
	}

	/*
	 * It's perfectly valid firmware can pass disabled GICC entry, driver
	 * should not treat as errors, skip the entry instead of probe fail.
	 */
	if (!(gicc->flags & ACPI_MADT_ENABLED))
		return 0;

	return -ENODEV;
}

static int __init gic_acpi_count_gicr_regions(void)
{
	int count;

	/*
	 * Count how many redistributor regions we have. It is not allowed
	 * to mix redistributor description, GICR and GICC subtables have to be
	 * mutually exclusive.
	 */
	count = acpi_table_parse_madt(ACPI_MADT_TYPE_GENERIC_REDISTRIBUTOR,
				      gic_acpi_match_gicr, 0);
	if (count > 0) {
		acpi_data.single_redist = false;
		return count;
	}

	count = acpi_table_parse_madt(ACPI_MADT_TYPE_GENERIC_INTERRUPT,
				      gic_acpi_match_gicc, 0);
	if (count > 0) {
		acpi_data.single_redist = true;
		count = acpi_data.enabled_rdists;
	}

	return count;
}

static bool __init acpi_validate_gic_table(struct acpi_subtable_header *header,
					   struct acpi_probe_entry *ape)
{
	struct acpi_madt_generic_distributor *dist;
	int count;

	dist = (struct acpi_madt_generic_distributor *)header;
	if (dist->version != ape->driver_data)
		return false;

	/* We need to do that exercise anyway, the sooner the better */
	count = gic_acpi_count_gicr_regions();
	if (count <= 0)
		return false;

	acpi_data.nr_redist_regions = count;
	return true;
}

static int __init gic_acpi_parse_virt_madt_gicc(union acpi_subtable_headers *header,
						const unsigned long end)
{
	struct acpi_madt_generic_interrupt *gicc =
		(struct acpi_madt_generic_interrupt *)header;
	int maint_irq_mode;
	static int first_madt = true;

	/* Skip unusable CPUs */
	if (!(gicc->flags & ACPI_MADT_ENABLED))
		return 0;

	maint_irq_mode = (gicc->flags & ACPI_MADT_VGIC_IRQ_MODE) ?
		ACPI_EDGE_SENSITIVE : ACPI_LEVEL_SENSITIVE;

	if (first_madt) {
		first_madt = false;

		acpi_data.maint_irq = gicc->vgic_interrupt;
		acpi_data.maint_irq_mode = maint_irq_mode;
		acpi_data.vcpu_base = gicc->gicv_base_address;

		return 0;
	}

	/*
	 * The maintenance interrupt and GICV should be the same for every CPU
	 */
	if ((acpi_data.maint_irq != gicc->vgic_interrupt) ||
	    (acpi_data.maint_irq_mode != maint_irq_mode) ||
	    (acpi_data.vcpu_base != gicc->gicv_base_address))
		return -EINVAL;

	return 0;
}

static bool __init gic_acpi_collect_virt_info(void)
{
	int count;

	count = acpi_table_parse_madt(ACPI_MADT_TYPE_GENERIC_INTERRUPT,
				      gic_acpi_parse_virt_madt_gicc, 0);

	return (count > 0);
}

#define ACPI_GICV3_DIST_MEM_SIZE (SZ_64K)
#define ACPI_GICV2_VCTRL_MEM_SIZE	(SZ_4K)
#define ACPI_GICV2_VCPU_MEM_SIZE	(SZ_8K)

static void __init gic_acpi_setup_kvm_info(void)
{
	int irq;

	if (!gic_acpi_collect_virt_info()) {
		pr_warn("Unable to get hardware information used for virtualization\n");
		return;
	}

	gic_v3_kvm_info.type = GIC_V3;

	irq = acpi_register_gsi(NULL, acpi_data.maint_irq,
				acpi_data.maint_irq_mode,
				ACPI_ACTIVE_HIGH);
	if (irq <= 0)
		return;

	gic_v3_kvm_info.maint_irq = irq;

	if (acpi_data.vcpu_base) {
		struct resource *vcpu = &gic_v3_kvm_info.vcpu;

		vcpu->flags = IORESOURCE_MEM;
		vcpu->start = acpi_data.vcpu_base;
		vcpu->end = vcpu->start + ACPI_GICV2_VCPU_MEM_SIZE - 1;
	}

	gic_v3_kvm_info.has_v4 = gic_data.rdists.has_vlpis;
	gic_v3_kvm_info.has_v4_1 = gic_data.rdists.has_rvpeid;
	gic_set_kvm_info(&gic_v3_kvm_info);
}

static int __init
gic_acpi_init(union acpi_subtable_headers *header, const unsigned long end)
{
	struct acpi_madt_generic_distributor *dist;
	struct fwnode_handle *domain_handle;
	size_t size;
	int i, err;

	/* Get distributor base address */
	dist = (struct acpi_madt_generic_distributor *)header;
	acpi_data.dist_base = ioremap(dist->base_address,
				      ACPI_GICV3_DIST_MEM_SIZE);
	if (!acpi_data.dist_base) {
		pr_err("Unable to map GICD registers\n");
		return -ENOMEM;
	}

	err = gic_validate_dist_version(acpi_data.dist_base);
	if (err) {
		pr_err("No distributor detected at @%p, giving up\n",
		       acpi_data.dist_base);
		goto out_dist_unmap;
	}

	size = sizeof(*acpi_data.redist_regs) * acpi_data.nr_redist_regions;
	acpi_data.redist_regs = kzalloc(size, GFP_KERNEL);
	if (!acpi_data.redist_regs) {
		err = -ENOMEM;
		goto out_dist_unmap;
	}

	err = gic_acpi_collect_gicr_base();
	if (err)
		goto out_redist_unmap;

	domain_handle = irq_domain_alloc_fwnode(&dist->base_address);
	if (!domain_handle) {
		err = -ENOMEM;
		goto out_redist_unmap;
	}

	err = gic_init_bases(acpi_data.dist_base, acpi_data.redist_regs,
			     acpi_data.nr_redist_regions, 0, domain_handle);
	if (err)
		goto out_fwhandle_free;

	acpi_set_irq_model(ACPI_IRQ_MODEL_GIC, domain_handle);

	if (static_branch_likely(&supports_deactivate_key))
		gic_acpi_setup_kvm_info();

	return 0;

out_fwhandle_free:
	irq_domain_free_fwnode(domain_handle);
out_redist_unmap:
	for (i = 0; i < acpi_data.nr_redist_regions; i++)
		if (acpi_data.redist_regs[i].redist_base)
			iounmap(acpi_data.redist_regs[i].redist_base);
	kfree(acpi_data.redist_regs);
out_dist_unmap:
	iounmap(acpi_data.dist_base);
	return err;
}
IRQCHIP_ACPI_DECLARE(gic_v3, ACPI_MADT_TYPE_GENERIC_DISTRIBUTOR,
		     acpi_validate_gic_table, ACPI_MADT_GIC_VERSION_V3,
		     gic_acpi_init);
IRQCHIP_ACPI_DECLARE(gic_v4, ACPI_MADT_TYPE_GENERIC_DISTRIBUTOR,
		     acpi_validate_gic_table, ACPI_MADT_GIC_VERSION_V4,
		     gic_acpi_init);
IRQCHIP_ACPI_DECLARE(gic_v3_or_v4, ACPI_MADT_TYPE_GENERIC_DISTRIBUTOR,
		     acpi_validate_gic_table, ACPI_MADT_GIC_VERSION_NONE,
		     gic_acpi_init);
#endif<|MERGE_RESOLUTION|>--- conflicted
+++ resolved
@@ -1211,11 +1211,7 @@
 	reg = gic_dist_base(d) + offset + (index * 8);
 	val = gic_mpidr_to_affinity(cpu_logical_map(cpu));
 
-<<<<<<< HEAD
-	trace_android_vh_gic_v3_set_affinity(d, mask_val, &val);
-=======
 	trace_android_vh_gic_v3_set_affinity(d, mask_val, &val, force, gic_dist_base(d));
->>>>>>> 5f85626b
 	gic_write_irouter(val, reg);
 
 	/*
