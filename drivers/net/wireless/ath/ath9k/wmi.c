/*
 * Copyright (c) 2010 Atheros Communications Inc.
 *
 * Permission to use, copy, modify, and/or distribute this software for any
 * purpose with or without fee is hereby granted, provided that the above
 * copyright notice and this permission notice appear in all copies.
 *
 * THE SOFTWARE IS PROVIDED "AS IS" AND THE AUTHOR DISCLAIMS ALL WARRANTIES
 * WITH REGARD TO THIS SOFTWARE INCLUDING ALL IMPLIED WARRANTIES OF
 * MERCHANTABILITY AND FITNESS. IN NO EVENT SHALL THE AUTHOR BE LIABLE FOR
 * ANY SPECIAL, DIRECT, INDIRECT, OR CONSEQUENTIAL DAMAGES OR ANY DAMAGES
 * WHATSOEVER RESULTING FROM LOSS OF USE, DATA OR PROFITS, WHETHER IN AN
 * ACTION OF CONTRACT, NEGLIGENCE OR OTHER TORTIOUS ACTION, ARISING OUT OF
 * OR IN CONNECTION WITH THE USE OR PERFORMANCE OF THIS SOFTWARE.
 */

#include "htc.h"

static const char *wmi_cmd_to_name(enum wmi_cmd_id wmi_cmd)
{
	switch (wmi_cmd) {
	case WMI_ECHO_CMDID:
		return "WMI_ECHO_CMDID";
	case WMI_ACCESS_MEMORY_CMDID:
		return "WMI_ACCESS_MEMORY_CMDID";
	case WMI_GET_FW_VERSION:
		return "WMI_GET_FW_VERSION";
	case WMI_DISABLE_INTR_CMDID:
		return "WMI_DISABLE_INTR_CMDID";
	case WMI_ENABLE_INTR_CMDID:
		return "WMI_ENABLE_INTR_CMDID";
	case WMI_ATH_INIT_CMDID:
		return "WMI_ATH_INIT_CMDID";
	case WMI_ABORT_TXQ_CMDID:
		return "WMI_ABORT_TXQ_CMDID";
	case WMI_STOP_TX_DMA_CMDID:
		return "WMI_STOP_TX_DMA_CMDID";
	case WMI_ABORT_TX_DMA_CMDID:
		return "WMI_ABORT_TX_DMA_CMDID";
	case WMI_DRAIN_TXQ_CMDID:
		return "WMI_DRAIN_TXQ_CMDID";
	case WMI_DRAIN_TXQ_ALL_CMDID:
		return "WMI_DRAIN_TXQ_ALL_CMDID";
	case WMI_START_RECV_CMDID:
		return "WMI_START_RECV_CMDID";
	case WMI_STOP_RECV_CMDID:
		return "WMI_STOP_RECV_CMDID";
	case WMI_FLUSH_RECV_CMDID:
		return "WMI_FLUSH_RECV_CMDID";
	case WMI_SET_MODE_CMDID:
		return "WMI_SET_MODE_CMDID";
	case WMI_NODE_CREATE_CMDID:
		return "WMI_NODE_CREATE_CMDID";
	case WMI_NODE_REMOVE_CMDID:
		return "WMI_NODE_REMOVE_CMDID";
	case WMI_VAP_REMOVE_CMDID:
		return "WMI_VAP_REMOVE_CMDID";
	case WMI_VAP_CREATE_CMDID:
		return "WMI_VAP_CREATE_CMDID";
	case WMI_REG_READ_CMDID:
		return "WMI_REG_READ_CMDID";
	case WMI_REG_WRITE_CMDID:
		return "WMI_REG_WRITE_CMDID";
	case WMI_RC_STATE_CHANGE_CMDID:
		return "WMI_RC_STATE_CHANGE_CMDID";
	case WMI_RC_RATE_UPDATE_CMDID:
		return "WMI_RC_RATE_UPDATE_CMDID";
	case WMI_TARGET_IC_UPDATE_CMDID:
		return "WMI_TARGET_IC_UPDATE_CMDID";
	case WMI_TX_AGGR_ENABLE_CMDID:
		return "WMI_TX_AGGR_ENABLE_CMDID";
	case WMI_TGT_DETACH_CMDID:
		return "WMI_TGT_DETACH_CMDID";
	case WMI_NODE_UPDATE_CMDID:
		return "WMI_NODE_UPDATE_CMDID";
	case WMI_INT_STATS_CMDID:
		return "WMI_INT_STATS_CMDID";
	case WMI_TX_STATS_CMDID:
		return "WMI_TX_STATS_CMDID";
	case WMI_RX_STATS_CMDID:
		return "WMI_RX_STATS_CMDID";
	case WMI_BITRATE_MASK_CMDID:
		return "WMI_BITRATE_MASK_CMDID";
	}

	return "Bogus";
}

struct wmi *ath9k_init_wmi(struct ath9k_htc_priv *priv)
{
	struct wmi *wmi;

	wmi = kzalloc(sizeof(struct wmi), GFP_KERNEL);
	if (!wmi)
		return NULL;

	wmi->drv_priv = priv;
	wmi->stopped = false;
	skb_queue_head_init(&wmi->wmi_event_queue);
	spin_lock_init(&wmi->wmi_lock);
	spin_lock_init(&wmi->event_lock);
	mutex_init(&wmi->op_mutex);
	mutex_init(&wmi->multi_write_mutex);
	init_completion(&wmi->cmd_wait);
	INIT_LIST_HEAD(&wmi->pending_tx_events);
	tasklet_init(&wmi->wmi_event_tasklet, ath9k_wmi_event_tasklet,
		     (unsigned long)wmi);

	return wmi;
}

void ath9k_deinit_wmi(struct ath9k_htc_priv *priv)
{
	struct wmi *wmi = priv->wmi;

	mutex_lock(&wmi->op_mutex);
	wmi->stopped = true;
	mutex_unlock(&wmi->op_mutex);

	kfree(priv->wmi);
}

void ath9k_wmi_event_drain(struct ath9k_htc_priv *priv)
{
<<<<<<< HEAD
	struct ath9k_htc_priv *priv = (struct ath9k_htc_priv *)data;

	ath9k_htc_swba(priv, priv->wmi->beacon_pending);
=======
	unsigned long flags;

	tasklet_kill(&priv->wmi->wmi_event_tasklet);
	spin_lock_irqsave(&priv->wmi->wmi_lock, flags);
	__skb_queue_purge(&priv->wmi->wmi_event_queue);
	spin_unlock_irqrestore(&priv->wmi->wmi_lock, flags);
}

void ath9k_wmi_event_tasklet(unsigned long data)
{
	struct wmi *wmi = (struct wmi *)data;
	struct ath9k_htc_priv *priv = wmi->drv_priv;
	struct wmi_cmd_hdr *hdr;
	void *wmi_event;
	struct wmi_event_swba *swba;
	struct sk_buff *skb = NULL;
	unsigned long flags;
	u16 cmd_id;

	do {
		spin_lock_irqsave(&wmi->wmi_lock, flags);
		skb = __skb_dequeue(&wmi->wmi_event_queue);
		if (!skb) {
			spin_unlock_irqrestore(&wmi->wmi_lock, flags);
			return;
		}
		spin_unlock_irqrestore(&wmi->wmi_lock, flags);

		hdr = (struct wmi_cmd_hdr *) skb->data;
		cmd_id = be16_to_cpu(hdr->command_id);
		wmi_event = skb_pull(skb, sizeof(struct wmi_cmd_hdr));

		switch (cmd_id) {
		case WMI_SWBA_EVENTID:
			swba = (struct wmi_event_swba *) wmi_event;
			ath9k_htc_swba(priv, swba);
			break;
		case WMI_FATAL_EVENTID:
			ieee80211_queue_work(wmi->drv_priv->hw,
					     &wmi->drv_priv->fatal_work);
			break;
		case WMI_TXSTATUS_EVENTID:
			spin_lock_bh(&priv->tx.tx_lock);
			if (priv->tx.flags & ATH9K_HTC_OP_TX_DRAIN) {
				spin_unlock_bh(&priv->tx.tx_lock);
				break;
			}
			spin_unlock_bh(&priv->tx.tx_lock);

			ath9k_htc_txstatus(priv, wmi_event);
			break;
		default:
			break;
		}

		kfree_skb(skb);
	} while (1);
>>>>>>> d762f438
}

void ath9k_fatal_work(struct work_struct *work)
{
	struct ath9k_htc_priv *priv = container_of(work, struct ath9k_htc_priv,
						   fatal_work);
	struct ath_common *common = ath9k_hw_common(priv->ah);

	ath_dbg(common, ATH_DBG_FATAL, "FATAL Event received, resetting device\n");
	ath9k_htc_reset(priv);
}

static void ath9k_wmi_rsp_callback(struct wmi *wmi, struct sk_buff *skb)
{
	skb_pull(skb, sizeof(struct wmi_cmd_hdr));

	if (wmi->cmd_rsp_buf != NULL && wmi->cmd_rsp_len != 0)
		memcpy(wmi->cmd_rsp_buf, skb->data, wmi->cmd_rsp_len);

	complete(&wmi->cmd_wait);
}

static void ath9k_wmi_ctrl_rx(void *priv, struct sk_buff *skb,
			      enum htc_endpoint_id epid)
{
	struct wmi *wmi = (struct wmi *) priv;
	struct wmi_cmd_hdr *hdr;
	u16 cmd_id;

	if (unlikely(wmi->stopped))
		goto free_skb;

	hdr = (struct wmi_cmd_hdr *) skb->data;
	cmd_id = be16_to_cpu(hdr->command_id);

	if (cmd_id & 0x1000) {
		spin_lock(&wmi->wmi_lock);
		__skb_queue_tail(&wmi->wmi_event_queue, skb);
		spin_unlock(&wmi->wmi_lock);
		tasklet_schedule(&wmi->wmi_event_tasklet);
		return;
	}

	/* Check if there has been a timeout. */
	spin_lock(&wmi->wmi_lock);
	if (cmd_id != wmi->last_cmd_id) {
		spin_unlock(&wmi->wmi_lock);
		goto free_skb;
	}
	spin_unlock(&wmi->wmi_lock);

	/* WMI command response */
	ath9k_wmi_rsp_callback(wmi, skb);

free_skb:
	kfree_skb(skb);
}

static void ath9k_wmi_ctrl_tx(void *priv, struct sk_buff *skb,
			      enum htc_endpoint_id epid, bool txok)
{
	kfree_skb(skb);
}

int ath9k_wmi_connect(struct htc_target *htc, struct wmi *wmi,
		      enum htc_endpoint_id *wmi_ctrl_epid)
{
	struct htc_service_connreq connect;
	int ret;

	wmi->htc = htc;

	memset(&connect, 0, sizeof(connect));

	connect.ep_callbacks.priv = wmi;
	connect.ep_callbacks.tx = ath9k_wmi_ctrl_tx;
	connect.ep_callbacks.rx = ath9k_wmi_ctrl_rx;
	connect.service_id = WMI_CONTROL_SVC;

	ret = htc_connect_service(htc, &connect, &wmi->ctrl_epid);
	if (ret)
		return ret;

	*wmi_ctrl_epid = wmi->ctrl_epid;

	return 0;
}

static int ath9k_wmi_cmd_issue(struct wmi *wmi,
			       struct sk_buff *skb,
			       enum wmi_cmd_id cmd, u16 len)
{
	struct wmi_cmd_hdr *hdr;

	hdr = (struct wmi_cmd_hdr *) skb_push(skb, sizeof(struct wmi_cmd_hdr));
	hdr->command_id = cpu_to_be16(cmd);
	hdr->seq_no = cpu_to_be16(++wmi->tx_seq_id);

	return htc_send_epid(wmi->htc, skb, wmi->ctrl_epid);
}

int ath9k_wmi_cmd(struct wmi *wmi, enum wmi_cmd_id cmd_id,
		  u8 *cmd_buf, u32 cmd_len,
		  u8 *rsp_buf, u32 rsp_len,
		  u32 timeout)
{
	struct ath_hw *ah = wmi->drv_priv->ah;
	struct ath_common *common = ath9k_hw_common(ah);
	u16 headroom = sizeof(struct htc_frame_hdr) +
		       sizeof(struct wmi_cmd_hdr);
	struct sk_buff *skb;
	u8 *data;
	int time_left, ret = 0;
	unsigned long flags;

	if (ah->ah_flags & AH_UNPLUGGED)
		return 0;

	skb = alloc_skb(headroom + cmd_len, GFP_ATOMIC);
	if (!skb)
		return -ENOMEM;

	skb_reserve(skb, headroom);

	if (cmd_len != 0 && cmd_buf != NULL) {
		data = (u8 *) skb_put(skb, cmd_len);
		memcpy(data, cmd_buf, cmd_len);
	}

	mutex_lock(&wmi->op_mutex);

	/* check if wmi stopped flag is set */
	if (unlikely(wmi->stopped)) {
		ret = -EPROTO;
		goto out;
	}

	/* record the rsp buffer and length */
	wmi->cmd_rsp_buf = rsp_buf;
	wmi->cmd_rsp_len = rsp_len;

	spin_lock_irqsave(&wmi->wmi_lock, flags);
	wmi->last_cmd_id = cmd_id;
	spin_unlock_irqrestore(&wmi->wmi_lock, flags);

	ret = ath9k_wmi_cmd_issue(wmi, skb, cmd_id, cmd_len);
	if (ret)
		goto out;

	time_left = wait_for_completion_timeout(&wmi->cmd_wait, timeout);
	if (!time_left) {
		ath_dbg(common, ATH_DBG_WMI,
			"Timeout waiting for WMI command: %s\n",
			wmi_cmd_to_name(cmd_id));
		mutex_unlock(&wmi->op_mutex);
		return -ETIMEDOUT;
	}

	mutex_unlock(&wmi->op_mutex);

	return 0;

out:
	ath_dbg(common, ATH_DBG_WMI,
		"WMI failure for: %s\n", wmi_cmd_to_name(cmd_id));
	mutex_unlock(&wmi->op_mutex);
	kfree_skb(skb);

	return ret;
}<|MERGE_RESOLUTION|>--- conflicted
+++ resolved
@@ -122,11 +122,6 @@
 
 void ath9k_wmi_event_drain(struct ath9k_htc_priv *priv)
 {
-<<<<<<< HEAD
-	struct ath9k_htc_priv *priv = (struct ath9k_htc_priv *)data;
-
-	ath9k_htc_swba(priv, priv->wmi->beacon_pending);
-=======
 	unsigned long flags;
 
 	tasklet_kill(&priv->wmi->wmi_event_tasklet);
@@ -184,7 +179,6 @@
 
 		kfree_skb(skb);
 	} while (1);
->>>>>>> d762f438
 }
 
 void ath9k_fatal_work(struct work_struct *work)
