--- conflicted
+++ resolved
@@ -2894,27 +2894,15 @@
 	brcmf_dbg(CONN, "Channel: %d(%d)\n", channel, freq);
 	brcmf_dbg(CONN, "Capability: %X\n", notify_capability);
 	brcmf_dbg(CONN, "Beacon interval: %d\n", notify_interval);
-<<<<<<< HEAD
-	brcmf_dbg(CONN, "Signal: %d\n", notify_signal);
-	brcmf_dbg(CONN, "Timestamp: %llu\n", notify_timestamp);
-
-	bss = cfg80211_inform_bss(wiphy, notify_channel,
-				  CFG80211_BSS_FTYPE_UNKNOWN,
-				  (const u8 *)bi->BSSID,
-				  notify_timestamp, notify_capability,
-				  notify_interval, notify_ie,
-				  notify_ielen, notify_signal,
-				  GFP_KERNEL);
-=======
 	brcmf_dbg(CONN, "Signal: %d\n", bss_data.signal);
+	brcmf_dbg(CONN, "Timestamp: %llu\n", notify_timestamp);	
 
 	bss = cfg80211_inform_bss_data(wiphy, &bss_data,
 				       CFG80211_BSS_FTYPE_UNKNOWN,
 				       (const u8 *)bi->BSSID,
-				       0, notify_capability,
+				       notify_timestamp, notify_capability,
 				       notify_interval, notify_ie,
 				       notify_ielen, GFP_KERNEL);
->>>>>>> 815e34f8
 
 	if (!bss)
 		return -ENOMEM;
