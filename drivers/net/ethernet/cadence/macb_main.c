--- conflicted
+++ resolved
@@ -4154,11 +4154,7 @@
 	{ .compatible = "cdns,emac", .data = &emac_config },
 	{ .compatible = "cdns,zynqmp-gem", .data = &zynqmp_config},
 	{ .compatible = "cdns,zynq-gem", .data = &zynq_config },
-<<<<<<< HEAD
-	{ .compatible = "sifive,fu540-macb", .data = &fu540_c000_config },
-=======
 	{ .compatible = "sifive,fu540-c000-gem", .data = &fu540_c000_config },
->>>>>>> bb831786
 	{ /* sentinel */ }
 };
 MODULE_DEVICE_TABLE(of, macb_dt_ids);
