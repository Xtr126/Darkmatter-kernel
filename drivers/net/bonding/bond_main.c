/*
 * originally based on the dummy device.
 *
 * Copyright 1999, Thomas Davis, tadavis@lbl.gov.
 * Licensed under the GPL. Based on dummy.c, and eql.c devices.
 *
 * bonding.c: an Ethernet Bonding driver
 *
 * This is useful to talk to a Cisco EtherChannel compatible equipment:
 *	Cisco 5500
 *	Sun Trunking (Solaris)
 *	Alteon AceDirector Trunks
 *	Linux Bonding
 *	and probably many L2 switches ...
 *
 * How it works:
 *    ifconfig bond0 ipaddress netmask up
 *      will setup a network device, with an ip address.  No mac address
 *	will be assigned at this time.  The hw mac address will come from
 *	the first slave bonded to the channel.  All slaves will then use
 *	this hw mac address.
 *
 *    ifconfig bond0 down
 *         will release all slaves, marking them as down.
 *
 *    ifenslave bond0 eth0
 *	will attach eth0 to bond0 as a slave.  eth0 hw mac address will either
 *	a: be used as initial mac address
 *	b: if a hw mac address already is there, eth0's hw mac address
 *	   will then be set from bond0.
 *
 */

#define pr_fmt(fmt) KBUILD_MODNAME ": " fmt

#include <linux/kernel.h>
#include <linux/module.h>
#include <linux/types.h>
#include <linux/fcntl.h>
#include <linux/interrupt.h>
#include <linux/ptrace.h>
#include <linux/ioport.h>
#include <linux/in.h>
#include <net/ip.h>
#include <linux/ip.h>
#include <linux/tcp.h>
#include <linux/udp.h>
#include <linux/slab.h>
#include <linux/string.h>
#include <linux/init.h>
#include <linux/timer.h>
#include <linux/socket.h>
#include <linux/ctype.h>
#include <linux/inet.h>
#include <linux/bitops.h>
#include <linux/io.h>
#include <asm/dma.h>
#include <linux/uaccess.h>
#include <linux/errno.h>
#include <linux/netdevice.h>
#include <linux/inetdevice.h>
#include <linux/igmp.h>
#include <linux/etherdevice.h>
#include <linux/skbuff.h>
#include <net/sock.h>
#include <linux/rtnetlink.h>
#include <linux/smp.h>
#include <linux/if_ether.h>
#include <net/arp.h>
#include <linux/mii.h>
#include <linux/ethtool.h>
#include <linux/if_vlan.h>
#include <linux/if_bonding.h>
#include <linux/jiffies.h>
#include <linux/preempt.h>
#include <net/route.h>
#include <net/net_namespace.h>
#include <net/netns/generic.h>
#include <net/pkt_sched.h>
#include "bonding.h"
#include "bond_3ad.h"
#include "bond_alb.h"

/*---------------------------- Module parameters ----------------------------*/

/* monitor all links that often (in milliseconds). <=0 disables monitoring */
#define BOND_LINK_MON_INTERV	0
#define BOND_LINK_ARP_INTERV	0

static int max_bonds	= BOND_DEFAULT_MAX_BONDS;
static int tx_queues	= BOND_DEFAULT_TX_QUEUES;
static int num_peer_notif = 1;
static int miimon	= BOND_LINK_MON_INTERV;
static int updelay;
static int downdelay;
static int use_carrier	= 1;
static char *mode;
static char *primary;
static char *primary_reselect;
static char *lacp_rate;
static int min_links;
static char *ad_select;
static char *xmit_hash_policy;
static int arp_interval = BOND_LINK_ARP_INTERV;
static char *arp_ip_target[BOND_MAX_ARP_TARGETS];
static char *arp_validate;
static char *arp_all_targets;
static char *fail_over_mac;
static int all_slaves_active = 0;
static struct bond_params bonding_defaults;
static int resend_igmp = BOND_DEFAULT_RESEND_IGMP;

module_param(max_bonds, int, 0);
MODULE_PARM_DESC(max_bonds, "Max number of bonded devices");
module_param(tx_queues, int, 0);
MODULE_PARM_DESC(tx_queues, "Max number of transmit queues (default = 16)");
module_param_named(num_grat_arp, num_peer_notif, int, 0644);
MODULE_PARM_DESC(num_grat_arp, "Number of peer notifications to send on "
			       "failover event (alias of num_unsol_na)");
module_param_named(num_unsol_na, num_peer_notif, int, 0644);
MODULE_PARM_DESC(num_unsol_na, "Number of peer notifications to send on "
			       "failover event (alias of num_grat_arp)");
module_param(miimon, int, 0);
MODULE_PARM_DESC(miimon, "Link check interval in milliseconds");
module_param(updelay, int, 0);
MODULE_PARM_DESC(updelay, "Delay before considering link up, in milliseconds");
module_param(downdelay, int, 0);
MODULE_PARM_DESC(downdelay, "Delay before considering link down, "
			    "in milliseconds");
module_param(use_carrier, int, 0);
MODULE_PARM_DESC(use_carrier, "Use netif_carrier_ok (vs MII ioctls) in miimon; "
			      "0 for off, 1 for on (default)");
module_param(mode, charp, 0);
MODULE_PARM_DESC(mode, "Mode of operation; 0 for balance-rr, "
		       "1 for active-backup, 2 for balance-xor, "
		       "3 for broadcast, 4 for 802.3ad, 5 for balance-tlb, "
		       "6 for balance-alb");
module_param(primary, charp, 0);
MODULE_PARM_DESC(primary, "Primary network device to use");
module_param(primary_reselect, charp, 0);
MODULE_PARM_DESC(primary_reselect, "Reselect primary slave "
				   "once it comes up; "
				   "0 for always (default), "
				   "1 for only if speed of primary is "
				   "better, "
				   "2 for only on active slave "
				   "failure");
module_param(lacp_rate, charp, 0);
MODULE_PARM_DESC(lacp_rate, "LACPDU tx rate to request from 802.3ad partner; "
			    "0 for slow, 1 for fast");
module_param(ad_select, charp, 0);
MODULE_PARM_DESC(ad_select, "803.ad aggregation selection logic; "
			    "0 for stable (default), 1 for bandwidth, "
			    "2 for count");
module_param(min_links, int, 0);
MODULE_PARM_DESC(min_links, "Minimum number of available links before turning on carrier");

module_param(xmit_hash_policy, charp, 0);
MODULE_PARM_DESC(xmit_hash_policy, "balance-xor and 802.3ad hashing method; "
				   "0 for layer 2 (default), 1 for layer 3+4, "
				   "2 for layer 2+3");
module_param(arp_interval, int, 0);
MODULE_PARM_DESC(arp_interval, "arp interval in milliseconds");
module_param_array(arp_ip_target, charp, NULL, 0);
MODULE_PARM_DESC(arp_ip_target, "arp targets in n.n.n.n form");
module_param(arp_validate, charp, 0);
MODULE_PARM_DESC(arp_validate, "validate src/dst of ARP probes; "
			       "0 for none (default), 1 for active, "
			       "2 for backup, 3 for all");
module_param(arp_all_targets, charp, 0);
MODULE_PARM_DESC(arp_all_targets, "fail on any/all arp targets timeout; 0 for any (default), 1 for all");
module_param(fail_over_mac, charp, 0);
MODULE_PARM_DESC(fail_over_mac, "For active-backup, do not set all slaves to "
				"the same MAC; 0 for none (default), "
				"1 for active, 2 for follow");
module_param(all_slaves_active, int, 0);
MODULE_PARM_DESC(all_slaves_active, "Keep all frames received on an interface"
				     "by setting active flag for all slaves; "
				     "0 for never (default), 1 for always.");
module_param(resend_igmp, int, 0);
MODULE_PARM_DESC(resend_igmp, "Number of IGMP membership reports to send on "
			      "link failure");

/*----------------------------- Global variables ----------------------------*/

#ifdef CONFIG_NET_POLL_CONTROLLER
atomic_t netpoll_block_tx = ATOMIC_INIT(0);
#endif

int bond_net_id __read_mostly;

static __be32 arp_target[BOND_MAX_ARP_TARGETS];
static int arp_ip_count;
static int bond_mode	= BOND_MODE_ROUNDROBIN;
static int xmit_hashtype = BOND_XMIT_POLICY_LAYER2;
static int lacp_fast;

const struct bond_parm_tbl bond_lacp_tbl[] = {
{	"slow",		AD_LACP_SLOW},
{	"fast",		AD_LACP_FAST},
{	NULL,		-1},
};

const struct bond_parm_tbl bond_mode_tbl[] = {
{	"balance-rr",		BOND_MODE_ROUNDROBIN},
{	"active-backup",	BOND_MODE_ACTIVEBACKUP},
{	"balance-xor",		BOND_MODE_XOR},
{	"broadcast",		BOND_MODE_BROADCAST},
{	"802.3ad",		BOND_MODE_8023AD},
{	"balance-tlb",		BOND_MODE_TLB},
{	"balance-alb",		BOND_MODE_ALB},
{	NULL,			-1},
};

const struct bond_parm_tbl xmit_hashtype_tbl[] = {
{	"layer2",		BOND_XMIT_POLICY_LAYER2},
{	"layer3+4",		BOND_XMIT_POLICY_LAYER34},
{	"layer2+3",		BOND_XMIT_POLICY_LAYER23},
{	NULL,			-1},
};

const struct bond_parm_tbl arp_all_targets_tbl[] = {
{	"any",			BOND_ARP_TARGETS_ANY},
{	"all",			BOND_ARP_TARGETS_ALL},
{	NULL,			-1},
};

const struct bond_parm_tbl arp_validate_tbl[] = {
{	"none",			BOND_ARP_VALIDATE_NONE},
{	"active",		BOND_ARP_VALIDATE_ACTIVE},
{	"backup",		BOND_ARP_VALIDATE_BACKUP},
{	"all",			BOND_ARP_VALIDATE_ALL},
{	NULL,			-1},
};

const struct bond_parm_tbl fail_over_mac_tbl[] = {
{	"none",			BOND_FOM_NONE},
{	"active",		BOND_FOM_ACTIVE},
{	"follow",		BOND_FOM_FOLLOW},
{	NULL,			-1},
};

const struct bond_parm_tbl pri_reselect_tbl[] = {
{	"always",		BOND_PRI_RESELECT_ALWAYS},
{	"better",		BOND_PRI_RESELECT_BETTER},
{	"failure",		BOND_PRI_RESELECT_FAILURE},
{	NULL,			-1},
};

struct bond_parm_tbl ad_select_tbl[] = {
{	"stable",	BOND_AD_STABLE},
{	"bandwidth",	BOND_AD_BANDWIDTH},
{	"count",	BOND_AD_COUNT},
{	NULL,		-1},
};

/*-------------------------- Forward declarations ---------------------------*/

static int bond_init(struct net_device *bond_dev);
static void bond_uninit(struct net_device *bond_dev);

/*---------------------------- General routines -----------------------------*/

const char *bond_mode_name(int mode)
{
	static const char *names[] = {
		[BOND_MODE_ROUNDROBIN] = "load balancing (round-robin)",
		[BOND_MODE_ACTIVEBACKUP] = "fault-tolerance (active-backup)",
		[BOND_MODE_XOR] = "load balancing (xor)",
		[BOND_MODE_BROADCAST] = "fault-tolerance (broadcast)",
		[BOND_MODE_8023AD] = "IEEE 802.3ad Dynamic link aggregation",
		[BOND_MODE_TLB] = "transmit load balancing",
		[BOND_MODE_ALB] = "adaptive load balancing",
	};

	if (mode < 0 || mode > BOND_MODE_ALB)
		return "unknown";

	return names[mode];
}

/*---------------------------------- VLAN -----------------------------------*/

/**
 * bond_add_vlan - add a new vlan id on bond
 * @bond: bond that got the notification
 * @vlan_id: the vlan id to add
 *
 * Returns -ENOMEM if allocation failed.
 */
static int bond_add_vlan(struct bonding *bond, unsigned short vlan_id)
{
	struct vlan_entry *vlan;

	pr_debug("bond: %s, vlan id %d\n",
		 (bond ? bond->dev->name : "None"), vlan_id);

	vlan = kzalloc(sizeof(struct vlan_entry), GFP_KERNEL);
	if (!vlan)
		return -ENOMEM;

	INIT_LIST_HEAD(&vlan->vlan_list);
	vlan->vlan_id = vlan_id;

	write_lock_bh(&bond->lock);

	list_add_tail(&vlan->vlan_list, &bond->vlan_list);

	write_unlock_bh(&bond->lock);

	pr_debug("added VLAN ID %d on bond %s\n", vlan_id, bond->dev->name);

	return 0;
}

/**
 * bond_del_vlan - delete a vlan id from bond
 * @bond: bond that got the notification
 * @vlan_id: the vlan id to delete
 *
 * returns -ENODEV if @vlan_id was not found in @bond.
 */
static int bond_del_vlan(struct bonding *bond, unsigned short vlan_id)
{
	struct vlan_entry *vlan;
	int res = -ENODEV;

	pr_debug("bond: %s, vlan id %d\n", bond->dev->name, vlan_id);

	block_netpoll_tx();
	write_lock_bh(&bond->lock);

	list_for_each_entry(vlan, &bond->vlan_list, vlan_list) {
		if (vlan->vlan_id == vlan_id) {
			list_del(&vlan->vlan_list);

			if (bond_is_lb(bond))
				bond_alb_clear_vlan(bond, vlan_id);

			pr_debug("removed VLAN ID %d from bond %s\n",
				 vlan_id, bond->dev->name);

			kfree(vlan);

			res = 0;
			goto out;
		}
	}

	pr_debug("couldn't find VLAN ID %d in bond %s\n",
		 vlan_id, bond->dev->name);

out:
	write_unlock_bh(&bond->lock);
	unblock_netpoll_tx();
	return res;
}

/**
 * bond_next_vlan - safely skip to the next item in the vlans list.
 * @bond: the bond we're working on
 * @curr: item we're advancing from
 *
 * Returns %NULL if list is empty, bond->next_vlan if @curr is %NULL,
 * or @curr->next otherwise (even if it is @curr itself again).
 *
 * Caller must hold bond->lock
 */
struct vlan_entry *bond_next_vlan(struct bonding *bond, struct vlan_entry *curr)
{
	struct vlan_entry *next, *last;

	if (list_empty(&bond->vlan_list))
		return NULL;

	if (!curr) {
		next = list_entry(bond->vlan_list.next,
				  struct vlan_entry, vlan_list);
	} else {
		last = list_entry(bond->vlan_list.prev,
				  struct vlan_entry, vlan_list);
		if (last == curr) {
			next = list_entry(bond->vlan_list.next,
					  struct vlan_entry, vlan_list);
		} else {
			next = list_entry(curr->vlan_list.next,
					  struct vlan_entry, vlan_list);
		}
	}

	return next;
}

/**
 * bond_dev_queue_xmit - Prepare skb for xmit.
 *
 * @bond: bond device that got this skb for tx.
 * @skb: hw accel VLAN tagged skb to transmit
 * @slave_dev: slave that is supposed to xmit this skbuff
 */
int bond_dev_queue_xmit(struct bonding *bond, struct sk_buff *skb,
			struct net_device *slave_dev)
{
	skb->dev = slave_dev;

	BUILD_BUG_ON(sizeof(skb->queue_mapping) !=
		     sizeof(qdisc_skb_cb(skb)->slave_dev_queue_mapping));
	skb->queue_mapping = qdisc_skb_cb(skb)->slave_dev_queue_mapping;

	if (unlikely(netpoll_tx_running(bond->dev)))
		bond_netpoll_send_skb(bond_get_slave_by_dev(bond, slave_dev), skb);
	else
		dev_queue_xmit(skb);

	return 0;
}

/*
 * In the following 2 functions, bond_vlan_rx_add_vid and bond_vlan_rx_kill_vid,
 * We don't protect the slave list iteration with a lock because:
 * a. This operation is performed in IOCTL context,
 * b. The operation is protected by the RTNL semaphore in the 8021q code,
 * c. Holding a lock with BH disabled while directly calling a base driver
 *    entry point is generally a BAD idea.
 *
 * The design of synchronization/protection for this operation in the 8021q
 * module is good for one or more VLAN devices over a single physical device
 * and cannot be extended for a teaming solution like bonding, so there is a
 * potential race condition here where a net device from the vlan group might
 * be referenced (either by a base driver or the 8021q code) while it is being
 * removed from the system. However, it turns out we're not making matters
 * worse, and if it works for regular VLAN usage it will work here too.
*/

/**
 * bond_vlan_rx_add_vid - Propagates adding an id to slaves
 * @bond_dev: bonding net device that got called
 * @vid: vlan id being added
 */
static int bond_vlan_rx_add_vid(struct net_device *bond_dev,
				__be16 proto, u16 vid)
{
	struct bonding *bond = netdev_priv(bond_dev);
	struct slave *slave, *stop_at;
	int i, res;

	bond_for_each_slave(bond, slave, i) {
		res = vlan_vid_add(slave->dev, proto, vid);
		if (res)
			goto unwind;
	}

	res = bond_add_vlan(bond, vid);
	if (res) {
		pr_err("%s: Error: Failed to add vlan id %d\n",
		       bond_dev->name, vid);
		return res;
	}

	return 0;

unwind:
	/* unwind from head to the slave that failed */
	stop_at = slave;
	bond_for_each_slave_from_to(bond, slave, i, bond->first_slave, stop_at)
		vlan_vid_del(slave->dev, proto, vid);

	return res;
}

/**
 * bond_vlan_rx_kill_vid - Propagates deleting an id to slaves
 * @bond_dev: bonding net device that got called
 * @vid: vlan id being removed
 */
static int bond_vlan_rx_kill_vid(struct net_device *bond_dev,
				 __be16 proto, u16 vid)
{
	struct bonding *bond = netdev_priv(bond_dev);
	struct slave *slave;
	int i, res;

	bond_for_each_slave(bond, slave, i)
		vlan_vid_del(slave->dev, proto, vid);

	res = bond_del_vlan(bond, vid);
	if (res) {
		pr_err("%s: Error: Failed to remove vlan id %d\n",
		       bond_dev->name, vid);
		return res;
	}

	return 0;
}

static void bond_add_vlans_on_slave(struct bonding *bond, struct net_device *slave_dev)
{
	struct vlan_entry *vlan;
	int res;

	list_for_each_entry(vlan, &bond->vlan_list, vlan_list) {
		res = vlan_vid_add(slave_dev, htons(ETH_P_8021Q),
				   vlan->vlan_id);
		if (res)
			pr_warning("%s: Failed to add vlan id %d to device %s\n",
				   bond->dev->name, vlan->vlan_id,
				   slave_dev->name);
	}
}

static void bond_del_vlans_from_slave(struct bonding *bond,
				      struct net_device *slave_dev)
{
	struct vlan_entry *vlan;

	list_for_each_entry(vlan, &bond->vlan_list, vlan_list) {
		if (!vlan->vlan_id)
			continue;
		vlan_vid_del(slave_dev, htons(ETH_P_8021Q), vlan->vlan_id);
	}
}

/*------------------------------- Link status -------------------------------*/

/*
 * Set the carrier state for the master according to the state of its
 * slaves.  If any slaves are up, the master is up.  In 802.3ad mode,
 * do special 802.3ad magic.
 *
 * Returns zero if carrier state does not change, nonzero if it does.
 */
static int bond_set_carrier(struct bonding *bond)
{
	struct slave *slave;
	int i;

	if (bond->slave_cnt == 0)
		goto down;

	if (bond->params.mode == BOND_MODE_8023AD)
		return bond_3ad_set_carrier(bond);

	bond_for_each_slave(bond, slave, i) {
		if (slave->link == BOND_LINK_UP) {
			if (!netif_carrier_ok(bond->dev)) {
				netif_carrier_on(bond->dev);
				return 1;
			}
			return 0;
		}
	}

down:
	if (netif_carrier_ok(bond->dev)) {
		netif_carrier_off(bond->dev);
		return 1;
	}
	return 0;
}

/*
 * Get link speed and duplex from the slave's base driver
 * using ethtool. If for some reason the call fails or the
 * values are invalid, set speed and duplex to -1,
 * and return.
 */
static void bond_update_speed_duplex(struct slave *slave)
{
	struct net_device *slave_dev = slave->dev;
	struct ethtool_cmd ecmd;
	u32 slave_speed;
	int res;

	slave->speed = SPEED_UNKNOWN;
	slave->duplex = DUPLEX_UNKNOWN;

	res = __ethtool_get_settings(slave_dev, &ecmd);
	if (res < 0)
		return;

	slave_speed = ethtool_cmd_speed(&ecmd);
	if (slave_speed == 0 || slave_speed == ((__u32) -1))
		return;

	switch (ecmd.duplex) {
	case DUPLEX_FULL:
	case DUPLEX_HALF:
		break;
	default:
		return;
	}

	slave->speed = slave_speed;
	slave->duplex = ecmd.duplex;

	return;
}

/*
 * if <dev> supports MII link status reporting, check its link status.
 *
 * We either do MII/ETHTOOL ioctls, or check netif_carrier_ok(),
 * depending upon the setting of the use_carrier parameter.
 *
 * Return either BMSR_LSTATUS, meaning that the link is up (or we
 * can't tell and just pretend it is), or 0, meaning that the link is
 * down.
 *
 * If reporting is non-zero, instead of faking link up, return -1 if
 * both ETHTOOL and MII ioctls fail (meaning the device does not
 * support them).  If use_carrier is set, return whatever it says.
 * It'd be nice if there was a good way to tell if a driver supports
 * netif_carrier, but there really isn't.
 */
static int bond_check_dev_link(struct bonding *bond,
			       struct net_device *slave_dev, int reporting)
{
	const struct net_device_ops *slave_ops = slave_dev->netdev_ops;
	int (*ioctl)(struct net_device *, struct ifreq *, int);
	struct ifreq ifr;
	struct mii_ioctl_data *mii;

	if (!reporting && !netif_running(slave_dev))
		return 0;

	if (bond->params.use_carrier)
		return netif_carrier_ok(slave_dev) ? BMSR_LSTATUS : 0;

	/* Try to get link status using Ethtool first. */
	if (slave_dev->ethtool_ops->get_link)
		return slave_dev->ethtool_ops->get_link(slave_dev) ?
			BMSR_LSTATUS : 0;

	/* Ethtool can't be used, fallback to MII ioctls. */
	ioctl = slave_ops->ndo_do_ioctl;
	if (ioctl) {
		/* TODO: set pointer to correct ioctl on a per team member */
		/*       bases to make this more efficient. that is, once  */
		/*       we determine the correct ioctl, we will always    */
		/*       call it and not the others for that team          */
		/*       member.                                           */

		/*
		 * We cannot assume that SIOCGMIIPHY will also read a
		 * register; not all network drivers (e.g., e100)
		 * support that.
		 */

		/* Yes, the mii is overlaid on the ifreq.ifr_ifru */
		strncpy(ifr.ifr_name, slave_dev->name, IFNAMSIZ);
		mii = if_mii(&ifr);
		if (IOCTL(slave_dev, &ifr, SIOCGMIIPHY) == 0) {
			mii->reg_num = MII_BMSR;
			if (IOCTL(slave_dev, &ifr, SIOCGMIIREG) == 0)
				return mii->val_out & BMSR_LSTATUS;
		}
	}

	/*
	 * If reporting, report that either there's no dev->do_ioctl,
	 * or both SIOCGMIIREG and get_link failed (meaning that we
	 * cannot report link status).  If not reporting, pretend
	 * we're ok.
	 */
	return reporting ? -1 : BMSR_LSTATUS;
}

/*----------------------------- Multicast list ------------------------------*/

/*
 * Push the promiscuity flag down to appropriate slaves
 */
static int bond_set_promiscuity(struct bonding *bond, int inc)
{
	int err = 0;
	if (USES_PRIMARY(bond->params.mode)) {
		/* write lock already acquired */
		if (bond->curr_active_slave) {
			err = dev_set_promiscuity(bond->curr_active_slave->dev,
						  inc);
		}
	} else {
		struct slave *slave;
		int i;
		bond_for_each_slave(bond, slave, i) {
			err = dev_set_promiscuity(slave->dev, inc);
			if (err)
				return err;
		}
	}
	return err;
}

/*
 * Push the allmulti flag down to all slaves
 */
static int bond_set_allmulti(struct bonding *bond, int inc)
{
	int err = 0;
	if (USES_PRIMARY(bond->params.mode)) {
		/* write lock already acquired */
		if (bond->curr_active_slave) {
			err = dev_set_allmulti(bond->curr_active_slave->dev,
					       inc);
		}
	} else {
		struct slave *slave;
		int i;
		bond_for_each_slave(bond, slave, i) {
			err = dev_set_allmulti(slave->dev, inc);
			if (err)
				return err;
		}
	}
	return err;
}

static void __bond_resend_igmp_join_requests(struct net_device *dev)
{
	struct in_device *in_dev;

	in_dev = __in_dev_get_rcu(dev);
	if (in_dev)
		ip_mc_rejoin_groups(in_dev);
}

/*
 * Retrieve the list of registered multicast addresses for the bonding
 * device and retransmit an IGMP JOIN request to the current active
 * slave.
 */
static void bond_resend_igmp_join_requests(struct bonding *bond)
{
	struct net_device *bond_dev, *vlan_dev, *upper_dev;
	struct vlan_entry *vlan;

	read_lock(&bond->lock);
	rcu_read_lock();

	bond_dev = bond->dev;

	/* rejoin all groups on bond device */
	__bond_resend_igmp_join_requests(bond_dev);

	/*
	 * if bond is enslaved to a bridge,
	 * then rejoin all groups on its master
	 */
	upper_dev = netdev_master_upper_dev_get_rcu(bond_dev);
	if (upper_dev && upper_dev->priv_flags & IFF_EBRIDGE)
		__bond_resend_igmp_join_requests(upper_dev);

	/* rejoin all groups on vlan devices */
	list_for_each_entry(vlan, &bond->vlan_list, vlan_list) {
		vlan_dev = __vlan_find_dev_deep(bond_dev, htons(ETH_P_8021Q),
						vlan->vlan_id);
		if (vlan_dev)
			__bond_resend_igmp_join_requests(vlan_dev);
	}
	rcu_read_unlock();

	/* We use curr_slave_lock to protect against concurrent access to
	 * igmp_retrans from multiple running instances of this function and
	 * bond_change_active_slave
	 */
	write_lock_bh(&bond->curr_slave_lock);
	if (bond->igmp_retrans > 1) {
		bond->igmp_retrans--;
		queue_delayed_work(bond->wq, &bond->mcast_work, HZ/5);
	}
	write_unlock_bh(&bond->curr_slave_lock);
	read_unlock(&bond->lock);
}

static void bond_resend_igmp_join_requests_delayed(struct work_struct *work)
{
	struct bonding *bond = container_of(work, struct bonding,
					    mcast_work.work);

	bond_resend_igmp_join_requests(bond);
}

/* Flush bond's hardware addresses from slave
 */
static void bond_hw_addr_flush(struct net_device *bond_dev,
			       struct net_device *slave_dev)
{
	struct bonding *bond = netdev_priv(bond_dev);

	dev_uc_unsync(slave_dev, bond_dev);
	dev_mc_unsync(slave_dev, bond_dev);

	if (bond->params.mode == BOND_MODE_8023AD) {
		/* del lacpdu mc addr from mc list */
		u8 lacpdu_multicast[ETH_ALEN] = MULTICAST_LACPDU_ADDR;

		dev_mc_del(slave_dev, lacpdu_multicast);
	}
}

/*--------------------------- Active slave change ---------------------------*/

/* Update the hardware address list and promisc/allmulti for the new and
 * old active slaves (if any).  Modes that are !USES_PRIMARY keep all
 * slaves up date at all times; only the USES_PRIMARY modes need to call
 * this function to swap these settings during a failover.
 */
static void bond_hw_addr_swap(struct bonding *bond, struct slave *new_active,
			      struct slave *old_active)
{
	if (old_active) {
		if (bond->dev->flags & IFF_PROMISC)
			dev_set_promiscuity(old_active->dev, -1);

		if (bond->dev->flags & IFF_ALLMULTI)
			dev_set_allmulti(old_active->dev, -1);

		bond_hw_addr_flush(bond->dev, old_active->dev);
	}

	if (new_active) {
		/* FIXME: Signal errors upstream. */
		if (bond->dev->flags & IFF_PROMISC)
			dev_set_promiscuity(new_active->dev, 1);

		if (bond->dev->flags & IFF_ALLMULTI)
			dev_set_allmulti(new_active->dev, 1);

		netif_addr_lock_bh(bond->dev);
		dev_uc_sync(new_active->dev, bond->dev);
		dev_mc_sync(new_active->dev, bond->dev);
		netif_addr_unlock_bh(bond->dev);
	}
}

/**
 * bond_set_dev_addr - clone slave's address to bond
 * @bond_dev: bond net device
 * @slave_dev: slave net device
 *
 * Should be called with RTNL held.
 */
static void bond_set_dev_addr(struct net_device *bond_dev,
			      struct net_device *slave_dev)
{
	pr_debug("bond_dev=%p slave_dev=%p slave_dev->addr_len=%d\n",
		 bond_dev, slave_dev, slave_dev->addr_len);
	memcpy(bond_dev->dev_addr, slave_dev->dev_addr, slave_dev->addr_len);
	bond_dev->addr_assign_type = NET_ADDR_STOLEN;
	call_netdevice_notifiers(NETDEV_CHANGEADDR, bond_dev);
}

/*
 * bond_do_fail_over_mac
 *
 * Perform special MAC address swapping for fail_over_mac settings
 *
 * Called with RTNL, bond->lock for read, curr_slave_lock for write_bh.
 */
static void bond_do_fail_over_mac(struct bonding *bond,
				  struct slave *new_active,
				  struct slave *old_active)
	__releases(&bond->curr_slave_lock)
	__releases(&bond->lock)
	__acquires(&bond->lock)
	__acquires(&bond->curr_slave_lock)
{
	u8 tmp_mac[ETH_ALEN];
	struct sockaddr saddr;
	int rv;

	switch (bond->params.fail_over_mac) {
	case BOND_FOM_ACTIVE:
		if (new_active) {
			write_unlock_bh(&bond->curr_slave_lock);
			read_unlock(&bond->lock);
			bond_set_dev_addr(bond->dev, new_active->dev);
			read_lock(&bond->lock);
			write_lock_bh(&bond->curr_slave_lock);
		}
		break;
	case BOND_FOM_FOLLOW:
		/*
		 * if new_active && old_active, swap them
		 * if just old_active, do nothing (going to no active slave)
		 * if just new_active, set new_active to bond's MAC
		 */
		if (!new_active)
			return;

		write_unlock_bh(&bond->curr_slave_lock);
		read_unlock(&bond->lock);

		if (old_active) {
			memcpy(tmp_mac, new_active->dev->dev_addr, ETH_ALEN);
			memcpy(saddr.sa_data, old_active->dev->dev_addr,
			       ETH_ALEN);
			saddr.sa_family = new_active->dev->type;
		} else {
			memcpy(saddr.sa_data, bond->dev->dev_addr, ETH_ALEN);
			saddr.sa_family = bond->dev->type;
		}

		rv = dev_set_mac_address(new_active->dev, &saddr);
		if (rv) {
			pr_err("%s: Error %d setting MAC of slave %s\n",
			       bond->dev->name, -rv, new_active->dev->name);
			goto out;
		}

		if (!old_active)
			goto out;

		memcpy(saddr.sa_data, tmp_mac, ETH_ALEN);
		saddr.sa_family = old_active->dev->type;

		rv = dev_set_mac_address(old_active->dev, &saddr);
		if (rv)
			pr_err("%s: Error %d setting MAC of slave %s\n",
			       bond->dev->name, -rv, new_active->dev->name);
out:
		read_lock(&bond->lock);
		write_lock_bh(&bond->curr_slave_lock);
		break;
	default:
		pr_err("%s: bond_do_fail_over_mac impossible: bad policy %d\n",
		       bond->dev->name, bond->params.fail_over_mac);
		break;
	}

}

static bool bond_should_change_active(struct bonding *bond)
{
	struct slave *prim = bond->primary_slave;
	struct slave *curr = bond->curr_active_slave;

	if (!prim || !curr || curr->link != BOND_LINK_UP)
		return true;
	if (bond->force_primary) {
		bond->force_primary = false;
		return true;
	}
	if (bond->params.primary_reselect == BOND_PRI_RESELECT_BETTER &&
	    (prim->speed < curr->speed ||
	     (prim->speed == curr->speed && prim->duplex <= curr->duplex)))
		return false;
	if (bond->params.primary_reselect == BOND_PRI_RESELECT_FAILURE)
		return false;
	return true;
}

/**
 * find_best_interface - select the best available slave to be the active one
 * @bond: our bonding struct
 *
 * Warning: Caller must hold curr_slave_lock for writing.
 */
static struct slave *bond_find_best_slave(struct bonding *bond)
{
	struct slave *new_active, *old_active;
	struct slave *bestslave = NULL;
	int mintime = bond->params.updelay;
	int i;

	new_active = bond->curr_active_slave;

	if (!new_active) { /* there were no active slaves left */
		if (bond->slave_cnt > 0)   /* found one slave */
			new_active = bond->first_slave;
		else
			return NULL; /* still no slave, return NULL */
	}

	if ((bond->primary_slave) &&
	    bond->primary_slave->link == BOND_LINK_UP &&
	    bond_should_change_active(bond)) {
		new_active = bond->primary_slave;
	}

	/* remember where to stop iterating over the slaves */
	old_active = new_active;

	bond_for_each_slave_from(bond, new_active, i, old_active) {
		if (new_active->link == BOND_LINK_UP) {
			return new_active;
		} else if (new_active->link == BOND_LINK_BACK &&
			   IS_UP(new_active->dev)) {
			/* link up, but waiting for stabilization */
			if (new_active->delay < mintime) {
				mintime = new_active->delay;
				bestslave = new_active;
			}
		}
	}

	return bestslave;
}

static bool bond_should_notify_peers(struct bonding *bond)
{
	struct slave *slave = bond->curr_active_slave;

	pr_debug("bond_should_notify_peers: bond %s slave %s\n",
		 bond->dev->name, slave ? slave->dev->name : "NULL");

	if (!slave || !bond->send_peer_notif ||
	    test_bit(__LINK_STATE_LINKWATCH_PENDING, &slave->dev->state))
		return false;

	bond->send_peer_notif--;
	return true;
}

/**
 * change_active_interface - change the active slave into the specified one
 * @bond: our bonding struct
 * @new: the new slave to make the active one
 *
 * Set the new slave to the bond's settings and unset them on the old
 * curr_active_slave.
 * Setting include flags, mc-list, promiscuity, allmulti, etc.
 *
 * If @new's link state is %BOND_LINK_BACK we'll set it to %BOND_LINK_UP,
 * because it is apparently the best available slave we have, even though its
 * updelay hasn't timed out yet.
 *
 * If new_active is not NULL, caller must hold bond->lock for read and
 * curr_slave_lock for write_bh.
 */
void bond_change_active_slave(struct bonding *bond, struct slave *new_active)
{
	struct slave *old_active = bond->curr_active_slave;

	if (old_active == new_active)
		return;

	if (new_active) {
		new_active->jiffies = jiffies;

		if (new_active->link == BOND_LINK_BACK) {
			if (USES_PRIMARY(bond->params.mode)) {
				pr_info("%s: making interface %s the new active one %d ms earlier.\n",
					bond->dev->name, new_active->dev->name,
					(bond->params.updelay - new_active->delay) * bond->params.miimon);
			}

			new_active->delay = 0;
			new_active->link = BOND_LINK_UP;

			if (bond->params.mode == BOND_MODE_8023AD)
				bond_3ad_handle_link_change(new_active, BOND_LINK_UP);

			if (bond_is_lb(bond))
				bond_alb_handle_link_change(bond, new_active, BOND_LINK_UP);
		} else {
			if (USES_PRIMARY(bond->params.mode)) {
				pr_info("%s: making interface %s the new active one.\n",
					bond->dev->name, new_active->dev->name);
			}
		}
	}

	if (USES_PRIMARY(bond->params.mode))
		bond_hw_addr_swap(bond, new_active, old_active);

	if (bond_is_lb(bond)) {
		bond_alb_handle_active_change(bond, new_active);
		if (old_active)
			bond_set_slave_inactive_flags(old_active);
		if (new_active)
			bond_set_slave_active_flags(new_active);
	} else {
		bond->curr_active_slave = new_active;
	}

	if (bond->params.mode == BOND_MODE_ACTIVEBACKUP) {
		if (old_active)
			bond_set_slave_inactive_flags(old_active);

		if (new_active) {
			bool should_notify_peers = false;

			bond_set_slave_active_flags(new_active);

			if (bond->params.fail_over_mac)
				bond_do_fail_over_mac(bond, new_active,
						      old_active);

			if (netif_running(bond->dev)) {
				bond->send_peer_notif =
					bond->params.num_peer_notif;
				should_notify_peers =
					bond_should_notify_peers(bond);
			}

			write_unlock_bh(&bond->curr_slave_lock);
			read_unlock(&bond->lock);

			call_netdevice_notifiers(NETDEV_BONDING_FAILOVER, bond->dev);
			if (should_notify_peers)
				call_netdevice_notifiers(NETDEV_NOTIFY_PEERS,
							 bond->dev);

			read_lock(&bond->lock);
			write_lock_bh(&bond->curr_slave_lock);
		}
	}

	/* resend IGMP joins since active slave has changed or
	 * all were sent on curr_active_slave.
	 * resend only if bond is brought up with the affected
	 * bonding modes and the retransmission is enabled */
	if (netif_running(bond->dev) && (bond->params.resend_igmp > 0) &&
	    ((USES_PRIMARY(bond->params.mode) && new_active) ||
	     bond->params.mode == BOND_MODE_ROUNDROBIN)) {
		bond->igmp_retrans = bond->params.resend_igmp;
		queue_delayed_work(bond->wq, &bond->mcast_work, 0);
	}
}

/**
 * bond_select_active_slave - select a new active slave, if needed
 * @bond: our bonding struct
 *
 * This functions should be called when one of the following occurs:
 * - The old curr_active_slave has been released or lost its link.
 * - The primary_slave has got its link back.
 * - A slave has got its link back and there's no old curr_active_slave.
 *
 * Caller must hold bond->lock for read and curr_slave_lock for write_bh.
 */
void bond_select_active_slave(struct bonding *bond)
{
	struct slave *best_slave;
	int rv;

	best_slave = bond_find_best_slave(bond);
	if (best_slave != bond->curr_active_slave) {
		bond_change_active_slave(bond, best_slave);
		rv = bond_set_carrier(bond);
		if (!rv)
			return;

		if (netif_carrier_ok(bond->dev)) {
			pr_info("%s: first active interface up!\n",
				bond->dev->name);
		} else {
			pr_info("%s: now running without any active interface !\n",
				bond->dev->name);
		}
	}
}

/*--------------------------- slave list handling ---------------------------*/

/*
 * This function attaches the slave to the end of list.
 *
 * bond->lock held for writing by caller.
 */
static void bond_attach_slave(struct bonding *bond, struct slave *new_slave)
{
	if (bond->first_slave == NULL) { /* attaching the first slave */
		new_slave->next = new_slave;
		new_slave->prev = new_slave;
		bond->first_slave = new_slave;
	} else {
		new_slave->next = bond->first_slave;
		new_slave->prev = bond->first_slave->prev;
		new_slave->next->prev = new_slave;
		new_slave->prev->next = new_slave;
	}

	bond->slave_cnt++;
}

/*
 * This function detaches the slave from the list.
 * WARNING: no check is made to verify if the slave effectively
 * belongs to <bond>.
 * Nothing is freed on return, structures are just unchained.
 * If any slave pointer in bond was pointing to <slave>,
 * it should be changed by the calling function.
 *
 * bond->lock held for writing by caller.
 */
static void bond_detach_slave(struct bonding *bond, struct slave *slave)
{
	if (slave->next)
		slave->next->prev = slave->prev;

	if (slave->prev)
		slave->prev->next = slave->next;

	if (bond->first_slave == slave) { /* slave is the first slave */
		if (bond->slave_cnt > 1) { /* there are more slave */
			bond->first_slave = slave->next;
		} else {
			bond->first_slave = NULL; /* slave was the last one */
		}
	}

	slave->next = NULL;
	slave->prev = NULL;
	bond->slave_cnt--;
}

#ifdef CONFIG_NET_POLL_CONTROLLER
static inline int slave_enable_netpoll(struct slave *slave)
{
	struct netpoll *np;
	int err = 0;

	np = kzalloc(sizeof(*np), GFP_ATOMIC);
	err = -ENOMEM;
	if (!np)
		goto out;

	err = __netpoll_setup(np, slave->dev, GFP_ATOMIC);
	if (err) {
		kfree(np);
		goto out;
	}
	slave->np = np;
out:
	return err;
}
static inline void slave_disable_netpoll(struct slave *slave)
{
	struct netpoll *np = slave->np;

	if (!np)
		return;

	slave->np = NULL;
	__netpoll_free_async(np);
}
static inline bool slave_dev_support_netpoll(struct net_device *slave_dev)
{
	if (slave_dev->priv_flags & IFF_DISABLE_NETPOLL)
		return false;
	if (!slave_dev->netdev_ops->ndo_poll_controller)
		return false;
	return true;
}

static void bond_poll_controller(struct net_device *bond_dev)
{
}

static void __bond_netpoll_cleanup(struct bonding *bond)
{
	struct slave *slave;
	int i;

	bond_for_each_slave(bond, slave, i)
		if (IS_UP(slave->dev))
			slave_disable_netpoll(slave);
}
static void bond_netpoll_cleanup(struct net_device *bond_dev)
{
	struct bonding *bond = netdev_priv(bond_dev);

	read_lock(&bond->lock);
	__bond_netpoll_cleanup(bond);
	read_unlock(&bond->lock);
}

static int bond_netpoll_setup(struct net_device *dev, struct netpoll_info *ni, gfp_t gfp)
{
	struct bonding *bond = netdev_priv(dev);
	struct slave *slave;
	int i, err = 0;

	read_lock(&bond->lock);
	bond_for_each_slave(bond, slave, i) {
		err = slave_enable_netpoll(slave);
		if (err) {
			__bond_netpoll_cleanup(bond);
			break;
		}
	}
	read_unlock(&bond->lock);
	return err;
}

static struct netpoll_info *bond_netpoll_info(struct bonding *bond)
{
	return bond->dev->npinfo;
}

#else
static inline int slave_enable_netpoll(struct slave *slave)
{
	return 0;
}
static inline void slave_disable_netpoll(struct slave *slave)
{
}
static void bond_netpoll_cleanup(struct net_device *bond_dev)
{
}
#endif

/*---------------------------------- IOCTL ----------------------------------*/

static netdev_features_t bond_fix_features(struct net_device *dev,
	netdev_features_t features)
{
	struct slave *slave;
	struct bonding *bond = netdev_priv(dev);
	netdev_features_t mask;
	int i;

	read_lock(&bond->lock);

	if (!bond->first_slave) {
		/* Disable adding VLANs to empty bond. But why? --mq */
		features |= NETIF_F_VLAN_CHALLENGED;
		goto out;
	}

	mask = features;
	features &= ~NETIF_F_ONE_FOR_ALL;
	features |= NETIF_F_ALL_FOR_ALL;

	bond_for_each_slave(bond, slave, i) {
		features = netdev_increment_features(features,
						     slave->dev->features,
						     mask);
	}
	features = netdev_add_tso_features(features, mask);

out:
	read_unlock(&bond->lock);
	return features;
}

#define BOND_VLAN_FEATURES	(NETIF_F_ALL_CSUM | NETIF_F_SG | \
				 NETIF_F_FRAGLIST | NETIF_F_ALL_TSO | \
				 NETIF_F_HIGHDMA | NETIF_F_LRO)

static void bond_compute_features(struct bonding *bond)
{
	struct slave *slave;
	struct net_device *bond_dev = bond->dev;
	netdev_features_t vlan_features = BOND_VLAN_FEATURES;
	unsigned short max_hard_header_len = ETH_HLEN;
	unsigned int gso_max_size = GSO_MAX_SIZE;
	u16 gso_max_segs = GSO_MAX_SEGS;
	int i;
	unsigned int flags, dst_release_flag = IFF_XMIT_DST_RELEASE;

	read_lock(&bond->lock);

	if (!bond->first_slave)
		goto done;

	bond_for_each_slave(bond, slave, i) {
		vlan_features = netdev_increment_features(vlan_features,
			slave->dev->vlan_features, BOND_VLAN_FEATURES);

		dst_release_flag &= slave->dev->priv_flags;
		if (slave->dev->hard_header_len > max_hard_header_len)
			max_hard_header_len = slave->dev->hard_header_len;

		gso_max_size = min(gso_max_size, slave->dev->gso_max_size);
		gso_max_segs = min(gso_max_segs, slave->dev->gso_max_segs);
	}

done:
	bond_dev->vlan_features = vlan_features;
	bond_dev->hard_header_len = max_hard_header_len;
	bond_dev->gso_max_segs = gso_max_segs;
	netif_set_gso_max_size(bond_dev, gso_max_size);

	flags = bond_dev->priv_flags & ~IFF_XMIT_DST_RELEASE;
	bond_dev->priv_flags = flags | dst_release_flag;

	read_unlock(&bond->lock);

	netdev_change_features(bond_dev);
}

static void bond_setup_by_slave(struct net_device *bond_dev,
				struct net_device *slave_dev)
{
	bond_dev->header_ops	    = slave_dev->header_ops;

	bond_dev->type		    = slave_dev->type;
	bond_dev->hard_header_len   = slave_dev->hard_header_len;
	bond_dev->addr_len	    = slave_dev->addr_len;

	memcpy(bond_dev->broadcast, slave_dev->broadcast,
		slave_dev->addr_len);
}

/* On bonding slaves other than the currently active slave, suppress
 * duplicates except for alb non-mcast/bcast.
 */
static bool bond_should_deliver_exact_match(struct sk_buff *skb,
					    struct slave *slave,
					    struct bonding *bond)
{
	if (bond_is_slave_inactive(slave)) {
		if (bond->params.mode == BOND_MODE_ALB &&
		    skb->pkt_type != PACKET_BROADCAST &&
		    skb->pkt_type != PACKET_MULTICAST)
			return false;
		return true;
	}
	return false;
}

static rx_handler_result_t bond_handle_frame(struct sk_buff **pskb)
{
	struct sk_buff *skb = *pskb;
	struct slave *slave;
	struct bonding *bond;
	int (*recv_probe)(const struct sk_buff *, struct bonding *,
			  struct slave *);
	int ret = RX_HANDLER_ANOTHER;

	skb = skb_share_check(skb, GFP_ATOMIC);
	if (unlikely(!skb))
		return RX_HANDLER_CONSUMED;

	*pskb = skb;

	slave = bond_slave_get_rcu(skb->dev);
	bond = slave->bond;

	if (bond->params.arp_interval)
		slave->dev->last_rx = jiffies;

	recv_probe = ACCESS_ONCE(bond->recv_probe);
	if (recv_probe) {
		ret = recv_probe(skb, bond, slave);
		if (ret == RX_HANDLER_CONSUMED) {
			consume_skb(skb);
			return ret;
		}
	}

	if (bond_should_deliver_exact_match(skb, slave, bond)) {
		return RX_HANDLER_EXACT;
	}

	skb->dev = bond->dev;

	if (bond->params.mode == BOND_MODE_ALB &&
	    bond->dev->priv_flags & IFF_BRIDGE_PORT &&
	    skb->pkt_type == PACKET_HOST) {

		if (unlikely(skb_cow_head(skb,
					  skb->data - skb_mac_header(skb)))) {
			kfree_skb(skb);
			return RX_HANDLER_CONSUMED;
		}
		memcpy(eth_hdr(skb)->h_dest, bond->dev->dev_addr, ETH_ALEN);
	}

	return ret;
}

static int bond_master_upper_dev_link(struct net_device *bond_dev,
				      struct net_device *slave_dev)
{
	int err;

	err = netdev_master_upper_dev_link(slave_dev, bond_dev);
	if (err)
		return err;
	slave_dev->flags |= IFF_SLAVE;
	rtmsg_ifinfo(RTM_NEWLINK, slave_dev, IFF_SLAVE);
	return 0;
}

static void bond_upper_dev_unlink(struct net_device *bond_dev,
				  struct net_device *slave_dev)
{
	netdev_upper_dev_unlink(slave_dev, bond_dev);
	slave_dev->flags &= ~IFF_SLAVE;
	rtmsg_ifinfo(RTM_NEWLINK, slave_dev, IFF_SLAVE);
}

/* enslave device <slave> to bond device <master> */
int bond_enslave(struct net_device *bond_dev, struct net_device *slave_dev)
{
	struct bonding *bond = netdev_priv(bond_dev);
	const struct net_device_ops *slave_ops = slave_dev->netdev_ops;
	struct slave *new_slave = NULL;
	struct sockaddr addr;
	int link_reporting;
	int res = 0, i;

	if (!bond->params.use_carrier &&
	    slave_dev->ethtool_ops->get_link == NULL &&
	    slave_ops->ndo_do_ioctl == NULL) {
		pr_warning("%s: Warning: no link monitoring support for %s\n",
			   bond_dev->name, slave_dev->name);
	}

	/* already enslaved */
	if (slave_dev->flags & IFF_SLAVE) {
		pr_debug("Error, Device was already enslaved\n");
		return -EBUSY;
	}

	/* vlan challenged mutual exclusion */
	/* no need to lock since we're protected by rtnl_lock */
	if (slave_dev->features & NETIF_F_VLAN_CHALLENGED) {
		pr_debug("%s: NETIF_F_VLAN_CHALLENGED\n", slave_dev->name);
		if (vlan_uses_dev(bond_dev)) {
			pr_err("%s: Error: cannot enslave VLAN challenged slave %s on VLAN enabled bond %s\n",
			       bond_dev->name, slave_dev->name, bond_dev->name);
			return -EPERM;
		} else {
			pr_warning("%s: Warning: enslaved VLAN challenged slave %s. Adding VLANs will be blocked as long as %s is part of bond %s\n",
				   bond_dev->name, slave_dev->name,
				   slave_dev->name, bond_dev->name);
		}
	} else {
		pr_debug("%s: ! NETIF_F_VLAN_CHALLENGED\n", slave_dev->name);
	}

	/*
	 * Old ifenslave binaries are no longer supported.  These can
	 * be identified with moderate accuracy by the state of the slave:
	 * the current ifenslave will set the interface down prior to
	 * enslaving it; the old ifenslave will not.
	 */
	if ((slave_dev->flags & IFF_UP)) {
		pr_err("%s is up. This may be due to an out of date ifenslave.\n",
		       slave_dev->name);
		res = -EPERM;
		goto err_undo_flags;
	}

	/* set bonding device ether type by slave - bonding netdevices are
	 * created with ether_setup, so when the slave type is not ARPHRD_ETHER
	 * there is a need to override some of the type dependent attribs/funcs.
	 *
	 * bond ether type mutual exclusion - don't allow slaves of dissimilar
	 * ether type (eg ARPHRD_ETHER and ARPHRD_INFINIBAND) share the same bond
	 */
	if (bond->slave_cnt == 0) {
		if (bond_dev->type != slave_dev->type) {
			pr_debug("%s: change device type from %d to %d\n",
				 bond_dev->name,
				 bond_dev->type, slave_dev->type);

			res = call_netdevice_notifiers(NETDEV_PRE_TYPE_CHANGE,
						       bond_dev);
			res = notifier_to_errno(res);
			if (res) {
				pr_err("%s: refused to change device type\n",
				       bond_dev->name);
				res = -EBUSY;
				goto err_undo_flags;
			}

			/* Flush unicast and multicast addresses */
			dev_uc_flush(bond_dev);
			dev_mc_flush(bond_dev);

			if (slave_dev->type != ARPHRD_ETHER)
				bond_setup_by_slave(bond_dev, slave_dev);
			else {
				ether_setup(bond_dev);
				bond_dev->priv_flags &= ~IFF_TX_SKB_SHARING;
			}

			call_netdevice_notifiers(NETDEV_POST_TYPE_CHANGE,
						 bond_dev);
		}
	} else if (bond_dev->type != slave_dev->type) {
		pr_err("%s ether type (%d) is different from other slaves (%d), can not enslave it.\n",
		       slave_dev->name,
		       slave_dev->type, bond_dev->type);
		res = -EINVAL;
		goto err_undo_flags;
	}

	if (slave_ops->ndo_set_mac_address == NULL) {
		if (bond->slave_cnt == 0) {
			pr_warning("%s: Warning: The first slave device specified does not support setting the MAC address. Setting fail_over_mac to active.",
				   bond_dev->name);
			bond->params.fail_over_mac = BOND_FOM_ACTIVE;
		} else if (bond->params.fail_over_mac != BOND_FOM_ACTIVE) {
			pr_err("%s: Error: The slave device specified does not support setting the MAC address, but fail_over_mac is not set to active.\n",
			       bond_dev->name);
			res = -EOPNOTSUPP;
			goto err_undo_flags;
		}
	}

	call_netdevice_notifiers(NETDEV_JOIN, slave_dev);

	/* If this is the first slave, then we need to set the master's hardware
	 * address to be the same as the slave's. */
	if (!bond->slave_cnt && bond->dev->addr_assign_type == NET_ADDR_RANDOM)
		bond_set_dev_addr(bond->dev, slave_dev);

	new_slave = kzalloc(sizeof(struct slave), GFP_KERNEL);
	if (!new_slave) {
		res = -ENOMEM;
		goto err_undo_flags;
	}

	/*
	 * Set the new_slave's queue_id to be zero.  Queue ID mapping
	 * is set via sysfs or module option if desired.
	 */
	new_slave->queue_id = 0;

	/* Save slave's original mtu and then set it to match the bond */
	new_slave->original_mtu = slave_dev->mtu;
	res = dev_set_mtu(slave_dev, bond->dev->mtu);
	if (res) {
		pr_debug("Error %d calling dev_set_mtu\n", res);
		goto err_free;
	}

	/*
	 * Save slave's original ("permanent") mac address for modes
	 * that need it, and for restoring it upon release, and then
	 * set it to the master's address
	 */
	memcpy(new_slave->perm_hwaddr, slave_dev->dev_addr, ETH_ALEN);

	if (!bond->params.fail_over_mac) {
		/*
		 * Set slave to master's mac address.  The application already
		 * set the master's mac address to that of the first slave
		 */
		memcpy(addr.sa_data, bond_dev->dev_addr, bond_dev->addr_len);
		addr.sa_family = slave_dev->type;
		res = dev_set_mac_address(slave_dev, &addr);
		if (res) {
			pr_debug("Error %d calling set_mac_address\n", res);
			goto err_restore_mtu;
		}
	}

	res = bond_master_upper_dev_link(bond_dev, slave_dev);
	if (res) {
		pr_debug("Error %d calling bond_master_upper_dev_link\n", res);
		goto err_restore_mac;
	}

	/* open the slave since the application closed it */
	res = dev_open(slave_dev);
	if (res) {
		pr_debug("Opening slave %s failed\n", slave_dev->name);
		goto err_unset_master;
	}

	new_slave->bond = bond;
	new_slave->dev = slave_dev;
	slave_dev->priv_flags |= IFF_BONDING;

	if (bond_is_lb(bond)) {
		/* bond_alb_init_slave() must be called before all other stages since
		 * it might fail and we do not want to have to undo everything
		 */
		res = bond_alb_init_slave(bond, new_slave);
		if (res)
			goto err_close;
	}

	/* If the mode USES_PRIMARY, then the following is handled by
	 * bond_change_active_slave().
	 */
	if (!USES_PRIMARY(bond->params.mode)) {
		/* set promiscuity level to new slave */
		if (bond_dev->flags & IFF_PROMISC) {
			res = dev_set_promiscuity(slave_dev, 1);
			if (res)
				goto err_close;
		}

		/* set allmulti level to new slave */
		if (bond_dev->flags & IFF_ALLMULTI) {
			res = dev_set_allmulti(slave_dev, 1);
			if (res)
				goto err_close;
		}

		netif_addr_lock_bh(bond_dev);

		dev_mc_sync_multiple(slave_dev, bond_dev);
		dev_uc_sync_multiple(slave_dev, bond_dev);

		netif_addr_unlock_bh(bond_dev);
	}

	if (bond->params.mode == BOND_MODE_8023AD) {
		/* add lacpdu mc addr to mc list */
		u8 lacpdu_multicast[ETH_ALEN] = MULTICAST_LACPDU_ADDR;

		dev_mc_add(slave_dev, lacpdu_multicast);
	}

	bond_add_vlans_on_slave(bond, slave_dev);

	write_lock_bh(&bond->lock);

	bond_attach_slave(bond, new_slave);

	new_slave->delay = 0;
	new_slave->link_failure_count = 0;

	write_unlock_bh(&bond->lock);

	bond_compute_features(bond);

	bond_update_speed_duplex(new_slave);

	read_lock(&bond->lock);

	new_slave->last_arp_rx = jiffies -
		(msecs_to_jiffies(bond->params.arp_interval) + 1);
	for (i = 0; i < BOND_MAX_ARP_TARGETS; i++)
		new_slave->target_last_arp_rx[i] = new_slave->last_arp_rx;

	if (bond->params.miimon && !bond->params.use_carrier) {
		link_reporting = bond_check_dev_link(bond, slave_dev, 1);

		if ((link_reporting == -1) && !bond->params.arp_interval) {
			/*
			 * miimon is set but a bonded network driver
			 * does not support ETHTOOL/MII and
			 * arp_interval is not set.  Note: if
			 * use_carrier is enabled, we will never go
			 * here (because netif_carrier is always
			 * supported); thus, we don't need to change
			 * the messages for netif_carrier.
			 */
			pr_warning("%s: Warning: MII and ETHTOOL support not available for interface %s, and arp_interval/arp_ip_target module parameters not specified, thus bonding will not detect link failures! see bonding.txt for details.\n",
			       bond_dev->name, slave_dev->name);
		} else if (link_reporting == -1) {
			/* unable get link status using mii/ethtool */
			pr_warning("%s: Warning: can't get link status from interface %s; the network driver associated with this interface does not support MII or ETHTOOL link status reporting, thus miimon has no effect on this interface.\n",
				   bond_dev->name, slave_dev->name);
		}
	}

	/* check for initial state */
	if (bond->params.miimon) {
		if (bond_check_dev_link(bond, slave_dev, 0) == BMSR_LSTATUS) {
			if (bond->params.updelay) {
				new_slave->link = BOND_LINK_BACK;
				new_slave->delay = bond->params.updelay;
			} else {
				new_slave->link = BOND_LINK_UP;
			}
		} else {
			new_slave->link = BOND_LINK_DOWN;
		}
	} else if (bond->params.arp_interval) {
		new_slave->link = (netif_carrier_ok(slave_dev) ?
			BOND_LINK_UP : BOND_LINK_DOWN);
	} else {
		new_slave->link = BOND_LINK_UP;
	}

	if (new_slave->link != BOND_LINK_DOWN)
		new_slave->jiffies = jiffies;
	pr_debug("Initial state of slave_dev is BOND_LINK_%s\n",
		new_slave->link == BOND_LINK_DOWN ? "DOWN" :
			(new_slave->link == BOND_LINK_UP ? "UP" : "BACK"));

	if (USES_PRIMARY(bond->params.mode) && bond->params.primary[0]) {
		/* if there is a primary slave, remember it */
		if (strcmp(bond->params.primary, new_slave->dev->name) == 0) {
			bond->primary_slave = new_slave;
			bond->force_primary = true;
		}
	}

	write_lock_bh(&bond->curr_slave_lock);

	switch (bond->params.mode) {
	case BOND_MODE_ACTIVEBACKUP:
		bond_set_slave_inactive_flags(new_slave);
		bond_select_active_slave(bond);
		break;
	case BOND_MODE_8023AD:
		/* in 802.3ad mode, the internal mechanism
		 * will activate the slaves in the selected
		 * aggregator
		 */
		bond_set_slave_inactive_flags(new_slave);
		/* if this is the first slave */
		if (bond->slave_cnt == 1) {
			SLAVE_AD_INFO(new_slave).id = 1;
			/* Initialize AD with the number of times that the AD timer is called in 1 second
			 * can be called only after the mac address of the bond is set
			 */
			bond_3ad_initialize(bond, 1000/AD_TIMER_INTERVAL);
		} else {
			SLAVE_AD_INFO(new_slave).id =
				SLAVE_AD_INFO(new_slave->prev).id + 1;
		}

		bond_3ad_bind_slave(new_slave);
		break;
	case BOND_MODE_TLB:
	case BOND_MODE_ALB:
		bond_set_active_slave(new_slave);
		bond_set_slave_inactive_flags(new_slave);
		bond_select_active_slave(bond);
		break;
	default:
		pr_debug("This slave is always active in trunk mode\n");

		/* always active in trunk mode */
		bond_set_active_slave(new_slave);

		/* In trunking mode there is little meaning to curr_active_slave
		 * anyway (it holds no special properties of the bond device),
		 * so we can change it without calling change_active_interface()
		 */
		if (!bond->curr_active_slave && new_slave->link == BOND_LINK_UP)
			bond->curr_active_slave = new_slave;

		break;
	} /* switch(bond_mode) */

	write_unlock_bh(&bond->curr_slave_lock);

	bond_set_carrier(bond);

#ifdef CONFIG_NET_POLL_CONTROLLER
	slave_dev->npinfo = bond_netpoll_info(bond);
	if (slave_dev->npinfo) {
		if (slave_enable_netpoll(new_slave)) {
			read_unlock(&bond->lock);
			pr_info("Error, %s: master_dev is using netpoll, "
				 "but new slave device does not support netpoll.\n",
				 bond_dev->name);
			res = -EBUSY;
			goto err_detach;
		}
	}
#endif

	read_unlock(&bond->lock);

	res = bond_create_slave_symlinks(bond_dev, slave_dev);
	if (res)
		goto err_detach;

	res = netdev_rx_handler_register(slave_dev, bond_handle_frame,
					 new_slave);
	if (res) {
		pr_debug("Error %d calling netdev_rx_handler_register\n", res);
		goto err_dest_symlinks;
	}

	pr_info("%s: enslaving %s as a%s interface with a%s link.\n",
		bond_dev->name, slave_dev->name,
		bond_is_active_slave(new_slave) ? "n active" : " backup",
		new_slave->link != BOND_LINK_DOWN ? "n up" : " down");

	/* enslave is successful */
	return 0;

/* Undo stages on error */
err_dest_symlinks:
	bond_destroy_slave_symlinks(bond_dev, slave_dev);

err_detach:
	if (!USES_PRIMARY(bond->params.mode))
		bond_hw_addr_flush(bond_dev, slave_dev);

	bond_del_vlans_from_slave(bond, slave_dev);
	write_lock_bh(&bond->lock);
	bond_detach_slave(bond, new_slave);
	if (bond->primary_slave == new_slave)
		bond->primary_slave = NULL;
	if (bond->curr_active_slave == new_slave) {
		bond_change_active_slave(bond, NULL);
		write_unlock_bh(&bond->lock);
		read_lock(&bond->lock);
		write_lock_bh(&bond->curr_slave_lock);
		bond_select_active_slave(bond);
		write_unlock_bh(&bond->curr_slave_lock);
		read_unlock(&bond->lock);
	} else {
		write_unlock_bh(&bond->lock);
	}
	slave_disable_netpoll(new_slave);

err_close:
	slave_dev->priv_flags &= ~IFF_BONDING;
	dev_close(slave_dev);

err_unset_master:
	bond_upper_dev_unlink(bond_dev, slave_dev);

err_restore_mac:
	if (!bond->params.fail_over_mac) {
		/* XXX TODO - fom follow mode needs to change master's
		 * MAC if this slave's MAC is in use by the bond, or at
		 * least print a warning.
		 */
		memcpy(addr.sa_data, new_slave->perm_hwaddr, ETH_ALEN);
		addr.sa_family = slave_dev->type;
		dev_set_mac_address(slave_dev, &addr);
	}

err_restore_mtu:
	dev_set_mtu(slave_dev, new_slave->original_mtu);

err_free:
	kfree(new_slave);

err_undo_flags:
	bond_compute_features(bond);
	/* Enslave of first slave has failed and we need to fix master's mac */
	if (bond->slave_cnt == 0 &&
	    ether_addr_equal(bond_dev->dev_addr, slave_dev->dev_addr))
		eth_hw_addr_random(bond_dev);

	return res;
}

/*
 * Try to release the slave device <slave> from the bond device <master>
 * It is legal to access curr_active_slave without a lock because all the function
 * is write-locked. If "all" is true it means that the function is being called
 * while destroying a bond interface and all slaves are being released.
 *
 * The rules for slave state should be:
 *   for Active/Backup:
 *     Active stays on all backups go down
 *   for Bonded connections:
 *     The first up interface should be left on and all others downed.
 */
static int __bond_release_one(struct net_device *bond_dev,
			      struct net_device *slave_dev,
			      bool all)
{
	struct bonding *bond = netdev_priv(bond_dev);
	struct slave *slave, *oldcurrent;
	struct sockaddr addr;
	netdev_features_t old_features = bond_dev->features;

	/* slave is not a slave or master is not master of this slave */
	if (!(slave_dev->flags & IFF_SLAVE) ||
	    !netdev_has_upper_dev(slave_dev, bond_dev)) {
		pr_err("%s: Error: cannot release %s.\n",
		       bond_dev->name, slave_dev->name);
		return -EINVAL;
	}

	block_netpoll_tx();
	write_lock_bh(&bond->lock);

	slave = bond_get_slave_by_dev(bond, slave_dev);
	if (!slave) {
		/* not a slave of this bond */
		pr_info("%s: %s not enslaved\n",
			bond_dev->name, slave_dev->name);
		write_unlock_bh(&bond->lock);
		unblock_netpoll_tx();
		return -EINVAL;
	}

	write_unlock_bh(&bond->lock);
	/* unregister rx_handler early so bond_handle_frame wouldn't be called
	 * for this slave anymore.
	 */
	netdev_rx_handler_unregister(slave_dev);
	write_lock_bh(&bond->lock);

	if (!all && !bond->params.fail_over_mac) {
		if (ether_addr_equal(bond_dev->dev_addr, slave->perm_hwaddr) &&
		    bond->slave_cnt > 1)
			pr_warning("%s: Warning: the permanent HWaddr of %s - %pM - is still in use by %s. Set the HWaddr of %s to a different address to avoid conflicts.\n",
				   bond_dev->name, slave_dev->name,
				   slave->perm_hwaddr,
				   bond_dev->name, slave_dev->name);
	}

	/* Inform AD package of unbinding of slave. */
	if (bond->params.mode == BOND_MODE_8023AD) {
		/* must be called before the slave is
		 * detached from the list
		 */
		bond_3ad_unbind_slave(slave);
	}

	pr_info("%s: releasing %s interface %s\n",
		bond_dev->name,
		bond_is_active_slave(slave) ? "active" : "backup",
		slave_dev->name);

	oldcurrent = bond->curr_active_slave;

	bond->current_arp_slave = NULL;

	/* release the slave from its bond */
	bond_detach_slave(bond, slave);

	if (bond->primary_slave == slave)
		bond->primary_slave = NULL;

	if (oldcurrent == slave)
		bond_change_active_slave(bond, NULL);

	if (bond_is_lb(bond)) {
		/* Must be called only after the slave has been
		 * detached from the list and the curr_active_slave
		 * has been cleared (if our_slave == old_current),
		 * but before a new active slave is selected.
		 */
		write_unlock_bh(&bond->lock);
		bond_alb_deinit_slave(bond, slave);
		write_lock_bh(&bond->lock);
	}

	if (all) {
		bond->curr_active_slave = NULL;
	} else if (oldcurrent == slave) {
		/*
		 * Note that we hold RTNL over this sequence, so there
		 * is no concern that another slave add/remove event
		 * will interfere.
		 */
		write_unlock_bh(&bond->lock);
		read_lock(&bond->lock);
		write_lock_bh(&bond->curr_slave_lock);

		bond_select_active_slave(bond);

		write_unlock_bh(&bond->curr_slave_lock);
		read_unlock(&bond->lock);
		write_lock_bh(&bond->lock);
	}

	if (bond->slave_cnt == 0) {
		bond_set_carrier(bond);
		eth_hw_addr_random(bond_dev);

		if (bond_vlan_used(bond)) {
			pr_warning("%s: Warning: clearing HW address of %s while it still has VLANs.\n",
				   bond_dev->name, bond_dev->name);
			pr_warning("%s: When re-adding slaves, make sure the bond's HW address matches its VLANs'.\n",
				   bond_dev->name);
		}
	}

	write_unlock_bh(&bond->lock);
	unblock_netpoll_tx();

	if (bond->slave_cnt == 0) {
		call_netdevice_notifiers(NETDEV_CHANGEADDR, bond->dev);
		call_netdevice_notifiers(NETDEV_RELEASE, bond->dev);
	}

	bond_compute_features(bond);
	if (!(bond_dev->features & NETIF_F_VLAN_CHALLENGED) &&
	    (old_features & NETIF_F_VLAN_CHALLENGED))
		pr_info("%s: last VLAN challenged slave %s left bond %s. VLAN blocking is removed\n",
			bond_dev->name, slave_dev->name, bond_dev->name);

	/* must do this from outside any spinlocks */
	bond_destroy_slave_symlinks(bond_dev, slave_dev);

	bond_del_vlans_from_slave(bond, slave_dev);

	/* If the mode USES_PRIMARY, then this cases was handled above by
	 * bond_change_active_slave(..., NULL)
	 */
	if (!USES_PRIMARY(bond->params.mode)) {
		/* unset promiscuity level from slave */
		if (bond_dev->flags & IFF_PROMISC)
			dev_set_promiscuity(slave_dev, -1);

		/* unset allmulti level from slave */
		if (bond_dev->flags & IFF_ALLMULTI)
			dev_set_allmulti(slave_dev, -1);

		bond_hw_addr_flush(bond_dev, slave_dev);
	}

	bond_upper_dev_unlink(bond_dev, slave_dev);

	slave_disable_netpoll(slave);

	/* close slave before restoring its mac address */
	dev_close(slave_dev);

	if (bond->params.fail_over_mac != BOND_FOM_ACTIVE) {
		/* restore original ("permanent") mac address */
		memcpy(addr.sa_data, slave->perm_hwaddr, ETH_ALEN);
		addr.sa_family = slave_dev->type;
		dev_set_mac_address(slave_dev, &addr);
	}

	dev_set_mtu(slave_dev, slave->original_mtu);

	slave_dev->priv_flags &= ~IFF_BONDING;

	kfree(slave);

	return 0;  /* deletion OK */
}

/* A wrapper used because of ndo_del_link */
int bond_release(struct net_device *bond_dev, struct net_device *slave_dev)
{
	return __bond_release_one(bond_dev, slave_dev, false);
}

/*
* First release a slave and then destroy the bond if no more slaves are left.
* Must be under rtnl_lock when this function is called.
*/
static int  bond_release_and_destroy(struct net_device *bond_dev,
				     struct net_device *slave_dev)
{
	struct bonding *bond = netdev_priv(bond_dev);
	int ret;

	ret = bond_release(bond_dev, slave_dev);
	if ((ret == 0) && (bond->slave_cnt == 0)) {
		bond_dev->priv_flags |= IFF_DISABLE_NETPOLL;
		pr_info("%s: destroying bond %s.\n",
			bond_dev->name, bond_dev->name);
		unregister_netdevice(bond_dev);
	}
	return ret;
}

/*
 * This function changes the active slave to slave <slave_dev>.
 * It returns -EINVAL in the following cases.
 *  - <slave_dev> is not found in the list.
 *  - There is not active slave now.
 *  - <slave_dev> is already active.
 *  - The link state of <slave_dev> is not BOND_LINK_UP.
 *  - <slave_dev> is not running.
 * In these cases, this function does nothing.
 * In the other cases, current_slave pointer is changed and 0 is returned.
 */
static int bond_ioctl_change_active(struct net_device *bond_dev, struct net_device *slave_dev)
{
	struct bonding *bond = netdev_priv(bond_dev);
	struct slave *old_active = NULL;
	struct slave *new_active = NULL;
	int res = 0;

	if (!USES_PRIMARY(bond->params.mode))
		return -EINVAL;

	/* Verify that bond_dev is indeed the master of slave_dev */
	if (!(slave_dev->flags & IFF_SLAVE) ||
	    !netdev_has_upper_dev(slave_dev, bond_dev))
		return -EINVAL;

	read_lock(&bond->lock);

	read_lock(&bond->curr_slave_lock);
	old_active = bond->curr_active_slave;
	read_unlock(&bond->curr_slave_lock);

	new_active = bond_get_slave_by_dev(bond, slave_dev);

	/*
	 * Changing to the current active: do nothing; return success.
	 */
	if (new_active && (new_active == old_active)) {
		read_unlock(&bond->lock);
		return 0;
	}

	if ((new_active) &&
	    (old_active) &&
	    (new_active->link == BOND_LINK_UP) &&
	    IS_UP(new_active->dev)) {
		block_netpoll_tx();
		write_lock_bh(&bond->curr_slave_lock);
		bond_change_active_slave(bond, new_active);
		write_unlock_bh(&bond->curr_slave_lock);
		unblock_netpoll_tx();
	} else
		res = -EINVAL;

	read_unlock(&bond->lock);

	return res;
}

static int bond_info_query(struct net_device *bond_dev, struct ifbond *info)
{
	struct bonding *bond = netdev_priv(bond_dev);

	info->bond_mode = bond->params.mode;
	info->miimon = bond->params.miimon;

	read_lock(&bond->lock);
	info->num_slaves = bond->slave_cnt;
	read_unlock(&bond->lock);

	return 0;
}

static int bond_slave_info_query(struct net_device *bond_dev, struct ifslave *info)
{
	struct bonding *bond = netdev_priv(bond_dev);
	struct slave *slave;
	int i, res = -ENODEV;

	read_lock(&bond->lock);

	bond_for_each_slave(bond, slave, i) {
		if (i == (int)info->slave_id) {
			res = 0;
			strcpy(info->slave_name, slave->dev->name);
			info->link = slave->link;
			info->state = bond_slave_state(slave);
			info->link_failure_count = slave->link_failure_count;
			break;
		}
	}

	read_unlock(&bond->lock);

	return res;
}

/*-------------------------------- Monitoring -------------------------------*/


static int bond_miimon_inspect(struct bonding *bond)
{
	struct slave *slave;
	int i, link_state, commit = 0;
	bool ignore_updelay;

	ignore_updelay = !bond->curr_active_slave ? true : false;

	bond_for_each_slave(bond, slave, i) {
		slave->new_link = BOND_LINK_NOCHANGE;

		link_state = bond_check_dev_link(bond, slave->dev, 0);

		switch (slave->link) {
		case BOND_LINK_UP:
			if (link_state)
				continue;

			slave->link = BOND_LINK_FAIL;
			slave->delay = bond->params.downdelay;
			if (slave->delay) {
				pr_info("%s: link status down for %sinterface %s, disabling it in %d ms.\n",
					bond->dev->name,
					(bond->params.mode ==
					 BOND_MODE_ACTIVEBACKUP) ?
					(bond_is_active_slave(slave) ?
					 "active " : "backup ") : "",
					slave->dev->name,
					bond->params.downdelay * bond->params.miimon);
			}
			/*FALLTHRU*/
		case BOND_LINK_FAIL:
			if (link_state) {
				/*
				 * recovered before downdelay expired
				 */
				slave->link = BOND_LINK_UP;
				slave->jiffies = jiffies;
				pr_info("%s: link status up again after %d ms for interface %s.\n",
					bond->dev->name,
					(bond->params.downdelay - slave->delay) *
					bond->params.miimon,
					slave->dev->name);
				continue;
			}

			if (slave->delay <= 0) {
				slave->new_link = BOND_LINK_DOWN;
				commit++;
				continue;
			}

			slave->delay--;
			break;

		case BOND_LINK_DOWN:
			if (!link_state)
				continue;

			slave->link = BOND_LINK_BACK;
			slave->delay = bond->params.updelay;

			if (slave->delay) {
				pr_info("%s: link status up for interface %s, enabling it in %d ms.\n",
					bond->dev->name, slave->dev->name,
					ignore_updelay ? 0 :
					bond->params.updelay *
					bond->params.miimon);
			}
			/*FALLTHRU*/
		case BOND_LINK_BACK:
			if (!link_state) {
				slave->link = BOND_LINK_DOWN;
				pr_info("%s: link status down again after %d ms for interface %s.\n",
					bond->dev->name,
					(bond->params.updelay - slave->delay) *
					bond->params.miimon,
					slave->dev->name);

				continue;
			}

			if (ignore_updelay)
				slave->delay = 0;

			if (slave->delay <= 0) {
				slave->new_link = BOND_LINK_UP;
				commit++;
				ignore_updelay = false;
				continue;
			}

			slave->delay--;
			break;
		}
	}

	return commit;
}

static void bond_miimon_commit(struct bonding *bond)
{
	struct slave *slave;
	int i;

	bond_for_each_slave(bond, slave, i) {
		switch (slave->new_link) {
		case BOND_LINK_NOCHANGE:
			continue;

		case BOND_LINK_UP:
			slave->link = BOND_LINK_UP;
			slave->jiffies = jiffies;

			if (bond->params.mode == BOND_MODE_8023AD) {
				/* prevent it from being the active one */
				bond_set_backup_slave(slave);
			} else if (bond->params.mode != BOND_MODE_ACTIVEBACKUP) {
				/* make it immediately active */
				bond_set_active_slave(slave);
			} else if (slave != bond->primary_slave) {
				/* prevent it from being the active one */
				bond_set_backup_slave(slave);
			}

			pr_info("%s: link status definitely up for interface %s, %u Mbps %s duplex.\n",
				bond->dev->name, slave->dev->name,
				slave->speed == SPEED_UNKNOWN ? 0 : slave->speed,
				slave->duplex ? "full" : "half");

			/* notify ad that the link status has changed */
			if (bond->params.mode == BOND_MODE_8023AD)
				bond_3ad_handle_link_change(slave, BOND_LINK_UP);

			if (bond_is_lb(bond))
				bond_alb_handle_link_change(bond, slave,
							    BOND_LINK_UP);

			if (!bond->curr_active_slave ||
			    (slave == bond->primary_slave))
				goto do_failover;

			continue;

		case BOND_LINK_DOWN:
			if (slave->link_failure_count < UINT_MAX)
				slave->link_failure_count++;

			slave->link = BOND_LINK_DOWN;

			if (bond->params.mode == BOND_MODE_ACTIVEBACKUP ||
			    bond->params.mode == BOND_MODE_8023AD)
				bond_set_slave_inactive_flags(slave);

			pr_info("%s: link status definitely down for interface %s, disabling it\n",
				bond->dev->name, slave->dev->name);

			if (bond->params.mode == BOND_MODE_8023AD)
				bond_3ad_handle_link_change(slave,
							    BOND_LINK_DOWN);

			if (bond_is_lb(bond))
				bond_alb_handle_link_change(bond, slave,
							    BOND_LINK_DOWN);

			if (slave == bond->curr_active_slave)
				goto do_failover;

			continue;

		default:
			pr_err("%s: invalid new link %d on slave %s\n",
			       bond->dev->name, slave->new_link,
			       slave->dev->name);
			slave->new_link = BOND_LINK_NOCHANGE;

			continue;
		}

do_failover:
		ASSERT_RTNL();
		block_netpoll_tx();
		write_lock_bh(&bond->curr_slave_lock);
		bond_select_active_slave(bond);
		write_unlock_bh(&bond->curr_slave_lock);
		unblock_netpoll_tx();
	}

	bond_set_carrier(bond);
}

/*
 * bond_mii_monitor
 *
 * Really a wrapper that splits the mii monitor into two phases: an
 * inspection, then (if inspection indicates something needs to be done)
 * an acquisition of appropriate locks followed by a commit phase to
 * implement whatever link state changes are indicated.
 */
void bond_mii_monitor(struct work_struct *work)
{
	struct bonding *bond = container_of(work, struct bonding,
					    mii_work.work);
	bool should_notify_peers = false;
	unsigned long delay;

	read_lock(&bond->lock);

	delay = msecs_to_jiffies(bond->params.miimon);

	if (bond->slave_cnt == 0)
		goto re_arm;

	should_notify_peers = bond_should_notify_peers(bond);

	if (bond_miimon_inspect(bond)) {
		read_unlock(&bond->lock);

		/* Race avoidance with bond_close cancel of workqueue */
		if (!rtnl_trylock()) {
			read_lock(&bond->lock);
			delay = 1;
			should_notify_peers = false;
			goto re_arm;
		}

		read_lock(&bond->lock);

		bond_miimon_commit(bond);

		read_unlock(&bond->lock);
		rtnl_unlock();	/* might sleep, hold no other locks */
		read_lock(&bond->lock);
	}

re_arm:
	if (bond->params.miimon)
		queue_delayed_work(bond->wq, &bond->mii_work, delay);

	read_unlock(&bond->lock);

	if (should_notify_peers) {
		if (!rtnl_trylock()) {
			read_lock(&bond->lock);
			bond->send_peer_notif++;
			read_unlock(&bond->lock);
			return;
		}
		call_netdevice_notifiers(NETDEV_NOTIFY_PEERS, bond->dev);
		rtnl_unlock();
	}
}

static int bond_has_this_ip(struct bonding *bond, __be32 ip)
{
	struct vlan_entry *vlan;
	struct net_device *vlan_dev;

	if (ip == bond_confirm_addr(bond->dev, 0, ip))
		return 1;

	list_for_each_entry(vlan, &bond->vlan_list, vlan_list) {
		rcu_read_lock();
		vlan_dev = __vlan_find_dev_deep(bond->dev, htons(ETH_P_8021Q),
						vlan->vlan_id);
		rcu_read_unlock();
		if (vlan_dev && ip == bond_confirm_addr(vlan_dev, 0, ip))
			return 1;
	}

	return 0;
}

/*
 * We go to the (large) trouble of VLAN tagging ARP frames because
 * switches in VLAN mode (especially if ports are configured as
 * "native" to a VLAN) might not pass non-tagged frames.
 */
static void bond_arp_send(struct net_device *slave_dev, int arp_op, __be32 dest_ip, __be32 src_ip, unsigned short vlan_id)
{
	struct sk_buff *skb;

	pr_debug("arp %d on slave %s: dst %pI4 src %pI4 vid %d\n", arp_op,
		 slave_dev->name, &dest_ip, &src_ip, vlan_id);

	skb = arp_create(arp_op, ETH_P_ARP, dest_ip, slave_dev, src_ip,
			 NULL, slave_dev->dev_addr, NULL);

	if (!skb) {
		pr_err("ARP packet allocation failed\n");
		return;
	}
	if (vlan_id) {
		skb = vlan_put_tag(skb, htons(ETH_P_8021Q), vlan_id);
		if (!skb) {
			pr_err("failed to insert VLAN tag\n");
			return;
		}
	}
	arp_xmit(skb);
}


static void bond_arp_send_all(struct bonding *bond, struct slave *slave)
{
	int i, vlan_id;
	__be32 *targets = bond->params.arp_targets;
	struct vlan_entry *vlan;
	struct net_device *vlan_dev = NULL;
	struct rtable *rt;

	for (i = 0; (i < BOND_MAX_ARP_TARGETS); i++) {
		__be32 addr;
		if (!targets[i])
			break;
		pr_debug("basa: target %pI4\n", &targets[i]);
		if (!bond_vlan_used(bond)) {
			pr_debug("basa: empty vlan: arp_send\n");
			addr = bond_confirm_addr(bond->dev, targets[i], 0);
			bond_arp_send(slave->dev, ARPOP_REQUEST, targets[i],
				      addr, 0);
			continue;
		}

		/*
		 * If VLANs are configured, we do a route lookup to
		 * determine which VLAN interface would be used, so we
		 * can tag the ARP with the proper VLAN tag.
		 */
		rt = ip_route_output(dev_net(bond->dev), targets[i], 0,
				     RTO_ONLINK, 0);
		if (IS_ERR(rt)) {
			if (net_ratelimit()) {
				pr_warning("%s: no route to arp_ip_target %pI4\n",
					   bond->dev->name, &targets[i]);
			}
			continue;
		}

		/*
		 * This target is not on a VLAN
		 */
		if (rt->dst.dev == bond->dev) {
			ip_rt_put(rt);
			pr_debug("basa: rtdev == bond->dev: arp_send\n");
			addr = bond_confirm_addr(bond->dev, targets[i], 0);
			bond_arp_send(slave->dev, ARPOP_REQUEST, targets[i],
				      addr, 0);
			continue;
		}

		vlan_id = 0;
		list_for_each_entry(vlan, &bond->vlan_list, vlan_list) {
			rcu_read_lock();
			vlan_dev = __vlan_find_dev_deep(bond->dev,
							htons(ETH_P_8021Q),
							vlan->vlan_id);
			rcu_read_unlock();
			if (vlan_dev == rt->dst.dev) {
				vlan_id = vlan->vlan_id;
				pr_debug("basa: vlan match on %s %d\n",
				       vlan_dev->name, vlan_id);
				break;
			}
		}

		if (vlan_id && vlan_dev) {
			ip_rt_put(rt);
			addr = bond_confirm_addr(vlan_dev, targets[i], 0);
			bond_arp_send(slave->dev, ARPOP_REQUEST, targets[i],
				      addr, vlan_id);
			continue;
		}

		if (net_ratelimit()) {
			pr_warning("%s: no path to arp_ip_target %pI4 via rt.dev %s\n",
				   bond->dev->name, &targets[i],
				   rt->dst.dev ? rt->dst.dev->name : "NULL");
		}
		ip_rt_put(rt);
	}
}

static void bond_validate_arp(struct bonding *bond, struct slave *slave, __be32 sip, __be32 tip)
{
	int i;

	if (!sip || !bond_has_this_ip(bond, tip)) {
		pr_debug("bva: sip %pI4 tip %pI4 not found\n", &sip, &tip);
		return;
	}

	i = bond_get_targets_ip(bond->params.arp_targets, sip);
	if (i == -1) {
		pr_debug("bva: sip %pI4 not found in targets\n", &sip);
		return;
	}
	slave->last_arp_rx = jiffies;
	slave->target_last_arp_rx[i] = jiffies;
}

static int bond_arp_rcv(const struct sk_buff *skb, struct bonding *bond,
			struct slave *slave)
{
	struct arphdr *arp = (struct arphdr *)skb->data;
	unsigned char *arp_ptr;
	__be32 sip, tip;
	int alen;

	if (skb->protocol != __cpu_to_be16(ETH_P_ARP))
		return RX_HANDLER_ANOTHER;

	read_lock(&bond->lock);

	if (!slave_do_arp_validate(bond, slave))
		goto out_unlock;

	alen = arp_hdr_len(bond->dev);

	pr_debug("bond_arp_rcv: bond %s skb->dev %s\n",
		 bond->dev->name, skb->dev->name);

	if (alen > skb_headlen(skb)) {
		arp = kmalloc(alen, GFP_ATOMIC);
		if (!arp)
			goto out_unlock;
		if (skb_copy_bits(skb, 0, arp, alen) < 0)
			goto out_unlock;
	}

	if (arp->ar_hln != bond->dev->addr_len ||
	    skb->pkt_type == PACKET_OTHERHOST ||
	    skb->pkt_type == PACKET_LOOPBACK ||
	    arp->ar_hrd != htons(ARPHRD_ETHER) ||
	    arp->ar_pro != htons(ETH_P_IP) ||
	    arp->ar_pln != 4)
		goto out_unlock;

	arp_ptr = (unsigned char *)(arp + 1);
	arp_ptr += bond->dev->addr_len;
	memcpy(&sip, arp_ptr, 4);
	arp_ptr += 4 + bond->dev->addr_len;
	memcpy(&tip, arp_ptr, 4);

	pr_debug("bond_arp_rcv: %s %s/%d av %d sv %d sip %pI4 tip %pI4\n",
		 bond->dev->name, slave->dev->name, bond_slave_state(slave),
		 bond->params.arp_validate, slave_do_arp_validate(bond, slave),
		 &sip, &tip);

	/*
	 * Backup slaves won't see the ARP reply, but do come through
	 * here for each ARP probe (so we swap the sip/tip to validate
	 * the probe).  In a "redundant switch, common router" type of
	 * configuration, the ARP probe will (hopefully) travel from
	 * the active, through one switch, the router, then the other
	 * switch before reaching the backup.
	 *
	 * We 'trust' the arp requests if there is an active slave and
	 * it received valid arp reply(s) after it became active. This
	 * is done to avoid endless looping when we can't reach the
	 * arp_ip_target and fool ourselves with our own arp requests.
	 */
	if (bond_is_active_slave(slave))
		bond_validate_arp(bond, slave, sip, tip);
	else if (bond->curr_active_slave &&
		 time_after(slave_last_rx(bond, bond->curr_active_slave),
			    bond->curr_active_slave->jiffies))
		bond_validate_arp(bond, slave, tip, sip);

out_unlock:
	read_unlock(&bond->lock);
	if (arp != (struct arphdr *)skb->data)
		kfree(arp);
	return RX_HANDLER_ANOTHER;
}

/*
 * this function is called regularly to monitor each slave's link
 * ensuring that traffic is being sent and received when arp monitoring
 * is used in load-balancing mode. if the adapter has been dormant, then an
 * arp is transmitted to generate traffic. see activebackup_arp_monitor for
 * arp monitoring in active backup mode.
 */
void bond_loadbalance_arp_mon(struct work_struct *work)
{
	struct bonding *bond = container_of(work, struct bonding,
					    arp_work.work);
	struct slave *slave, *oldcurrent;
	int do_failover = 0;
	int delta_in_ticks, extra_ticks;
	int i;

	read_lock(&bond->lock);

	delta_in_ticks = msecs_to_jiffies(bond->params.arp_interval);
	extra_ticks = delta_in_ticks / 2;

	if (bond->slave_cnt == 0)
		goto re_arm;

	read_lock(&bond->curr_slave_lock);
	oldcurrent = bond->curr_active_slave;
	read_unlock(&bond->curr_slave_lock);

	/* see if any of the previous devices are up now (i.e. they have
	 * xmt and rcv traffic). the curr_active_slave does not come into
	 * the picture unless it is null. also, slave->jiffies is not needed
	 * here because we send an arp on each slave and give a slave as
	 * long as it needs to get the tx/rx within the delta.
	 * TODO: what about up/down delay in arp mode? it wasn't here before
	 *       so it can wait
	 */
	bond_for_each_slave(bond, slave, i) {
		unsigned long trans_start = dev_trans_start(slave->dev);

		if (slave->link != BOND_LINK_UP) {
			if (time_in_range(jiffies,
				trans_start - delta_in_ticks,
				trans_start + delta_in_ticks + extra_ticks) &&
			    time_in_range(jiffies,
				slave->dev->last_rx - delta_in_ticks,
				slave->dev->last_rx + delta_in_ticks + extra_ticks)) {

				slave->link  = BOND_LINK_UP;
				bond_set_active_slave(slave);

				/* primary_slave has no meaning in round-robin
				 * mode. the window of a slave being up and
				 * curr_active_slave being null after enslaving
				 * is closed.
				 */
				if (!oldcurrent) {
					pr_info("%s: link status definitely up for interface %s, ",
						bond->dev->name,
						slave->dev->name);
					do_failover = 1;
				} else {
					pr_info("%s: interface %s is now up\n",
						bond->dev->name,
						slave->dev->name);
				}
			}
		} else {
			/* slave->link == BOND_LINK_UP */

			/* not all switches will respond to an arp request
			 * when the source ip is 0, so don't take the link down
			 * if we don't know our ip yet
			 */
			if (!time_in_range(jiffies,
				trans_start - delta_in_ticks,
				trans_start + 2 * delta_in_ticks + extra_ticks) ||
			    !time_in_range(jiffies,
				slave->dev->last_rx - delta_in_ticks,
				slave->dev->last_rx + 2 * delta_in_ticks + extra_ticks)) {

				slave->link  = BOND_LINK_DOWN;
				bond_set_backup_slave(slave);

				if (slave->link_failure_count < UINT_MAX)
					slave->link_failure_count++;

				pr_info("%s: interface %s is now down.\n",
					bond->dev->name,
					slave->dev->name);

				if (slave == oldcurrent)
					do_failover = 1;
			}
		}

		/* note: if switch is in round-robin mode, all links
		 * must tx arp to ensure all links rx an arp - otherwise
		 * links may oscillate or not come up at all; if switch is
		 * in something like xor mode, there is nothing we can
		 * do - all replies will be rx'ed on same link causing slaves
		 * to be unstable during low/no traffic periods
		 */
		if (IS_UP(slave->dev))
			bond_arp_send_all(bond, slave);
	}

	if (do_failover) {
		block_netpoll_tx();
		write_lock_bh(&bond->curr_slave_lock);

		bond_select_active_slave(bond);

		write_unlock_bh(&bond->curr_slave_lock);
		unblock_netpoll_tx();
	}

re_arm:
	if (bond->params.arp_interval)
		queue_delayed_work(bond->wq, &bond->arp_work, delta_in_ticks);

	read_unlock(&bond->lock);
}

/*
 * Called to inspect slaves for active-backup mode ARP monitor link state
 * changes.  Sets new_link in slaves to specify what action should take
 * place for the slave.  Returns 0 if no changes are found, >0 if changes
 * to link states must be committed.
 *
 * Called with bond->lock held for read.
 */
static int bond_ab_arp_inspect(struct bonding *bond, int delta_in_ticks)
{
	struct slave *slave;
	int i, commit = 0;
	unsigned long trans_start;
	int extra_ticks;

	/* All the time comparisons below need some extra time. Otherwise, on
	 * fast networks the ARP probe/reply may arrive within the same jiffy
	 * as it was sent.  Then, the next time the ARP monitor is run, one
	 * arp_interval will already have passed in the comparisons.
	 */
	extra_ticks = delta_in_ticks / 2;

	bond_for_each_slave(bond, slave, i) {
		slave->new_link = BOND_LINK_NOCHANGE;

		if (slave->link != BOND_LINK_UP) {
			if (time_in_range(jiffies,
				slave_last_rx(bond, slave) - delta_in_ticks,
				slave_last_rx(bond, slave) + delta_in_ticks + extra_ticks)) {

				slave->new_link = BOND_LINK_UP;
				commit++;
			}

			continue;
		}

		/*
		 * Give slaves 2*delta after being enslaved or made
		 * active.  This avoids bouncing, as the last receive
		 * times need a full ARP monitor cycle to be updated.
		 */
		if (time_in_range(jiffies,
				  slave->jiffies - delta_in_ticks,
				  slave->jiffies + 2 * delta_in_ticks + extra_ticks))
			continue;

		/*
		 * Backup slave is down if:
		 * - No current_arp_slave AND
		 * - more than 3*delta since last receive AND
		 * - the bond has an IP address
		 *
		 * Note: a non-null current_arp_slave indicates
		 * the curr_active_slave went down and we are
		 * searching for a new one; under this condition
		 * we only take the curr_active_slave down - this
		 * gives each slave a chance to tx/rx traffic
		 * before being taken out
		 */
		if (!bond_is_active_slave(slave) &&
		    !bond->current_arp_slave &&
		    !time_in_range(jiffies,
			slave_last_rx(bond, slave) - delta_in_ticks,
			slave_last_rx(bond, slave) + 3 * delta_in_ticks + extra_ticks)) {

			slave->new_link = BOND_LINK_DOWN;
			commit++;
		}

		/*
		 * Active slave is down if:
		 * - more than 2*delta since transmitting OR
		 * - (more than 2*delta since receive AND
		 *    the bond has an IP address)
		 */
		trans_start = dev_trans_start(slave->dev);
		if (bond_is_active_slave(slave) &&
		    (!time_in_range(jiffies,
			trans_start - delta_in_ticks,
			trans_start + 2 * delta_in_ticks + extra_ticks) ||
		     !time_in_range(jiffies,
			slave_last_rx(bond, slave) - delta_in_ticks,
			slave_last_rx(bond, slave) + 2 * delta_in_ticks + extra_ticks))) {

			slave->new_link = BOND_LINK_DOWN;
			commit++;
		}
	}

	return commit;
}

/*
 * Called to commit link state changes noted by inspection step of
 * active-backup mode ARP monitor.
 *
 * Called with RTNL and bond->lock for read.
 */
static void bond_ab_arp_commit(struct bonding *bond, int delta_in_ticks)
{
	struct slave *slave;
	int i;
	unsigned long trans_start;

	bond_for_each_slave(bond, slave, i) {
		switch (slave->new_link) {
		case BOND_LINK_NOCHANGE:
			continue;

		case BOND_LINK_UP:
			trans_start = dev_trans_start(slave->dev);
			if ((!bond->curr_active_slave &&
			     time_in_range(jiffies,
					   trans_start - delta_in_ticks,
					   trans_start + delta_in_ticks + delta_in_ticks / 2)) ||
			    bond->curr_active_slave != slave) {
				slave->link = BOND_LINK_UP;
				if (bond->current_arp_slave) {
					bond_set_slave_inactive_flags(
						bond->current_arp_slave);
					bond->current_arp_slave = NULL;
				}

				pr_info("%s: link status definitely up for interface %s.\n",
					bond->dev->name, slave->dev->name);

				if (!bond->curr_active_slave ||
				    (slave == bond->primary_slave))
					goto do_failover;

			}

			continue;

		case BOND_LINK_DOWN:
			if (slave->link_failure_count < UINT_MAX)
				slave->link_failure_count++;

			slave->link = BOND_LINK_DOWN;
			bond_set_slave_inactive_flags(slave);

			pr_info("%s: link status definitely down for interface %s, disabling it\n",
				bond->dev->name, slave->dev->name);

			if (slave == bond->curr_active_slave) {
				bond->current_arp_slave = NULL;
				goto do_failover;
			}

			continue;

		default:
			pr_err("%s: impossible: new_link %d on slave %s\n",
			       bond->dev->name, slave->new_link,
			       slave->dev->name);
			continue;
		}

do_failover:
		ASSERT_RTNL();
		block_netpoll_tx();
		write_lock_bh(&bond->curr_slave_lock);
		bond_select_active_slave(bond);
		write_unlock_bh(&bond->curr_slave_lock);
		unblock_netpoll_tx();
	}

	bond_set_carrier(bond);
}

/*
 * Send ARP probes for active-backup mode ARP monitor.
 *
 * Called with bond->lock held for read.
 */
static void bond_ab_arp_probe(struct bonding *bond)
{
	struct slave *slave;
	int i;

	read_lock(&bond->curr_slave_lock);

	if (bond->current_arp_slave && bond->curr_active_slave)
		pr_info("PROBE: c_arp %s && cas %s BAD\n",
			bond->current_arp_slave->dev->name,
			bond->curr_active_slave->dev->name);

	if (bond->curr_active_slave) {
		bond_arp_send_all(bond, bond->curr_active_slave);
		read_unlock(&bond->curr_slave_lock);
		return;
	}

	read_unlock(&bond->curr_slave_lock);

	/* if we don't have a curr_active_slave, search for the next available
	 * backup slave from the current_arp_slave and make it the candidate
	 * for becoming the curr_active_slave
	 */

	if (!bond->current_arp_slave) {
		bond->current_arp_slave = bond->first_slave;
		if (!bond->current_arp_slave)
			return;
	}

	bond_set_slave_inactive_flags(bond->current_arp_slave);

	/* search for next candidate */
	bond_for_each_slave_from(bond, slave, i, bond->current_arp_slave->next) {
		if (IS_UP(slave->dev)) {
			slave->link = BOND_LINK_BACK;
			bond_set_slave_active_flags(slave);
			bond_arp_send_all(bond, slave);
			slave->jiffies = jiffies;
			bond->current_arp_slave = slave;
			break;
		}

		/* if the link state is up at this point, we
		 * mark it down - this can happen if we have
		 * simultaneous link failures and
		 * reselect_active_interface doesn't make this
		 * one the current slave so it is still marked
		 * up when it is actually down
		 */
		if (slave->link == BOND_LINK_UP) {
			slave->link = BOND_LINK_DOWN;
			if (slave->link_failure_count < UINT_MAX)
				slave->link_failure_count++;

			bond_set_slave_inactive_flags(slave);

			pr_info("%s: backup interface %s is now down.\n",
				bond->dev->name, slave->dev->name);
		}
	}
}

void bond_activebackup_arp_mon(struct work_struct *work)
{
	struct bonding *bond = container_of(work, struct bonding,
					    arp_work.work);
	bool should_notify_peers = false;
	int delta_in_ticks;

	read_lock(&bond->lock);

	delta_in_ticks = msecs_to_jiffies(bond->params.arp_interval);

	if (bond->slave_cnt == 0)
		goto re_arm;

	should_notify_peers = bond_should_notify_peers(bond);

	if (bond_ab_arp_inspect(bond, delta_in_ticks)) {
		read_unlock(&bond->lock);

		/* Race avoidance with bond_close flush of workqueue */
		if (!rtnl_trylock()) {
			read_lock(&bond->lock);
			delta_in_ticks = 1;
			should_notify_peers = false;
			goto re_arm;
		}

		read_lock(&bond->lock);

		bond_ab_arp_commit(bond, delta_in_ticks);

		read_unlock(&bond->lock);
		rtnl_unlock();
		read_lock(&bond->lock);
	}

	bond_ab_arp_probe(bond);

re_arm:
	if (bond->params.arp_interval)
		queue_delayed_work(bond->wq, &bond->arp_work, delta_in_ticks);

	read_unlock(&bond->lock);

	if (should_notify_peers) {
		if (!rtnl_trylock()) {
			read_lock(&bond->lock);
			bond->send_peer_notif++;
			read_unlock(&bond->lock);
			return;
		}
		call_netdevice_notifiers(NETDEV_NOTIFY_PEERS, bond->dev);
		rtnl_unlock();
	}
}

/*-------------------------- netdev event handling --------------------------*/

/*
 * Change device name
 */
static int bond_event_changename(struct bonding *bond)
{
	bond_remove_proc_entry(bond);
	bond_create_proc_entry(bond);

	bond_debug_reregister(bond);

	return NOTIFY_DONE;
}

static int bond_master_netdev_event(unsigned long event,
				    struct net_device *bond_dev)
{
	struct bonding *event_bond = netdev_priv(bond_dev);

	switch (event) {
	case NETDEV_CHANGENAME:
		return bond_event_changename(event_bond);
	case NETDEV_UNREGISTER:
		bond_remove_proc_entry(event_bond);
		break;
	case NETDEV_REGISTER:
		bond_create_proc_entry(event_bond);
		break;
	default:
		break;
	}

	return NOTIFY_DONE;
}

static int bond_slave_netdev_event(unsigned long event,
				   struct net_device *slave_dev)
{
	struct slave *slave = bond_slave_get_rtnl(slave_dev);
	struct bonding *bond;
	struct net_device *bond_dev;
	u32 old_speed;
	u8 old_duplex;

	/* A netdev event can be generated while enslaving a device
	 * before netdev_rx_handler_register is called in which case
	 * slave will be NULL
	 */
	if (!slave)
		return NOTIFY_DONE;
	bond_dev = slave->bond->dev;
	bond = slave->bond;

	switch (event) {
	case NETDEV_UNREGISTER:
		if (bond_dev->type != ARPHRD_ETHER)
			bond_release_and_destroy(bond_dev, slave_dev);
		else
			bond_release(bond_dev, slave_dev);
		break;
	case NETDEV_UP:
	case NETDEV_CHANGE:
		old_speed = slave->speed;
		old_duplex = slave->duplex;

		bond_update_speed_duplex(slave);

		if (bond->params.mode == BOND_MODE_8023AD) {
			if (old_speed != slave->speed)
				bond_3ad_adapter_speed_changed(slave);
			if (old_duplex != slave->duplex)
				bond_3ad_adapter_duplex_changed(slave);
		}
		break;
	case NETDEV_DOWN:
		/*
		 * ... Or is it this?
		 */
		break;
	case NETDEV_CHANGEMTU:
		/*
		 * TODO: Should slaves be allowed to
		 * independently alter their MTU?  For
		 * an active-backup bond, slaves need
		 * not be the same type of device, so
		 * MTUs may vary.  For other modes,
		 * slaves arguably should have the
		 * same MTUs. To do this, we'd need to
		 * take over the slave's change_mtu
		 * function for the duration of their
		 * servitude.
		 */
		break;
	case NETDEV_CHANGENAME:
		/*
		 * TODO: handle changing the primary's name
		 */
		break;
	case NETDEV_FEAT_CHANGE:
		bond_compute_features(bond);
		break;
	default:
		break;
	}

	return NOTIFY_DONE;
}

/*
 * bond_netdev_event: handle netdev notifier chain events.
 *
 * This function receives events for the netdev chain.  The caller (an
 * ioctl handler calling blocking_notifier_call_chain) holds the necessary
 * locks for us to safely manipulate the slave devices (RTNL lock,
 * dev_probe_lock).
 */
static int bond_netdev_event(struct notifier_block *this,
			     unsigned long event, void *ptr)
{
	struct net_device *event_dev = netdev_notifier_info_to_dev(ptr);

	pr_debug("event_dev: %s, event: %lx\n",
		 event_dev ? event_dev->name : "None",
		 event);

	if (!(event_dev->priv_flags & IFF_BONDING))
		return NOTIFY_DONE;

	if (event_dev->flags & IFF_MASTER) {
		pr_debug("IFF_MASTER\n");
		return bond_master_netdev_event(event, event_dev);
	}

	if (event_dev->flags & IFF_SLAVE) {
		pr_debug("IFF_SLAVE\n");
		return bond_slave_netdev_event(event, event_dev);
	}

	return NOTIFY_DONE;
}

static struct notifier_block bond_netdev_notifier = {
	.notifier_call = bond_netdev_event,
};

/*---------------------------- Hashing Policies -----------------------------*/

/*
 * Hash for the output device based upon layer 2 data
 */
static int bond_xmit_hash_policy_l2(struct sk_buff *skb, int count)
{
	struct ethhdr *data = (struct ethhdr *)skb->data;

	if (skb_headlen(skb) >= offsetof(struct ethhdr, h_proto))
		return (data->h_dest[5] ^ data->h_source[5]) % count;

	return 0;
}

/*
 * Hash for the output device based upon layer 2 and layer 3 data. If
 * the packet is not IP, fall back on bond_xmit_hash_policy_l2()
 */
static int bond_xmit_hash_policy_l23(struct sk_buff *skb, int count)
{
	const struct ethhdr *data;
	const struct iphdr *iph;
	const struct ipv6hdr *ipv6h;
	u32 v6hash;
	const __be32 *s, *d;

	if (skb->protocol == htons(ETH_P_IP) &&
	    pskb_network_may_pull(skb, sizeof(*iph))) {
		iph = ip_hdr(skb);
		data = (struct ethhdr *)skb->data;
		return ((ntohl(iph->saddr ^ iph->daddr) & 0xffff) ^
			(data->h_dest[5] ^ data->h_source[5])) % count;
	} else if (skb->protocol == htons(ETH_P_IPV6) &&
		   pskb_network_may_pull(skb, sizeof(*ipv6h))) {
		ipv6h = ipv6_hdr(skb);
		data = (struct ethhdr *)skb->data;
		s = &ipv6h->saddr.s6_addr32[0];
		d = &ipv6h->daddr.s6_addr32[0];
		v6hash = (s[1] ^ d[1]) ^ (s[2] ^ d[2]) ^ (s[3] ^ d[3]);
		v6hash ^= (v6hash >> 24) ^ (v6hash >> 16) ^ (v6hash >> 8);
		return (v6hash ^ data->h_dest[5] ^ data->h_source[5]) % count;
	}

	return bond_xmit_hash_policy_l2(skb, count);
}

/*
 * Hash for the output device based upon layer 3 and layer 4 data. If
 * the packet is a frag or not TCP or UDP, just use layer 3 data.  If it is
 * altogether not IP, fall back on bond_xmit_hash_policy_l2()
 */
static int bond_xmit_hash_policy_l34(struct sk_buff *skb, int count)
{
	u32 layer4_xor = 0;
	const struct iphdr *iph;
	const struct ipv6hdr *ipv6h;
	const __be32 *s, *d;
	const __be16 *l4 = NULL;
	__be16 _l4[2];
	int noff = skb_network_offset(skb);
	int poff;

	if (skb->protocol == htons(ETH_P_IP) &&
	    pskb_may_pull(skb, noff + sizeof(*iph))) {
		iph = ip_hdr(skb);
		poff = proto_ports_offset(iph->protocol);

		if (!ip_is_fragment(iph) && poff >= 0) {
			l4 = skb_header_pointer(skb, noff + (iph->ihl << 2) + poff,
						sizeof(_l4), &_l4);
			if (l4)
				layer4_xor = ntohs(l4[0] ^ l4[1]);
		}
		return (layer4_xor ^
			((ntohl(iph->saddr ^ iph->daddr)) & 0xffff)) % count;
	} else if (skb->protocol == htons(ETH_P_IPV6) &&
		   pskb_may_pull(skb, noff + sizeof(*ipv6h))) {
		ipv6h = ipv6_hdr(skb);
		poff = proto_ports_offset(ipv6h->nexthdr);
		if (poff >= 0) {
			l4 = skb_header_pointer(skb, noff + sizeof(*ipv6h) + poff,
						sizeof(_l4), &_l4);
			if (l4)
				layer4_xor = ntohs(l4[0] ^ l4[1]);
		}
		s = &ipv6h->saddr.s6_addr32[0];
		d = &ipv6h->daddr.s6_addr32[0];
		layer4_xor ^= (s[1] ^ d[1]) ^ (s[2] ^ d[2]) ^ (s[3] ^ d[3]);
		layer4_xor ^= (layer4_xor >> 24) ^ (layer4_xor >> 16) ^
			       (layer4_xor >> 8);
		return layer4_xor % count;
	}

	return bond_xmit_hash_policy_l2(skb, count);
}

/*-------------------------- Device entry points ----------------------------*/

static void bond_work_init_all(struct bonding *bond)
{
	INIT_DELAYED_WORK(&bond->mcast_work,
			  bond_resend_igmp_join_requests_delayed);
	INIT_DELAYED_WORK(&bond->alb_work, bond_alb_monitor);
	INIT_DELAYED_WORK(&bond->mii_work, bond_mii_monitor);
	if (bond->params.mode == BOND_MODE_ACTIVEBACKUP)
		INIT_DELAYED_WORK(&bond->arp_work, bond_activebackup_arp_mon);
	else
		INIT_DELAYED_WORK(&bond->arp_work, bond_loadbalance_arp_mon);
	INIT_DELAYED_WORK(&bond->ad_work, bond_3ad_state_machine_handler);
}

static void bond_work_cancel_all(struct bonding *bond)
{
	cancel_delayed_work_sync(&bond->mii_work);
	cancel_delayed_work_sync(&bond->arp_work);
	cancel_delayed_work_sync(&bond->alb_work);
	cancel_delayed_work_sync(&bond->ad_work);
	cancel_delayed_work_sync(&bond->mcast_work);
}

static int bond_open(struct net_device *bond_dev)
{
	struct bonding *bond = netdev_priv(bond_dev);
	struct slave *slave;
	int i;

	/* reset slave->backup and slave->inactive */
	read_lock(&bond->lock);
	if (bond->slave_cnt > 0) {
		read_lock(&bond->curr_slave_lock);
		bond_for_each_slave(bond, slave, i) {
			if ((bond->params.mode == BOND_MODE_ACTIVEBACKUP)
				&& (slave != bond->curr_active_slave)) {
				bond_set_slave_inactive_flags(slave);
			} else {
				bond_set_slave_active_flags(slave);
			}
		}
		read_unlock(&bond->curr_slave_lock);
	}
	read_unlock(&bond->lock);

	bond_work_init_all(bond);

	if (bond_is_lb(bond)) {
		/* bond_alb_initialize must be called before the timer
		 * is started.
		 */
		if (bond_alb_initialize(bond, (bond->params.mode == BOND_MODE_ALB)))
			return -ENOMEM;
		queue_delayed_work(bond->wq, &bond->alb_work, 0);
	}

	if (bond->params.miimon)  /* link check interval, in milliseconds. */
		queue_delayed_work(bond->wq, &bond->mii_work, 0);

	if (bond->params.arp_interval) {  /* arp interval, in milliseconds. */
		queue_delayed_work(bond->wq, &bond->arp_work, 0);
		if (bond->params.arp_validate)
			bond->recv_probe = bond_arp_rcv;
	}

	if (bond->params.mode == BOND_MODE_8023AD) {
		queue_delayed_work(bond->wq, &bond->ad_work, 0);
		/* register to receive LACPDUs */
		bond->recv_probe = bond_3ad_lacpdu_recv;
		bond_3ad_initiate_agg_selection(bond, 1);
	}

	return 0;
}

static int bond_close(struct net_device *bond_dev)
{
	struct bonding *bond = netdev_priv(bond_dev);

	write_lock_bh(&bond->lock);
	bond->send_peer_notif = 0;
	write_unlock_bh(&bond->lock);

	bond_work_cancel_all(bond);
	if (bond_is_lb(bond)) {
		/* Must be called only after all
		 * slaves have been released
		 */
		bond_alb_deinitialize(bond);
	}
	bond->recv_probe = NULL;

	return 0;
}

static struct rtnl_link_stats64 *bond_get_stats(struct net_device *bond_dev,
						struct rtnl_link_stats64 *stats)
{
	struct bonding *bond = netdev_priv(bond_dev);
	struct rtnl_link_stats64 temp;
	struct slave *slave;
	int i;

	memset(stats, 0, sizeof(*stats));

	read_lock_bh(&bond->lock);

	bond_for_each_slave(bond, slave, i) {
		const struct rtnl_link_stats64 *sstats =
			dev_get_stats(slave->dev, &temp);

		stats->rx_packets += sstats->rx_packets;
		stats->rx_bytes += sstats->rx_bytes;
		stats->rx_errors += sstats->rx_errors;
		stats->rx_dropped += sstats->rx_dropped;

		stats->tx_packets += sstats->tx_packets;
		stats->tx_bytes += sstats->tx_bytes;
		stats->tx_errors += sstats->tx_errors;
		stats->tx_dropped += sstats->tx_dropped;

		stats->multicast += sstats->multicast;
		stats->collisions += sstats->collisions;

		stats->rx_length_errors += sstats->rx_length_errors;
		stats->rx_over_errors += sstats->rx_over_errors;
		stats->rx_crc_errors += sstats->rx_crc_errors;
		stats->rx_frame_errors += sstats->rx_frame_errors;
		stats->rx_fifo_errors += sstats->rx_fifo_errors;
		stats->rx_missed_errors += sstats->rx_missed_errors;

		stats->tx_aborted_errors += sstats->tx_aborted_errors;
		stats->tx_carrier_errors += sstats->tx_carrier_errors;
		stats->tx_fifo_errors += sstats->tx_fifo_errors;
		stats->tx_heartbeat_errors += sstats->tx_heartbeat_errors;
		stats->tx_window_errors += sstats->tx_window_errors;
	}

	read_unlock_bh(&bond->lock);

	return stats;
}

static int bond_do_ioctl(struct net_device *bond_dev, struct ifreq *ifr, int cmd)
{
	struct net_device *slave_dev = NULL;
	struct ifbond k_binfo;
	struct ifbond __user *u_binfo = NULL;
	struct ifslave k_sinfo;
	struct ifslave __user *u_sinfo = NULL;
	struct mii_ioctl_data *mii = NULL;
	struct net *net;
	int res = 0;

	pr_debug("bond_ioctl: master=%s, cmd=%d\n", bond_dev->name, cmd);

	switch (cmd) {
	case SIOCGMIIPHY:
		mii = if_mii(ifr);
		if (!mii)
			return -EINVAL;

		mii->phy_id = 0;
		/* Fall Through */
	case SIOCGMIIREG:
		/*
		 * We do this again just in case we were called by SIOCGMIIREG
		 * instead of SIOCGMIIPHY.
		 */
		mii = if_mii(ifr);
		if (!mii)
			return -EINVAL;


		if (mii->reg_num == 1) {
			struct bonding *bond = netdev_priv(bond_dev);
			mii->val_out = 0;
			read_lock(&bond->lock);
			read_lock(&bond->curr_slave_lock);
			if (netif_carrier_ok(bond->dev))
				mii->val_out = BMSR_LSTATUS;

			read_unlock(&bond->curr_slave_lock);
			read_unlock(&bond->lock);
		}

		return 0;
	case BOND_INFO_QUERY_OLD:
	case SIOCBONDINFOQUERY:
		u_binfo = (struct ifbond __user *)ifr->ifr_data;

		if (copy_from_user(&k_binfo, u_binfo, sizeof(ifbond)))
			return -EFAULT;

		res = bond_info_query(bond_dev, &k_binfo);
		if (res == 0 &&
		    copy_to_user(u_binfo, &k_binfo, sizeof(ifbond)))
			return -EFAULT;

		return res;
	case BOND_SLAVE_INFO_QUERY_OLD:
	case SIOCBONDSLAVEINFOQUERY:
		u_sinfo = (struct ifslave __user *)ifr->ifr_data;

		if (copy_from_user(&k_sinfo, u_sinfo, sizeof(ifslave)))
			return -EFAULT;

		res = bond_slave_info_query(bond_dev, &k_sinfo);
		if (res == 0 &&
		    copy_to_user(u_sinfo, &k_sinfo, sizeof(ifslave)))
			return -EFAULT;

		return res;
	default:
		/* Go on */
		break;
	}

	net = dev_net(bond_dev);

	if (!ns_capable(net->user_ns, CAP_NET_ADMIN))
		return -EPERM;

	slave_dev = dev_get_by_name(net, ifr->ifr_slave);

	pr_debug("slave_dev=%p:\n", slave_dev);

	if (!slave_dev)
		res = -ENODEV;
	else {
		pr_debug("slave_dev->name=%s:\n", slave_dev->name);
		switch (cmd) {
		case BOND_ENSLAVE_OLD:
		case SIOCBONDENSLAVE:
			res = bond_enslave(bond_dev, slave_dev);
			break;
		case BOND_RELEASE_OLD:
		case SIOCBONDRELEASE:
			res = bond_release(bond_dev, slave_dev);
			break;
		case BOND_SETHWADDR_OLD:
		case SIOCBONDSETHWADDR:
			bond_set_dev_addr(bond_dev, slave_dev);
			res = 0;
			break;
		case BOND_CHANGE_ACTIVE_OLD:
		case SIOCBONDCHANGEACTIVE:
			res = bond_ioctl_change_active(bond_dev, slave_dev);
			break;
		default:
			res = -EOPNOTSUPP;
		}

		dev_put(slave_dev);
	}

	return res;
}

static void bond_change_rx_flags(struct net_device *bond_dev, int change)
{
	struct bonding *bond = netdev_priv(bond_dev);

	if (change & IFF_PROMISC)
		bond_set_promiscuity(bond,
				     bond_dev->flags & IFF_PROMISC ? 1 : -1);

	if (change & IFF_ALLMULTI)
		bond_set_allmulti(bond,
				  bond_dev->flags & IFF_ALLMULTI ? 1 : -1);
}

static void bond_set_rx_mode(struct net_device *bond_dev)
{
	struct bonding *bond = netdev_priv(bond_dev);
	struct slave *slave;
	int i;

	read_lock(&bond->lock);

	if (USES_PRIMARY(bond->params.mode)) {
		read_lock(&bond->curr_slave_lock);
		slave = bond->curr_active_slave;
		if (slave) {
			dev_uc_sync(slave->dev, bond_dev);
			dev_mc_sync(slave->dev, bond_dev);
		}
		read_unlock(&bond->curr_slave_lock);
	} else {
		bond_for_each_slave(bond, slave, i) {
			dev_uc_sync_multiple(slave->dev, bond_dev);
			dev_mc_sync_multiple(slave->dev, bond_dev);
		}
	}

	read_unlock(&bond->lock);
}

static int bond_neigh_init(struct neighbour *n)
{
	struct bonding *bond = netdev_priv(n->dev);
	struct slave *slave = bond->first_slave;
	const struct net_device_ops *slave_ops;
	struct neigh_parms parms;
	int ret;

	if (!slave)
		return 0;

	slave_ops = slave->dev->netdev_ops;

	if (!slave_ops->ndo_neigh_setup)
		return 0;

	parms.neigh_setup = NULL;
	parms.neigh_cleanup = NULL;
	ret = slave_ops->ndo_neigh_setup(slave->dev, &parms);
	if (ret)
		return ret;

	/*
	 * Assign slave's neigh_cleanup to neighbour in case cleanup is called
	 * after the last slave has been detached.  Assumes that all slaves
	 * utilize the same neigh_cleanup (true at this writing as only user
	 * is ipoib).
	 */
	n->parms->neigh_cleanup = parms.neigh_cleanup;

	if (!parms.neigh_setup)
		return 0;

	return parms.neigh_setup(n);
}

/*
 * The bonding ndo_neigh_setup is called at init time beofre any
 * slave exists. So we must declare proxy setup function which will
 * be used at run time to resolve the actual slave neigh param setup.
 */
static int bond_neigh_setup(struct net_device *dev,
			    struct neigh_parms *parms)
{
	parms->neigh_setup   = bond_neigh_init;

	return 0;
}

/*
 * Change the MTU of all of a master's slaves to match the master
 */
static int bond_change_mtu(struct net_device *bond_dev, int new_mtu)
{
	struct bonding *bond = netdev_priv(bond_dev);
	struct slave *slave, *stop_at;
	int res = 0;
	int i;

	pr_debug("bond=%p, name=%s, new_mtu=%d\n", bond,
		 (bond_dev ? bond_dev->name : "None"), new_mtu);

	/* Can't hold bond->lock with bh disabled here since
	 * some base drivers panic. On the other hand we can't
	 * hold bond->lock without bh disabled because we'll
	 * deadlock. The only solution is to rely on the fact
	 * that we're under rtnl_lock here, and the slaves
	 * list won't change. This doesn't solve the problem
	 * of setting the slave's MTU while it is
	 * transmitting, but the assumption is that the base
	 * driver can handle that.
	 *
	 * TODO: figure out a way to safely iterate the slaves
	 * list, but without holding a lock around the actual
	 * call to the base driver.
	 */

	bond_for_each_slave(bond, slave, i) {
		pr_debug("s %p s->p %p c_m %p\n",
			 slave,
			 slave->prev,
			 slave->dev->netdev_ops->ndo_change_mtu);

		res = dev_set_mtu(slave->dev, new_mtu);

		if (res) {
			/* If we failed to set the slave's mtu to the new value
			 * we must abort the operation even in ACTIVE_BACKUP
			 * mode, because if we allow the backup slaves to have
			 * different mtu values than the active slave we'll
			 * need to change their mtu when doing a failover. That
			 * means changing their mtu from timer context, which
			 * is probably not a good idea.
			 */
			pr_debug("err %d %s\n", res, slave->dev->name);
			goto unwind;
		}
	}

	bond_dev->mtu = new_mtu;

	return 0;

unwind:
	/* unwind from head to the slave that failed */
	stop_at = slave;
	bond_for_each_slave_from_to(bond, slave, i, bond->first_slave, stop_at) {
		int tmp_res;

		tmp_res = dev_set_mtu(slave->dev, bond_dev->mtu);
		if (tmp_res) {
			pr_debug("unwind err %d dev %s\n",
				 tmp_res, slave->dev->name);
		}
	}

	return res;
}

/*
 * Change HW address
 *
 * Note that many devices must be down to change the HW address, and
 * downing the master releases all slaves.  We can make bonds full of
 * bonding devices to test this, however.
 */
static int bond_set_mac_address(struct net_device *bond_dev, void *addr)
{
	struct bonding *bond = netdev_priv(bond_dev);
	struct sockaddr *sa = addr, tmp_sa;
	struct slave *slave, *stop_at;
	int res = 0;
	int i;

	if (bond->params.mode == BOND_MODE_ALB)
		return bond_alb_set_mac_address(bond_dev, addr);


	pr_debug("bond=%p, name=%s\n",
		 bond, bond_dev ? bond_dev->name : "None");

	/* If fail_over_mac is enabled, do nothing and return success.
	 * Returning an error causes ifenslave to fail.
	 */
	if (bond->params.fail_over_mac)
		return 0;

	if (!is_valid_ether_addr(sa->sa_data))
		return -EADDRNOTAVAIL;

	/* Can't hold bond->lock with bh disabled here since
	 * some base drivers panic. On the other hand we can't
	 * hold bond->lock without bh disabled because we'll
	 * deadlock. The only solution is to rely on the fact
	 * that we're under rtnl_lock here, and the slaves
	 * list won't change. This doesn't solve the problem
	 * of setting the slave's hw address while it is
	 * transmitting, but the assumption is that the base
	 * driver can handle that.
	 *
	 * TODO: figure out a way to safely iterate the slaves
	 * list, but without holding a lock around the actual
	 * call to the base driver.
	 */

	bond_for_each_slave(bond, slave, i) {
		const struct net_device_ops *slave_ops = slave->dev->netdev_ops;
		pr_debug("slave %p %s\n", slave, slave->dev->name);

		if (slave_ops->ndo_set_mac_address == NULL) {
			res = -EOPNOTSUPP;
			pr_debug("EOPNOTSUPP %s\n", slave->dev->name);
			goto unwind;
		}

		res = dev_set_mac_address(slave->dev, addr);
		if (res) {
			/* TODO: consider downing the slave
			 * and retry ?
			 * User should expect communications
			 * breakage anyway until ARP finish
			 * updating, so...
			 */
			pr_debug("err %d %s\n", res, slave->dev->name);
			goto unwind;
		}
	}

	/* success */
	memcpy(bond_dev->dev_addr, sa->sa_data, bond_dev->addr_len);
	return 0;

unwind:
	memcpy(tmp_sa.sa_data, bond_dev->dev_addr, bond_dev->addr_len);
	tmp_sa.sa_family = bond_dev->type;

	/* unwind from head to the slave that failed */
	stop_at = slave;
	bond_for_each_slave_from_to(bond, slave, i, bond->first_slave, stop_at) {
		int tmp_res;

		tmp_res = dev_set_mac_address(slave->dev, &tmp_sa);
		if (tmp_res) {
			pr_debug("unwind err %d dev %s\n",
				 tmp_res, slave->dev->name);
		}
	}

	return res;
}

static int bond_xmit_roundrobin(struct sk_buff *skb, struct net_device *bond_dev)
{
	struct bonding *bond = netdev_priv(bond_dev);
	struct slave *slave, *start_at;
	int i, slave_no, res = 1;
	struct iphdr *iph = ip_hdr(skb);

	/*
	 * Start with the curr_active_slave that joined the bond as the
	 * default for sending IGMP traffic.  For failover purposes one
	 * needs to maintain some consistency for the interface that will
	 * send the join/membership reports.  The curr_active_slave found
	 * will send all of this type of traffic.
	 */
	if ((iph->protocol == IPPROTO_IGMP) &&
	    (skb->protocol == htons(ETH_P_IP))) {

		read_lock(&bond->curr_slave_lock);
		slave = bond->curr_active_slave;
		read_unlock(&bond->curr_slave_lock);

		if (!slave)
			goto out;
	} else {
		/*
		 * Concurrent TX may collide on rr_tx_counter; we accept
		 * that as being rare enough not to justify using an
		 * atomic op here.
		 */
		slave_no = bond->rr_tx_counter++ % bond->slave_cnt;

		bond_for_each_slave(bond, slave, i) {
			slave_no--;
			if (slave_no < 0)
				break;
		}
	}

	start_at = slave;
	bond_for_each_slave_from(bond, slave, i, start_at) {
		if (IS_UP(slave->dev) &&
		    (slave->link == BOND_LINK_UP) &&
		    bond_is_active_slave(slave)) {
			res = bond_dev_queue_xmit(bond, skb, slave->dev);
			break;
		}
	}

out:
	if (res) {
		/* no suitable interface, frame not sent */
		kfree_skb(skb);
	}

	return NETDEV_TX_OK;
}


/*
 * in active-backup mode, we know that bond->curr_active_slave is always valid if
 * the bond has a usable interface.
 */
static int bond_xmit_activebackup(struct sk_buff *skb, struct net_device *bond_dev)
{
	struct bonding *bond = netdev_priv(bond_dev);
	int res = 1;

	read_lock(&bond->curr_slave_lock);

	if (bond->curr_active_slave)
		res = bond_dev_queue_xmit(bond, skb,
			bond->curr_active_slave->dev);

	read_unlock(&bond->curr_slave_lock);

	if (res)
		/* no suitable interface, frame not sent */
		kfree_skb(skb);

	return NETDEV_TX_OK;
}

/*
 * In bond_xmit_xor() , we determine the output device by using a pre-
 * determined xmit_hash_policy(), If the selected device is not enabled,
 * find the next active slave.
 */
static int bond_xmit_xor(struct sk_buff *skb, struct net_device *bond_dev)
{
	struct bonding *bond = netdev_priv(bond_dev);
	struct slave *slave, *start_at;
	int slave_no;
	int i;
	int res = 1;

	slave_no = bond->xmit_hash_policy(skb, bond->slave_cnt);

	bond_for_each_slave(bond, slave, i) {
		slave_no--;
		if (slave_no < 0)
			break;
	}

	start_at = slave;

	bond_for_each_slave_from(bond, slave, i, start_at) {
		if (IS_UP(slave->dev) &&
		    (slave->link == BOND_LINK_UP) &&
		    bond_is_active_slave(slave)) {
			res = bond_dev_queue_xmit(bond, skb, slave->dev);
			break;
		}
	}

	if (res) {
		/* no suitable interface, frame not sent */
		kfree_skb(skb);
	}

	return NETDEV_TX_OK;
}

/*
 * in broadcast mode, we send everything to all usable interfaces.
 */
static int bond_xmit_broadcast(struct sk_buff *skb, struct net_device *bond_dev)
{
	struct bonding *bond = netdev_priv(bond_dev);
	struct slave *slave, *start_at;
	struct net_device *tx_dev = NULL;
	int i;
	int res = 1;

	read_lock(&bond->curr_slave_lock);
	start_at = bond->curr_active_slave;
	read_unlock(&bond->curr_slave_lock);

	if (!start_at)
		goto out;

	bond_for_each_slave_from(bond, slave, i, start_at) {
		if (IS_UP(slave->dev) &&
		    (slave->link == BOND_LINK_UP) &&
		    bond_is_active_slave(slave)) {
			if (tx_dev) {
				struct sk_buff *skb2 = skb_clone(skb, GFP_ATOMIC);
				if (!skb2) {
					pr_err("%s: Error: bond_xmit_broadcast(): skb_clone() failed\n",
					       bond_dev->name);
					continue;
				}

				res = bond_dev_queue_xmit(bond, skb2, tx_dev);
				if (res) {
					kfree_skb(skb2);
					continue;
				}
			}
			tx_dev = slave->dev;
		}
	}

	if (tx_dev)
		res = bond_dev_queue_xmit(bond, skb, tx_dev);

out:
	if (res)
		/* no suitable interface, frame not sent */
		kfree_skb(skb);

	/* frame sent to all suitable interfaces */
	return NETDEV_TX_OK;
}

/*------------------------- Device initialization ---------------------------*/

static void bond_set_xmit_hash_policy(struct bonding *bond)
{
	switch (bond->params.xmit_policy) {
	case BOND_XMIT_POLICY_LAYER23:
		bond->xmit_hash_policy = bond_xmit_hash_policy_l23;
		break;
	case BOND_XMIT_POLICY_LAYER34:
		bond->xmit_hash_policy = bond_xmit_hash_policy_l34;
		break;
	case BOND_XMIT_POLICY_LAYER2:
	default:
		bond->xmit_hash_policy = bond_xmit_hash_policy_l2;
		break;
	}
}

/*
 * Lookup the slave that corresponds to a qid
 */
static inline int bond_slave_override(struct bonding *bond,
				      struct sk_buff *skb)
{
	int i, res = 1;
	struct slave *slave = NULL;
	struct slave *check_slave;

	if (!skb->queue_mapping)
		return 1;

	/* Find out if any slaves have the same mapping as this skb. */
	bond_for_each_slave(bond, check_slave, i) {
		if (check_slave->queue_id == skb->queue_mapping) {
			slave = check_slave;
			break;
		}
	}

	/* If the slave isn't UP, use default transmit policy. */
	if (slave && slave->queue_id && IS_UP(slave->dev) &&
	    (slave->link == BOND_LINK_UP)) {
		res = bond_dev_queue_xmit(bond, skb, slave->dev);
	}

	return res;
}


static u16 bond_select_queue(struct net_device *dev, struct sk_buff *skb)
{
	/*
	 * This helper function exists to help dev_pick_tx get the correct
	 * destination queue.  Using a helper function skips a call to
	 * skb_tx_hash and will put the skbs in the queue we expect on their
	 * way down to the bonding driver.
	 */
	u16 txq = skb_rx_queue_recorded(skb) ? skb_get_rx_queue(skb) : 0;

	/*
	 * Save the original txq to restore before passing to the driver
	 */
	qdisc_skb_cb(skb)->slave_dev_queue_mapping = skb->queue_mapping;

	if (unlikely(txq >= dev->real_num_tx_queues)) {
		do {
			txq -= dev->real_num_tx_queues;
		} while (txq >= dev->real_num_tx_queues);
	}
	return txq;
}

static netdev_tx_t __bond_start_xmit(struct sk_buff *skb, struct net_device *dev)
{
	struct bonding *bond = netdev_priv(dev);

	if (TX_QUEUE_OVERRIDE(bond->params.mode)) {
		if (!bond_slave_override(bond, skb))
			return NETDEV_TX_OK;
	}

	switch (bond->params.mode) {
	case BOND_MODE_ROUNDROBIN:
		return bond_xmit_roundrobin(skb, dev);
	case BOND_MODE_ACTIVEBACKUP:
		return bond_xmit_activebackup(skb, dev);
	case BOND_MODE_XOR:
		return bond_xmit_xor(skb, dev);
	case BOND_MODE_BROADCAST:
		return bond_xmit_broadcast(skb, dev);
	case BOND_MODE_8023AD:
		return bond_3ad_xmit_xor(skb, dev);
	case BOND_MODE_ALB:
	case BOND_MODE_TLB:
		return bond_alb_xmit(skb, dev);
	default:
		/* Should never happen, mode already checked */
		pr_err("%s: Error: Unknown bonding mode %d\n",
		       dev->name, bond->params.mode);
		WARN_ON_ONCE(1);
		kfree_skb(skb);
		return NETDEV_TX_OK;
	}
}

static netdev_tx_t bond_start_xmit(struct sk_buff *skb, struct net_device *dev)
{
	struct bonding *bond = netdev_priv(dev);
	netdev_tx_t ret = NETDEV_TX_OK;

	/*
	 * If we risk deadlock from transmitting this in the
	 * netpoll path, tell netpoll to queue the frame for later tx
	 */
	if (is_netpoll_tx_blocked(dev))
		return NETDEV_TX_BUSY;

	read_lock(&bond->lock);

	if (bond->slave_cnt)
		ret = __bond_start_xmit(skb, dev);
	else
		kfree_skb(skb);

	read_unlock(&bond->lock);

	return ret;
}

/*
 * set bond mode specific net device operations
 */
void bond_set_mode_ops(struct bonding *bond, int mode)
{
	struct net_device *bond_dev = bond->dev;

	switch (mode) {
	case BOND_MODE_ROUNDROBIN:
		break;
	case BOND_MODE_ACTIVEBACKUP:
		break;
	case BOND_MODE_XOR:
		bond_set_xmit_hash_policy(bond);
		break;
	case BOND_MODE_BROADCAST:
		break;
	case BOND_MODE_8023AD:
		bond_set_xmit_hash_policy(bond);
		break;
	case BOND_MODE_ALB:
		/* FALLTHRU */
	case BOND_MODE_TLB:
		break;
	default:
		/* Should never happen, mode already checked */
		pr_err("%s: Error: Unknown bonding mode %d\n",
		       bond_dev->name, mode);
		break;
	}
}

static int bond_ethtool_get_settings(struct net_device *bond_dev,
				     struct ethtool_cmd *ecmd)
{
	struct bonding *bond = netdev_priv(bond_dev);
	struct slave *slave;
	int i;
	unsigned long speed = 0;

	ecmd->duplex = DUPLEX_UNKNOWN;
	ecmd->port = PORT_OTHER;

	/* Since SLAVE_IS_OK returns false for all inactive or down slaves, we
	 * do not need to check mode.  Though link speed might not represent
	 * the true receive or transmit bandwidth (not all modes are symmetric)
	 * this is an accurate maximum.
	 */
	read_lock(&bond->lock);
	bond_for_each_slave(bond, slave, i) {
		if (SLAVE_IS_OK(slave)) {
			if (slave->speed != SPEED_UNKNOWN)
				speed += slave->speed;
			if (ecmd->duplex == DUPLEX_UNKNOWN &&
			    slave->duplex != DUPLEX_UNKNOWN)
				ecmd->duplex = slave->duplex;
		}
	}
	ethtool_cmd_speed_set(ecmd, speed ? : SPEED_UNKNOWN);
	read_unlock(&bond->lock);
	return 0;
}

static void bond_ethtool_get_drvinfo(struct net_device *bond_dev,
				     struct ethtool_drvinfo *drvinfo)
{
	strlcpy(drvinfo->driver, DRV_NAME, sizeof(drvinfo->driver));
	strlcpy(drvinfo->version, DRV_VERSION, sizeof(drvinfo->version));
	snprintf(drvinfo->fw_version, sizeof(drvinfo->fw_version), "%d",
		 BOND_ABI_VERSION);
}

static const struct ethtool_ops bond_ethtool_ops = {
	.get_drvinfo		= bond_ethtool_get_drvinfo,
	.get_settings		= bond_ethtool_get_settings,
	.get_link		= ethtool_op_get_link,
};

static const struct net_device_ops bond_netdev_ops = {
	.ndo_init		= bond_init,
	.ndo_uninit		= bond_uninit,
	.ndo_open		= bond_open,
	.ndo_stop		= bond_close,
	.ndo_start_xmit		= bond_start_xmit,
	.ndo_select_queue	= bond_select_queue,
	.ndo_get_stats64	= bond_get_stats,
	.ndo_do_ioctl		= bond_do_ioctl,
	.ndo_change_rx_flags	= bond_change_rx_flags,
	.ndo_set_rx_mode	= bond_set_rx_mode,
	.ndo_change_mtu		= bond_change_mtu,
	.ndo_set_mac_address	= bond_set_mac_address,
	.ndo_neigh_setup	= bond_neigh_setup,
	.ndo_vlan_rx_add_vid	= bond_vlan_rx_add_vid,
	.ndo_vlan_rx_kill_vid	= bond_vlan_rx_kill_vid,
#ifdef CONFIG_NET_POLL_CONTROLLER
	.ndo_netpoll_setup	= bond_netpoll_setup,
	.ndo_netpoll_cleanup	= bond_netpoll_cleanup,
	.ndo_poll_controller	= bond_poll_controller,
#endif
	.ndo_add_slave		= bond_enslave,
	.ndo_del_slave		= bond_release,
	.ndo_fix_features	= bond_fix_features,
};

static const struct device_type bond_type = {
	.name = "bond",
};

static void bond_destructor(struct net_device *bond_dev)
{
	struct bonding *bond = netdev_priv(bond_dev);
	if (bond->wq)
		destroy_workqueue(bond->wq);
	free_netdev(bond_dev);
}

static void bond_setup(struct net_device *bond_dev)
{
	struct bonding *bond = netdev_priv(bond_dev);

	/* initialize rwlocks */
	rwlock_init(&bond->lock);
	rwlock_init(&bond->curr_slave_lock);

	bond->params = bonding_defaults;

	/* Initialize pointers */
	bond->dev = bond_dev;
	INIT_LIST_HEAD(&bond->vlan_list);

	/* Initialize the device entry points */
	ether_setup(bond_dev);
	bond_dev->netdev_ops = &bond_netdev_ops;
	bond_dev->ethtool_ops = &bond_ethtool_ops;
	bond_set_mode_ops(bond, bond->params.mode);

	bond_dev->destructor = bond_destructor;

	SET_NETDEV_DEVTYPE(bond_dev, &bond_type);

	/* Initialize the device options */
	bond_dev->tx_queue_len = 0;
	bond_dev->flags |= IFF_MASTER|IFF_MULTICAST;
	bond_dev->priv_flags |= IFF_BONDING;
	bond_dev->priv_flags &= ~(IFF_XMIT_DST_RELEASE | IFF_TX_SKB_SHARING);

	/* At first, we block adding VLANs. That's the only way to
	 * prevent problems that occur when adding VLANs over an
	 * empty bond. The block will be removed once non-challenged
	 * slaves are enslaved.
	 */
	bond_dev->features |= NETIF_F_VLAN_CHALLENGED;

	/* don't acquire bond device's netif_tx_lock when
	 * transmitting */
	bond_dev->features |= NETIF_F_LLTX;

	/* By default, we declare the bond to be fully
	 * VLAN hardware accelerated capable. Special
	 * care is taken in the various xmit functions
	 * when there are slaves that are not hw accel
	 * capable
	 */

	bond_dev->hw_features = BOND_VLAN_FEATURES |
				NETIF_F_HW_VLAN_CTAG_TX |
				NETIF_F_HW_VLAN_CTAG_RX |
				NETIF_F_HW_VLAN_CTAG_FILTER;

	bond_dev->hw_features &= ~(NETIF_F_ALL_CSUM & ~NETIF_F_HW_CSUM);
	bond_dev->features |= bond_dev->hw_features;
}

/*
* Destroy a bonding device.
* Must be under rtnl_lock when this function is called.
*/
static void bond_uninit(struct net_device *bond_dev)
{
	struct bonding *bond = netdev_priv(bond_dev);
	struct vlan_entry *vlan, *tmp;

	bond_netpoll_cleanup(bond_dev);

	/* Release the bonded slaves */
	while (bond->first_slave != NULL)
		__bond_release_one(bond_dev, bond->first_slave->dev, true);
	pr_info("%s: released all slaves\n", bond_dev->name);

	list_del(&bond->bond_list);

	bond_debug_unregister(bond);

	list_for_each_entry_safe(vlan, tmp, &bond->vlan_list, vlan_list) {
		list_del(&vlan->vlan_list);
		kfree(vlan);
	}
}

/*------------------------- Module initialization ---------------------------*/

/*
 * Convert string input module parms.  Accept either the
 * number of the mode or its string name.  A bit complicated because
 * some mode names are substrings of other names, and calls from sysfs
 * may have whitespace in the name (trailing newlines, for example).
 */
int bond_parse_parm(const char *buf, const struct bond_parm_tbl *tbl)
{
	int modeint = -1, i, rv;
	char *p, modestr[BOND_MAX_MODENAME_LEN + 1] = { 0, };

	for (p = (char *)buf; *p; p++)
		if (!(isdigit(*p) || isspace(*p)))
			break;

	if (*p)
		rv = sscanf(buf, "%20s", modestr);
	else
		rv = sscanf(buf, "%d", &modeint);

	if (!rv)
		return -1;

	for (i = 0; tbl[i].modename; i++) {
		if (modeint == tbl[i].mode)
			return tbl[i].mode;
		if (strcmp(modestr, tbl[i].modename) == 0)
			return tbl[i].mode;
	}

	return -1;
}

static int bond_check_params(struct bond_params *params)
{
	int arp_validate_value, fail_over_mac_value, primary_reselect_value, i;
<<<<<<< HEAD
	int arp_all_targets_value;
=======
>>>>>>> 8bb495e3

	/*
	 * Convert string parameters.
	 */
	if (mode) {
		bond_mode = bond_parse_parm(mode, bond_mode_tbl);
		if (bond_mode == -1) {
			pr_err("Error: Invalid bonding mode \"%s\"\n",
			       mode == NULL ? "NULL" : mode);
			return -EINVAL;
		}
	}

	if (xmit_hash_policy) {
		if ((bond_mode != BOND_MODE_XOR) &&
		    (bond_mode != BOND_MODE_8023AD)) {
			pr_info("xmit_hash_policy param is irrelevant in mode %s\n",
			       bond_mode_name(bond_mode));
		} else {
			xmit_hashtype = bond_parse_parm(xmit_hash_policy,
							xmit_hashtype_tbl);
			if (xmit_hashtype == -1) {
				pr_err("Error: Invalid xmit_hash_policy \"%s\"\n",
				       xmit_hash_policy == NULL ? "NULL" :
				       xmit_hash_policy);
				return -EINVAL;
			}
		}
	}

	if (lacp_rate) {
		if (bond_mode != BOND_MODE_8023AD) {
			pr_info("lacp_rate param is irrelevant in mode %s\n",
				bond_mode_name(bond_mode));
		} else {
			lacp_fast = bond_parse_parm(lacp_rate, bond_lacp_tbl);
			if (lacp_fast == -1) {
				pr_err("Error: Invalid lacp rate \"%s\"\n",
				       lacp_rate == NULL ? "NULL" : lacp_rate);
				return -EINVAL;
			}
		}
	}

	if (ad_select) {
		params->ad_select = bond_parse_parm(ad_select, ad_select_tbl);
		if (params->ad_select == -1) {
			pr_err("Error: Invalid ad_select \"%s\"\n",
			       ad_select == NULL ? "NULL" : ad_select);
			return -EINVAL;
		}

		if (bond_mode != BOND_MODE_8023AD) {
			pr_warning("ad_select param only affects 802.3ad mode\n");
		}
	} else {
		params->ad_select = BOND_AD_STABLE;
	}

	if (max_bonds < 0) {
		pr_warning("Warning: max_bonds (%d) not in range %d-%d, so it was reset to BOND_DEFAULT_MAX_BONDS (%d)\n",
			   max_bonds, 0, INT_MAX, BOND_DEFAULT_MAX_BONDS);
		max_bonds = BOND_DEFAULT_MAX_BONDS;
	}

	if (miimon < 0) {
		pr_warning("Warning: miimon module parameter (%d), not in range 0-%d, so it was reset to %d\n",
			   miimon, INT_MAX, BOND_LINK_MON_INTERV);
		miimon = BOND_LINK_MON_INTERV;
	}

	if (updelay < 0) {
		pr_warning("Warning: updelay module parameter (%d), not in range 0-%d, so it was reset to 0\n",
			   updelay, INT_MAX);
		updelay = 0;
	}

	if (downdelay < 0) {
		pr_warning("Warning: downdelay module parameter (%d), not in range 0-%d, so it was reset to 0\n",
			   downdelay, INT_MAX);
		downdelay = 0;
	}

	if ((use_carrier != 0) && (use_carrier != 1)) {
		pr_warning("Warning: use_carrier module parameter (%d), not of valid value (0/1), so it was set to 1\n",
			   use_carrier);
		use_carrier = 1;
	}

	if (num_peer_notif < 0 || num_peer_notif > 255) {
		pr_warning("Warning: num_grat_arp/num_unsol_na (%d) not in range 0-255 so it was reset to 1\n",
			   num_peer_notif);
		num_peer_notif = 1;
	}

	/* reset values for 802.3ad */
	if (bond_mode == BOND_MODE_8023AD) {
		if (!miimon) {
			pr_warning("Warning: miimon must be specified, otherwise bonding will not detect link failure, speed and duplex which are essential for 802.3ad operation\n");
			pr_warning("Forcing miimon to 100msec\n");
			miimon = 100;
		}
	}

	if (tx_queues < 1 || tx_queues > 255) {
		pr_warning("Warning: tx_queues (%d) should be between "
			   "1 and 255, resetting to %d\n",
			   tx_queues, BOND_DEFAULT_TX_QUEUES);
		tx_queues = BOND_DEFAULT_TX_QUEUES;
	}

	if ((all_slaves_active != 0) && (all_slaves_active != 1)) {
		pr_warning("Warning: all_slaves_active module parameter (%d), "
			   "not of valid value (0/1), so it was set to "
			   "0\n", all_slaves_active);
		all_slaves_active = 0;
	}

	if (resend_igmp < 0 || resend_igmp > 255) {
		pr_warning("Warning: resend_igmp (%d) should be between "
			   "0 and 255, resetting to %d\n",
			   resend_igmp, BOND_DEFAULT_RESEND_IGMP);
		resend_igmp = BOND_DEFAULT_RESEND_IGMP;
	}

	/* reset values for TLB/ALB */
	if ((bond_mode == BOND_MODE_TLB) ||
	    (bond_mode == BOND_MODE_ALB)) {
		if (!miimon) {
			pr_warning("Warning: miimon must be specified, otherwise bonding will not detect link failure and link speed which are essential for TLB/ALB load balancing\n");
			pr_warning("Forcing miimon to 100msec\n");
			miimon = 100;
		}
	}

	if (bond_mode == BOND_MODE_ALB) {
		pr_notice("In ALB mode you might experience client disconnections upon reconnection of a link if the bonding module updelay parameter (%d msec) is incompatible with the forwarding delay time of the switch\n",
			  updelay);
	}

	if (!miimon) {
		if (updelay || downdelay) {
			/* just warn the user the up/down delay will have
			 * no effect since miimon is zero...
			 */
			pr_warning("Warning: miimon module parameter not set and updelay (%d) or downdelay (%d) module parameter is set; updelay and downdelay have no effect unless miimon is set\n",
				   updelay, downdelay);
		}
	} else {
		/* don't allow arp monitoring */
		if (arp_interval) {
			pr_warning("Warning: miimon (%d) and arp_interval (%d) can't be used simultaneously, disabling ARP monitoring\n",
				   miimon, arp_interval);
			arp_interval = 0;
		}

		if ((updelay % miimon) != 0) {
			pr_warning("Warning: updelay (%d) is not a multiple of miimon (%d), updelay rounded to %d ms\n",
				   updelay, miimon,
				   (updelay / miimon) * miimon);
		}

		updelay /= miimon;

		if ((downdelay % miimon) != 0) {
			pr_warning("Warning: downdelay (%d) is not a multiple of miimon (%d), downdelay rounded to %d ms\n",
				   downdelay, miimon,
				   (downdelay / miimon) * miimon);
		}

		downdelay /= miimon;
	}

	if (arp_interval < 0) {
		pr_warning("Warning: arp_interval module parameter (%d) , not in range 0-%d, so it was reset to %d\n",
			   arp_interval, INT_MAX, BOND_LINK_ARP_INTERV);
		arp_interval = BOND_LINK_ARP_INTERV;
	}

	for (arp_ip_count = 0, i = 0;
	     (arp_ip_count < BOND_MAX_ARP_TARGETS) && arp_ip_target[i]; i++) {
		/* not complete check, but should be good enough to
		   catch mistakes */
		__be32 ip = in_aton(arp_ip_target[i]);
		if (!isdigit(arp_ip_target[i][0]) || ip == 0 ||
		    ip == htonl(INADDR_BROADCAST)) {
			pr_warning("Warning: bad arp_ip_target module parameter (%s), ARP monitoring will not be performed\n",
				   arp_ip_target[i]);
			arp_interval = 0;
		} else {
<<<<<<< HEAD
			if (bond_get_targets_ip(arp_target, ip) == -1)
				arp_target[arp_ip_count++] = ip;
			else
				pr_warning("Warning: duplicate address %pI4 in arp_ip_target, skipping\n",
					   &ip);
=======
			arp_target[arp_ip_count++] = ip;
>>>>>>> 8bb495e3
		}
	}

	if (arp_interval && !arp_ip_count) {
		/* don't allow arping if no arp_ip_target given... */
		pr_warning("Warning: arp_interval module parameter (%d) specified without providing an arp_ip_target parameter, arp_interval was reset to 0\n",
			   arp_interval);
		arp_interval = 0;
	}

	if (arp_validate) {
		if (bond_mode != BOND_MODE_ACTIVEBACKUP) {
			pr_err("arp_validate only supported in active-backup mode\n");
			return -EINVAL;
		}
		if (!arp_interval) {
			pr_err("arp_validate requires arp_interval\n");
			return -EINVAL;
		}

		arp_validate_value = bond_parse_parm(arp_validate,
						     arp_validate_tbl);
		if (arp_validate_value == -1) {
			pr_err("Error: invalid arp_validate \"%s\"\n",
			       arp_validate == NULL ? "NULL" : arp_validate);
			return -EINVAL;
		}
	} else
		arp_validate_value = 0;

	arp_all_targets_value = 0;
	if (arp_all_targets) {
		arp_all_targets_value = bond_parse_parm(arp_all_targets,
							arp_all_targets_tbl);

		if (arp_all_targets_value == -1) {
			pr_err("Error: invalid arp_all_targets_value \"%s\"\n",
			       arp_all_targets);
			arp_all_targets_value = 0;
		}
	}

	if (miimon) {
		pr_info("MII link monitoring set to %d ms\n", miimon);
	} else if (arp_interval) {
		pr_info("ARP monitoring set to %d ms, validate %s, with %d target(s):",
			arp_interval,
			arp_validate_tbl[arp_validate_value].modename,
			arp_ip_count);

		for (i = 0; i < arp_ip_count; i++)
			pr_info(" %s", arp_ip_target[i]);

		pr_info("\n");

	} else if (max_bonds) {
		/* miimon and arp_interval not set, we need one so things
		 * work as expected, see bonding.txt for details
		 */
		pr_debug("Warning: either miimon or arp_interval and arp_ip_target module parameters must be specified, otherwise bonding will not detect link failures! see bonding.txt for details.\n");
	}

	if (primary && !USES_PRIMARY(bond_mode)) {
		/* currently, using a primary only makes sense
		 * in active backup, TLB or ALB modes
		 */
		pr_warning("Warning: %s primary device specified but has no effect in %s mode\n",
			   primary, bond_mode_name(bond_mode));
		primary = NULL;
	}

	if (primary && primary_reselect) {
		primary_reselect_value = bond_parse_parm(primary_reselect,
							 pri_reselect_tbl);
		if (primary_reselect_value == -1) {
			pr_err("Error: Invalid primary_reselect \"%s\"\n",
			       primary_reselect ==
					NULL ? "NULL" : primary_reselect);
			return -EINVAL;
		}
	} else {
		primary_reselect_value = BOND_PRI_RESELECT_ALWAYS;
	}

	if (fail_over_mac) {
		fail_over_mac_value = bond_parse_parm(fail_over_mac,
						      fail_over_mac_tbl);
		if (fail_over_mac_value == -1) {
			pr_err("Error: invalid fail_over_mac \"%s\"\n",
			       arp_validate == NULL ? "NULL" : arp_validate);
			return -EINVAL;
		}

		if (bond_mode != BOND_MODE_ACTIVEBACKUP)
			pr_warning("Warning: fail_over_mac only affects active-backup mode.\n");
	} else {
		fail_over_mac_value = BOND_FOM_NONE;
	}

	/* fill params struct with the proper values */
	params->mode = bond_mode;
	params->xmit_policy = xmit_hashtype;
	params->miimon = miimon;
	params->num_peer_notif = num_peer_notif;
	params->arp_interval = arp_interval;
	params->arp_validate = arp_validate_value;
	params->arp_all_targets = arp_all_targets_value;
	params->updelay = updelay;
	params->downdelay = downdelay;
	params->use_carrier = use_carrier;
	params->lacp_fast = lacp_fast;
	params->primary[0] = 0;
	params->primary_reselect = primary_reselect_value;
	params->fail_over_mac = fail_over_mac_value;
	params->tx_queues = tx_queues;
	params->all_slaves_active = all_slaves_active;
	params->resend_igmp = resend_igmp;
	params->min_links = min_links;

	if (primary) {
		strncpy(params->primary, primary, IFNAMSIZ);
		params->primary[IFNAMSIZ - 1] = 0;
	}

	memcpy(params->arp_targets, arp_target, sizeof(arp_target));

	return 0;
}

static struct lock_class_key bonding_netdev_xmit_lock_key;
static struct lock_class_key bonding_netdev_addr_lock_key;
static struct lock_class_key bonding_tx_busylock_key;

static void bond_set_lockdep_class_one(struct net_device *dev,
				       struct netdev_queue *txq,
				       void *_unused)
{
	lockdep_set_class(&txq->_xmit_lock,
			  &bonding_netdev_xmit_lock_key);
}

static void bond_set_lockdep_class(struct net_device *dev)
{
	lockdep_set_class(&dev->addr_list_lock,
			  &bonding_netdev_addr_lock_key);
	netdev_for_each_tx_queue(dev, bond_set_lockdep_class_one, NULL);
	dev->qdisc_tx_busylock = &bonding_tx_busylock_key;
}

/*
 * Called from registration process
 */
static int bond_init(struct net_device *bond_dev)
{
	struct bonding *bond = netdev_priv(bond_dev);
	struct bond_net *bn = net_generic(dev_net(bond_dev), bond_net_id);
	struct alb_bond_info *bond_info = &(BOND_ALB_INFO(bond));

	pr_debug("Begin bond_init for %s\n", bond_dev->name);

	/*
	 * Initialize locks that may be required during
	 * en/deslave operations.  All of the bond_open work
	 * (of which this is part) should really be moved to
	 * a phase prior to dev_open
	 */
	spin_lock_init(&(bond_info->tx_hashtbl_lock));
	spin_lock_init(&(bond_info->rx_hashtbl_lock));

	bond->wq = create_singlethread_workqueue(bond_dev->name);
	if (!bond->wq)
		return -ENOMEM;

	bond_set_lockdep_class(bond_dev);

	list_add_tail(&bond->bond_list, &bn->dev_list);

	bond_prepare_sysfs_group(bond);

	bond_debug_register(bond);

	/* Ensure valid dev_addr */
	if (is_zero_ether_addr(bond_dev->dev_addr) &&
	    bond_dev->addr_assign_type == NET_ADDR_PERM)
		eth_hw_addr_random(bond_dev);

	return 0;
}

static int bond_validate(struct nlattr *tb[], struct nlattr *data[])
{
	if (tb[IFLA_ADDRESS]) {
		if (nla_len(tb[IFLA_ADDRESS]) != ETH_ALEN)
			return -EINVAL;
		if (!is_valid_ether_addr(nla_data(tb[IFLA_ADDRESS])))
			return -EADDRNOTAVAIL;
	}
	return 0;
}

static unsigned int bond_get_num_tx_queues(void)
{
	return tx_queues;
}

static struct rtnl_link_ops bond_link_ops __read_mostly = {
	.kind			= "bond",
	.priv_size		= sizeof(struct bonding),
	.setup			= bond_setup,
	.validate		= bond_validate,
	.get_num_tx_queues	= bond_get_num_tx_queues,
	.get_num_rx_queues	= bond_get_num_tx_queues, /* Use the same number
							     as for TX queues */
};

/* Create a new bond based on the specified name and bonding parameters.
 * If name is NULL, obtain a suitable "bond%d" name for us.
 * Caller must NOT hold rtnl_lock; we need to release it here before we
 * set up our sysfs entries.
 */
int bond_create(struct net *net, const char *name)
{
	struct net_device *bond_dev;
	int res;

	rtnl_lock();

	bond_dev = alloc_netdev_mq(sizeof(struct bonding),
				   name ? name : "bond%d",
				   bond_setup, tx_queues);
	if (!bond_dev) {
		pr_err("%s: eek! can't alloc netdev!\n", name);
		rtnl_unlock();
		return -ENOMEM;
	}

	dev_net_set(bond_dev, net);
	bond_dev->rtnl_link_ops = &bond_link_ops;

	res = register_netdevice(bond_dev);

	netif_carrier_off(bond_dev);

	rtnl_unlock();
	if (res < 0)
		bond_destructor(bond_dev);
	return res;
}

static int __net_init bond_net_init(struct net *net)
{
	struct bond_net *bn = net_generic(net, bond_net_id);

	bn->net = net;
	INIT_LIST_HEAD(&bn->dev_list);

	bond_create_proc_dir(bn);
	bond_create_sysfs(bn);

	return 0;
}

static void __net_exit bond_net_exit(struct net *net)
{
	struct bond_net *bn = net_generic(net, bond_net_id);
	struct bonding *bond, *tmp_bond;
	LIST_HEAD(list);

	bond_destroy_sysfs(bn);
	bond_destroy_proc_dir(bn);

	/* Kill off any bonds created after unregistering bond rtnl ops */
	rtnl_lock();
	list_for_each_entry_safe(bond, tmp_bond, &bn->dev_list, bond_list)
		unregister_netdevice_queue(bond->dev, &list);
	unregister_netdevice_many(&list);
	rtnl_unlock();
}

static struct pernet_operations bond_net_ops = {
	.init = bond_net_init,
	.exit = bond_net_exit,
	.id   = &bond_net_id,
	.size = sizeof(struct bond_net),
};

static int __init bonding_init(void)
{
	int i;
	int res;

	pr_info("%s", bond_version);

	res = bond_check_params(&bonding_defaults);
	if (res)
		goto out;

	res = register_pernet_subsys(&bond_net_ops);
	if (res)
		goto out;

	res = rtnl_link_register(&bond_link_ops);
	if (res)
		goto err_link;

	bond_create_debugfs();

	for (i = 0; i < max_bonds; i++) {
		res = bond_create(&init_net, NULL);
		if (res)
			goto err;
	}

	register_netdevice_notifier(&bond_netdev_notifier);
out:
	return res;
err:
	rtnl_link_unregister(&bond_link_ops);
err_link:
	unregister_pernet_subsys(&bond_net_ops);
	goto out;

}

static void __exit bonding_exit(void)
{
	unregister_netdevice_notifier(&bond_netdev_notifier);

	bond_destroy_debugfs();

	rtnl_link_unregister(&bond_link_ops);
	unregister_pernet_subsys(&bond_net_ops);

#ifdef CONFIG_NET_POLL_CONTROLLER
	/*
	 * Make sure we don't have an imbalance on our netpoll blocking
	 */
	WARN_ON(atomic_read(&netpoll_block_tx));
#endif
}

module_init(bonding_init);
module_exit(bonding_exit);
MODULE_LICENSE("GPL");
MODULE_VERSION(DRV_VERSION);
MODULE_DESCRIPTION(DRV_DESCRIPTION ", v" DRV_VERSION);
MODULE_AUTHOR("Thomas Davis, tadavis@lbl.gov and many others");
MODULE_ALIAS_RTNL_LINK("bond");<|MERGE_RESOLUTION|>--- conflicted
+++ resolved
@@ -4425,10 +4425,7 @@
 static int bond_check_params(struct bond_params *params)
 {
 	int arp_validate_value, fail_over_mac_value, primary_reselect_value, i;
-<<<<<<< HEAD
 	int arp_all_targets_value;
-=======
->>>>>>> 8bb495e3
 
 	/*
 	 * Convert string parameters.
@@ -4619,15 +4616,11 @@
 				   arp_ip_target[i]);
 			arp_interval = 0;
 		} else {
-<<<<<<< HEAD
 			if (bond_get_targets_ip(arp_target, ip) == -1)
 				arp_target[arp_ip_count++] = ip;
 			else
 				pr_warning("Warning: duplicate address %pI4 in arp_ip_target, skipping\n",
 					   &ip);
-=======
-			arp_target[arp_ip_count++] = ip;
->>>>>>> 8bb495e3
 		}
 	}
 
