# SPDX-License-Identifier: GPL-2.0
menu "Android"

config ANDROID
	bool "Android Drivers"
	help
	  Enable support for various drivers needed on the Android platform

if ANDROID

config ANDROID_BINDER_IPC
	tristate "Android Binder IPC Driver"
	depends on MMU
	default n
	help
	  Binder is used in Android for both communication between processes,
	  and remote method invocation.

	  This means one Android process can call a method/routine in another
	  Android process, using Binder to identify, invoke and pass arguments
	  between said processes.

config ANDROID_BINDERFS
	bool "Android Binderfs filesystem"
	depends on ANDROID_BINDER_IPC
	default n
	help
	  Binderfs is a pseudo-filesystem for the Android Binder IPC driver
	  which can be mounted per-ipc namespace allowing to run multiple
	  instances of Android.
	  Each binderfs mount initially only contains a binder-control device.
	  It can be used to dynamically allocate new binder IPC devices via
	  ioctls.

config ANDROID_BINDER_DEVICES
	string "Android Binder devices"
	depends on ANDROID_BINDER_IPC
	default "binder,hwbinder,vndbinder"
	help
	  Default value for the binder.devices parameter.

	  The binder.devices parameter is a comma-separated list of strings
	  that specifies the names of the binder device nodes that will be
	  created. Each binder device has its own context manager, and is
	  therefore logically separated from the other devices.

config ANDROID_BINDER_IPC_32BIT
	bool "Use old (Android 4.4 and earlier) 32-bit binder API"
	depends on ANDROID_BINDER_IPC
	default !64BIT
	help
	  The Binder API has been changed to support both 32 and 64bit
	  applications in a mixed environment.

	  Enable this to support an old 32-bit Android user-space (v4.4 and
	  earlier).

	  Note that enabling this will break newer Android user-space.

config ANDROID_BINDER_IPC_SELFTEST
	bool "Android Binder IPC Driver Selftest"
	depends on ANDROID_BINDER_IPC
	help
	  This feature allows binder selftest to run.

	  Binder selftest checks the allocation and free of binder buffers
	  exhaustively with combinations of various buffer sizes and
	  alignments.

<<<<<<< HEAD
=======
config ANDROID_DEBUG_SYMBOLS
	bool "Android Debug Symbols"
	help
	  Enables export of debug symbols that are useful for offline debugging
	  of a kernel. These symbols would be used in vendor modules to find
	  addresses of the core kernel symbols for vendor extensions.

	  This driver is statically compiled into kernel and maintains all the
	  required symbol addresses for vendor modules and provides necessary
	  interface vendor modules.

>>>>>>> 5f85626b
config ANDROID_VENDOR_HOOKS
	bool "Android Vendor Hooks"
	depends on TRACEPOINTS
	help
	  Enable vendor hooks implemented as tracepoints

	  Allow vendor modules to attach to tracepoint "hooks" defined via
	  DECLARE_HOOK or DECLARE_RESTRICTED_HOOK.

endif # if ANDROID

endmenu<|MERGE_RESOLUTION|>--- conflicted
+++ resolved
@@ -67,8 +67,6 @@
 	  exhaustively with combinations of various buffer sizes and
 	  alignments.
 
-<<<<<<< HEAD
-=======
 config ANDROID_DEBUG_SYMBOLS
 	bool "Android Debug Symbols"
 	help
@@ -80,7 +78,6 @@
 	  required symbol addresses for vendor modules and provides necessary
 	  interface vendor modules.
 
->>>>>>> 5f85626b
 config ANDROID_VENDOR_HOOKS
 	bool "Android Vendor Hooks"
 	depends on TRACEPOINTS
