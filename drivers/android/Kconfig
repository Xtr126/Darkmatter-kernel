# SPDX-License-Identifier: GPL-2.0
menu "Android"

config ANDROID
	bool "Android Drivers"
	---help---
	  Enable support for various drivers needed on the Android platform

if ANDROID

config ANDROID_BINDER_IPC
	bool "Android Binder IPC Driver"
	depends on MMU && !M68K
	default n
	---help---
	  Binder is used in Android for both communication between processes,
	  and remote method invocation.

	  This means one Android process can call a method/routine in another
	  Android process, using Binder to identify, invoke and pass arguments
	  between said processes.

config ANDROID_BINDER_DEVICES
	string "Android Binder devices"
	depends on ANDROID_BINDER_IPC
	default "binder,hwbinder,vndbinder"
	---help---
	  Default value for the binder.devices parameter.

	  The binder.devices parameter is a comma-separated list of strings
	  that specifies the names of the binder device nodes that will be
	  created. Each binder device has its own context manager, and is
	  therefore logically separated from the other devices.

<<<<<<< HEAD
config ANDROID_BINDER_IPC_32BIT
	bool "Use old (Android 4.4 and earlier) 32-bit binder API"
	depends on ANDROID_BINDER_IPC
	default !64BIT
	---help---
	  The Binder API has been changed to support both 32 and 64bit
	  applications in a mixed environment.

	  Enable this to support an old 32-bit Android user-space (v4.4 and
	  earlier).

	  Note that enabling this will break newer Android user-space.

=======
>>>>>>> 815e34f8
config ANDROID_BINDER_IPC_SELFTEST
	bool "Android Binder IPC Driver Selftest"
	depends on ANDROID_BINDER_IPC
	---help---
	  This feature allows binder selftest to run.

	  Binder selftest checks the allocation and free of binder buffers
	  exhaustively with combinations of various buffer sizes and
	  alignments.

endif # if ANDROID

endmenu<|MERGE_RESOLUTION|>--- conflicted
+++ resolved
@@ -32,7 +32,6 @@
 	  created. Each binder device has its own context manager, and is
 	  therefore logically separated from the other devices.
 
-<<<<<<< HEAD
 config ANDROID_BINDER_IPC_32BIT
 	bool "Use old (Android 4.4 and earlier) 32-bit binder API"
 	depends on ANDROID_BINDER_IPC
@@ -46,8 +45,6 @@
 
 	  Note that enabling this will break newer Android user-space.
 
-=======
->>>>>>> 815e34f8
 config ANDROID_BINDER_IPC_SELFTEST
 	bool "Android Binder IPC Driver Selftest"
 	depends on ANDROID_BINDER_IPC
