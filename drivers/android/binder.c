// SPDX-License-Identifier: GPL-2.0-only
/* binder.c
 *
 * Android IPC Subsystem
 *
 * Copyright (C) 2007-2008 Google, Inc.
 */

/*
 * Locking overview
 *
 * There are 3 main spinlocks which must be acquired in the
 * order shown:
 *
 * 1) proc->outer_lock : protects binder_ref
 *    binder_proc_lock() and binder_proc_unlock() are
 *    used to acq/rel.
 * 2) node->lock : protects most fields of binder_node.
 *    binder_node_lock() and binder_node_unlock() are
 *    used to acq/rel
 * 3) proc->inner_lock : protects the thread and node lists
 *    (proc->threads, proc->waiting_threads, proc->nodes)
 *    and all todo lists associated with the binder_proc
 *    (proc->todo, thread->todo, proc->delivered_death and
 *    node->async_todo), as well as thread->transaction_stack
 *    binder_inner_proc_lock() and binder_inner_proc_unlock()
 *    are used to acq/rel
 *
 * Any lock under procA must never be nested under any lock at the same
 * level or below on procB.
 *
 * Functions that require a lock held on entry indicate which lock
 * in the suffix of the function name:
 *
 * foo_olocked() : requires node->outer_lock
 * foo_nlocked() : requires node->lock
 * foo_ilocked() : requires proc->inner_lock
 * foo_oilocked(): requires proc->outer_lock and proc->inner_lock
 * foo_nilocked(): requires node->lock and proc->inner_lock
 * ...
 */

#define pr_fmt(fmt) KBUILD_MODNAME ": " fmt

#include <linux/fdtable.h>
#include <linux/file.h>
#include <linux/freezer.h>
#include <linux/fs.h>
#include <linux/list.h>
#include <linux/miscdevice.h>
#include <linux/module.h>
#include <linux/mutex.h>
#include <linux/nsproxy.h>
#include <linux/poll.h>
#include <linux/debugfs.h>
#include <linux/rbtree.h>
#include <linux/sched/signal.h>
#include <linux/sched/mm.h>
#include <linux/seq_file.h>
#include <linux/string.h>
#include <linux/uaccess.h>
#include <linux/pid_namespace.h>
#include <linux/security.h>
#include <linux/spinlock.h>
#include <linux/ratelimit.h>
#include <linux/syscalls.h>
#include <linux/task_work.h>
#include <linux/sizes.h>
#include <linux/android_vendor.h>

#include <uapi/linux/sched/types.h>
#include <uapi/linux/android/binder.h>

#include <asm/cacheflush.h>

#include "binder_internal.h"
#include "binder_trace.h"
#include <trace/hooks/binder.h>

static HLIST_HEAD(binder_deferred_list);
static DEFINE_MUTEX(binder_deferred_lock);

static HLIST_HEAD(binder_devices);
static HLIST_HEAD(binder_procs);
static DEFINE_MUTEX(binder_procs_lock);

static HLIST_HEAD(binder_dead_nodes);
static DEFINE_SPINLOCK(binder_dead_nodes_lock);

static struct dentry *binder_debugfs_dir_entry_root;
static struct dentry *binder_debugfs_dir_entry_proc;
static atomic_t binder_last_id;

static int proc_show(struct seq_file *m, void *unused);
DEFINE_SHOW_ATTRIBUTE(proc);

#define FORBIDDEN_MMAP_FLAGS                (VM_WRITE)

enum {
	BINDER_DEBUG_USER_ERROR             = 1U << 0,
	BINDER_DEBUG_FAILED_TRANSACTION     = 1U << 1,
	BINDER_DEBUG_DEAD_TRANSACTION       = 1U << 2,
	BINDER_DEBUG_OPEN_CLOSE             = 1U << 3,
	BINDER_DEBUG_DEAD_BINDER            = 1U << 4,
	BINDER_DEBUG_DEATH_NOTIFICATION     = 1U << 5,
	BINDER_DEBUG_READ_WRITE             = 1U << 6,
	BINDER_DEBUG_USER_REFS              = 1U << 7,
	BINDER_DEBUG_THREADS                = 1U << 8,
	BINDER_DEBUG_TRANSACTION            = 1U << 9,
	BINDER_DEBUG_TRANSACTION_COMPLETE   = 1U << 10,
	BINDER_DEBUG_FREE_BUFFER            = 1U << 11,
	BINDER_DEBUG_INTERNAL_REFS          = 1U << 12,
	BINDER_DEBUG_PRIORITY_CAP           = 1U << 13,
	BINDER_DEBUG_SPINLOCKS              = 1U << 14,
};
static uint32_t binder_debug_mask = BINDER_DEBUG_USER_ERROR |
	BINDER_DEBUG_FAILED_TRANSACTION | BINDER_DEBUG_DEAD_TRANSACTION;
module_param_named(debug_mask, binder_debug_mask, uint, 0644);

char *binder_devices_param = CONFIG_ANDROID_BINDER_DEVICES;
module_param_named(devices, binder_devices_param, charp, 0444);

static DECLARE_WAIT_QUEUE_HEAD(binder_user_error_wait);
static int binder_stop_on_user_error;

static int binder_set_stop_on_user_error(const char *val,
					 const struct kernel_param *kp)
{
	int ret;

	ret = param_set_int(val, kp);
	if (binder_stop_on_user_error < 2)
		wake_up(&binder_user_error_wait);
	return ret;
}
module_param_call(stop_on_user_error, binder_set_stop_on_user_error,
	param_get_int, &binder_stop_on_user_error, 0644);

#define binder_debug(mask, x...) \
	do { \
		if (binder_debug_mask & mask) \
			pr_info_ratelimited(x); \
	} while (0)

#define binder_user_error(x...) \
	do { \
		if (binder_debug_mask & BINDER_DEBUG_USER_ERROR) \
			pr_info_ratelimited(x); \
		if (binder_stop_on_user_error) \
			binder_stop_on_user_error = 2; \
	} while (0)

#define to_flat_binder_object(hdr) \
	container_of(hdr, struct flat_binder_object, hdr)

#define to_binder_fd_object(hdr) container_of(hdr, struct binder_fd_object, hdr)

#define to_binder_buffer_object(hdr) \
	container_of(hdr, struct binder_buffer_object, hdr)

#define to_binder_fd_array_object(hdr) \
	container_of(hdr, struct binder_fd_array_object, hdr)

static struct binder_stats binder_stats;

static inline void binder_stats_deleted(enum binder_stat_types type)
{
	atomic_inc(&binder_stats.obj_deleted[type]);
}

static inline void binder_stats_created(enum binder_stat_types type)
{
	atomic_inc(&binder_stats.obj_created[type]);
}

struct binder_transaction_log_entry {
	int debug_id;
	int debug_id_done;
	int call_type;
	int from_proc;
	int from_thread;
	int target_handle;
	int to_proc;
	int to_thread;
	int to_node;
	int data_size;
	int offsets_size;
	int return_error_line;
	uint32_t return_error;
	uint32_t return_error_param;
	char context_name[BINDERFS_MAX_NAME + 1];
};

struct binder_transaction_log {
	atomic_t cur;
	bool full;
	struct binder_transaction_log_entry entry[32];
};

static struct binder_transaction_log binder_transaction_log;
static struct binder_transaction_log binder_transaction_log_failed;

static struct binder_transaction_log_entry *binder_transaction_log_add(
	struct binder_transaction_log *log)
{
	struct binder_transaction_log_entry *e;
	unsigned int cur = atomic_inc_return(&log->cur);

	if (cur >= ARRAY_SIZE(log->entry))
		log->full = true;
	e = &log->entry[cur % ARRAY_SIZE(log->entry)];
	WRITE_ONCE(e->debug_id_done, 0);
	/*
	 * write-barrier to synchronize access to e->debug_id_done.
	 * We make sure the initialized 0 value is seen before
	 * memset() other fields are zeroed by memset.
	 */
	smp_wmb();
	memset(e, 0, sizeof(*e));
	return e;
}

enum binder_deferred_state {
	BINDER_DEFERRED_FLUSH        = 0x01,
	BINDER_DEFERRED_RELEASE      = 0x02,
};

enum {
	BINDER_LOOPER_STATE_REGISTERED  = 0x01,
	BINDER_LOOPER_STATE_ENTERED     = 0x02,
	BINDER_LOOPER_STATE_EXITED      = 0x04,
	BINDER_LOOPER_STATE_INVALID     = 0x08,
	BINDER_LOOPER_STATE_WAITING     = 0x10,
	BINDER_LOOPER_STATE_POLL        = 0x20,
};

/**
 * binder_proc_lock() - Acquire outer lock for given binder_proc
 * @proc:         struct binder_proc to acquire
 *
 * Acquires proc->outer_lock. Used to protect binder_ref
 * structures associated with the given proc.
 */
#define binder_proc_lock(proc) _binder_proc_lock(proc, __LINE__)
static void
_binder_proc_lock(struct binder_proc *proc, int line)
	__acquires(&proc->outer_lock)
{
	binder_debug(BINDER_DEBUG_SPINLOCKS,
		     "%s: line=%d\n", __func__, line);
	spin_lock(&proc->outer_lock);
}

/**
 * binder_proc_unlock() - Release spinlock for given binder_proc
 * @proc:         struct binder_proc to acquire
 *
 * Release lock acquired via binder_proc_lock()
 */
#define binder_proc_unlock(_proc) _binder_proc_unlock(_proc, __LINE__)
static void
_binder_proc_unlock(struct binder_proc *proc, int line)
	__releases(&proc->outer_lock)
{
	binder_debug(BINDER_DEBUG_SPINLOCKS,
		     "%s: line=%d\n", __func__, line);
	spin_unlock(&proc->outer_lock);
}

/**
 * binder_inner_proc_lock() - Acquire inner lock for given binder_proc
 * @proc:         struct binder_proc to acquire
 *
 * Acquires proc->inner_lock. Used to protect todo lists
 */
#define binder_inner_proc_lock(proc) _binder_inner_proc_lock(proc, __LINE__)
static void
_binder_inner_proc_lock(struct binder_proc *proc, int line)
	__acquires(&proc->inner_lock)
{
	binder_debug(BINDER_DEBUG_SPINLOCKS,
		     "%s: line=%d\n", __func__, line);
	spin_lock(&proc->inner_lock);
}

/**
 * binder_inner_proc_unlock() - Release inner lock for given binder_proc
 * @proc:         struct binder_proc to acquire
 *
 * Release lock acquired via binder_inner_proc_lock()
 */
#define binder_inner_proc_unlock(proc) _binder_inner_proc_unlock(proc, __LINE__)
static void
_binder_inner_proc_unlock(struct binder_proc *proc, int line)
	__releases(&proc->inner_lock)
{
	binder_debug(BINDER_DEBUG_SPINLOCKS,
		     "%s: line=%d\n", __func__, line);
	spin_unlock(&proc->inner_lock);
}

/**
 * binder_node_lock() - Acquire spinlock for given binder_node
 * @node:         struct binder_node to acquire
 *
 * Acquires node->lock. Used to protect binder_node fields
 */
#define binder_node_lock(node) _binder_node_lock(node, __LINE__)
static void
_binder_node_lock(struct binder_node *node, int line)
	__acquires(&node->lock)
{
	binder_debug(BINDER_DEBUG_SPINLOCKS,
		     "%s: line=%d\n", __func__, line);
	spin_lock(&node->lock);
}

/**
 * binder_node_unlock() - Release spinlock for given binder_proc
 * @node:         struct binder_node to acquire
 *
 * Release lock acquired via binder_node_lock()
 */
#define binder_node_unlock(node) _binder_node_unlock(node, __LINE__)
static void
_binder_node_unlock(struct binder_node *node, int line)
	__releases(&node->lock)
{
	binder_debug(BINDER_DEBUG_SPINLOCKS,
		     "%s: line=%d\n", __func__, line);
	spin_unlock(&node->lock);
}

/**
 * binder_node_inner_lock() - Acquire node and inner locks
 * @node:         struct binder_node to acquire
 *
 * Acquires node->lock. If node->proc also acquires
 * proc->inner_lock. Used to protect binder_node fields
 */
#define binder_node_inner_lock(node) _binder_node_inner_lock(node, __LINE__)
static void
_binder_node_inner_lock(struct binder_node *node, int line)
	__acquires(&node->lock) __acquires(&node->proc->inner_lock)
{
	binder_debug(BINDER_DEBUG_SPINLOCKS,
		     "%s: line=%d\n", __func__, line);
	spin_lock(&node->lock);
	if (node->proc)
		binder_inner_proc_lock(node->proc);
	else
		/* annotation for sparse */
		__acquire(&node->proc->inner_lock);
}

/**
 * binder_node_unlock() - Release node and inner locks
 * @node:         struct binder_node to acquire
 *
 * Release lock acquired via binder_node_lock()
 */
#define binder_node_inner_unlock(node) _binder_node_inner_unlock(node, __LINE__)
static void
_binder_node_inner_unlock(struct binder_node *node, int line)
	__releases(&node->lock) __releases(&node->proc->inner_lock)
{
	struct binder_proc *proc = node->proc;

	binder_debug(BINDER_DEBUG_SPINLOCKS,
		     "%s: line=%d\n", __func__, line);
	if (proc)
		binder_inner_proc_unlock(proc);
	else
		/* annotation for sparse */
		__release(&node->proc->inner_lock);
	spin_unlock(&node->lock);
}

static bool binder_worklist_empty_ilocked(struct list_head *list)
{
	return list_empty(list);
}

/**
 * binder_worklist_empty() - Check if no items on the work list
 * @proc:       binder_proc associated with list
 * @list:	list to check
 *
 * Return: true if there are no items on list, else false
 */
static bool binder_worklist_empty(struct binder_proc *proc,
				  struct list_head *list)
{
	bool ret;

	binder_inner_proc_lock(proc);
	ret = binder_worklist_empty_ilocked(list);
	binder_inner_proc_unlock(proc);
	return ret;
}

/**
 * binder_enqueue_work_ilocked() - Add an item to the work list
 * @work:         struct binder_work to add to list
 * @target_list:  list to add work to
 *
 * Adds the work to the specified list. Asserts that work
 * is not already on a list.
 *
 * Requires the proc->inner_lock to be held.
 */
static void
binder_enqueue_work_ilocked(struct binder_work *work,
			   struct list_head *target_list)
{
	BUG_ON(target_list == NULL);
	BUG_ON(work->entry.next && !list_empty(&work->entry));
	list_add_tail(&work->entry, target_list);
}

/**
 * binder_enqueue_deferred_thread_work_ilocked() - Add deferred thread work
 * @thread:       thread to queue work to
 * @work:         struct binder_work to add to list
 *
 * Adds the work to the todo list of the thread. Doesn't set the process_todo
 * flag, which means that (if it wasn't already set) the thread will go to
 * sleep without handling this work when it calls read.
 *
 * Requires the proc->inner_lock to be held.
 */
static void
binder_enqueue_deferred_thread_work_ilocked(struct binder_thread *thread,
					    struct binder_work *work)
{
	WARN_ON(!list_empty(&thread->waiting_thread_node));
	binder_enqueue_work_ilocked(work, &thread->todo);
}

/**
 * binder_enqueue_thread_work_ilocked() - Add an item to the thread work list
 * @thread:       thread to queue work to
 * @work:         struct binder_work to add to list
 *
 * Adds the work to the todo list of the thread, and enables processing
 * of the todo queue.
 *
 * Requires the proc->inner_lock to be held.
 */
static void
binder_enqueue_thread_work_ilocked(struct binder_thread *thread,
				   struct binder_work *work)
{
	WARN_ON(!list_empty(&thread->waiting_thread_node));
	binder_enqueue_work_ilocked(work, &thread->todo);
	thread->process_todo = true;
}

/**
 * binder_enqueue_thread_work() - Add an item to the thread work list
 * @thread:       thread to queue work to
 * @work:         struct binder_work to add to list
 *
 * Adds the work to the todo list of the thread, and enables processing
 * of the todo queue.
 */
static void
binder_enqueue_thread_work(struct binder_thread *thread,
			   struct binder_work *work)
{
	binder_inner_proc_lock(thread->proc);
	binder_enqueue_thread_work_ilocked(thread, work);
	binder_inner_proc_unlock(thread->proc);
}

static void
binder_dequeue_work_ilocked(struct binder_work *work)
{
	list_del_init(&work->entry);
}

/**
 * binder_dequeue_work() - Removes an item from the work list
 * @proc:         binder_proc associated with list
 * @work:         struct binder_work to remove from list
 *
 * Removes the specified work item from whatever list it is on.
 * Can safely be called if work is not on any list.
 */
static void
binder_dequeue_work(struct binder_proc *proc, struct binder_work *work)
{
	binder_inner_proc_lock(proc);
	binder_dequeue_work_ilocked(work);
	binder_inner_proc_unlock(proc);
}

static struct binder_work *binder_dequeue_work_head_ilocked(
					struct list_head *list)
{
	struct binder_work *w;

	w = list_first_entry_or_null(list, struct binder_work, entry);
	if (w)
		list_del_init(&w->entry);
	return w;
}

static void
binder_defer_work(struct binder_proc *proc, enum binder_deferred_state defer);
static void binder_free_thread(struct binder_thread *thread);
static void binder_free_proc(struct binder_proc *proc);
static void binder_inc_node_tmpref_ilocked(struct binder_node *node);

static bool binder_has_work_ilocked(struct binder_thread *thread,
				    bool do_proc_work)
{
	int ret = 0;

	trace_android_vh_binder_has_work_ilocked(thread, do_proc_work, &ret);
	if (ret)
		return true;
	return thread->process_todo ||
		thread->looper_need_return ||
		(do_proc_work &&
		 !binder_worklist_empty_ilocked(&thread->proc->todo));
}

static bool binder_has_work(struct binder_thread *thread, bool do_proc_work)
{
	bool has_work;

	binder_inner_proc_lock(thread->proc);
	has_work = binder_has_work_ilocked(thread, do_proc_work);
	binder_inner_proc_unlock(thread->proc);

	return has_work;
}

static bool binder_available_for_proc_work_ilocked(struct binder_thread *thread)
{
	return !thread->transaction_stack &&
		binder_worklist_empty_ilocked(&thread->todo) &&
		(thread->looper & (BINDER_LOOPER_STATE_ENTERED |
				   BINDER_LOOPER_STATE_REGISTERED));
}

static void binder_wakeup_poll_threads_ilocked(struct binder_proc *proc,
					       bool sync)
{
	struct rb_node *n;
	struct binder_thread *thread;

	for (n = rb_first(&proc->threads); n != NULL; n = rb_next(n)) {
		thread = rb_entry(n, struct binder_thread, rb_node);
		if (thread->looper & BINDER_LOOPER_STATE_POLL &&
		    binder_available_for_proc_work_ilocked(thread)) {
			trace_android_vh_binder_wakeup_ilocked(thread->task, sync, proc);
			if (sync)
				wake_up_interruptible_sync(&thread->wait);
			else
				wake_up_interruptible(&thread->wait);
		}
	}
}

/**
 * binder_select_thread_ilocked() - selects a thread for doing proc work.
 * @proc:	process to select a thread from
 *
 * Note that calling this function moves the thread off the waiting_threads
 * list, so it can only be woken up by the caller of this function, or a
 * signal. Therefore, callers *should* always wake up the thread this function
 * returns.
 *
 * Return:	If there's a thread currently waiting for process work,
 *		returns that thread. Otherwise returns NULL.
 */
static struct binder_thread *
binder_select_thread_ilocked(struct binder_proc *proc)
{
	struct binder_thread *thread;

	assert_spin_locked(&proc->inner_lock);
	thread = list_first_entry_or_null(&proc->waiting_threads,
					  struct binder_thread,
					  waiting_thread_node);

	if (thread)
		list_del_init(&thread->waiting_thread_node);

	return thread;
}

/**
 * binder_wakeup_thread_ilocked() - wakes up a thread for doing proc work.
 * @proc:	process to wake up a thread in
 * @thread:	specific thread to wake-up (may be NULL)
 * @sync:	whether to do a synchronous wake-up
 *
 * This function wakes up a thread in the @proc process.
 * The caller may provide a specific thread to wake-up in
 * the @thread parameter. If @thread is NULL, this function
 * will wake up threads that have called poll().
 *
 * Note that for this function to work as expected, callers
 * should first call binder_select_thread() to find a thread
 * to handle the work (if they don't have a thread already),
 * and pass the result into the @thread parameter.
 */
static void binder_wakeup_thread_ilocked(struct binder_proc *proc,
					 struct binder_thread *thread,
					 bool sync)
{
	assert_spin_locked(&proc->inner_lock);

	if (thread) {
		trace_android_vh_binder_wakeup_ilocked(thread->task, sync, proc);
		if (sync)
			wake_up_interruptible_sync(&thread->wait);
		else
			wake_up_interruptible(&thread->wait);
		return;
	}

	/* Didn't find a thread waiting for proc work; this can happen
	 * in two scenarios:
	 * 1. All threads are busy handling transactions
	 *    In that case, one of those threads should call back into
	 *    the kernel driver soon and pick up this work.
	 * 2. Threads are using the (e)poll interface, in which case
	 *    they may be blocked on the waitqueue without having been
	 *    added to waiting_threads. For this case, we just iterate
	 *    over all threads not handling transaction work, and
	 *    wake them all up. We wake all because we don't know whether
	 *    a thread that called into (e)poll is handling non-binder
	 *    work currently.
	 */
	binder_wakeup_poll_threads_ilocked(proc, sync);
}

static void binder_wakeup_proc_ilocked(struct binder_proc *proc)
{
	struct binder_thread *thread = binder_select_thread_ilocked(proc);

	binder_wakeup_thread_ilocked(proc, thread, /* sync = */false);
}

static bool is_rt_policy(int policy)
{
	return policy == SCHED_FIFO || policy == SCHED_RR;
}

static bool is_fair_policy(int policy)
{
	return policy == SCHED_NORMAL || policy == SCHED_BATCH;
}

static bool binder_supported_policy(int policy)
{
	return is_fair_policy(policy) || is_rt_policy(policy);
}

static int to_userspace_prio(int policy, int kernel_priority)
{
	if (is_fair_policy(policy))
		return PRIO_TO_NICE(kernel_priority);
	else
		return MAX_RT_PRIO - 1 - kernel_priority;
}

static int to_kernel_prio(int policy, int user_priority)
{
	if (is_fair_policy(policy))
		return NICE_TO_PRIO(user_priority);
	else
		return MAX_RT_PRIO - 1 - user_priority;
}

static void binder_do_set_priority(struct binder_thread *thread,
				   const struct binder_priority *desired,
				   bool verify)
{
	struct task_struct *task = thread->task;
	int priority; /* user-space prio value */
	bool has_cap_nice;
	unsigned int policy = desired->sched_policy;

	if (task->policy == policy && task->normal_prio == desired->prio) {
		spin_lock(&thread->prio_lock);
		if (thread->prio_state == BINDER_PRIO_PENDING)
			thread->prio_state = BINDER_PRIO_SET;
		spin_unlock(&thread->prio_lock);
		return;
	}

	has_cap_nice = has_capability_noaudit(task, CAP_SYS_NICE);

	priority = to_userspace_prio(policy, desired->prio);

	if (verify && is_rt_policy(policy) && !has_cap_nice) {
		long max_rtprio = task_rlimit(task, RLIMIT_RTPRIO);

		if (max_rtprio == 0) {
			policy = SCHED_NORMAL;
			priority = MIN_NICE;
		} else if (priority > max_rtprio) {
			priority = max_rtprio;
		}
	}

	if (verify && is_fair_policy(policy) && !has_cap_nice) {
		long min_nice = rlimit_to_nice(task_rlimit(task, RLIMIT_NICE));

		if (min_nice > MAX_NICE) {
			binder_user_error("%d RLIMIT_NICE not set\n",
					  task->pid);
			return;
		} else if (priority < min_nice) {
			priority = min_nice;
		}
	}

	if (policy != desired->sched_policy ||
	    to_kernel_prio(policy, priority) != desired->prio)
		binder_debug(BINDER_DEBUG_PRIORITY_CAP,
			     "%d: priority %d not allowed, using %d instead\n",
			      task->pid, desired->prio,
			      to_kernel_prio(policy, priority));

	trace_binder_set_priority(task->tgid, task->pid, task->normal_prio,
				  to_kernel_prio(policy, priority),
				  desired->prio);

	spin_lock(&thread->prio_lock);
	if (!verify && thread->prio_state == BINDER_PRIO_ABORT) {
		/*
		 * A new priority has been set by an incoming nested
		 * transaction. Abort this priority restore and allow
		 * the transaction to run at the new desired priority.
		 */
		spin_unlock(&thread->prio_lock);
		binder_debug(BINDER_DEBUG_PRIORITY_CAP,
			"%d: %s: aborting priority restore\n",
			thread->pid, __func__);
		return;
	}

	/* Set the actual priority */
	if (task->policy != policy || is_rt_policy(policy)) {
		struct sched_param params;

		params.sched_priority = is_rt_policy(policy) ? priority : 0;

		sched_setscheduler_nocheck(task,
					   policy | SCHED_RESET_ON_FORK,
					   &params);
	}
	if (is_fair_policy(policy))
		set_user_nice(task, priority);

	thread->prio_state = BINDER_PRIO_SET;
	spin_unlock(&thread->prio_lock);
}

static void binder_set_priority(struct binder_thread *thread,
				const struct binder_priority *desired)
{
	binder_do_set_priority(thread, desired, /* verify = */ true);
}

static void binder_restore_priority(struct binder_thread *thread,
				    const struct binder_priority *desired)
{
	binder_do_set_priority(thread, desired, /* verify = */ false);
}

static void binder_transaction_priority(struct binder_thread *thread,
					struct binder_transaction *t,
					struct binder_node *node)
{
	struct task_struct *task = thread->task;
	struct binder_priority desired = t->priority;
	const struct binder_priority node_prio = {
		.sched_policy = node->sched_policy,
		.prio = node->min_priority,
	};
	bool skip = false;

	if (t->set_priority_called)
		return;

	t->set_priority_called = true;

	trace_android_vh_binder_priority_skip(task, &skip);
	if (skip)
		return;

	if (!node->inherit_rt && is_rt_policy(desired.sched_policy)) {
		desired.prio = NICE_TO_PRIO(0);
		desired.sched_policy = SCHED_NORMAL;
	}

	if (node_prio.prio < t->priority.prio ||
	    (node_prio.prio == t->priority.prio &&
	     node_prio.sched_policy == SCHED_FIFO)) {
		/*
		 * In case the minimum priority on the node is
		 * higher (lower value), use that priority. If
		 * the priority is the same, but the node uses
		 * SCHED_FIFO, prefer SCHED_FIFO, since it can
		 * run unbounded, unlike SCHED_RR.
		 */
		desired = node_prio;
	}

	spin_lock(&thread->prio_lock);
	if (thread->prio_state == BINDER_PRIO_PENDING) {
		/*
		 * Task is in the process of changing priorities
		 * saving its current values would be incorrect.
		 * Instead, save the pending priority and signal
		 * the task to abort the priority restore.
		 */
		t->saved_priority = thread->prio_next;
		thread->prio_state = BINDER_PRIO_ABORT;
		binder_debug(BINDER_DEBUG_PRIORITY_CAP,
			"%d: saved pending priority %d\n",
			current->pid, thread->prio_next.prio);
	} else {
		t->saved_priority.sched_policy = task->policy;
		t->saved_priority.prio = task->normal_prio;
	}
	spin_unlock(&thread->prio_lock);

	binder_set_priority(thread, &desired);
	trace_android_vh_binder_set_priority(t, task);
}

static struct binder_node *binder_get_node_ilocked(struct binder_proc *proc,
						   binder_uintptr_t ptr)
{
	struct rb_node *n = proc->nodes.rb_node;
	struct binder_node *node;

	assert_spin_locked(&proc->inner_lock);

	while (n) {
		node = rb_entry(n, struct binder_node, rb_node);

		if (ptr < node->ptr)
			n = n->rb_left;
		else if (ptr > node->ptr)
			n = n->rb_right;
		else {
			/*
			 * take an implicit weak reference
			 * to ensure node stays alive until
			 * call to binder_put_node()
			 */
			binder_inc_node_tmpref_ilocked(node);
			return node;
		}
	}
	return NULL;
}

static struct binder_node *binder_get_node(struct binder_proc *proc,
					   binder_uintptr_t ptr)
{
	struct binder_node *node;

	binder_inner_proc_lock(proc);
	node = binder_get_node_ilocked(proc, ptr);
	binder_inner_proc_unlock(proc);
	return node;
}

static struct binder_node *binder_init_node_ilocked(
						struct binder_proc *proc,
						struct binder_node *new_node,
						struct flat_binder_object *fp)
{
	struct rb_node **p = &proc->nodes.rb_node;
	struct rb_node *parent = NULL;
	struct binder_node *node;
	binder_uintptr_t ptr = fp ? fp->binder : 0;
	binder_uintptr_t cookie = fp ? fp->cookie : 0;
	__u32 flags = fp ? fp->flags : 0;
	s8 priority;

	assert_spin_locked(&proc->inner_lock);

	while (*p) {

		parent = *p;
		node = rb_entry(parent, struct binder_node, rb_node);

		if (ptr < node->ptr)
			p = &(*p)->rb_left;
		else if (ptr > node->ptr)
			p = &(*p)->rb_right;
		else {
			/*
			 * A matching node is already in
			 * the rb tree. Abandon the init
			 * and return it.
			 */
			binder_inc_node_tmpref_ilocked(node);
			return node;
		}
	}
	node = new_node;
	binder_stats_created(BINDER_STAT_NODE);
	node->tmp_refs++;
	rb_link_node(&node->rb_node, parent, p);
	rb_insert_color(&node->rb_node, &proc->nodes);
	node->debug_id = atomic_inc_return(&binder_last_id);
	node->proc = proc;
	node->ptr = ptr;
	node->cookie = cookie;
	node->work.type = BINDER_WORK_NODE;
	priority = flags & FLAT_BINDER_FLAG_PRIORITY_MASK;
	node->sched_policy = (flags & FLAT_BINDER_FLAG_SCHED_POLICY_MASK) >>
		FLAT_BINDER_FLAG_SCHED_POLICY_SHIFT;
	node->min_priority = to_kernel_prio(node->sched_policy, priority);
	node->accept_fds = !!(flags & FLAT_BINDER_FLAG_ACCEPTS_FDS);
	node->inherit_rt = !!(flags & FLAT_BINDER_FLAG_INHERIT_RT);
	node->txn_security_ctx = !!(flags & FLAT_BINDER_FLAG_TXN_SECURITY_CTX);
	spin_lock_init(&node->lock);
	INIT_LIST_HEAD(&node->work.entry);
	INIT_LIST_HEAD(&node->async_todo);
	binder_debug(BINDER_DEBUG_INTERNAL_REFS,
		     "%d:%d node %d u%016llx c%016llx created\n",
		     proc->pid, current->pid, node->debug_id,
		     (u64)node->ptr, (u64)node->cookie);

	return node;
}

static struct binder_node *binder_new_node(struct binder_proc *proc,
					   struct flat_binder_object *fp)
{
	struct binder_node *node;
	struct binder_node *new_node = kzalloc(sizeof(*node), GFP_KERNEL);

	if (!new_node)
		return NULL;
	binder_inner_proc_lock(proc);
	node = binder_init_node_ilocked(proc, new_node, fp);
	binder_inner_proc_unlock(proc);
	if (node != new_node)
		/*
		 * The node was already added by another thread
		 */
		kfree(new_node);

	return node;
}

static void binder_free_node(struct binder_node *node)
{
	kfree(node);
	binder_stats_deleted(BINDER_STAT_NODE);
}

static int binder_inc_node_nilocked(struct binder_node *node, int strong,
				    int internal,
				    struct list_head *target_list)
{
	struct binder_proc *proc = node->proc;

	assert_spin_locked(&node->lock);
	if (proc)
		assert_spin_locked(&proc->inner_lock);
	if (strong) {
		if (internal) {
			if (target_list == NULL &&
			    node->internal_strong_refs == 0 &&
			    !(node->proc &&
			      node == node->proc->context->binder_context_mgr_node &&
			      node->has_strong_ref)) {
				pr_err("invalid inc strong node for %d\n",
					node->debug_id);
				return -EINVAL;
			}
			node->internal_strong_refs++;
		} else
			node->local_strong_refs++;
		if (!node->has_strong_ref && target_list) {
			struct binder_thread *thread = container_of(target_list,
						    struct binder_thread, todo);
			binder_dequeue_work_ilocked(&node->work);
			BUG_ON(&thread->todo != target_list);
			binder_enqueue_deferred_thread_work_ilocked(thread,
								   &node->work);
		}
	} else {
		if (!internal)
			node->local_weak_refs++;
		if (!node->has_weak_ref && list_empty(&node->work.entry)) {
			if (target_list == NULL) {
				pr_err("invalid inc weak node for %d\n",
					node->debug_id);
				return -EINVAL;
			}
			/*
			 * See comment above
			 */
			binder_enqueue_work_ilocked(&node->work, target_list);
		}
	}
	return 0;
}

static int binder_inc_node(struct binder_node *node, int strong, int internal,
			   struct list_head *target_list)
{
	int ret;

	binder_node_inner_lock(node);
	ret = binder_inc_node_nilocked(node, strong, internal, target_list);
	binder_node_inner_unlock(node);

	return ret;
}

static bool binder_dec_node_nilocked(struct binder_node *node,
				     int strong, int internal)
{
	struct binder_proc *proc = node->proc;

	assert_spin_locked(&node->lock);
	if (proc)
		assert_spin_locked(&proc->inner_lock);
	if (strong) {
		if (internal)
			node->internal_strong_refs--;
		else
			node->local_strong_refs--;
		if (node->local_strong_refs || node->internal_strong_refs)
			return false;
	} else {
		if (!internal)
			node->local_weak_refs--;
		if (node->local_weak_refs || node->tmp_refs ||
				!hlist_empty(&node->refs))
			return false;
	}

	if (proc && (node->has_strong_ref || node->has_weak_ref)) {
		if (list_empty(&node->work.entry)) {
			binder_enqueue_work_ilocked(&node->work, &proc->todo);
			binder_wakeup_proc_ilocked(proc);
		}
	} else {
		if (hlist_empty(&node->refs) && !node->local_strong_refs &&
		    !node->local_weak_refs && !node->tmp_refs) {
			if (proc) {
				binder_dequeue_work_ilocked(&node->work);
				rb_erase(&node->rb_node, &proc->nodes);
				binder_debug(BINDER_DEBUG_INTERNAL_REFS,
					     "refless node %d deleted\n",
					     node->debug_id);
			} else {
				BUG_ON(!list_empty(&node->work.entry));
				spin_lock(&binder_dead_nodes_lock);
				/*
				 * tmp_refs could have changed so
				 * check it again
				 */
				if (node->tmp_refs) {
					spin_unlock(&binder_dead_nodes_lock);
					return false;
				}
				hlist_del(&node->dead_node);
				spin_unlock(&binder_dead_nodes_lock);
				binder_debug(BINDER_DEBUG_INTERNAL_REFS,
					     "dead node %d deleted\n",
					     node->debug_id);
			}
			return true;
		}
	}
	return false;
}

static void binder_dec_node(struct binder_node *node, int strong, int internal)
{
	bool free_node;

	binder_node_inner_lock(node);
	free_node = binder_dec_node_nilocked(node, strong, internal);
	binder_node_inner_unlock(node);
	if (free_node)
		binder_free_node(node);
}

static void binder_inc_node_tmpref_ilocked(struct binder_node *node)
{
	/*
	 * No call to binder_inc_node() is needed since we
	 * don't need to inform userspace of any changes to
	 * tmp_refs
	 */
	node->tmp_refs++;
}

/**
 * binder_inc_node_tmpref() - take a temporary reference on node
 * @node:	node to reference
 *
 * Take reference on node to prevent the node from being freed
 * while referenced only by a local variable. The inner lock is
 * needed to serialize with the node work on the queue (which
 * isn't needed after the node is dead). If the node is dead
 * (node->proc is NULL), use binder_dead_nodes_lock to protect
 * node->tmp_refs against dead-node-only cases where the node
 * lock cannot be acquired (eg traversing the dead node list to
 * print nodes)
 */
static void binder_inc_node_tmpref(struct binder_node *node)
{
	binder_node_lock(node);
	if (node->proc)
		binder_inner_proc_lock(node->proc);
	else
		spin_lock(&binder_dead_nodes_lock);
	binder_inc_node_tmpref_ilocked(node);
	if (node->proc)
		binder_inner_proc_unlock(node->proc);
	else
		spin_unlock(&binder_dead_nodes_lock);
	binder_node_unlock(node);
}

/**
 * binder_dec_node_tmpref() - remove a temporary reference on node
 * @node:	node to reference
 *
 * Release temporary reference on node taken via binder_inc_node_tmpref()
 */
static void binder_dec_node_tmpref(struct binder_node *node)
{
	bool free_node;

	binder_node_inner_lock(node);
	if (!node->proc)
		spin_lock(&binder_dead_nodes_lock);
	else
		__acquire(&binder_dead_nodes_lock);
	node->tmp_refs--;
	BUG_ON(node->tmp_refs < 0);
	if (!node->proc)
		spin_unlock(&binder_dead_nodes_lock);
	else
		__release(&binder_dead_nodes_lock);
	/*
	 * Call binder_dec_node() to check if all refcounts are 0
	 * and cleanup is needed. Calling with strong=0 and internal=1
	 * causes no actual reference to be released in binder_dec_node().
	 * If that changes, a change is needed here too.
	 */
	free_node = binder_dec_node_nilocked(node, 0, 1);
	binder_node_inner_unlock(node);
	if (free_node)
		binder_free_node(node);
}

static void binder_put_node(struct binder_node *node)
{
	binder_dec_node_tmpref(node);
}

static struct binder_ref *binder_get_ref_olocked(struct binder_proc *proc,
						 u32 desc, bool need_strong_ref)
{
	struct rb_node *n = proc->refs_by_desc.rb_node;
	struct binder_ref *ref;

	while (n) {
		ref = rb_entry(n, struct binder_ref, rb_node_desc);

		if (desc < ref->data.desc) {
			n = n->rb_left;
		} else if (desc > ref->data.desc) {
			n = n->rb_right;
		} else if (need_strong_ref && !ref->data.strong) {
			binder_user_error("tried to use weak ref as strong ref\n");
			return NULL;
		} else {
			return ref;
		}
	}
	return NULL;
}

/**
 * binder_get_ref_for_node_olocked() - get the ref associated with given node
 * @proc:	binder_proc that owns the ref
 * @node:	binder_node of target
 * @new_ref:	newly allocated binder_ref to be initialized or %NULL
 *
 * Look up the ref for the given node and return it if it exists
 *
 * If it doesn't exist and the caller provides a newly allocated
 * ref, initialize the fields of the newly allocated ref and insert
 * into the given proc rb_trees and node refs list.
 *
 * Return:	the ref for node. It is possible that another thread
 *		allocated/initialized the ref first in which case the
 *		returned ref would be different than the passed-in
 *		new_ref. new_ref must be kfree'd by the caller in
 *		this case.
 */
static struct binder_ref *binder_get_ref_for_node_olocked(
					struct binder_proc *proc,
					struct binder_node *node,
					struct binder_ref *new_ref)
{
	struct binder_context *context = proc->context;
	struct rb_node **p = &proc->refs_by_node.rb_node;
	struct rb_node *parent = NULL;
	struct binder_ref *ref;
	struct rb_node *n;

	while (*p) {
		parent = *p;
		ref = rb_entry(parent, struct binder_ref, rb_node_node);

		if (node < ref->node)
			p = &(*p)->rb_left;
		else if (node > ref->node)
			p = &(*p)->rb_right;
		else
			return ref;
	}
	if (!new_ref)
		return NULL;

	binder_stats_created(BINDER_STAT_REF);
	new_ref->data.debug_id = atomic_inc_return(&binder_last_id);
	new_ref->proc = proc;
	new_ref->node = node;
	rb_link_node(&new_ref->rb_node_node, parent, p);
	rb_insert_color(&new_ref->rb_node_node, &proc->refs_by_node);

	new_ref->data.desc = (node == context->binder_context_mgr_node) ? 0 : 1;
	for (n = rb_first(&proc->refs_by_desc); n != NULL; n = rb_next(n)) {
		ref = rb_entry(n, struct binder_ref, rb_node_desc);
		if (ref->data.desc > new_ref->data.desc)
			break;
		new_ref->data.desc = ref->data.desc + 1;
	}

	p = &proc->refs_by_desc.rb_node;
	while (*p) {
		parent = *p;
		ref = rb_entry(parent, struct binder_ref, rb_node_desc);

		if (new_ref->data.desc < ref->data.desc)
			p = &(*p)->rb_left;
		else if (new_ref->data.desc > ref->data.desc)
			p = &(*p)->rb_right;
		else
			BUG();
	}
	rb_link_node(&new_ref->rb_node_desc, parent, p);
	rb_insert_color(&new_ref->rb_node_desc, &proc->refs_by_desc);

	binder_node_lock(node);
	hlist_add_head(&new_ref->node_entry, &node->refs);

	binder_debug(BINDER_DEBUG_INTERNAL_REFS,
		     "%d new ref %d desc %d for node %d\n",
		      proc->pid, new_ref->data.debug_id, new_ref->data.desc,
		      node->debug_id);
	trace_android_vh_binder_new_ref(proc->tsk, new_ref->data.desc, new_ref->node->debug_id);
	binder_node_unlock(node);
	return new_ref;
}

static void binder_cleanup_ref_olocked(struct binder_ref *ref)
{
	bool delete_node = false;

	binder_debug(BINDER_DEBUG_INTERNAL_REFS,
		     "%d delete ref %d desc %d for node %d\n",
		      ref->proc->pid, ref->data.debug_id, ref->data.desc,
		      ref->node->debug_id);

	rb_erase(&ref->rb_node_desc, &ref->proc->refs_by_desc);
	rb_erase(&ref->rb_node_node, &ref->proc->refs_by_node);

	binder_node_inner_lock(ref->node);
	if (ref->data.strong)
		binder_dec_node_nilocked(ref->node, 1, 1);

	hlist_del(&ref->node_entry);
	delete_node = binder_dec_node_nilocked(ref->node, 0, 1);
	binder_node_inner_unlock(ref->node);
	/*
	 * Clear ref->node unless we want the caller to free the node
	 */
	if (!delete_node) {
		/*
		 * The caller uses ref->node to determine
		 * whether the node needs to be freed. Clear
		 * it since the node is still alive.
		 */
		ref->node = NULL;
	}

	if (ref->death) {
		binder_debug(BINDER_DEBUG_DEAD_BINDER,
			     "%d delete ref %d desc %d has death notification\n",
			      ref->proc->pid, ref->data.debug_id,
			      ref->data.desc);
		binder_dequeue_work(ref->proc, &ref->death->work);
		binder_stats_deleted(BINDER_STAT_DEATH);
	}
	binder_stats_deleted(BINDER_STAT_REF);
}

/**
 * binder_inc_ref_olocked() - increment the ref for given handle
 * @ref:         ref to be incremented
 * @strong:      if true, strong increment, else weak
 * @target_list: list to queue node work on
 *
 * Increment the ref. @ref->proc->outer_lock must be held on entry
 *
 * Return: 0, if successful, else errno
 */
static int binder_inc_ref_olocked(struct binder_ref *ref, int strong,
				  struct list_head *target_list)
{
	int ret;

	if (strong) {
		if (ref->data.strong == 0) {
			ret = binder_inc_node(ref->node, 1, 1, target_list);
			if (ret)
				return ret;
		}
		ref->data.strong++;
	} else {
		if (ref->data.weak == 0) {
			ret = binder_inc_node(ref->node, 0, 1, target_list);
			if (ret)
				return ret;
		}
		ref->data.weak++;
	}
	return 0;
}

/**
 * binder_dec_ref() - dec the ref for given handle
 * @ref:	ref to be decremented
 * @strong:	if true, strong decrement, else weak
 *
 * Decrement the ref.
 *
 * Return: true if ref is cleaned up and ready to be freed
 */
static bool binder_dec_ref_olocked(struct binder_ref *ref, int strong)
{
	if (strong) {
		if (ref->data.strong == 0) {
			binder_user_error("%d invalid dec strong, ref %d desc %d s %d w %d\n",
					  ref->proc->pid, ref->data.debug_id,
					  ref->data.desc, ref->data.strong,
					  ref->data.weak);
			return false;
		}
		ref->data.strong--;
		if (ref->data.strong == 0)
			binder_dec_node(ref->node, strong, 1);
	} else {
		if (ref->data.weak == 0) {
			binder_user_error("%d invalid dec weak, ref %d desc %d s %d w %d\n",
					  ref->proc->pid, ref->data.debug_id,
					  ref->data.desc, ref->data.strong,
					  ref->data.weak);
			return false;
		}
		ref->data.weak--;
	}
	if (ref->data.strong == 0 && ref->data.weak == 0) {
		binder_cleanup_ref_olocked(ref);
		return true;
	}
	return false;
}

/**
 * binder_get_node_from_ref() - get the node from the given proc/desc
 * @proc:	proc containing the ref
 * @desc:	the handle associated with the ref
 * @need_strong_ref: if true, only return node if ref is strong
 * @rdata:	the id/refcount data for the ref
 *
 * Given a proc and ref handle, return the associated binder_node
 *
 * Return: a binder_node or NULL if not found or not strong when strong required
 */
static struct binder_node *binder_get_node_from_ref(
		struct binder_proc *proc,
		u32 desc, bool need_strong_ref,
		struct binder_ref_data *rdata)
{
	struct binder_node *node;
	struct binder_ref *ref;

	binder_proc_lock(proc);
	ref = binder_get_ref_olocked(proc, desc, need_strong_ref);
	if (!ref)
		goto err_no_ref;
	node = ref->node;
	/*
	 * Take an implicit reference on the node to ensure
	 * it stays alive until the call to binder_put_node()
	 */
	binder_inc_node_tmpref(node);
	if (rdata)
		*rdata = ref->data;
	binder_proc_unlock(proc);

	return node;

err_no_ref:
	binder_proc_unlock(proc);
	return NULL;
}

/**
 * binder_free_ref() - free the binder_ref
 * @ref:	ref to free
 *
 * Free the binder_ref. Free the binder_node indicated by ref->node
 * (if non-NULL) and the binder_ref_death indicated by ref->death.
 */
static void binder_free_ref(struct binder_ref *ref)
{
	trace_android_vh_binder_del_ref(ref->proc ? ref->proc->tsk : 0, ref->data.desc);
	if (ref->node)
		binder_free_node(ref->node);
	kfree(ref->death);
	kfree(ref);
}

/**
 * binder_update_ref_for_handle() - inc/dec the ref for given handle
 * @proc:	proc containing the ref
 * @desc:	the handle associated with the ref
 * @increment:	true=inc reference, false=dec reference
 * @strong:	true=strong reference, false=weak reference
 * @rdata:	the id/refcount data for the ref
 *
 * Given a proc and ref handle, increment or decrement the ref
 * according to "increment" arg.
 *
 * Return: 0 if successful, else errno
 */
static int binder_update_ref_for_handle(struct binder_proc *proc,
		uint32_t desc, bool increment, bool strong,
		struct binder_ref_data *rdata)
{
	int ret = 0;
	struct binder_ref *ref;
	bool delete_ref = false;

	binder_proc_lock(proc);
	ref = binder_get_ref_olocked(proc, desc, strong);
	if (!ref) {
		ret = -EINVAL;
		goto err_no_ref;
	}
	if (increment)
		ret = binder_inc_ref_olocked(ref, strong, NULL);
	else
		delete_ref = binder_dec_ref_olocked(ref, strong);

	if (rdata)
		*rdata = ref->data;
	binder_proc_unlock(proc);

	if (delete_ref)
		binder_free_ref(ref);
	return ret;

err_no_ref:
	binder_proc_unlock(proc);
	return ret;
}

/**
 * binder_dec_ref_for_handle() - dec the ref for given handle
 * @proc:	proc containing the ref
 * @desc:	the handle associated with the ref
 * @strong:	true=strong reference, false=weak reference
 * @rdata:	the id/refcount data for the ref
 *
 * Just calls binder_update_ref_for_handle() to decrement the ref.
 *
 * Return: 0 if successful, else errno
 */
static int binder_dec_ref_for_handle(struct binder_proc *proc,
		uint32_t desc, bool strong, struct binder_ref_data *rdata)
{
	return binder_update_ref_for_handle(proc, desc, false, strong, rdata);
}


/**
 * binder_inc_ref_for_node() - increment the ref for given proc/node
 * @proc:	 proc containing the ref
 * @node:	 target node
 * @strong:	 true=strong reference, false=weak reference
 * @target_list: worklist to use if node is incremented
 * @rdata:	 the id/refcount data for the ref
 *
 * Given a proc and node, increment the ref. Create the ref if it
 * doesn't already exist
 *
 * Return: 0 if successful, else errno
 */
static int binder_inc_ref_for_node(struct binder_proc *proc,
			struct binder_node *node,
			bool strong,
			struct list_head *target_list,
			struct binder_ref_data *rdata)
{
	struct binder_ref *ref;
	struct binder_ref *new_ref = NULL;
	int ret = 0;

	binder_proc_lock(proc);
	ref = binder_get_ref_for_node_olocked(proc, node, NULL);
	if (!ref) {
		binder_proc_unlock(proc);
		new_ref = kzalloc(sizeof(*ref), GFP_KERNEL);
		if (!new_ref)
			return -ENOMEM;
		binder_proc_lock(proc);
		ref = binder_get_ref_for_node_olocked(proc, node, new_ref);
	}
	ret = binder_inc_ref_olocked(ref, strong, target_list);
	*rdata = ref->data;
	if (ret && ref == new_ref) {
		/*
		 * Cleanup the failed reference here as the target
		 * could now be dead and have already released its
		 * references by now. Calling on the new reference
		 * with strong=0 and a tmp_refs will not decrement
		 * the node. The new_ref gets kfree'd below.
		 */
		binder_cleanup_ref_olocked(new_ref);
		ref = NULL;
	}

	binder_proc_unlock(proc);
	if (new_ref && ref != new_ref)
		/*
		 * Another thread created the ref first so
		 * free the one we allocated
		 */
		kfree(new_ref);
	return ret;
}

static void binder_pop_transaction_ilocked(struct binder_thread *target_thread,
					   struct binder_transaction *t)
{
	BUG_ON(!target_thread);
	assert_spin_locked(&target_thread->proc->inner_lock);
	BUG_ON(target_thread->transaction_stack != t);
	BUG_ON(target_thread->transaction_stack->from != target_thread);
	target_thread->transaction_stack =
		target_thread->transaction_stack->from_parent;
	t->from = NULL;
}

/**
 * binder_thread_dec_tmpref() - decrement thread->tmp_ref
 * @thread:	thread to decrement
 *
 * A thread needs to be kept alive while being used to create or
 * handle a transaction. binder_get_txn_from() is used to safely
 * extract t->from from a binder_transaction and keep the thread
 * indicated by t->from from being freed. When done with that
 * binder_thread, this function is called to decrement the
 * tmp_ref and free if appropriate (thread has been released
 * and no transaction being processed by the driver)
 */
static void binder_thread_dec_tmpref(struct binder_thread *thread)
{
	/*
	 * atomic is used to protect the counter value while
	 * it cannot reach zero or thread->is_dead is false
	 */
	binder_inner_proc_lock(thread->proc);
	atomic_dec(&thread->tmp_ref);
	if (thread->is_dead && !atomic_read(&thread->tmp_ref)) {
		binder_inner_proc_unlock(thread->proc);
		binder_free_thread(thread);
		return;
	}
	binder_inner_proc_unlock(thread->proc);
}

/**
 * binder_proc_dec_tmpref() - decrement proc->tmp_ref
 * @proc:	proc to decrement
 *
 * A binder_proc needs to be kept alive while being used to create or
 * handle a transaction. proc->tmp_ref is incremented when
 * creating a new transaction or the binder_proc is currently in-use
 * by threads that are being released. When done with the binder_proc,
 * this function is called to decrement the counter and free the
 * proc if appropriate (proc has been released, all threads have
 * been released and not currenly in-use to process a transaction).
 */
static void binder_proc_dec_tmpref(struct binder_proc *proc)
{
	binder_inner_proc_lock(proc);
	proc->tmp_ref--;
	if (proc->is_dead && RB_EMPTY_ROOT(&proc->threads) &&
			!proc->tmp_ref) {
		binder_inner_proc_unlock(proc);
		binder_free_proc(proc);
		return;
	}
	binder_inner_proc_unlock(proc);
}

/**
 * binder_get_txn_from() - safely extract the "from" thread in transaction
 * @t:	binder transaction for t->from
 *
 * Atomically return the "from" thread and increment the tmp_ref
 * count for the thread to ensure it stays alive until
 * binder_thread_dec_tmpref() is called.
 *
 * Return: the value of t->from
 */
static struct binder_thread *binder_get_txn_from(
		struct binder_transaction *t)
{
	struct binder_thread *from;

	spin_lock(&t->lock);
	from = t->from;
	if (from)
		atomic_inc(&from->tmp_ref);
	spin_unlock(&t->lock);
	return from;
}

/**
 * binder_get_txn_from_and_acq_inner() - get t->from and acquire inner lock
 * @t:	binder transaction for t->from
 *
 * Same as binder_get_txn_from() except it also acquires the proc->inner_lock
 * to guarantee that the thread cannot be released while operating on it.
 * The caller must call binder_inner_proc_unlock() to release the inner lock
 * as well as call binder_dec_thread_txn() to release the reference.
 *
 * Return: the value of t->from
 */
static struct binder_thread *binder_get_txn_from_and_acq_inner(
		struct binder_transaction *t)
	__acquires(&t->from->proc->inner_lock)
{
	struct binder_thread *from;

	from = binder_get_txn_from(t);
	if (!from) {
		__acquire(&from->proc->inner_lock);
		return NULL;
	}
	binder_inner_proc_lock(from->proc);
	if (t->from) {
		BUG_ON(from != t->from);
		return from;
	}
	binder_inner_proc_unlock(from->proc);
	__acquire(&from->proc->inner_lock);
	binder_thread_dec_tmpref(from);
	return NULL;
}

/**
 * binder_free_txn_fixups() - free unprocessed fd fixups
 * @t:	binder transaction for t->from
 *
 * If the transaction is being torn down prior to being
 * processed by the target process, free all of the
 * fd fixups and fput the file structs. It is safe to
 * call this function after the fixups have been
 * processed -- in that case, the list will be empty.
 */
static void binder_free_txn_fixups(struct binder_transaction *t)
{
	struct binder_txn_fd_fixup *fixup, *tmp;

	list_for_each_entry_safe(fixup, tmp, &t->fd_fixups, fixup_entry) {
		fput(fixup->file);
		list_del(&fixup->fixup_entry);
		kfree(fixup);
	}
}

static void binder_txn_latency_free(struct binder_transaction *t)
{
	int from_proc, from_thread, to_proc, to_thread;

	spin_lock(&t->lock);
	from_proc = t->from ? t->from->proc->pid : 0;
	from_thread = t->from ? t->from->pid : 0;
	to_proc = t->to_proc ? t->to_proc->pid : 0;
	to_thread = t->to_thread ? t->to_thread->pid : 0;
	spin_unlock(&t->lock);

	trace_binder_txn_latency_free(t, from_proc, from_thread, to_proc, to_thread);
}

static void binder_free_transaction(struct binder_transaction *t)
{
	struct binder_proc *target_proc = t->to_proc;

	if (target_proc) {
		binder_inner_proc_lock(target_proc);
		target_proc->outstanding_txns--;
		if (target_proc->outstanding_txns < 0)
			pr_warn("%s: Unexpected outstanding_txns %d\n",
				__func__, target_proc->outstanding_txns);
		if (!target_proc->outstanding_txns && target_proc->is_frozen)
			wake_up_interruptible_all(&target_proc->freeze_wait);
		if (t->buffer)
			t->buffer->transaction = NULL;
		binder_inner_proc_unlock(target_proc);
	}
	if (trace_binder_txn_latency_free_enabled())
		binder_txn_latency_free(t);
	/*
	 * If the transaction has no target_proc, then
	 * t->buffer->transaction has already been cleared.
	 */
	binder_free_txn_fixups(t);
	kfree(t);
	binder_stats_deleted(BINDER_STAT_TRANSACTION);
}

static void binder_send_failed_reply(struct binder_transaction *t,
				     uint32_t error_code)
{
	struct binder_thread *target_thread;
	struct binder_transaction *next;

	BUG_ON(t->flags & TF_ONE_WAY);
	while (1) {
		target_thread = binder_get_txn_from_and_acq_inner(t);
		if (target_thread) {
			binder_debug(BINDER_DEBUG_FAILED_TRANSACTION,
				     "send failed reply for transaction %d to %d:%d\n",
				      t->debug_id,
				      target_thread->proc->pid,
				      target_thread->pid);

			binder_pop_transaction_ilocked(target_thread, t);
			if (target_thread->reply_error.cmd == BR_OK) {
				target_thread->reply_error.cmd = error_code;
				binder_enqueue_thread_work_ilocked(
					target_thread,
					&target_thread->reply_error.work);
				wake_up_interruptible(&target_thread->wait);
			} else {
				/*
				 * Cannot get here for normal operation, but
				 * we can if multiple synchronous transactions
				 * are sent without blocking for responses.
				 * Just ignore the 2nd error in this case.
				 */
				pr_warn("Unexpected reply error: %u\n",
					target_thread->reply_error.cmd);
			}
			binder_inner_proc_unlock(target_thread->proc);
			binder_thread_dec_tmpref(target_thread);
			binder_free_transaction(t);
			return;
		}
		__release(&target_thread->proc->inner_lock);
		next = t->from_parent;

		binder_debug(BINDER_DEBUG_FAILED_TRANSACTION,
			     "send failed reply for transaction %d, target dead\n",
			     t->debug_id);

		binder_free_transaction(t);
		if (next == NULL) {
			binder_debug(BINDER_DEBUG_DEAD_BINDER,
				     "reply failed, no target thread at root\n");
			return;
		}
		t = next;
		binder_debug(BINDER_DEBUG_DEAD_BINDER,
			     "reply failed, no target thread -- retry %d\n",
			      t->debug_id);
	}
}

/**
 * binder_cleanup_transaction() - cleans up undelivered transaction
 * @t:		transaction that needs to be cleaned up
 * @reason:	reason the transaction wasn't delivered
 * @error_code:	error to return to caller (if synchronous call)
 */
static void binder_cleanup_transaction(struct binder_transaction *t,
				       const char *reason,
				       uint32_t error_code)
{
	if (t->buffer->target_node && !(t->flags & TF_ONE_WAY)) {
		binder_send_failed_reply(t, error_code);
	} else {
		binder_debug(BINDER_DEBUG_DEAD_TRANSACTION,
			"undelivered transaction %d, %s\n",
			t->debug_id, reason);
		binder_free_transaction(t);
	}
}

/**
 * binder_get_object() - gets object and checks for valid metadata
 * @proc:	binder_proc owning the buffer
 * @u:		sender's user pointer to base of buffer
 * @buffer:	binder_buffer that we're parsing.
 * @offset:	offset in the @buffer at which to validate an object.
 * @object:	struct binder_object to read into
 *
 * Copy the binder object at the given offset into @object. If @u is
 * provided then the copy is from the sender's buffer. If not, then
 * it is copied from the target's @buffer.
 *
 * Return:	If there's a valid metadata object at @offset, the
 *		size of that object. Otherwise, it returns zero. The object
 *		is read into the struct binder_object pointed to by @object.
 */
static size_t binder_get_object(struct binder_proc *proc,
				const void __user *u,
				struct binder_buffer *buffer,
				unsigned long offset,
				struct binder_object *object)
{
	size_t read_size;
	struct binder_object_header *hdr;
	size_t object_size = 0;

	read_size = min_t(size_t, sizeof(*object), buffer->data_size - offset);
	if (offset > buffer->data_size || read_size < sizeof(*hdr))
		return 0;
	if (u) {
		if (copy_from_user(object, u + offset, read_size))
			return 0;
	} else {
		if (binder_alloc_copy_from_buffer(&proc->alloc, object, buffer,
						  offset, read_size))
			return 0;
	}

	/* Ok, now see if we read a complete object. */
	hdr = &object->hdr;
	switch (hdr->type) {
	case BINDER_TYPE_BINDER:
	case BINDER_TYPE_WEAK_BINDER:
	case BINDER_TYPE_HANDLE:
	case BINDER_TYPE_WEAK_HANDLE:
		object_size = sizeof(struct flat_binder_object);
		break;
	case BINDER_TYPE_FD:
		object_size = sizeof(struct binder_fd_object);
		break;
	case BINDER_TYPE_PTR:
		object_size = sizeof(struct binder_buffer_object);
		break;
	case BINDER_TYPE_FDA:
		object_size = sizeof(struct binder_fd_array_object);
		break;
	default:
		return 0;
	}
	if (offset <= buffer->data_size - object_size &&
	    buffer->data_size >= object_size)
		return object_size;
	else
		return 0;
}

/**
 * binder_validate_ptr() - validates binder_buffer_object in a binder_buffer.
 * @proc:	binder_proc owning the buffer
 * @b:		binder_buffer containing the object
 * @object:	struct binder_object to read into
 * @index:	index in offset array at which the binder_buffer_object is
 *		located
 * @start_offset: points to the start of the offset array
 * @object_offsetp: offset of @object read from @b
 * @num_valid:	the number of valid offsets in the offset array
 *
 * Return:	If @index is within the valid range of the offset array
 *		described by @start and @num_valid, and if there's a valid
 *		binder_buffer_object at the offset found in index @index
 *		of the offset array, that object is returned. Otherwise,
 *		%NULL is returned.
 *		Note that the offset found in index @index itself is not
 *		verified; this function assumes that @num_valid elements
 *		from @start were previously verified to have valid offsets.
 *		If @object_offsetp is non-NULL, then the offset within
 *		@b is written to it.
 */
static struct binder_buffer_object *binder_validate_ptr(
						struct binder_proc *proc,
						struct binder_buffer *b,
						struct binder_object *object,
						binder_size_t index,
						binder_size_t start_offset,
						binder_size_t *object_offsetp,
						binder_size_t num_valid)
{
	size_t object_size;
	binder_size_t object_offset;
	unsigned long buffer_offset;

	if (index >= num_valid)
		return NULL;

	buffer_offset = start_offset + sizeof(binder_size_t) * index;
	if (binder_alloc_copy_from_buffer(&proc->alloc, &object_offset,
					  b, buffer_offset,
					  sizeof(object_offset)))
		return NULL;
	object_size = binder_get_object(proc, NULL, b, object_offset, object);
	if (!object_size || object->hdr.type != BINDER_TYPE_PTR)
		return NULL;
	if (object_offsetp)
		*object_offsetp = object_offset;

	return &object->bbo;
}

/**
 * binder_validate_fixup() - validates pointer/fd fixups happen in order.
 * @proc:		binder_proc owning the buffer
 * @b:			transaction buffer
 * @objects_start_offset: offset to start of objects buffer
 * @buffer_obj_offset:	offset to binder_buffer_object in which to fix up
 * @fixup_offset:	start offset in @buffer to fix up
 * @last_obj_offset:	offset to last binder_buffer_object that we fixed
 * @last_min_offset:	minimum fixup offset in object at @last_obj_offset
 *
 * Return:		%true if a fixup in buffer @buffer at offset @offset is
 *			allowed.
 *
 * For safety reasons, we only allow fixups inside a buffer to happen
 * at increasing offsets; additionally, we only allow fixup on the last
 * buffer object that was verified, or one of its parents.
 *
 * Example of what is allowed:
 *
 * A
 *   B (parent = A, offset = 0)
 *   C (parent = A, offset = 16)
 *     D (parent = C, offset = 0)
 *   E (parent = A, offset = 32) // min_offset is 16 (C.parent_offset)
 *
 * Examples of what is not allowed:
 *
 * Decreasing offsets within the same parent:
 * A
 *   C (parent = A, offset = 16)
 *   B (parent = A, offset = 0) // decreasing offset within A
 *
 * Referring to a parent that wasn't the last object or any of its parents:
 * A
 *   B (parent = A, offset = 0)
 *   C (parent = A, offset = 0)
 *   C (parent = A, offset = 16)
 *     D (parent = B, offset = 0) // B is not A or any of A's parents
 */
static bool binder_validate_fixup(struct binder_proc *proc,
				  struct binder_buffer *b,
				  binder_size_t objects_start_offset,
				  binder_size_t buffer_obj_offset,
				  binder_size_t fixup_offset,
				  binder_size_t last_obj_offset,
				  binder_size_t last_min_offset)
{
	if (!last_obj_offset) {
		/* Nothing to fix up in */
		return false;
	}

	while (last_obj_offset != buffer_obj_offset) {
		unsigned long buffer_offset;
		struct binder_object last_object;
		struct binder_buffer_object *last_bbo;
		size_t object_size = binder_get_object(proc, NULL, b,
						       last_obj_offset,
						       &last_object);
		if (object_size != sizeof(*last_bbo))
			return false;

		last_bbo = &last_object.bbo;
		/*
		 * Safe to retrieve the parent of last_obj, since it
		 * was already previously verified by the driver.
		 */
		if ((last_bbo->flags & BINDER_BUFFER_FLAG_HAS_PARENT) == 0)
			return false;
		last_min_offset = last_bbo->parent_offset + sizeof(uintptr_t);
		buffer_offset = objects_start_offset +
			sizeof(binder_size_t) * last_bbo->parent;
		if (binder_alloc_copy_from_buffer(&proc->alloc,
						  &last_obj_offset,
						  b, buffer_offset,
						  sizeof(last_obj_offset)))
			return false;
	}
	return (fixup_offset >= last_min_offset);
}

/**
 * struct binder_task_work_cb - for deferred close
 *
 * @twork:                callback_head for task work
 * @fd:                   fd to close
 *
 * Structure to pass task work to be handled after
 * returning from binder_ioctl() via task_work_add().
 */
struct binder_task_work_cb {
	struct callback_head twork;
	struct file *file;
};

/**
 * binder_do_fd_close() - close list of file descriptors
 * @twork:	callback head for task work
 *
 * It is not safe to call ksys_close() during the binder_ioctl()
 * function if there is a chance that binder's own file descriptor
 * might be closed. This is to meet the requirements for using
 * fdget() (see comments for __fget_light()). Therefore use
 * task_work_add() to schedule the close operation once we have
 * returned from binder_ioctl(). This function is a callback
 * for that mechanism and does the actual ksys_close() on the
 * given file descriptor.
 */
static void binder_do_fd_close(struct callback_head *twork)
{
	struct binder_task_work_cb *twcb = container_of(twork,
			struct binder_task_work_cb, twork);

	fput(twcb->file);
	kfree(twcb);
}

/**
 * binder_deferred_fd_close() - schedule a close for the given file-descriptor
 * @fd:		file-descriptor to close
 *
 * See comments in binder_do_fd_close(). This function is used to schedule
 * a file-descriptor to be closed after returning from binder_ioctl().
 */
static void binder_deferred_fd_close(int fd)
{
	struct binder_task_work_cb *twcb;

	twcb = kzalloc(sizeof(*twcb), GFP_KERNEL);
	if (!twcb)
		return;
	init_task_work(&twcb->twork, binder_do_fd_close);
	close_fd_get_file(fd, &twcb->file);
	if (twcb->file) {
		filp_close(twcb->file, current->files);
		task_work_add(current, &twcb->twork, TWA_RESUME);
	} else {
		kfree(twcb);
	}
}

static void binder_transaction_buffer_release(struct binder_proc *proc,
					      struct binder_thread *thread,
					      struct binder_buffer *buffer,
					      binder_size_t failed_at,
					      bool is_failure)
{
	int debug_id = buffer->debug_id;
	binder_size_t off_start_offset, buffer_offset, off_end_offset;

	binder_debug(BINDER_DEBUG_TRANSACTION,
		     "%d buffer release %d, size %zd-%zd, failed at %llx\n",
		     proc->pid, buffer->debug_id,
		     buffer->data_size, buffer->offsets_size,
		     (unsigned long long)failed_at);

	if (buffer->target_node)
		binder_dec_node(buffer->target_node, 1, 0);

	off_start_offset = ALIGN(buffer->data_size, sizeof(void *));
	off_end_offset = is_failure && failed_at ? failed_at :
				off_start_offset + buffer->offsets_size;
	for (buffer_offset = off_start_offset; buffer_offset < off_end_offset;
	     buffer_offset += sizeof(binder_size_t)) {
		struct binder_object_header *hdr;
		size_t object_size = 0;
		struct binder_object object;
		binder_size_t object_offset;

		if (!binder_alloc_copy_from_buffer(&proc->alloc, &object_offset,
						   buffer, buffer_offset,
						   sizeof(object_offset)))
			object_size = binder_get_object(proc, NULL, buffer,
							object_offset, &object);
		if (object_size == 0) {
			pr_err("transaction release %d bad object at offset %lld, size %zd\n",
			       debug_id, (u64)object_offset, buffer->data_size);
			continue;
		}
		hdr = &object.hdr;
		switch (hdr->type) {
		case BINDER_TYPE_BINDER:
		case BINDER_TYPE_WEAK_BINDER: {
			struct flat_binder_object *fp;
			struct binder_node *node;

			fp = to_flat_binder_object(hdr);
			node = binder_get_node(proc, fp->binder);
			if (node == NULL) {
				pr_err("transaction release %d bad node %016llx\n",
				       debug_id, (u64)fp->binder);
				break;
			}
			binder_debug(BINDER_DEBUG_TRANSACTION,
				     "        node %d u%016llx\n",
				     node->debug_id, (u64)node->ptr);
			binder_dec_node(node, hdr->type == BINDER_TYPE_BINDER,
					0);
			binder_put_node(node);
		} break;
		case BINDER_TYPE_HANDLE:
		case BINDER_TYPE_WEAK_HANDLE: {
			struct flat_binder_object *fp;
			struct binder_ref_data rdata;
			int ret;

			fp = to_flat_binder_object(hdr);
			ret = binder_dec_ref_for_handle(proc, fp->handle,
				hdr->type == BINDER_TYPE_HANDLE, &rdata);

			if (ret) {
				pr_err("transaction release %d bad handle %d, ret = %d\n",
				 debug_id, fp->handle, ret);
				break;
			}
			binder_debug(BINDER_DEBUG_TRANSACTION,
				     "        ref %d desc %d\n",
				     rdata.debug_id, rdata.desc);
		} break;

		case BINDER_TYPE_FD: {
			/*
			 * No need to close the file here since user-space
			 * closes it for for successfully delivered
			 * transactions. For transactions that weren't
			 * delivered, the new fd was never allocated so
			 * there is no need to close and the fput on the
			 * file is done when the transaction is torn
			 * down.
			 */
		} break;
		case BINDER_TYPE_PTR:
			/*
			 * Nothing to do here, this will get cleaned up when the
			 * transaction buffer gets freed
			 */
			break;
		case BINDER_TYPE_FDA: {
			struct binder_fd_array_object *fda;
			struct binder_buffer_object *parent;
			struct binder_object ptr_object;
			binder_size_t fda_offset;
			size_t fd_index;
			binder_size_t fd_buf_size;
			binder_size_t num_valid;

			if (is_failure) {
				/*
				 * The fd fixups have not been applied so no
				 * fds need to be closed.
				 */
				continue;
			}

			num_valid = (buffer_offset - off_start_offset) /
						sizeof(binder_size_t);
			fda = to_binder_fd_array_object(hdr);
			parent = binder_validate_ptr(proc, buffer, &ptr_object,
						     fda->parent,
						     off_start_offset,
						     NULL,
						     num_valid);
			if (!parent) {
				pr_err("transaction release %d bad parent offset\n",
				       debug_id);
				continue;
			}
			fd_buf_size = sizeof(u32) * fda->num_fds;
			if (fda->num_fds >= SIZE_MAX / sizeof(u32)) {
				pr_err("transaction release %d invalid number of fds (%lld)\n",
				       debug_id, (u64)fda->num_fds);
				continue;
			}
			if (fd_buf_size > parent->length ||
			    fda->parent_offset > parent->length - fd_buf_size) {
				/* No space for all file descriptors here. */
				pr_err("transaction release %d not enough space for %lld fds in buffer\n",
				       debug_id, (u64)fda->num_fds);
				continue;
			}
			/*
			 * the source data for binder_buffer_object is visible
			 * to user-space and the @buffer element is the user
			 * pointer to the buffer_object containing the fd_array.
			 * Convert the address to an offset relative to
			 * the base of the transaction buffer.
			 */
			fda_offset =
			    (parent->buffer - (uintptr_t)buffer->user_data) +
			    fda->parent_offset;
			for (fd_index = 0; fd_index < fda->num_fds;
			     fd_index++) {
				u32 fd;
				int err;
				binder_size_t offset = fda_offset +
					fd_index * sizeof(fd);

				err = binder_alloc_copy_from_buffer(
						&proc->alloc, &fd, buffer,
						offset, sizeof(fd));
				WARN_ON(err);
				if (!err) {
					binder_deferred_fd_close(fd);
					/*
					 * Need to make sure the thread goes
					 * back to userspace to complete the
					 * deferred close
					 */
					if (thread)
						thread->looper_need_return = true;
				}
			}
		} break;
		default:
			pr_err("transaction release %d bad object type %x\n",
				debug_id, hdr->type);
			break;
		}
	}
}

static int binder_translate_binder(struct flat_binder_object *fp,
				   struct binder_transaction *t,
				   struct binder_thread *thread)
{
	struct binder_node *node;
	struct binder_proc *proc = thread->proc;
	struct binder_proc *target_proc = t->to_proc;
	struct binder_ref_data rdata;
	int ret = 0;

	node = binder_get_node(proc, fp->binder);
	if (!node) {
		node = binder_new_node(proc, fp);
		if (!node)
			return -ENOMEM;
	}
	if (fp->cookie != node->cookie) {
		binder_user_error("%d:%d sending u%016llx node %d, cookie mismatch %016llx != %016llx\n",
				  proc->pid, thread->pid, (u64)fp->binder,
				  node->debug_id, (u64)fp->cookie,
				  (u64)node->cookie);
		ret = -EINVAL;
		goto done;
	}
	if (security_binder_transfer_binder(proc->cred, target_proc->cred)) {
		ret = -EPERM;
		goto done;
	}

	ret = binder_inc_ref_for_node(target_proc, node,
			fp->hdr.type == BINDER_TYPE_BINDER,
			&thread->todo, &rdata);
	if (ret)
		goto done;

	if (fp->hdr.type == BINDER_TYPE_BINDER)
		fp->hdr.type = BINDER_TYPE_HANDLE;
	else
		fp->hdr.type = BINDER_TYPE_WEAK_HANDLE;
	fp->binder = 0;
	fp->handle = rdata.desc;
	fp->cookie = 0;

	trace_binder_transaction_node_to_ref(t, node, &rdata);
	binder_debug(BINDER_DEBUG_TRANSACTION,
		     "        node %d u%016llx -> ref %d desc %d\n",
		     node->debug_id, (u64)node->ptr,
		     rdata.debug_id, rdata.desc);
done:
	binder_put_node(node);
	return ret;
}

static int binder_translate_handle(struct flat_binder_object *fp,
				   struct binder_transaction *t,
				   struct binder_thread *thread)
{
	struct binder_proc *proc = thread->proc;
	struct binder_proc *target_proc = t->to_proc;
	struct binder_node *node;
	struct binder_ref_data src_rdata;
	int ret = 0;

	node = binder_get_node_from_ref(proc, fp->handle,
			fp->hdr.type == BINDER_TYPE_HANDLE, &src_rdata);
	if (!node) {
		binder_user_error("%d:%d got transaction with invalid handle, %d\n",
				  proc->pid, thread->pid, fp->handle);
		return -EINVAL;
	}
	if (security_binder_transfer_binder(proc->cred, target_proc->cred)) {
		ret = -EPERM;
		goto done;
	}

	binder_node_lock(node);
	if (node->proc == target_proc) {
		if (fp->hdr.type == BINDER_TYPE_HANDLE)
			fp->hdr.type = BINDER_TYPE_BINDER;
		else
			fp->hdr.type = BINDER_TYPE_WEAK_BINDER;
		fp->binder = node->ptr;
		fp->cookie = node->cookie;
		if (node->proc)
			binder_inner_proc_lock(node->proc);
		else
			__acquire(&node->proc->inner_lock);
		binder_inc_node_nilocked(node,
					 fp->hdr.type == BINDER_TYPE_BINDER,
					 0, NULL);
		if (node->proc)
			binder_inner_proc_unlock(node->proc);
		else
			__release(&node->proc->inner_lock);
		trace_binder_transaction_ref_to_node(t, node, &src_rdata);
		binder_debug(BINDER_DEBUG_TRANSACTION,
			     "        ref %d desc %d -> node %d u%016llx\n",
			     src_rdata.debug_id, src_rdata.desc, node->debug_id,
			     (u64)node->ptr);
		binder_node_unlock(node);
	} else {
		struct binder_ref_data dest_rdata;

		binder_node_unlock(node);
		ret = binder_inc_ref_for_node(target_proc, node,
				fp->hdr.type == BINDER_TYPE_HANDLE,
				NULL, &dest_rdata);
		if (ret)
			goto done;

		fp->binder = 0;
		fp->handle = dest_rdata.desc;
		fp->cookie = 0;
		trace_binder_transaction_ref_to_ref(t, node, &src_rdata,
						    &dest_rdata);
		binder_debug(BINDER_DEBUG_TRANSACTION,
			     "        ref %d desc %d -> ref %d desc %d (node %d)\n",
			     src_rdata.debug_id, src_rdata.desc,
			     dest_rdata.debug_id, dest_rdata.desc,
			     node->debug_id);
	}
done:
	binder_put_node(node);
	return ret;
}

static int binder_translate_fd(u32 fd, binder_size_t fd_offset,
			       struct binder_transaction *t,
			       struct binder_thread *thread,
			       struct binder_transaction *in_reply_to)
{
	struct binder_proc *proc = thread->proc;
	struct binder_proc *target_proc = t->to_proc;
	struct binder_txn_fd_fixup *fixup;
	struct file *file;
	int ret = 0;
	bool target_allows_fd;

	if (in_reply_to)
		target_allows_fd = !!(in_reply_to->flags & TF_ACCEPT_FDS);
	else
		target_allows_fd = t->buffer->target_node->accept_fds;
	if (!target_allows_fd) {
		binder_user_error("%d:%d got %s with fd, %d, but target does not allow fds\n",
				  proc->pid, thread->pid,
				  in_reply_to ? "reply" : "transaction",
				  fd);
		ret = -EPERM;
		goto err_fd_not_accepted;
	}

	file = fget(fd);
	if (!file) {
		binder_user_error("%d:%d got transaction with invalid fd, %d\n",
				  proc->pid, thread->pid, fd);
		ret = -EBADF;
		goto err_fget;
	}
	ret = security_binder_transfer_file(proc->cred, target_proc->cred, file);
	if (ret < 0) {
		ret = -EPERM;
		goto err_security;
	}

	/*
	 * Add fixup record for this transaction. The allocation
	 * of the fd in the target needs to be done from a
	 * target thread.
	 */
	fixup = kzalloc(sizeof(*fixup), GFP_KERNEL);
	if (!fixup) {
		ret = -ENOMEM;
		goto err_alloc;
	}
	fixup->file = file;
	fixup->offset = fd_offset;
	trace_binder_transaction_fd_send(t, fd, fixup->offset);
	list_add_tail(&fixup->fixup_entry, &t->fd_fixups);

	return ret;

err_alloc:
err_security:
	fput(file);
err_fget:
err_fd_not_accepted:
	return ret;
}

/**
 * struct binder_ptr_fixup - data to be fixed-up in target buffer
 * @offset	offset in target buffer to fixup
 * @skip_size	bytes to skip in copy (fixup will be written later)
 * @fixup_data	data to write at fixup offset
 * @node	list node
 *
 * This is used for the pointer fixup list (pf) which is created and consumed
 * during binder_transaction() and is only accessed locally. No
 * locking is necessary.
 *
 * The list is ordered by @offset.
 */
struct binder_ptr_fixup {
	binder_size_t offset;
	size_t skip_size;
	binder_uintptr_t fixup_data;
	struct list_head node;
};

/**
 * struct binder_sg_copy - scatter-gather data to be copied
 * @offset		offset in target buffer
 * @sender_uaddr	user address in source buffer
 * @length		bytes to copy
 * @node		list node
 *
 * This is used for the sg copy list (sgc) which is created and consumed
 * during binder_transaction() and is only accessed locally. No
 * locking is necessary.
 *
 * The list is ordered by @offset.
 */
struct binder_sg_copy {
	binder_size_t offset;
	const void __user *sender_uaddr;
	size_t length;
	struct list_head node;
};

/**
 * binder_do_deferred_txn_copies() - copy and fixup scatter-gather data
 * @alloc:	binder_alloc associated with @buffer
 * @buffer:	binder buffer in target process
 * @sgc_head:	list_head of scatter-gather copy list
 * @pf_head:	list_head of pointer fixup list
 *
 * Processes all elements of @sgc_head, applying fixups from @pf_head
 * and copying the scatter-gather data from the source process' user
 * buffer to the target's buffer. It is expected that the list creation
 * and processing all occurs during binder_transaction() so these lists
 * are only accessed in local context.
 *
 * Return: 0=success, else -errno
 */
static int binder_do_deferred_txn_copies(struct binder_alloc *alloc,
					 struct binder_buffer *buffer,
					 struct list_head *sgc_head,
					 struct list_head *pf_head)
{
	int ret = 0;
	struct binder_sg_copy *sgc, *tmpsgc;
	struct binder_ptr_fixup *tmppf;
	struct binder_ptr_fixup *pf =
		list_first_entry_or_null(pf_head, struct binder_ptr_fixup,
					 node);

	list_for_each_entry_safe(sgc, tmpsgc, sgc_head, node) {
		size_t bytes_copied = 0;

		while (bytes_copied < sgc->length) {
			size_t copy_size;
			size_t bytes_left = sgc->length - bytes_copied;
			size_t offset = sgc->offset + bytes_copied;

			/*
			 * We copy up to the fixup (pointed to by pf)
			 */
			copy_size = pf ? min(bytes_left, (size_t)pf->offset - offset)
				       : bytes_left;
			if (!ret && copy_size)
				ret = binder_alloc_copy_user_to_buffer(
						alloc, buffer,
						offset,
						sgc->sender_uaddr + bytes_copied,
						copy_size);
			bytes_copied += copy_size;
			if (copy_size != bytes_left) {
				BUG_ON(!pf);
				/* we stopped at a fixup offset */
				if (pf->skip_size) {
					/*
					 * we are just skipping. This is for
					 * BINDER_TYPE_FDA where the translated
					 * fds will be fixed up when we get
					 * to target context.
					 */
					bytes_copied += pf->skip_size;
				} else {
					/* apply the fixup indicated by pf */
					if (!ret)
						ret = binder_alloc_copy_to_buffer(
							alloc, buffer,
							pf->offset,
							&pf->fixup_data,
							sizeof(pf->fixup_data));
					bytes_copied += sizeof(pf->fixup_data);
				}
				list_del(&pf->node);
				kfree(pf);
				pf = list_first_entry_or_null(pf_head,
						struct binder_ptr_fixup, node);
			}
		}
		list_del(&sgc->node);
		kfree(sgc);
	}
	list_for_each_entry_safe(pf, tmppf, pf_head, node) {
		BUG_ON(pf->skip_size == 0);
		list_del(&pf->node);
		kfree(pf);
	}
	BUG_ON(!list_empty(sgc_head));

	return ret > 0 ? -EINVAL : ret;
}

/**
 * binder_cleanup_deferred_txn_lists() - free specified lists
 * @sgc_head:	list_head of scatter-gather copy list
 * @pf_head:	list_head of pointer fixup list
 *
 * Called to clean up @sgc_head and @pf_head if there is an
 * error.
 */
static void binder_cleanup_deferred_txn_lists(struct list_head *sgc_head,
					      struct list_head *pf_head)
{
	struct binder_sg_copy *sgc, *tmpsgc;
	struct binder_ptr_fixup *pf, *tmppf;

	list_for_each_entry_safe(sgc, tmpsgc, sgc_head, node) {
		list_del(&sgc->node);
		kfree(sgc);
	}
	list_for_each_entry_safe(pf, tmppf, pf_head, node) {
		list_del(&pf->node);
		kfree(pf);
	}
}

/**
 * binder_defer_copy() - queue a scatter-gather buffer for copy
 * @sgc_head:		list_head of scatter-gather copy list
 * @offset:		binder buffer offset in target process
 * @sender_uaddr:	user address in source process
 * @length:		bytes to copy
 *
 * Specify a scatter-gather block to be copied. The actual copy must
 * be deferred until all the needed fixups are identified and queued.
 * Then the copy and fixups are done together so un-translated values
 * from the source are never visible in the target buffer.
 *
 * We are guaranteed that repeated calls to this function will have
 * monotonically increasing @offset values so the list will naturally
 * be ordered.
 *
 * Return: 0=success, else -errno
 */
static int binder_defer_copy(struct list_head *sgc_head, binder_size_t offset,
			     const void __user *sender_uaddr, size_t length)
{
	struct binder_sg_copy *bc = kzalloc(sizeof(*bc), GFP_KERNEL);

	if (!bc)
		return -ENOMEM;

	bc->offset = offset;
	bc->sender_uaddr = sender_uaddr;
	bc->length = length;
	INIT_LIST_HEAD(&bc->node);

	/*
	 * We are guaranteed that the deferred copies are in-order
	 * so just add to the tail.
	 */
	list_add_tail(&bc->node, sgc_head);

	return 0;
}

/**
 * binder_add_fixup() - queue a fixup to be applied to sg copy
 * @pf_head:	list_head of binder ptr fixup list
 * @offset:	binder buffer offset in target process
 * @fixup:	bytes to be copied for fixup
 * @skip_size:	bytes to skip when copying (fixup will be applied later)
 *
 * Add the specified fixup to a list ordered by @offset. When copying
 * the scatter-gather buffers, the fixup will be copied instead of
 * data from the source buffer. For BINDER_TYPE_FDA fixups, the fixup
 * will be applied later (in target process context), so we just skip
 * the bytes specified by @skip_size. If @skip_size is 0, we copy the
 * value in @fixup.
 *
 * This function is called *mostly* in @offset order, but there are
 * exceptions. Since out-of-order inserts are relatively uncommon,
 * we insert the new element by searching backward from the tail of
 * the list.
 *
 * Return: 0=success, else -errno
 */
static int binder_add_fixup(struct list_head *pf_head, binder_size_t offset,
			    binder_uintptr_t fixup, size_t skip_size)
{
	struct binder_ptr_fixup *pf = kzalloc(sizeof(*pf), GFP_KERNEL);
	struct binder_ptr_fixup *tmppf;

	if (!pf)
		return -ENOMEM;

	pf->offset = offset;
	pf->fixup_data = fixup;
	pf->skip_size = skip_size;
	INIT_LIST_HEAD(&pf->node);

	/* Fixups are *mostly* added in-order, but there are some
	 * exceptions. Look backwards through list for insertion point.
	 */
	list_for_each_entry_reverse(tmppf, pf_head, node) {
		if (tmppf->offset < pf->offset) {
			list_add(&pf->node, &tmppf->node);
			return 0;
		}
	}
	/*
	 * if we get here, then the new offset is the lowest so
	 * insert at the head
	 */
	list_add(&pf->node, pf_head);
	return 0;
}

static int binder_translate_fd_array(struct list_head *pf_head,
				     struct binder_fd_array_object *fda,
				     const void __user *sender_ubuffer,
				     struct binder_buffer_object *parent,
				     struct binder_buffer_object *sender_uparent,
				     struct binder_transaction *t,
				     struct binder_thread *thread,
				     struct binder_transaction *in_reply_to)
{
	binder_size_t fdi, fd_buf_size;
	binder_size_t fda_offset;
	const void __user *sender_ufda_base;
	struct binder_proc *proc = thread->proc;
	int ret;

	if (fda->num_fds == 0)
		return 0;

	fd_buf_size = sizeof(u32) * fda->num_fds;
	if (fda->num_fds >= SIZE_MAX / sizeof(u32)) {
		binder_user_error("%d:%d got transaction with invalid number of fds (%lld)\n",
				  proc->pid, thread->pid, (u64)fda->num_fds);
		return -EINVAL;
	}
	if (fd_buf_size > parent->length ||
	    fda->parent_offset > parent->length - fd_buf_size) {
		/* No space for all file descriptors here. */
		binder_user_error("%d:%d not enough space to store %lld fds in buffer\n",
				  proc->pid, thread->pid, (u64)fda->num_fds);
		return -EINVAL;
	}
	/*
	 * the source data for binder_buffer_object is visible
	 * to user-space and the @buffer element is the user
	 * pointer to the buffer_object containing the fd_array.
	 * Convert the address to an offset relative to
	 * the base of the transaction buffer.
	 */
	fda_offset = (parent->buffer - (uintptr_t)t->buffer->user_data) +
		fda->parent_offset;
	sender_ufda_base = (void __user *)(uintptr_t)sender_uparent->buffer +
				fda->parent_offset;

	if (!IS_ALIGNED((unsigned long)fda_offset, sizeof(u32)) ||
	    !IS_ALIGNED((unsigned long)sender_ufda_base, sizeof(u32))) {
		binder_user_error("%d:%d parent offset not aligned correctly.\n",
				  proc->pid, thread->pid);
		return -EINVAL;
	}
	ret = binder_add_fixup(pf_head, fda_offset, 0, fda->num_fds * sizeof(u32));
	if (ret)
		return ret;

	for (fdi = 0; fdi < fda->num_fds; fdi++) {
		u32 fd;
		binder_size_t offset = fda_offset + fdi * sizeof(fd);
		binder_size_t sender_uoffset = fdi * sizeof(fd);

		ret = copy_from_user(&fd, sender_ufda_base + sender_uoffset, sizeof(fd));
		if (!ret)
			ret = binder_translate_fd(fd, offset, t, thread,
						  in_reply_to);
		if (ret)
			return ret > 0 ? -EINVAL : ret;
	}
	return 0;
}

static int binder_fixup_parent(struct list_head *pf_head,
			       struct binder_transaction *t,
			       struct binder_thread *thread,
			       struct binder_buffer_object *bp,
			       binder_size_t off_start_offset,
			       binder_size_t num_valid,
			       binder_size_t last_fixup_obj_off,
			       binder_size_t last_fixup_min_off)
{
	struct binder_buffer_object *parent;
	struct binder_buffer *b = t->buffer;
	struct binder_proc *proc = thread->proc;
	struct binder_proc *target_proc = t->to_proc;
	struct binder_object object;
	binder_size_t buffer_offset;
	binder_size_t parent_offset;

	if (!(bp->flags & BINDER_BUFFER_FLAG_HAS_PARENT))
		return 0;

	parent = binder_validate_ptr(target_proc, b, &object, bp->parent,
				     off_start_offset, &parent_offset,
				     num_valid);
	if (!parent) {
		binder_user_error("%d:%d got transaction with invalid parent offset or type\n",
				  proc->pid, thread->pid);
		return -EINVAL;
	}

	if (!binder_validate_fixup(target_proc, b, off_start_offset,
				   parent_offset, bp->parent_offset,
				   last_fixup_obj_off,
				   last_fixup_min_off)) {
		binder_user_error("%d:%d got transaction with out-of-order buffer fixup\n",
				  proc->pid, thread->pid);
		return -EINVAL;
	}

	if (parent->length < sizeof(binder_uintptr_t) ||
	    bp->parent_offset > parent->length - sizeof(binder_uintptr_t)) {
		/* No space for a pointer here! */
		binder_user_error("%d:%d got transaction with invalid parent offset\n",
				  proc->pid, thread->pid);
		return -EINVAL;
	}
	buffer_offset = bp->parent_offset +
			(uintptr_t)parent->buffer - (uintptr_t)b->user_data;
	return binder_add_fixup(pf_head, buffer_offset, bp->buffer, 0);
}

/**
 * binder_can_update_transaction() - Can a txn be superseded by an updated one?
 * @t1: the pending async txn in the frozen process
 * @t2: the new async txn to supersede the outdated pending one
 *
 * Return:  true if t2 can supersede t1
 *          false if t2 can not supersede t1
 */
static bool binder_can_update_transaction(struct binder_transaction *t1,
					  struct binder_transaction *t2)
{
	if ((t1->flags & t2->flags & (TF_ONE_WAY | TF_UPDATE_TXN)) !=
	    (TF_ONE_WAY | TF_UPDATE_TXN) || !t1->to_proc || !t2->to_proc)
		return false;
	if (t1->to_proc->tsk == t2->to_proc->tsk && t1->code == t2->code &&
	    t1->flags == t2->flags && t1->buffer->pid == t2->buffer->pid &&
	    t1->buffer->target_node->ptr == t2->buffer->target_node->ptr &&
	    t1->buffer->target_node->cookie == t2->buffer->target_node->cookie)
		return true;
	return false;
}

/**
 * binder_find_outdated_transaction_ilocked() - Find the outdated transaction
 * @t:		 new async transaction
 * @target_list: list to find outdated transaction
 *
 * Return: the outdated transaction if found
 *         NULL if no outdated transacton can be found
 *
 * Requires the proc->inner_lock to be held.
 */
static struct binder_transaction *
binder_find_outdated_transaction_ilocked(struct binder_transaction *t,
					 struct list_head *target_list)
{
	struct binder_work *w;

	list_for_each_entry(w, target_list, entry) {
		struct binder_transaction *t_queued;

		if (w->type != BINDER_WORK_TRANSACTION)
			continue;
		t_queued = container_of(w, struct binder_transaction, work);
		if (binder_can_update_transaction(t_queued, t))
			return t_queued;
	}
	return NULL;
}

/**
 * binder_proc_transaction() - sends a transaction to a process and wakes it up
 * @t:		transaction to send
 * @proc:	process to send the transaction to
 * @thread:	thread in @proc to send the transaction to (may be NULL)
 *
 * This function queues a transaction to the specified process. It will try
 * to find a thread in the target process to handle the transaction and
 * wake it up. If no thread is found, the work is queued to the proc
 * waitqueue.
 *
 * If the @thread parameter is not NULL, the transaction is always queued
 * to the waitlist of that specific thread.
 *
 * Return:	0 if the transaction was successfully queued
 *		BR_DEAD_REPLY if the target process or thread is dead
 *		BR_FROZEN_REPLY if the target process or thread is frozen
 */
static int binder_proc_transaction(struct binder_transaction *t,
				    struct binder_proc *proc,
				    struct binder_thread *thread)
{
	struct binder_node *node = t->buffer->target_node;
	bool oneway = !!(t->flags & TF_ONE_WAY);
	bool pending_async = false;
	bool skip = false;
	struct binder_transaction *t_outdated = NULL;

	BUG_ON(!node);
	binder_node_lock(node);

	if (oneway) {
		BUG_ON(thread);
		if (node->has_async_transaction)
			pending_async = true;
		else
			node->has_async_transaction = true;
	}

	binder_inner_proc_lock(proc);
	if (proc->is_frozen) {
		proc->sync_recv |= !oneway;
		proc->async_recv |= oneway;
	}

	if ((proc->is_frozen && !oneway) || proc->is_dead ||
			(thread && thread->is_dead)) {
		binder_inner_proc_unlock(proc);
		binder_node_unlock(node);
		return proc->is_frozen ? BR_FROZEN_REPLY : BR_DEAD_REPLY;
	}

	trace_android_vh_binder_proc_transaction_entry(proc, t,
		&thread, node->debug_id, pending_async, !oneway, &skip);

	if (!thread && !pending_async && !skip)
		thread = binder_select_thread_ilocked(proc);

	trace_android_vh_binder_proc_transaction(current, proc->tsk,
		thread ? thread->task : 0, node->debug_id, t->code, pending_async);

	if (thread) {
		binder_transaction_priority(thread, t, node);
		binder_enqueue_thread_work_ilocked(thread, &t->work);
	} else if (!pending_async) {
		binder_enqueue_work_ilocked(&t->work, &proc->todo);
	} else {
		if ((t->flags & TF_UPDATE_TXN) && proc->is_frozen) {
			t_outdated = binder_find_outdated_transaction_ilocked(t,
									      &node->async_todo);
			if (t_outdated) {
				binder_debug(BINDER_DEBUG_TRANSACTION,
					     "txn %d supersedes %d\n",
					     t->debug_id, t_outdated->debug_id);
				list_del_init(&t_outdated->work.entry);
				proc->outstanding_txns--;
			}
		}
		binder_enqueue_work_ilocked(&t->work, &node->async_todo);
	}

	trace_android_vh_binder_proc_transaction_finish(proc, t,
		thread ? thread->task : NULL, pending_async, !oneway);
	if (!pending_async)
		binder_wakeup_thread_ilocked(proc, thread, !oneway /* sync */);

	proc->outstanding_txns++;
	binder_inner_proc_unlock(proc);
	binder_node_unlock(node);

	/*
	 * To reduce potential contention, free the outdated transaction and
	 * buffer after releasing the locks.
	 */
	if (t_outdated) {
		struct binder_buffer *buffer = t_outdated->buffer;

		t_outdated->buffer = NULL;
		buffer->transaction = NULL;
		trace_binder_transaction_update_buffer_release(buffer);
		binder_transaction_buffer_release(proc, NULL, buffer, 0, 0);
		binder_alloc_free_buf(&proc->alloc, buffer);
		kfree(t_outdated);
		binder_stats_deleted(BINDER_STAT_TRANSACTION);
	}

	return 0;
}

/**
 * binder_get_node_refs_for_txn() - Get required refs on node for txn
 * @node:         struct binder_node for which to get refs
 * @proc:         returns @node->proc if valid
 * @error:        if no @proc then returns BR_DEAD_REPLY
 *
 * User-space normally keeps the node alive when creating a transaction
 * since it has a reference to the target. The local strong ref keeps it
 * alive if the sending process dies before the target process processes
 * the transaction. If the source process is malicious or has a reference
 * counting bug, relying on the local strong ref can fail.
 *
 * Since user-space can cause the local strong ref to go away, we also take
 * a tmpref on the node to ensure it survives while we are constructing
 * the transaction. We also need a tmpref on the proc while we are
 * constructing the transaction, so we take that here as well.
 *
 * Return: The target_node with refs taken or NULL if no @node->proc is NULL.
 * Also sets @proc if valid. If the @node->proc is NULL indicating that the
 * target proc has died, @error is set to BR_DEAD_REPLY
 */
static struct binder_node *binder_get_node_refs_for_txn(
		struct binder_node *node,
		struct binder_proc **procp,
		uint32_t *error)
{
	struct binder_node *target_node = NULL;

	binder_node_inner_lock(node);
	if (node->proc) {
		target_node = node;
		binder_inc_node_nilocked(node, 1, 0, NULL);
		binder_inc_node_tmpref_ilocked(node);
		node->proc->tmp_ref++;
		*procp = node->proc;
	} else
		*error = BR_DEAD_REPLY;
	binder_node_inner_unlock(node);

	return target_node;
}

static void binder_transaction(struct binder_proc *proc,
			       struct binder_thread *thread,
			       struct binder_transaction_data *tr, int reply,
			       binder_size_t extra_buffers_size)
{
	int ret;
	struct binder_transaction *t;
	struct binder_work *w;
	struct binder_work *tcomplete;
	binder_size_t buffer_offset = 0;
	binder_size_t off_start_offset, off_end_offset;
	binder_size_t off_min;
	binder_size_t sg_buf_offset, sg_buf_end_offset;
	binder_size_t user_offset = 0;
	struct binder_proc *target_proc = NULL;
	struct binder_thread *target_thread = NULL;
	struct binder_node *target_node = NULL;
	struct binder_transaction *in_reply_to = NULL;
	struct binder_transaction_log_entry *e;
	uint32_t return_error = 0;
	uint32_t return_error_param = 0;
	uint32_t return_error_line = 0;
	binder_size_t last_fixup_obj_off = 0;
	binder_size_t last_fixup_min_off = 0;
	struct binder_context *context = proc->context;
	int t_debug_id = atomic_inc_return(&binder_last_id);
	char *secctx = NULL;
	u32 secctx_sz = 0;
	struct list_head sgc_head;
	struct list_head pf_head;
	const void __user *user_buffer = (const void __user *)
				(uintptr_t)tr->data.ptr.buffer;
<<<<<<< HEAD
	bool is_nested = false;
=======
	INIT_LIST_HEAD(&sgc_head);
	INIT_LIST_HEAD(&pf_head);
>>>>>>> d383d0f2

	e = binder_transaction_log_add(&binder_transaction_log);
	e->debug_id = t_debug_id;
	e->call_type = reply ? 2 : !!(tr->flags & TF_ONE_WAY);
	e->from_proc = proc->pid;
	e->from_thread = thread->pid;
	e->target_handle = tr->target.handle;
	e->data_size = tr->data_size;
	e->offsets_size = tr->offsets_size;
	strscpy(e->context_name, proc->context->name, BINDERFS_MAX_NAME);

	if (reply) {
		binder_inner_proc_lock(proc);
		in_reply_to = thread->transaction_stack;
		if (in_reply_to == NULL) {
			binder_inner_proc_unlock(proc);
			binder_user_error("%d:%d got reply transaction with no transaction stack\n",
					  proc->pid, thread->pid);
			return_error = BR_FAILED_REPLY;
			return_error_param = -EPROTO;
			return_error_line = __LINE__;
			goto err_empty_call_stack;
		}
		if (in_reply_to->to_thread != thread) {
			spin_lock(&in_reply_to->lock);
			binder_user_error("%d:%d got reply transaction with bad transaction stack, transaction %d has target %d:%d\n",
				proc->pid, thread->pid, in_reply_to->debug_id,
				in_reply_to->to_proc ?
				in_reply_to->to_proc->pid : 0,
				in_reply_to->to_thread ?
				in_reply_to->to_thread->pid : 0);
			spin_unlock(&in_reply_to->lock);
			binder_inner_proc_unlock(proc);
			return_error = BR_FAILED_REPLY;
			return_error_param = -EPROTO;
			return_error_line = __LINE__;
			in_reply_to = NULL;
			goto err_bad_call_stack;
		}
		thread->transaction_stack = in_reply_to->to_parent;
		binder_inner_proc_unlock(proc);
		target_thread = binder_get_txn_from_and_acq_inner(in_reply_to);
		if (target_thread == NULL) {
			/* annotation for sparse */
			__release(&target_thread->proc->inner_lock);
			return_error = BR_DEAD_REPLY;
			return_error_line = __LINE__;
			goto err_dead_binder;
		}
		if (target_thread->transaction_stack != in_reply_to) {
			binder_user_error("%d:%d got reply transaction with bad target transaction stack %d, expected %d\n",
				proc->pid, thread->pid,
				target_thread->transaction_stack ?
				target_thread->transaction_stack->debug_id : 0,
				in_reply_to->debug_id);
			binder_inner_proc_unlock(target_thread->proc);
			return_error = BR_FAILED_REPLY;
			return_error_param = -EPROTO;
			return_error_line = __LINE__;
			in_reply_to = NULL;
			target_thread = NULL;
			goto err_dead_binder;
		}
		target_proc = target_thread->proc;
		target_proc->tmp_ref++;
		binder_inner_proc_unlock(target_thread->proc);
		trace_android_vh_binder_reply(target_proc, proc, thread, tr);
	} else {
		if (tr->target.handle) {
			struct binder_ref *ref;

			/*
			 * There must already be a strong ref
			 * on this node. If so, do a strong
			 * increment on the node to ensure it
			 * stays alive until the transaction is
			 * done.
			 */
			binder_proc_lock(proc);
			ref = binder_get_ref_olocked(proc, tr->target.handle,
						     true);
			if (ref) {
				target_node = binder_get_node_refs_for_txn(
						ref->node, &target_proc,
						&return_error);
			} else {
				binder_user_error("%d:%d got transaction to invalid handle, %u\n",
						  proc->pid, thread->pid, tr->target.handle);
				return_error = BR_FAILED_REPLY;
			}
			binder_proc_unlock(proc);
		} else {
			mutex_lock(&context->context_mgr_node_lock);
			target_node = context->binder_context_mgr_node;
			if (target_node)
				target_node = binder_get_node_refs_for_txn(
						target_node, &target_proc,
						&return_error);
			else
				return_error = BR_DEAD_REPLY;
			mutex_unlock(&context->context_mgr_node_lock);
			if (target_node && target_proc->pid == proc->pid) {
				binder_user_error("%d:%d got transaction to context manager from process owning it\n",
						  proc->pid, thread->pid);
				return_error = BR_FAILED_REPLY;
				return_error_param = -EINVAL;
				return_error_line = __LINE__;
				goto err_invalid_target_handle;
			}
		}
		if (!target_node) {
			/*
			 * return_error is set above
			 */
			return_error_param = -EINVAL;
			return_error_line = __LINE__;
			goto err_dead_binder;
		}
		e->to_node = target_node->debug_id;
		if (WARN_ON(proc == target_proc)) {
			return_error = BR_FAILED_REPLY;
			return_error_param = -EINVAL;
			return_error_line = __LINE__;
			goto err_invalid_target_handle;
		}
		trace_android_vh_binder_trans(target_proc, proc, thread, tr);
		if (security_binder_transaction(proc->cred,
						target_proc->cred) < 0) {
			return_error = BR_FAILED_REPLY;
			return_error_param = -EPERM;
			return_error_line = __LINE__;
			goto err_invalid_target_handle;
		}
		binder_inner_proc_lock(proc);

		w = list_first_entry_or_null(&thread->todo,
					     struct binder_work, entry);
		if (!(tr->flags & TF_ONE_WAY) && w &&
		    w->type == BINDER_WORK_TRANSACTION) {
			/*
			 * Do not allow new outgoing transaction from a
			 * thread that has a transaction at the head of
			 * its todo list. Only need to check the head
			 * because binder_select_thread_ilocked picks a
			 * thread from proc->waiting_threads to enqueue
			 * the transaction, and nothing is queued to the
			 * todo list while the thread is on waiting_threads.
			 */
			binder_user_error("%d:%d new transaction not allowed when there is a transaction on thread todo\n",
					  proc->pid, thread->pid);
			binder_inner_proc_unlock(proc);
			return_error = BR_FAILED_REPLY;
			return_error_param = -EPROTO;
			return_error_line = __LINE__;
			goto err_bad_todo_list;
		}

		if (!(tr->flags & TF_ONE_WAY) && thread->transaction_stack) {
			struct binder_transaction *tmp;

			tmp = thread->transaction_stack;
			if (tmp->to_thread != thread) {
				spin_lock(&tmp->lock);
				binder_user_error("%d:%d got new transaction with bad transaction stack, transaction %d has target %d:%d\n",
					proc->pid, thread->pid, tmp->debug_id,
					tmp->to_proc ? tmp->to_proc->pid : 0,
					tmp->to_thread ?
					tmp->to_thread->pid : 0);
				spin_unlock(&tmp->lock);
				binder_inner_proc_unlock(proc);
				return_error = BR_FAILED_REPLY;
				return_error_param = -EPROTO;
				return_error_line = __LINE__;
				goto err_bad_call_stack;
			}
			while (tmp) {
				struct binder_thread *from;

				spin_lock(&tmp->lock);
				from = tmp->from;
				if (from && from->proc == target_proc) {
					atomic_inc(&from->tmp_ref);
					target_thread = from;
					spin_unlock(&tmp->lock);
					is_nested = true;
					break;
				}
				spin_unlock(&tmp->lock);
				tmp = tmp->from_parent;
			}
		}
		binder_inner_proc_unlock(proc);
	}
	if (target_thread)
		e->to_thread = target_thread->pid;
	e->to_proc = target_proc->pid;
	trace_android_rvh_binder_transaction(target_proc, proc, thread, tr);

	/* TODO: reuse incoming transaction for reply */
	t = kzalloc(sizeof(*t), GFP_KERNEL);
	if (t == NULL) {
		return_error = BR_FAILED_REPLY;
		return_error_param = -ENOMEM;
		return_error_line = __LINE__;
		goto err_alloc_t_failed;
	}
	INIT_LIST_HEAD(&t->fd_fixups);
	binder_stats_created(BINDER_STAT_TRANSACTION);
	spin_lock_init(&t->lock);
	trace_android_vh_binder_transaction_init(t);

	tcomplete = kzalloc(sizeof(*tcomplete), GFP_KERNEL);
	if (tcomplete == NULL) {
		return_error = BR_FAILED_REPLY;
		return_error_param = -ENOMEM;
		return_error_line = __LINE__;
		goto err_alloc_tcomplete_failed;
	}
	binder_stats_created(BINDER_STAT_TRANSACTION_COMPLETE);

	t->debug_id = t_debug_id;

	if (reply)
		binder_debug(BINDER_DEBUG_TRANSACTION,
			     "%d:%d BC_REPLY %d -> %d:%d, data %016llx-%016llx size %lld-%lld-%lld\n",
			     proc->pid, thread->pid, t->debug_id,
			     target_proc->pid, target_thread->pid,
			     (u64)tr->data.ptr.buffer,
			     (u64)tr->data.ptr.offsets,
			     (u64)tr->data_size, (u64)tr->offsets_size,
			     (u64)extra_buffers_size);
	else
		binder_debug(BINDER_DEBUG_TRANSACTION,
			     "%d:%d BC_TRANSACTION %d -> %d - node %d, data %016llx-%016llx size %lld-%lld-%lld\n",
			     proc->pid, thread->pid, t->debug_id,
			     target_proc->pid, target_node->debug_id,
			     (u64)tr->data.ptr.buffer,
			     (u64)tr->data.ptr.offsets,
			     (u64)tr->data_size, (u64)tr->offsets_size,
			     (u64)extra_buffers_size);

	if (!reply && !(tr->flags & TF_ONE_WAY))
		t->from = thread;
	else
		t->from = NULL;
	t->sender_euid = task_euid(proc->tsk);
	t->to_proc = target_proc;
	t->to_thread = target_thread;
	t->code = tr->code;
	t->flags = tr->flags;
	t->is_nested = is_nested;
	if (!(t->flags & TF_ONE_WAY) &&
	    binder_supported_policy(current->policy)) {
		/* Inherit supported policies for synchronous transactions */
		t->priority.sched_policy = current->policy;
		t->priority.prio = current->normal_prio;
	} else {
		/* Otherwise, fall back to the default priority */
		t->priority = target_proc->default_priority;
	}

	if (target_node && target_node->txn_security_ctx) {
		u32 secid;
		size_t added_size;

		security_cred_getsecid(proc->cred, &secid);
		ret = security_secid_to_secctx(secid, &secctx, &secctx_sz);
		if (ret) {
			return_error = BR_FAILED_REPLY;
			return_error_param = ret;
			return_error_line = __LINE__;
			goto err_get_secctx_failed;
		}
		added_size = ALIGN(secctx_sz, sizeof(u64));
		extra_buffers_size += added_size;
		if (extra_buffers_size < added_size) {
			/* integer overflow of extra_buffers_size */
			return_error = BR_FAILED_REPLY;
			return_error_param = -EINVAL;
			return_error_line = __LINE__;
			goto err_bad_extra_size;
		}
	}

	trace_binder_transaction(reply, t, target_node);

	t->buffer = binder_alloc_new_buf(&target_proc->alloc, tr->data_size,
		tr->offsets_size, extra_buffers_size,
		!reply && (t->flags & TF_ONE_WAY), current->tgid);
	if (IS_ERR(t->buffer)) {
		/*
		 * -ESRCH indicates VMA cleared. The target is dying.
		 */
		return_error_param = PTR_ERR(t->buffer);
		return_error = return_error_param == -ESRCH ?
			BR_DEAD_REPLY : BR_FAILED_REPLY;
		return_error_line = __LINE__;
		t->buffer = NULL;
		goto err_binder_alloc_buf_failed;
	}
	if (secctx) {
		int err;
		size_t buf_offset = ALIGN(tr->data_size, sizeof(void *)) +
				    ALIGN(tr->offsets_size, sizeof(void *)) +
				    ALIGN(extra_buffers_size, sizeof(void *)) -
				    ALIGN(secctx_sz, sizeof(u64));

		t->security_ctx = (uintptr_t)t->buffer->user_data + buf_offset;
		err = binder_alloc_copy_to_buffer(&target_proc->alloc,
						  t->buffer, buf_offset,
						  secctx, secctx_sz);
		if (err) {
			t->security_ctx = 0;
			WARN_ON(1);
		}
		security_release_secctx(secctx, secctx_sz);
		secctx = NULL;
	}
	t->buffer->debug_id = t->debug_id;
	t->buffer->transaction = t;
	t->buffer->target_node = target_node;
	t->buffer->clear_on_free = !!(t->flags & TF_CLEAR_BUF);
	trace_binder_transaction_alloc_buf(t->buffer);

	if (binder_alloc_copy_user_to_buffer(
				&target_proc->alloc,
				t->buffer,
				ALIGN(tr->data_size, sizeof(void *)),
				(const void __user *)
					(uintptr_t)tr->data.ptr.offsets,
				tr->offsets_size)) {
		binder_user_error("%d:%d got transaction with invalid offsets ptr\n",
				proc->pid, thread->pid);
		return_error = BR_FAILED_REPLY;
		return_error_param = -EFAULT;
		return_error_line = __LINE__;
		goto err_copy_data_failed;
	}
	if (!IS_ALIGNED(tr->offsets_size, sizeof(binder_size_t))) {
		binder_user_error("%d:%d got transaction with invalid offsets size, %lld\n",
				proc->pid, thread->pid, (u64)tr->offsets_size);
		return_error = BR_FAILED_REPLY;
		return_error_param = -EINVAL;
		return_error_line = __LINE__;
		goto err_bad_offset;
	}
	if (!IS_ALIGNED(extra_buffers_size, sizeof(u64))) {
		binder_user_error("%d:%d got transaction with unaligned buffers size, %lld\n",
				  proc->pid, thread->pid,
				  (u64)extra_buffers_size);
		return_error = BR_FAILED_REPLY;
		return_error_param = -EINVAL;
		return_error_line = __LINE__;
		goto err_bad_offset;
	}
	off_start_offset = ALIGN(tr->data_size, sizeof(void *));
	buffer_offset = off_start_offset;
	off_end_offset = off_start_offset + tr->offsets_size;
	sg_buf_offset = ALIGN(off_end_offset, sizeof(void *));
	sg_buf_end_offset = sg_buf_offset + extra_buffers_size -
		ALIGN(secctx_sz, sizeof(u64));
	off_min = 0;
	for (buffer_offset = off_start_offset; buffer_offset < off_end_offset;
	     buffer_offset += sizeof(binder_size_t)) {
		struct binder_object_header *hdr;
		size_t object_size;
		struct binder_object object;
		binder_size_t object_offset;
		binder_size_t copy_size;

		if (binder_alloc_copy_from_buffer(&target_proc->alloc,
						  &object_offset,
						  t->buffer,
						  buffer_offset,
						  sizeof(object_offset))) {
			return_error = BR_FAILED_REPLY;
			return_error_param = -EINVAL;
			return_error_line = __LINE__;
			goto err_bad_offset;
		}

		/*
		 * Copy the source user buffer up to the next object
		 * that will be processed.
		 */
		copy_size = object_offset - user_offset;
		if (copy_size && (user_offset > object_offset ||
				binder_alloc_copy_user_to_buffer(
					&target_proc->alloc,
					t->buffer, user_offset,
					user_buffer + user_offset,
					copy_size))) {
			binder_user_error("%d:%d got transaction with invalid data ptr\n",
					proc->pid, thread->pid);
			return_error = BR_FAILED_REPLY;
			return_error_param = -EFAULT;
			return_error_line = __LINE__;
			goto err_copy_data_failed;
		}
		object_size = binder_get_object(target_proc, user_buffer,
				t->buffer, object_offset, &object);
		if (object_size == 0 || object_offset < off_min) {
			binder_user_error("%d:%d got transaction with invalid offset (%lld, min %lld max %lld) or object.\n",
					  proc->pid, thread->pid,
					  (u64)object_offset,
					  (u64)off_min,
					  (u64)t->buffer->data_size);
			return_error = BR_FAILED_REPLY;
			return_error_param = -EINVAL;
			return_error_line = __LINE__;
			goto err_bad_offset;
		}
		/*
		 * Set offset to the next buffer fragment to be
		 * copied
		 */
		user_offset = object_offset + object_size;

		hdr = &object.hdr;
		off_min = object_offset + object_size;
		switch (hdr->type) {
		case BINDER_TYPE_BINDER:
		case BINDER_TYPE_WEAK_BINDER: {
			struct flat_binder_object *fp;

			fp = to_flat_binder_object(hdr);
			ret = binder_translate_binder(fp, t, thread);

			if (ret < 0 ||
			    binder_alloc_copy_to_buffer(&target_proc->alloc,
							t->buffer,
							object_offset,
							fp, sizeof(*fp))) {
				return_error = BR_FAILED_REPLY;
				return_error_param = ret;
				return_error_line = __LINE__;
				goto err_translate_failed;
			}
		} break;
		case BINDER_TYPE_HANDLE:
		case BINDER_TYPE_WEAK_HANDLE: {
			struct flat_binder_object *fp;

			fp = to_flat_binder_object(hdr);
			ret = binder_translate_handle(fp, t, thread);
			if (ret < 0 ||
			    binder_alloc_copy_to_buffer(&target_proc->alloc,
							t->buffer,
							object_offset,
							fp, sizeof(*fp))) {
				return_error = BR_FAILED_REPLY;
				return_error_param = ret;
				return_error_line = __LINE__;
				goto err_translate_failed;
			}
		} break;

		case BINDER_TYPE_FD: {
			struct binder_fd_object *fp = to_binder_fd_object(hdr);
			binder_size_t fd_offset = object_offset +
				(uintptr_t)&fp->fd - (uintptr_t)fp;
			int ret = binder_translate_fd(fp->fd, fd_offset, t,
						      thread, in_reply_to);

			fp->pad_binder = 0;
			if (ret < 0 ||
			    binder_alloc_copy_to_buffer(&target_proc->alloc,
							t->buffer,
							object_offset,
							fp, sizeof(*fp))) {
				return_error = BR_FAILED_REPLY;
				return_error_param = ret;
				return_error_line = __LINE__;
				goto err_translate_failed;
			}
		} break;
		case BINDER_TYPE_FDA: {
			struct binder_object ptr_object;
			binder_size_t parent_offset;
			struct binder_object user_object;
			size_t user_parent_size;
			struct binder_fd_array_object *fda =
				to_binder_fd_array_object(hdr);
			size_t num_valid = (buffer_offset - off_start_offset) /
						sizeof(binder_size_t);
			struct binder_buffer_object *parent =
				binder_validate_ptr(target_proc, t->buffer,
						    &ptr_object, fda->parent,
						    off_start_offset,
						    &parent_offset,
						    num_valid);
			if (!parent) {
				binder_user_error("%d:%d got transaction with invalid parent offset or type\n",
						  proc->pid, thread->pid);
				return_error = BR_FAILED_REPLY;
				return_error_param = -EINVAL;
				return_error_line = __LINE__;
				goto err_bad_parent;
			}
			if (!binder_validate_fixup(target_proc, t->buffer,
						   off_start_offset,
						   parent_offset,
						   fda->parent_offset,
						   last_fixup_obj_off,
						   last_fixup_min_off)) {
				binder_user_error("%d:%d got transaction with out-of-order buffer fixup\n",
						  proc->pid, thread->pid);
				return_error = BR_FAILED_REPLY;
				return_error_param = -EINVAL;
				return_error_line = __LINE__;
				goto err_bad_parent;
			}
			/*
			 * We need to read the user version of the parent
			 * object to get the original user offset
			 */
			user_parent_size =
				binder_get_object(proc, user_buffer, t->buffer,
						  parent_offset, &user_object);
			if (user_parent_size != sizeof(user_object.bbo)) {
				binder_user_error("%d:%d invalid ptr object size: %zd vs %zd\n",
						  proc->pid, thread->pid,
						  user_parent_size,
						  sizeof(user_object.bbo));
				return_error = BR_FAILED_REPLY;
				return_error_param = -EINVAL;
				return_error_line = __LINE__;
				goto err_bad_parent;
			}
			ret = binder_translate_fd_array(&pf_head, fda,
							user_buffer, parent,
							&user_object.bbo, t,
							thread, in_reply_to);
			if (!ret)
				ret = binder_alloc_copy_to_buffer(&target_proc->alloc,
								  t->buffer,
								  object_offset,
								  fda, sizeof(*fda));
			if (ret) {
				return_error = BR_FAILED_REPLY;
				return_error_param = ret > 0 ? -EINVAL : ret;
				return_error_line = __LINE__;
				goto err_translate_failed;
			}
			last_fixup_obj_off = parent_offset;
			last_fixup_min_off =
				fda->parent_offset + sizeof(u32) * fda->num_fds;
		} break;
		case BINDER_TYPE_PTR: {
			struct binder_buffer_object *bp =
				to_binder_buffer_object(hdr);
			size_t buf_left = sg_buf_end_offset - sg_buf_offset;
			size_t num_valid;

			if (bp->length > buf_left) {
				binder_user_error("%d:%d got transaction with too large buffer\n",
						  proc->pid, thread->pid);
				return_error = BR_FAILED_REPLY;
				return_error_param = -EINVAL;
				return_error_line = __LINE__;
				goto err_bad_offset;
			}
			ret = binder_defer_copy(&sgc_head, sg_buf_offset,
				(const void __user *)(uintptr_t)bp->buffer,
				bp->length);
			if (ret) {
				return_error = BR_FAILED_REPLY;
				return_error_param = ret;
				return_error_line = __LINE__;
				goto err_translate_failed;
			}
			/* Fixup buffer pointer to target proc address space */
			bp->buffer = (uintptr_t)
				t->buffer->user_data + sg_buf_offset;
			sg_buf_offset += ALIGN(bp->length, sizeof(u64));

			num_valid = (buffer_offset - off_start_offset) /
					sizeof(binder_size_t);
			ret = binder_fixup_parent(&pf_head, t,
						  thread, bp,
						  off_start_offset,
						  num_valid,
						  last_fixup_obj_off,
						  last_fixup_min_off);
			if (ret < 0 ||
			    binder_alloc_copy_to_buffer(&target_proc->alloc,
							t->buffer,
							object_offset,
							bp, sizeof(*bp))) {
				return_error = BR_FAILED_REPLY;
				return_error_param = ret;
				return_error_line = __LINE__;
				goto err_translate_failed;
			}
			last_fixup_obj_off = object_offset;
			last_fixup_min_off = 0;
		} break;
		default:
			binder_user_error("%d:%d got transaction with invalid object type, %x\n",
				proc->pid, thread->pid, hdr->type);
			return_error = BR_FAILED_REPLY;
			return_error_param = -EINVAL;
			return_error_line = __LINE__;
			goto err_bad_object_type;
		}
	}
	/* Done processing objects, copy the rest of the buffer */
	if (binder_alloc_copy_user_to_buffer(
				&target_proc->alloc,
				t->buffer, user_offset,
				user_buffer + user_offset,
				tr->data_size - user_offset)) {
		binder_user_error("%d:%d got transaction with invalid data ptr\n",
				proc->pid, thread->pid);
		return_error = BR_FAILED_REPLY;
		return_error_param = -EFAULT;
		return_error_line = __LINE__;
		goto err_copy_data_failed;
	}

	ret = binder_do_deferred_txn_copies(&target_proc->alloc, t->buffer,
					    &sgc_head, &pf_head);
	if (ret) {
		binder_user_error("%d:%d got transaction with invalid offsets ptr\n",
				  proc->pid, thread->pid);
		return_error = BR_FAILED_REPLY;
		return_error_param = ret;
		return_error_line = __LINE__;
		goto err_copy_data_failed;
	}
	if (t->buffer->oneway_spam_suspect)
		tcomplete->type = BINDER_WORK_TRANSACTION_ONEWAY_SPAM_SUSPECT;
	else
		tcomplete->type = BINDER_WORK_TRANSACTION_COMPLETE;
	t->work.type = BINDER_WORK_TRANSACTION;

	if (reply) {
		binder_enqueue_thread_work(thread, tcomplete);
		binder_inner_proc_lock(target_proc);
		if (target_thread->is_dead) {
			return_error = BR_DEAD_REPLY;
			binder_inner_proc_unlock(target_proc);
			goto err_dead_proc_or_thread;
		}
		BUG_ON(t->buffer->async_transaction != 0);
		binder_pop_transaction_ilocked(target_thread, in_reply_to);
		binder_enqueue_thread_work_ilocked(target_thread, &t->work);
		target_proc->outstanding_txns++;
		binder_inner_proc_unlock(target_proc);
		if (in_reply_to->is_nested) {
			spin_lock(&thread->prio_lock);
			thread->prio_state = BINDER_PRIO_PENDING;
			thread->prio_next = in_reply_to->saved_priority;
			spin_unlock(&thread->prio_lock);
		}
		wake_up_interruptible_sync(&target_thread->wait);
		trace_android_vh_binder_restore_priority(in_reply_to, current);
		binder_restore_priority(thread, &in_reply_to->saved_priority);
		binder_free_transaction(in_reply_to);
	} else if (!(t->flags & TF_ONE_WAY)) {
		BUG_ON(t->buffer->async_transaction != 0);
		binder_inner_proc_lock(proc);
		/*
		 * Defer the TRANSACTION_COMPLETE, so we don't return to
		 * userspace immediately; this allows the target process to
		 * immediately start processing this transaction, reducing
		 * latency. We will then return the TRANSACTION_COMPLETE when
		 * the target replies (or there is an error).
		 */
		binder_enqueue_deferred_thread_work_ilocked(thread, tcomplete);
		t->need_reply = 1;
		t->from_parent = thread->transaction_stack;
		thread->transaction_stack = t;
		binder_inner_proc_unlock(proc);
		return_error = binder_proc_transaction(t,
				target_proc, target_thread);
		if (return_error) {
			binder_inner_proc_lock(proc);
			binder_pop_transaction_ilocked(thread, t);
			binder_inner_proc_unlock(proc);
			goto err_dead_proc_or_thread;
		}
	} else {
		BUG_ON(target_node == NULL);
		BUG_ON(t->buffer->async_transaction != 1);
		binder_enqueue_thread_work(thread, tcomplete);
		return_error = binder_proc_transaction(t, target_proc, NULL);
		if (return_error)
			goto err_dead_proc_or_thread;
	}
	if (target_thread)
		binder_thread_dec_tmpref(target_thread);
	binder_proc_dec_tmpref(target_proc);
	if (target_node)
		binder_dec_node_tmpref(target_node);
	/*
	 * write barrier to synchronize with initialization
	 * of log entry
	 */
	smp_wmb();
	WRITE_ONCE(e->debug_id_done, t_debug_id);
	return;

err_dead_proc_or_thread:
	return_error_line = __LINE__;
	binder_dequeue_work(proc, tcomplete);
err_translate_failed:
err_bad_object_type:
err_bad_offset:
err_bad_parent:
err_copy_data_failed:
	binder_cleanup_deferred_txn_lists(&sgc_head, &pf_head);
	binder_free_txn_fixups(t);
	trace_binder_transaction_failed_buffer_release(t->buffer);
	binder_transaction_buffer_release(target_proc, NULL, t->buffer,
					  buffer_offset, true);
	if (target_node)
		binder_dec_node_tmpref(target_node);
	target_node = NULL;
	t->buffer->transaction = NULL;
	binder_alloc_free_buf(&target_proc->alloc, t->buffer);
err_binder_alloc_buf_failed:
err_bad_extra_size:
	if (secctx)
		security_release_secctx(secctx, secctx_sz);
err_get_secctx_failed:
	kfree(tcomplete);
	binder_stats_deleted(BINDER_STAT_TRANSACTION_COMPLETE);
err_alloc_tcomplete_failed:
	if (trace_binder_txn_latency_free_enabled())
		binder_txn_latency_free(t);
	kfree(t);
	binder_stats_deleted(BINDER_STAT_TRANSACTION);
err_alloc_t_failed:
err_bad_todo_list:
err_bad_call_stack:
err_empty_call_stack:
err_dead_binder:
err_invalid_target_handle:
	if (target_thread)
		binder_thread_dec_tmpref(target_thread);
	if (target_proc)
		binder_proc_dec_tmpref(target_proc);
	if (target_node) {
		binder_dec_node(target_node, 1, 0);
		binder_dec_node_tmpref(target_node);
	}

	binder_debug(BINDER_DEBUG_FAILED_TRANSACTION,
		     "%d:%d transaction failed %d/%d, size %lld-%lld line %d\n",
		     proc->pid, thread->pid, return_error, return_error_param,
		     (u64)tr->data_size, (u64)tr->offsets_size,
		     return_error_line);

	{
		struct binder_transaction_log_entry *fe;

		e->return_error = return_error;
		e->return_error_param = return_error_param;
		e->return_error_line = return_error_line;
		fe = binder_transaction_log_add(&binder_transaction_log_failed);
		*fe = *e;
		/*
		 * write barrier to synchronize with initialization
		 * of log entry
		 */
		smp_wmb();
		WRITE_ONCE(e->debug_id_done, t_debug_id);
		WRITE_ONCE(fe->debug_id_done, t_debug_id);
	}

	BUG_ON(thread->return_error.cmd != BR_OK);
	if (in_reply_to) {
		trace_android_vh_binder_restore_priority(in_reply_to, current);
		binder_restore_priority(thread, &in_reply_to->saved_priority);
		thread->return_error.cmd = BR_TRANSACTION_COMPLETE;
		binder_enqueue_thread_work(thread, &thread->return_error.work);
		binder_send_failed_reply(in_reply_to, return_error);
	} else {
		thread->return_error.cmd = return_error;
		binder_enqueue_thread_work(thread, &thread->return_error.work);
	}
}

/**
 * binder_free_buf() - free the specified buffer
 * @proc:	binder proc that owns buffer
 * @buffer:	buffer to be freed
 * @is_failure:	failed to send transaction
 *
 * If buffer for an async transaction, enqueue the next async
 * transaction from the node.
 *
 * Cleanup buffer and free it.
 */
static void
binder_free_buf(struct binder_proc *proc,
		struct binder_thread *thread,
		struct binder_buffer *buffer, bool is_failure)
{
	binder_inner_proc_lock(proc);
	if (buffer->transaction) {
		buffer->transaction->buffer = NULL;
		buffer->transaction = NULL;
	}
	binder_inner_proc_unlock(proc);
	if (buffer->async_transaction && buffer->target_node) {
		struct binder_node *buf_node;
		struct binder_work *w;

		buf_node = buffer->target_node;
		binder_node_inner_lock(buf_node);
		BUG_ON(!buf_node->has_async_transaction);
		BUG_ON(buf_node->proc != proc);
		w = binder_dequeue_work_head_ilocked(
				&buf_node->async_todo);
		if (!w) {
			buf_node->has_async_transaction = false;
		} else {
			binder_enqueue_work_ilocked(
					w, &proc->todo);
			binder_wakeup_proc_ilocked(proc);
		}
		binder_node_inner_unlock(buf_node);
	}
	trace_binder_transaction_buffer_release(buffer);
	binder_transaction_buffer_release(proc, thread, buffer, 0, is_failure);
	binder_alloc_free_buf(&proc->alloc, buffer);
}

static int binder_thread_write(struct binder_proc *proc,
			struct binder_thread *thread,
			binder_uintptr_t binder_buffer, size_t size,
			binder_size_t *consumed)
{
	uint32_t cmd;
	struct binder_context *context = proc->context;
	void __user *buffer = (void __user *)(uintptr_t)binder_buffer;
	void __user *ptr = buffer + *consumed;
	void __user *end = buffer + size;

	while (ptr < end && thread->return_error.cmd == BR_OK) {
		int ret;

		if (get_user(cmd, (uint32_t __user *)ptr))
			return -EFAULT;
		ptr += sizeof(uint32_t);
		trace_binder_command(cmd);
		if (_IOC_NR(cmd) < ARRAY_SIZE(binder_stats.bc)) {
			atomic_inc(&binder_stats.bc[_IOC_NR(cmd)]);
			atomic_inc(&proc->stats.bc[_IOC_NR(cmd)]);
			atomic_inc(&thread->stats.bc[_IOC_NR(cmd)]);
		}
		switch (cmd) {
		case BC_INCREFS:
		case BC_ACQUIRE:
		case BC_RELEASE:
		case BC_DECREFS: {
			uint32_t target;
			const char *debug_string;
			bool strong = cmd == BC_ACQUIRE || cmd == BC_RELEASE;
			bool increment = cmd == BC_INCREFS || cmd == BC_ACQUIRE;
			struct binder_ref_data rdata;

			if (get_user(target, (uint32_t __user *)ptr))
				return -EFAULT;

			ptr += sizeof(uint32_t);
			ret = -1;
			if (increment && !target) {
				struct binder_node *ctx_mgr_node;

				mutex_lock(&context->context_mgr_node_lock);
				ctx_mgr_node = context->binder_context_mgr_node;
				if (ctx_mgr_node) {
					if (ctx_mgr_node->proc == proc) {
						binder_user_error("%d:%d context manager tried to acquire desc 0\n",
								  proc->pid, thread->pid);
						mutex_unlock(&context->context_mgr_node_lock);
						return -EINVAL;
					}
					ret = binder_inc_ref_for_node(
							proc, ctx_mgr_node,
							strong, NULL, &rdata);
				}
				mutex_unlock(&context->context_mgr_node_lock);
			}
			if (ret)
				ret = binder_update_ref_for_handle(
						proc, target, increment, strong,
						&rdata);
			if (!ret && rdata.desc != target) {
				binder_user_error("%d:%d tried to acquire reference to desc %d, got %d instead\n",
					proc->pid, thread->pid,
					target, rdata.desc);
			}
			switch (cmd) {
			case BC_INCREFS:
				debug_string = "IncRefs";
				break;
			case BC_ACQUIRE:
				debug_string = "Acquire";
				break;
			case BC_RELEASE:
				debug_string = "Release";
				break;
			case BC_DECREFS:
			default:
				debug_string = "DecRefs";
				break;
			}
			if (ret) {
				binder_user_error("%d:%d %s %d refcount change on invalid ref %d ret %d\n",
					proc->pid, thread->pid, debug_string,
					strong, target, ret);
				break;
			}
			binder_debug(BINDER_DEBUG_USER_REFS,
				     "%d:%d %s ref %d desc %d s %d w %d\n",
				     proc->pid, thread->pid, debug_string,
				     rdata.debug_id, rdata.desc, rdata.strong,
				     rdata.weak);
			break;
		}
		case BC_INCREFS_DONE:
		case BC_ACQUIRE_DONE: {
			binder_uintptr_t node_ptr;
			binder_uintptr_t cookie;
			struct binder_node *node;
			bool free_node;

			if (get_user(node_ptr, (binder_uintptr_t __user *)ptr))
				return -EFAULT;
			ptr += sizeof(binder_uintptr_t);
			if (get_user(cookie, (binder_uintptr_t __user *)ptr))
				return -EFAULT;
			ptr += sizeof(binder_uintptr_t);
			node = binder_get_node(proc, node_ptr);
			if (node == NULL) {
				binder_user_error("%d:%d %s u%016llx no match\n",
					proc->pid, thread->pid,
					cmd == BC_INCREFS_DONE ?
					"BC_INCREFS_DONE" :
					"BC_ACQUIRE_DONE",
					(u64)node_ptr);
				break;
			}
			if (cookie != node->cookie) {
				binder_user_error("%d:%d %s u%016llx node %d cookie mismatch %016llx != %016llx\n",
					proc->pid, thread->pid,
					cmd == BC_INCREFS_DONE ?
					"BC_INCREFS_DONE" : "BC_ACQUIRE_DONE",
					(u64)node_ptr, node->debug_id,
					(u64)cookie, (u64)node->cookie);
				binder_put_node(node);
				break;
			}
			binder_node_inner_lock(node);
			if (cmd == BC_ACQUIRE_DONE) {
				if (node->pending_strong_ref == 0) {
					binder_user_error("%d:%d BC_ACQUIRE_DONE node %d has no pending acquire request\n",
						proc->pid, thread->pid,
						node->debug_id);
					binder_node_inner_unlock(node);
					binder_put_node(node);
					break;
				}
				node->pending_strong_ref = 0;
			} else {
				if (node->pending_weak_ref == 0) {
					binder_user_error("%d:%d BC_INCREFS_DONE node %d has no pending increfs request\n",
						proc->pid, thread->pid,
						node->debug_id);
					binder_node_inner_unlock(node);
					binder_put_node(node);
					break;
				}
				node->pending_weak_ref = 0;
			}
			free_node = binder_dec_node_nilocked(node,
					cmd == BC_ACQUIRE_DONE, 0);
			WARN_ON(free_node);
			binder_debug(BINDER_DEBUG_USER_REFS,
				     "%d:%d %s node %d ls %d lw %d tr %d\n",
				     proc->pid, thread->pid,
				     cmd == BC_INCREFS_DONE ? "BC_INCREFS_DONE" : "BC_ACQUIRE_DONE",
				     node->debug_id, node->local_strong_refs,
				     node->local_weak_refs, node->tmp_refs);
			binder_node_inner_unlock(node);
			binder_put_node(node);
			break;
		}
		case BC_ATTEMPT_ACQUIRE:
			pr_err("BC_ATTEMPT_ACQUIRE not supported\n");
			return -EINVAL;
		case BC_ACQUIRE_RESULT:
			pr_err("BC_ACQUIRE_RESULT not supported\n");
			return -EINVAL;

		case BC_FREE_BUFFER: {
			binder_uintptr_t data_ptr;
			struct binder_buffer *buffer;

			if (get_user(data_ptr, (binder_uintptr_t __user *)ptr))
				return -EFAULT;
			ptr += sizeof(binder_uintptr_t);

			buffer = binder_alloc_prepare_to_free(&proc->alloc,
							      data_ptr);
			if (IS_ERR_OR_NULL(buffer)) {
				if (PTR_ERR(buffer) == -EPERM) {
					binder_user_error(
						"%d:%d BC_FREE_BUFFER u%016llx matched unreturned or currently freeing buffer\n",
						proc->pid, thread->pid,
						(u64)data_ptr);
				} else {
					binder_user_error(
						"%d:%d BC_FREE_BUFFER u%016llx no match\n",
						proc->pid, thread->pid,
						(u64)data_ptr);
				}
				break;
			}
			binder_debug(BINDER_DEBUG_FREE_BUFFER,
				     "%d:%d BC_FREE_BUFFER u%016llx found buffer %d for %s transaction\n",
				     proc->pid, thread->pid, (u64)data_ptr,
				     buffer->debug_id,
				     buffer->transaction ? "active" : "finished");
			binder_free_buf(proc, thread, buffer, false);
			break;
		}

		case BC_TRANSACTION_SG:
		case BC_REPLY_SG: {
			struct binder_transaction_data_sg tr;

			if (copy_from_user(&tr, ptr, sizeof(tr)))
				return -EFAULT;
			ptr += sizeof(tr);
			binder_transaction(proc, thread, &tr.transaction_data,
					   cmd == BC_REPLY_SG, tr.buffers_size);
			break;
		}
		case BC_TRANSACTION:
		case BC_REPLY: {
			struct binder_transaction_data tr;

			if (copy_from_user(&tr, ptr, sizeof(tr)))
				return -EFAULT;
			ptr += sizeof(tr);
			binder_transaction(proc, thread, &tr,
					   cmd == BC_REPLY, 0);
			break;
		}

		case BC_REGISTER_LOOPER:
			binder_debug(BINDER_DEBUG_THREADS,
				     "%d:%d BC_REGISTER_LOOPER\n",
				     proc->pid, thread->pid);
			binder_inner_proc_lock(proc);
			if (thread->looper & BINDER_LOOPER_STATE_ENTERED) {
				thread->looper |= BINDER_LOOPER_STATE_INVALID;
				binder_user_error("%d:%d ERROR: BC_REGISTER_LOOPER called after BC_ENTER_LOOPER\n",
					proc->pid, thread->pid);
			} else if (proc->requested_threads == 0) {
				thread->looper |= BINDER_LOOPER_STATE_INVALID;
				binder_user_error("%d:%d ERROR: BC_REGISTER_LOOPER called without request\n",
					proc->pid, thread->pid);
			} else {
				proc->requested_threads--;
				proc->requested_threads_started++;
			}
			thread->looper |= BINDER_LOOPER_STATE_REGISTERED;
			binder_inner_proc_unlock(proc);
			trace_android_vh_binder_looper_state_registered(thread, proc);
			break;
		case BC_ENTER_LOOPER:
			binder_debug(BINDER_DEBUG_THREADS,
				     "%d:%d BC_ENTER_LOOPER\n",
				     proc->pid, thread->pid);
			if (thread->looper & BINDER_LOOPER_STATE_REGISTERED) {
				thread->looper |= BINDER_LOOPER_STATE_INVALID;
				binder_user_error("%d:%d ERROR: BC_ENTER_LOOPER called after BC_REGISTER_LOOPER\n",
					proc->pid, thread->pid);
			}
			thread->looper |= BINDER_LOOPER_STATE_ENTERED;
			break;
		case BC_EXIT_LOOPER:
			binder_debug(BINDER_DEBUG_THREADS,
				     "%d:%d BC_EXIT_LOOPER\n",
				     proc->pid, thread->pid);
			thread->looper |= BINDER_LOOPER_STATE_EXITED;
			break;

		case BC_REQUEST_DEATH_NOTIFICATION:
		case BC_CLEAR_DEATH_NOTIFICATION: {
			uint32_t target;
			binder_uintptr_t cookie;
			struct binder_ref *ref;
			struct binder_ref_death *death = NULL;

			if (get_user(target, (uint32_t __user *)ptr))
				return -EFAULT;
			ptr += sizeof(uint32_t);
			if (get_user(cookie, (binder_uintptr_t __user *)ptr))
				return -EFAULT;
			ptr += sizeof(binder_uintptr_t);
			if (cmd == BC_REQUEST_DEATH_NOTIFICATION) {
				/*
				 * Allocate memory for death notification
				 * before taking lock
				 */
				death = kzalloc(sizeof(*death), GFP_KERNEL);
				if (death == NULL) {
					WARN_ON(thread->return_error.cmd !=
						BR_OK);
					thread->return_error.cmd = BR_ERROR;
					binder_enqueue_thread_work(
						thread,
						&thread->return_error.work);
					binder_debug(
						BINDER_DEBUG_FAILED_TRANSACTION,
						"%d:%d BC_REQUEST_DEATH_NOTIFICATION failed\n",
						proc->pid, thread->pid);
					break;
				}
			}
			binder_proc_lock(proc);
			ref = binder_get_ref_olocked(proc, target, false);
			if (ref == NULL) {
				binder_user_error("%d:%d %s invalid ref %d\n",
					proc->pid, thread->pid,
					cmd == BC_REQUEST_DEATH_NOTIFICATION ?
					"BC_REQUEST_DEATH_NOTIFICATION" :
					"BC_CLEAR_DEATH_NOTIFICATION",
					target);
				binder_proc_unlock(proc);
				kfree(death);
				break;
			}

			binder_debug(BINDER_DEBUG_DEATH_NOTIFICATION,
				     "%d:%d %s %016llx ref %d desc %d s %d w %d for node %d\n",
				     proc->pid, thread->pid,
				     cmd == BC_REQUEST_DEATH_NOTIFICATION ?
				     "BC_REQUEST_DEATH_NOTIFICATION" :
				     "BC_CLEAR_DEATH_NOTIFICATION",
				     (u64)cookie, ref->data.debug_id,
				     ref->data.desc, ref->data.strong,
				     ref->data.weak, ref->node->debug_id);

			binder_node_lock(ref->node);
			if (cmd == BC_REQUEST_DEATH_NOTIFICATION) {
				if (ref->death) {
					binder_user_error("%d:%d BC_REQUEST_DEATH_NOTIFICATION death notification already set\n",
						proc->pid, thread->pid);
					binder_node_unlock(ref->node);
					binder_proc_unlock(proc);
					kfree(death);
					break;
				}
				binder_stats_created(BINDER_STAT_DEATH);
				INIT_LIST_HEAD(&death->work.entry);
				death->cookie = cookie;
				ref->death = death;
				if (ref->node->proc == NULL) {
					ref->death->work.type = BINDER_WORK_DEAD_BINDER;

					binder_inner_proc_lock(proc);
					binder_enqueue_work_ilocked(
						&ref->death->work, &proc->todo);
					binder_wakeup_proc_ilocked(proc);
					binder_inner_proc_unlock(proc);
				}
			} else {
				if (ref->death == NULL) {
					binder_user_error("%d:%d BC_CLEAR_DEATH_NOTIFICATION death notification not active\n",
						proc->pid, thread->pid);
					binder_node_unlock(ref->node);
					binder_proc_unlock(proc);
					break;
				}
				death = ref->death;
				if (death->cookie != cookie) {
					binder_user_error("%d:%d BC_CLEAR_DEATH_NOTIFICATION death notification cookie mismatch %016llx != %016llx\n",
						proc->pid, thread->pid,
						(u64)death->cookie,
						(u64)cookie);
					binder_node_unlock(ref->node);
					binder_proc_unlock(proc);
					break;
				}
				ref->death = NULL;
				binder_inner_proc_lock(proc);
				if (list_empty(&death->work.entry)) {
					death->work.type = BINDER_WORK_CLEAR_DEATH_NOTIFICATION;
					if (thread->looper &
					    (BINDER_LOOPER_STATE_REGISTERED |
					     BINDER_LOOPER_STATE_ENTERED))
						binder_enqueue_thread_work_ilocked(
								thread,
								&death->work);
					else {
						binder_enqueue_work_ilocked(
								&death->work,
								&proc->todo);
						binder_wakeup_proc_ilocked(
								proc);
					}
				} else {
					BUG_ON(death->work.type != BINDER_WORK_DEAD_BINDER);
					death->work.type = BINDER_WORK_DEAD_BINDER_AND_CLEAR;
				}
				binder_inner_proc_unlock(proc);
			}
			binder_node_unlock(ref->node);
			binder_proc_unlock(proc);
		} break;
		case BC_DEAD_BINDER_DONE: {
			struct binder_work *w;
			binder_uintptr_t cookie;
			struct binder_ref_death *death = NULL;

			if (get_user(cookie, (binder_uintptr_t __user *)ptr))
				return -EFAULT;

			ptr += sizeof(cookie);
			binder_inner_proc_lock(proc);
			list_for_each_entry(w, &proc->delivered_death,
					    entry) {
				struct binder_ref_death *tmp_death =
					container_of(w,
						     struct binder_ref_death,
						     work);

				if (tmp_death->cookie == cookie) {
					death = tmp_death;
					break;
				}
			}
			binder_debug(BINDER_DEBUG_DEAD_BINDER,
				     "%d:%d BC_DEAD_BINDER_DONE %016llx found %pK\n",
				     proc->pid, thread->pid, (u64)cookie,
				     death);
			if (death == NULL) {
				binder_user_error("%d:%d BC_DEAD_BINDER_DONE %016llx not found\n",
					proc->pid, thread->pid, (u64)cookie);
				binder_inner_proc_unlock(proc);
				break;
			}
			binder_dequeue_work_ilocked(&death->work);
			if (death->work.type == BINDER_WORK_DEAD_BINDER_AND_CLEAR) {
				death->work.type = BINDER_WORK_CLEAR_DEATH_NOTIFICATION;
				if (thread->looper &
					(BINDER_LOOPER_STATE_REGISTERED |
					 BINDER_LOOPER_STATE_ENTERED))
					binder_enqueue_thread_work_ilocked(
						thread, &death->work);
				else {
					binder_enqueue_work_ilocked(
							&death->work,
							&proc->todo);
					binder_wakeup_proc_ilocked(proc);
				}
			}
			binder_inner_proc_unlock(proc);
		} break;

		default:
			pr_err("%d:%d unknown command %d\n",
			       proc->pid, thread->pid, cmd);
			return -EINVAL;
		}
		*consumed = ptr - buffer;
	}
	return 0;
}

static void binder_stat_br(struct binder_proc *proc,
			   struct binder_thread *thread, uint32_t cmd)
{
	trace_binder_return(cmd);
	if (_IOC_NR(cmd) < ARRAY_SIZE(binder_stats.br)) {
		atomic_inc(&binder_stats.br[_IOC_NR(cmd)]);
		atomic_inc(&proc->stats.br[_IOC_NR(cmd)]);
		atomic_inc(&thread->stats.br[_IOC_NR(cmd)]);
	}
}

static int binder_put_node_cmd(struct binder_proc *proc,
			       struct binder_thread *thread,
			       void __user **ptrp,
			       binder_uintptr_t node_ptr,
			       binder_uintptr_t node_cookie,
			       int node_debug_id,
			       uint32_t cmd, const char *cmd_name)
{
	void __user *ptr = *ptrp;

	if (put_user(cmd, (uint32_t __user *)ptr))
		return -EFAULT;
	ptr += sizeof(uint32_t);

	if (put_user(node_ptr, (binder_uintptr_t __user *)ptr))
		return -EFAULT;
	ptr += sizeof(binder_uintptr_t);

	if (put_user(node_cookie, (binder_uintptr_t __user *)ptr))
		return -EFAULT;
	ptr += sizeof(binder_uintptr_t);

	binder_stat_br(proc, thread, cmd);
	binder_debug(BINDER_DEBUG_USER_REFS, "%d:%d %s %d u%016llx c%016llx\n",
		     proc->pid, thread->pid, cmd_name, node_debug_id,
		     (u64)node_ptr, (u64)node_cookie);

	*ptrp = ptr;
	return 0;
}

static int binder_wait_for_work(struct binder_thread *thread,
				bool do_proc_work)
{
	DEFINE_WAIT(wait);
	struct binder_proc *proc = thread->proc;
	int ret = 0;

	freezer_do_not_count();
	binder_inner_proc_lock(proc);
	for (;;) {
		prepare_to_wait(&thread->wait, &wait, TASK_INTERRUPTIBLE);
		if (binder_has_work_ilocked(thread, do_proc_work))
			break;
		if (do_proc_work)
			list_add(&thread->waiting_thread_node,
				 &proc->waiting_threads);
		trace_android_vh_binder_wait_for_work(do_proc_work, thread, proc);
		binder_inner_proc_unlock(proc);
		schedule();
		binder_inner_proc_lock(proc);
		list_del_init(&thread->waiting_thread_node);
		if (signal_pending(current)) {
			ret = -EINTR;
			break;
		}
	}
	finish_wait(&thread->wait, &wait);
	binder_inner_proc_unlock(proc);
	freezer_count();

	return ret;
}

/**
 * binder_apply_fd_fixups() - finish fd translation
 * @proc:         binder_proc associated @t->buffer
 * @t:	binder transaction with list of fd fixups
 *
 * Now that we are in the context of the transaction target
 * process, we can allocate and install fds. Process the
 * list of fds to translate and fixup the buffer with the
 * new fds.
 *
 * If we fail to allocate an fd, then free the resources by
 * fput'ing files that have not been processed and ksys_close'ing
 * any fds that have already been allocated.
 */
static int binder_apply_fd_fixups(struct binder_proc *proc,
				  struct binder_transaction *t)
{
	struct binder_txn_fd_fixup *fixup, *tmp;
	int ret = 0;

	list_for_each_entry(fixup, &t->fd_fixups, fixup_entry) {
		int fd = get_unused_fd_flags(O_CLOEXEC);

		if (fd < 0) {
			binder_debug(BINDER_DEBUG_TRANSACTION,
				     "failed fd fixup txn %d fd %d\n",
				     t->debug_id, fd);
			ret = -ENOMEM;
			break;
		}
		binder_debug(BINDER_DEBUG_TRANSACTION,
			     "fd fixup txn %d fd %d\n",
			     t->debug_id, fd);
		trace_binder_transaction_fd_recv(t, fd, fixup->offset);
		fd_install(fd, fixup->file);
		fixup->file = NULL;
		if (binder_alloc_copy_to_buffer(&proc->alloc, t->buffer,
						fixup->offset, &fd,
						sizeof(u32))) {
			ret = -EINVAL;
			break;
		}
	}
	list_for_each_entry_safe(fixup, tmp, &t->fd_fixups, fixup_entry) {
		if (fixup->file) {
			fput(fixup->file);
		} else if (ret) {
			u32 fd;
			int err;

			err = binder_alloc_copy_from_buffer(&proc->alloc, &fd,
							    t->buffer,
							    fixup->offset,
							    sizeof(fd));
			WARN_ON(err);
			if (!err)
				binder_deferred_fd_close(fd);
		}
		list_del(&fixup->fixup_entry);
		kfree(fixup);
	}

	return ret;
}

static int binder_thread_read(struct binder_proc *proc,
			      struct binder_thread *thread,
			      binder_uintptr_t binder_buffer, size_t size,
			      binder_size_t *consumed, int non_block)
{
	void __user *buffer = (void __user *)(uintptr_t)binder_buffer;
	void __user *ptr = buffer + *consumed;
	void __user *end = buffer + size;

	int ret = 0;
	int wait_for_proc_work;

	if (*consumed == 0) {
		if (put_user(BR_NOOP, (uint32_t __user *)ptr))
			return -EFAULT;
		ptr += sizeof(uint32_t);
	}

retry:
	binder_inner_proc_lock(proc);
	wait_for_proc_work = binder_available_for_proc_work_ilocked(thread);
	binder_inner_proc_unlock(proc);

	thread->looper |= BINDER_LOOPER_STATE_WAITING;

	trace_binder_wait_for_work(wait_for_proc_work,
				   !!thread->transaction_stack,
				   !binder_worklist_empty(proc, &thread->todo));
	if (wait_for_proc_work) {
		if (!(thread->looper & (BINDER_LOOPER_STATE_REGISTERED |
					BINDER_LOOPER_STATE_ENTERED))) {
			binder_user_error("%d:%d ERROR: Thread waiting for process work before calling BC_REGISTER_LOOPER or BC_ENTER_LOOPER (state %x)\n",
				proc->pid, thread->pid, thread->looper);
			wait_event_interruptible(binder_user_error_wait,
						 binder_stop_on_user_error < 2);
		}
		trace_android_vh_binder_restore_priority(NULL, current);
		binder_restore_priority(thread, &proc->default_priority);
	}

	if (non_block) {
		if (!binder_has_work(thread, wait_for_proc_work))
			ret = -EAGAIN;
	} else {
		ret = binder_wait_for_work(thread, wait_for_proc_work);
	}

	thread->looper &= ~BINDER_LOOPER_STATE_WAITING;

	if (ret)
		return ret;

	while (1) {
		uint32_t cmd;
		struct binder_transaction_data_secctx tr;
		struct binder_transaction_data *trd = &tr.transaction_data;
		struct binder_work *w = NULL;
		struct list_head *list = NULL;
		struct binder_transaction *t = NULL;
		struct binder_thread *t_from;
		size_t trsize = sizeof(*trd);

		binder_inner_proc_lock(proc);
		trace_android_vh_binder_select_worklist_ilocked(&list, thread,
						proc, wait_for_proc_work);
		if (list)
			goto skip;
		if (!binder_worklist_empty_ilocked(&thread->todo))
			list = &thread->todo;
		else if (!binder_worklist_empty_ilocked(&proc->todo) &&
			   wait_for_proc_work)
			list = &proc->todo;
		else {
			binder_inner_proc_unlock(proc);

			/* no data added */
			if (ptr - buffer == 4 && !thread->looper_need_return)
				goto retry;
			break;
		}
skip:
		if (end - ptr < sizeof(tr) + 4) {
			binder_inner_proc_unlock(proc);
			break;
		}
		trace_android_vh_binder_thread_read(&list, proc, thread);
		w = binder_dequeue_work_head_ilocked(list);
		if (binder_worklist_empty_ilocked(&thread->todo))
			thread->process_todo = false;

		switch (w->type) {
		case BINDER_WORK_TRANSACTION: {
			binder_inner_proc_unlock(proc);
			t = container_of(w, struct binder_transaction, work);
		} break;
		case BINDER_WORK_RETURN_ERROR: {
			struct binder_error *e = container_of(
					w, struct binder_error, work);

			WARN_ON(e->cmd == BR_OK);
			binder_inner_proc_unlock(proc);
			if (put_user(e->cmd, (uint32_t __user *)ptr))
				return -EFAULT;
			cmd = e->cmd;
			e->cmd = BR_OK;
			ptr += sizeof(uint32_t);

			binder_stat_br(proc, thread, cmd);
		} break;
		case BINDER_WORK_TRANSACTION_COMPLETE:
		case BINDER_WORK_TRANSACTION_ONEWAY_SPAM_SUSPECT: {
			if (proc->oneway_spam_detection_enabled &&
				   w->type == BINDER_WORK_TRANSACTION_ONEWAY_SPAM_SUSPECT)
				cmd = BR_ONEWAY_SPAM_SUSPECT;
			else
				cmd = BR_TRANSACTION_COMPLETE;
			binder_inner_proc_unlock(proc);
			kfree(w);
			binder_stats_deleted(BINDER_STAT_TRANSACTION_COMPLETE);
			if (put_user(cmd, (uint32_t __user *)ptr))
				return -EFAULT;
			ptr += sizeof(uint32_t);

			binder_stat_br(proc, thread, cmd);
			binder_debug(BINDER_DEBUG_TRANSACTION_COMPLETE,
				     "%d:%d BR_TRANSACTION_COMPLETE\n",
				     proc->pid, thread->pid);
		} break;
		case BINDER_WORK_NODE: {
			struct binder_node *node = container_of(w, struct binder_node, work);
			int strong, weak;
			binder_uintptr_t node_ptr = node->ptr;
			binder_uintptr_t node_cookie = node->cookie;
			int node_debug_id = node->debug_id;
			int has_weak_ref;
			int has_strong_ref;
			void __user *orig_ptr = ptr;

			BUG_ON(proc != node->proc);
			strong = node->internal_strong_refs ||
					node->local_strong_refs;
			weak = !hlist_empty(&node->refs) ||
					node->local_weak_refs ||
					node->tmp_refs || strong;
			has_strong_ref = node->has_strong_ref;
			has_weak_ref = node->has_weak_ref;

			if (weak && !has_weak_ref) {
				node->has_weak_ref = 1;
				node->pending_weak_ref = 1;
				node->local_weak_refs++;
			}
			if (strong && !has_strong_ref) {
				node->has_strong_ref = 1;
				node->pending_strong_ref = 1;
				node->local_strong_refs++;
			}
			if (!strong && has_strong_ref)
				node->has_strong_ref = 0;
			if (!weak && has_weak_ref)
				node->has_weak_ref = 0;
			if (!weak && !strong) {
				binder_debug(BINDER_DEBUG_INTERNAL_REFS,
					     "%d:%d node %d u%016llx c%016llx deleted\n",
					     proc->pid, thread->pid,
					     node_debug_id,
					     (u64)node_ptr,
					     (u64)node_cookie);
				rb_erase(&node->rb_node, &proc->nodes);
				binder_inner_proc_unlock(proc);
				binder_node_lock(node);
				/*
				 * Acquire the node lock before freeing the
				 * node to serialize with other threads that
				 * may have been holding the node lock while
				 * decrementing this node (avoids race where
				 * this thread frees while the other thread
				 * is unlocking the node after the final
				 * decrement)
				 */
				binder_node_unlock(node);
				binder_free_node(node);
			} else
				binder_inner_proc_unlock(proc);

			if (weak && !has_weak_ref)
				ret = binder_put_node_cmd(
						proc, thread, &ptr, node_ptr,
						node_cookie, node_debug_id,
						BR_INCREFS, "BR_INCREFS");
			if (!ret && strong && !has_strong_ref)
				ret = binder_put_node_cmd(
						proc, thread, &ptr, node_ptr,
						node_cookie, node_debug_id,
						BR_ACQUIRE, "BR_ACQUIRE");
			if (!ret && !strong && has_strong_ref)
				ret = binder_put_node_cmd(
						proc, thread, &ptr, node_ptr,
						node_cookie, node_debug_id,
						BR_RELEASE, "BR_RELEASE");
			if (!ret && !weak && has_weak_ref)
				ret = binder_put_node_cmd(
						proc, thread, &ptr, node_ptr,
						node_cookie, node_debug_id,
						BR_DECREFS, "BR_DECREFS");
			if (orig_ptr == ptr)
				binder_debug(BINDER_DEBUG_INTERNAL_REFS,
					     "%d:%d node %d u%016llx c%016llx state unchanged\n",
					     proc->pid, thread->pid,
					     node_debug_id,
					     (u64)node_ptr,
					     (u64)node_cookie);
			if (ret)
				return ret;
		} break;
		case BINDER_WORK_DEAD_BINDER:
		case BINDER_WORK_DEAD_BINDER_AND_CLEAR:
		case BINDER_WORK_CLEAR_DEATH_NOTIFICATION: {
			struct binder_ref_death *death;
			uint32_t cmd;
			binder_uintptr_t cookie;

			death = container_of(w, struct binder_ref_death, work);
			if (w->type == BINDER_WORK_CLEAR_DEATH_NOTIFICATION)
				cmd = BR_CLEAR_DEATH_NOTIFICATION_DONE;
			else
				cmd = BR_DEAD_BINDER;
			cookie = death->cookie;

			binder_debug(BINDER_DEBUG_DEATH_NOTIFICATION,
				     "%d:%d %s %016llx\n",
				      proc->pid, thread->pid,
				      cmd == BR_DEAD_BINDER ?
				      "BR_DEAD_BINDER" :
				      "BR_CLEAR_DEATH_NOTIFICATION_DONE",
				      (u64)cookie);
			if (w->type == BINDER_WORK_CLEAR_DEATH_NOTIFICATION) {
				binder_inner_proc_unlock(proc);
				kfree(death);
				binder_stats_deleted(BINDER_STAT_DEATH);
			} else {
				binder_enqueue_work_ilocked(
						w, &proc->delivered_death);
				binder_inner_proc_unlock(proc);
			}
			if (put_user(cmd, (uint32_t __user *)ptr))
				return -EFAULT;
			ptr += sizeof(uint32_t);
			if (put_user(cookie,
				     (binder_uintptr_t __user *)ptr))
				return -EFAULT;
			ptr += sizeof(binder_uintptr_t);
			binder_stat_br(proc, thread, cmd);
			if (cmd == BR_DEAD_BINDER)
				goto done; /* DEAD_BINDER notifications can cause transactions */
		} break;
		default:
			binder_inner_proc_unlock(proc);
			pr_err("%d:%d: bad work type %d\n",
			       proc->pid, thread->pid, w->type);
			break;
		}

		if (!t)
			continue;

		BUG_ON(t->buffer == NULL);
		if (t->buffer->target_node) {
			struct binder_node *target_node = t->buffer->target_node;

			trd->target.ptr = target_node->ptr;
			trd->cookie =  target_node->cookie;
			binder_transaction_priority(thread, t, target_node);
			cmd = BR_TRANSACTION;
		} else {
			trd->target.ptr = 0;
			trd->cookie = 0;
			cmd = BR_REPLY;
		}
		trd->code = t->code;
		trd->flags = t->flags;
		trd->sender_euid = from_kuid(current_user_ns(), t->sender_euid);

		t_from = binder_get_txn_from(t);
		if (t_from) {
			struct task_struct *sender = t_from->proc->tsk;

			trd->sender_pid =
				task_tgid_nr_ns(sender,
						task_active_pid_ns(current));
			trace_android_vh_sync_txn_recvd(thread->task, t_from->task);
		} else {
			trd->sender_pid = 0;
		}

		ret = binder_apply_fd_fixups(proc, t);
		if (ret) {
			struct binder_buffer *buffer = t->buffer;
			bool oneway = !!(t->flags & TF_ONE_WAY);
			int tid = t->debug_id;

			if (t_from)
				binder_thread_dec_tmpref(t_from);
			buffer->transaction = NULL;
			binder_cleanup_transaction(t, "fd fixups failed",
						   BR_FAILED_REPLY);
			binder_free_buf(proc, thread, buffer, true);
			binder_debug(BINDER_DEBUG_FAILED_TRANSACTION,
				     "%d:%d %stransaction %d fd fixups failed %d/%d, line %d\n",
				     proc->pid, thread->pid,
				     oneway ? "async " :
					(cmd == BR_REPLY ? "reply " : ""),
				     tid, BR_FAILED_REPLY, ret, __LINE__);
			if (cmd == BR_REPLY) {
				cmd = BR_FAILED_REPLY;
				if (put_user(cmd, (uint32_t __user *)ptr))
					return -EFAULT;
				ptr += sizeof(uint32_t);
				binder_stat_br(proc, thread, cmd);
				break;
			}
			continue;
		}
		trd->data_size = t->buffer->data_size;
		trd->offsets_size = t->buffer->offsets_size;
		trd->data.ptr.buffer = (uintptr_t)t->buffer->user_data;
		trd->data.ptr.offsets = trd->data.ptr.buffer +
					ALIGN(t->buffer->data_size,
					    sizeof(void *));

		tr.secctx = t->security_ctx;
		if (t->security_ctx) {
			cmd = BR_TRANSACTION_SEC_CTX;
			trsize = sizeof(tr);
		}
		if (put_user(cmd, (uint32_t __user *)ptr)) {
			if (t_from)
				binder_thread_dec_tmpref(t_from);

			binder_cleanup_transaction(t, "put_user failed",
						   BR_FAILED_REPLY);

			return -EFAULT;
		}
		ptr += sizeof(uint32_t);
		if (copy_to_user(ptr, &tr, trsize)) {
			if (t_from)
				binder_thread_dec_tmpref(t_from);

			binder_cleanup_transaction(t, "copy_to_user failed",
						   BR_FAILED_REPLY);

			return -EFAULT;
		}
		ptr += trsize;

		trace_binder_transaction_received(t);
		binder_stat_br(proc, thread, cmd);
		binder_debug(BINDER_DEBUG_TRANSACTION,
			     "%d:%d %s %d %d:%d, cmd %d size %zd-%zd ptr %016llx-%016llx\n",
			     proc->pid, thread->pid,
			     (cmd == BR_TRANSACTION) ? "BR_TRANSACTION" :
				(cmd == BR_TRANSACTION_SEC_CTX) ?
				     "BR_TRANSACTION_SEC_CTX" : "BR_REPLY",
			     t->debug_id, t_from ? t_from->proc->pid : 0,
			     t_from ? t_from->pid : 0, cmd,
			     t->buffer->data_size, t->buffer->offsets_size,
			     (u64)trd->data.ptr.buffer,
			     (u64)trd->data.ptr.offsets);

		if (t_from)
			binder_thread_dec_tmpref(t_from);
		t->buffer->allow_user_free = 1;
		if (cmd != BR_REPLY && !(t->flags & TF_ONE_WAY)) {
			binder_inner_proc_lock(thread->proc);
			t->to_parent = thread->transaction_stack;
			t->to_thread = thread;
			thread->transaction_stack = t;
			binder_inner_proc_unlock(thread->proc);
		} else {
			binder_free_transaction(t);
		}
		break;
	}

done:

	*consumed = ptr - buffer;
	binder_inner_proc_lock(proc);
	if (proc->requested_threads == 0 &&
	    list_empty(&thread->proc->waiting_threads) &&
	    proc->requested_threads_started < proc->max_threads &&
	    (thread->looper & (BINDER_LOOPER_STATE_REGISTERED |
	     BINDER_LOOPER_STATE_ENTERED)) /* the user-space code fails to */
	     /*spawn a new thread if we leave this out */) {
		proc->requested_threads++;
		binder_inner_proc_unlock(proc);
		binder_debug(BINDER_DEBUG_THREADS,
			     "%d:%d BR_SPAWN_LOOPER\n",
			     proc->pid, thread->pid);
		if (put_user(BR_SPAWN_LOOPER, (uint32_t __user *)buffer))
			return -EFAULT;
		binder_stat_br(proc, thread, BR_SPAWN_LOOPER);
	} else
		binder_inner_proc_unlock(proc);
	return 0;
}

static void binder_release_work(struct binder_proc *proc,
				struct list_head *list)
{
	struct binder_work *w;
	enum binder_work_type wtype;

	while (1) {
		binder_inner_proc_lock(proc);
		w = binder_dequeue_work_head_ilocked(list);
		wtype = w ? w->type : 0;
		binder_inner_proc_unlock(proc);
		if (!w)
			return;

		switch (wtype) {
		case BINDER_WORK_TRANSACTION: {
			struct binder_transaction *t;

			t = container_of(w, struct binder_transaction, work);

			binder_cleanup_transaction(t, "process died.",
						   BR_DEAD_REPLY);
		} break;
		case BINDER_WORK_RETURN_ERROR: {
			struct binder_error *e = container_of(
					w, struct binder_error, work);

			binder_debug(BINDER_DEBUG_DEAD_TRANSACTION,
				"undelivered TRANSACTION_ERROR: %u\n",
				e->cmd);
		} break;
		case BINDER_WORK_TRANSACTION_COMPLETE: {
			binder_debug(BINDER_DEBUG_DEAD_TRANSACTION,
				"undelivered TRANSACTION_COMPLETE\n");
			kfree(w);
			binder_stats_deleted(BINDER_STAT_TRANSACTION_COMPLETE);
		} break;
		case BINDER_WORK_DEAD_BINDER_AND_CLEAR:
		case BINDER_WORK_CLEAR_DEATH_NOTIFICATION: {
			struct binder_ref_death *death;

			death = container_of(w, struct binder_ref_death, work);
			binder_debug(BINDER_DEBUG_DEAD_TRANSACTION,
				"undelivered death notification, %016llx\n",
				(u64)death->cookie);
			kfree(death);
			binder_stats_deleted(BINDER_STAT_DEATH);
		} break;
		case BINDER_WORK_NODE:
			break;
		default:
			pr_err("unexpected work type, %d, not freed\n",
			       wtype);
			break;
		}
	}

}

static struct binder_thread *binder_get_thread_ilocked(
		struct binder_proc *proc, struct binder_thread *new_thread)
{
	struct binder_thread *thread = NULL;
	struct rb_node *parent = NULL;
	struct rb_node **p = &proc->threads.rb_node;

	while (*p) {
		parent = *p;
		thread = rb_entry(parent, struct binder_thread, rb_node);

		if (current->pid < thread->pid)
			p = &(*p)->rb_left;
		else if (current->pid > thread->pid)
			p = &(*p)->rb_right;
		else
			return thread;
	}
	if (!new_thread)
		return NULL;
	thread = new_thread;
	binder_stats_created(BINDER_STAT_THREAD);
	thread->proc = proc;
	thread->pid = current->pid;
	get_task_struct(current);
	thread->task = current;
	atomic_set(&thread->tmp_ref, 0);
	init_waitqueue_head(&thread->wait);
	INIT_LIST_HEAD(&thread->todo);
	rb_link_node(&thread->rb_node, parent, p);
	rb_insert_color(&thread->rb_node, &proc->threads);
	thread->looper_need_return = true;
	thread->return_error.work.type = BINDER_WORK_RETURN_ERROR;
	thread->return_error.cmd = BR_OK;
	thread->reply_error.work.type = BINDER_WORK_RETURN_ERROR;
	thread->reply_error.cmd = BR_OK;
	spin_lock_init(&thread->prio_lock);
	thread->prio_state = BINDER_PRIO_SET;
	INIT_LIST_HEAD(&new_thread->waiting_thread_node);
	return thread;
}

static struct binder_thread *binder_get_thread(struct binder_proc *proc)
{
	struct binder_thread *thread;
	struct binder_thread *new_thread;

	binder_inner_proc_lock(proc);
	thread = binder_get_thread_ilocked(proc, NULL);
	binder_inner_proc_unlock(proc);
	if (!thread) {
		new_thread = kzalloc(sizeof(*thread), GFP_KERNEL);
		if (new_thread == NULL)
			return NULL;
		binder_inner_proc_lock(proc);
		thread = binder_get_thread_ilocked(proc, new_thread);
		binder_inner_proc_unlock(proc);
		if (thread != new_thread)
			kfree(new_thread);
	}
	return thread;
}

static void binder_free_proc(struct binder_proc *proc)
{
	struct binder_device *device;

	BUG_ON(!list_empty(&proc->todo));
	BUG_ON(!list_empty(&proc->delivered_death));
	if (proc->outstanding_txns)
		pr_warn("%s: Unexpected outstanding_txns %d\n",
			__func__, proc->outstanding_txns);
	device = container_of(proc->context, struct binder_device, context);
	if (refcount_dec_and_test(&device->ref)) {
		kfree(proc->context->name);
		kfree(device);
	}
	binder_alloc_deferred_release(&proc->alloc);
	put_task_struct(proc->tsk);
	put_cred(proc->cred);
	binder_stats_deleted(BINDER_STAT_PROC);
	trace_android_vh_binder_free_proc(proc);
	kfree(proc);
}

static void binder_free_thread(struct binder_thread *thread)
{
	BUG_ON(!list_empty(&thread->todo));
	binder_stats_deleted(BINDER_STAT_THREAD);
	binder_proc_dec_tmpref(thread->proc);
	put_task_struct(thread->task);
	kfree(thread);
}

static int binder_thread_release(struct binder_proc *proc,
				 struct binder_thread *thread)
{
	struct binder_transaction *t;
	struct binder_transaction *send_reply = NULL;
	int active_transactions = 0;
	struct binder_transaction *last_t = NULL;

	binder_inner_proc_lock(thread->proc);
	/*
	 * take a ref on the proc so it survives
	 * after we remove this thread from proc->threads.
	 * The corresponding dec is when we actually
	 * free the thread in binder_free_thread()
	 */
	proc->tmp_ref++;
	/*
	 * take a ref on this thread to ensure it
	 * survives while we are releasing it
	 */
	atomic_inc(&thread->tmp_ref);
	rb_erase(&thread->rb_node, &proc->threads);
	t = thread->transaction_stack;
	if (t) {
		spin_lock(&t->lock);
		if (t->to_thread == thread)
			send_reply = t;
	} else {
		__acquire(&t->lock);
	}
	thread->is_dead = true;

	while (t) {
		last_t = t;
		active_transactions++;
		binder_debug(BINDER_DEBUG_DEAD_TRANSACTION,
			     "release %d:%d transaction %d %s, still active\n",
			      proc->pid, thread->pid,
			     t->debug_id,
			     (t->to_thread == thread) ? "in" : "out");

		if (t->to_thread == thread) {
			thread->proc->outstanding_txns--;
			t->to_proc = NULL;
			t->to_thread = NULL;
			if (t->buffer) {
				t->buffer->transaction = NULL;
				t->buffer = NULL;
			}
			t = t->to_parent;
		} else if (t->from == thread) {
			t->from = NULL;
			t = t->from_parent;
		} else
			BUG();
		spin_unlock(&last_t->lock);
		if (t)
			spin_lock(&t->lock);
		else
			__acquire(&t->lock);
	}
	/* annotation for sparse, lock not acquired in last iteration above */
	__release(&t->lock);

	/*
	 * If this thread used poll, make sure we remove the waitqueue from any
	 * poll data structures holding it.
	 */
	if (thread->looper & BINDER_LOOPER_STATE_POLL)
		wake_up_pollfree(&thread->wait);

	binder_inner_proc_unlock(thread->proc);

	/*
	 * This is needed to avoid races between wake_up_pollfree() above and
	 * someone else removing the last entry from the queue for other reasons
	 * (e.g. ep_remove_wait_queue() being called due to an epoll file
	 * descriptor being closed).  Such other users hold an RCU read lock, so
	 * we can be sure they're done after we call synchronize_rcu().
	 */
	if (thread->looper & BINDER_LOOPER_STATE_POLL)
		synchronize_rcu();

	if (send_reply)
		binder_send_failed_reply(send_reply, BR_DEAD_REPLY);
	binder_release_work(proc, &thread->todo);
	trace_android_vh_binder_thread_release(proc, thread);
	binder_thread_dec_tmpref(thread);
	return active_transactions;
}

static __poll_t binder_poll(struct file *filp,
				struct poll_table_struct *wait)
{
	struct binder_proc *proc = filp->private_data;
	struct binder_thread *thread = NULL;
	bool wait_for_proc_work;

	thread = binder_get_thread(proc);
	if (!thread)
		return POLLERR;

	binder_inner_proc_lock(thread->proc);
	thread->looper |= BINDER_LOOPER_STATE_POLL;
	wait_for_proc_work = binder_available_for_proc_work_ilocked(thread);

	binder_inner_proc_unlock(thread->proc);

	poll_wait(filp, &thread->wait, wait);

	if (binder_has_work(thread, wait_for_proc_work))
		return EPOLLIN;

	return 0;
}

static int binder_ioctl_write_read(struct file *filp,
				unsigned int cmd, unsigned long arg,
				struct binder_thread *thread)
{
	int ret = 0;
	struct binder_proc *proc = filp->private_data;
	unsigned int size = _IOC_SIZE(cmd);
	void __user *ubuf = (void __user *)arg;
	struct binder_write_read bwr;

	if (size != sizeof(struct binder_write_read)) {
		ret = -EINVAL;
		goto out;
	}
	if (copy_from_user(&bwr, ubuf, sizeof(bwr))) {
		ret = -EFAULT;
		goto out;
	}
	binder_debug(BINDER_DEBUG_READ_WRITE,
		     "%d:%d write %lld at %016llx, read %lld at %016llx\n",
		     proc->pid, thread->pid,
		     (u64)bwr.write_size, (u64)bwr.write_buffer,
		     (u64)bwr.read_size, (u64)bwr.read_buffer);

	if (bwr.write_size > 0) {
		ret = binder_thread_write(proc, thread,
					  bwr.write_buffer,
					  bwr.write_size,
					  &bwr.write_consumed);
		trace_binder_write_done(ret);
		if (ret < 0) {
			bwr.read_consumed = 0;
			if (copy_to_user(ubuf, &bwr, sizeof(bwr)))
				ret = -EFAULT;
			goto out;
		}
	}
	if (bwr.read_size > 0) {
		ret = binder_thread_read(proc, thread, bwr.read_buffer,
					 bwr.read_size,
					 &bwr.read_consumed,
					 filp->f_flags & O_NONBLOCK);
		trace_binder_read_done(ret);
		binder_inner_proc_lock(proc);
		if (!binder_worklist_empty_ilocked(&proc->todo))
			binder_wakeup_proc_ilocked(proc);
		binder_inner_proc_unlock(proc);
		trace_android_vh_binder_read_done(proc, thread);
		if (ret < 0) {
			if (copy_to_user(ubuf, &bwr, sizeof(bwr)))
				ret = -EFAULT;
			goto out;
		}
	}
	binder_debug(BINDER_DEBUG_READ_WRITE,
		     "%d:%d wrote %lld of %lld, read return %lld of %lld\n",
		     proc->pid, thread->pid,
		     (u64)bwr.write_consumed, (u64)bwr.write_size,
		     (u64)bwr.read_consumed, (u64)bwr.read_size);
	if (copy_to_user(ubuf, &bwr, sizeof(bwr))) {
		ret = -EFAULT;
		goto out;
	}
out:
	return ret;
}

static int binder_ioctl_set_ctx_mgr(struct file *filp,
				    struct flat_binder_object *fbo)
{
	int ret = 0;
	struct binder_proc *proc = filp->private_data;
	struct binder_context *context = proc->context;
	struct binder_node *new_node;
	kuid_t curr_euid = current_euid();

	mutex_lock(&context->context_mgr_node_lock);
	if (context->binder_context_mgr_node) {
		pr_err("BINDER_SET_CONTEXT_MGR already set\n");
		ret = -EBUSY;
		goto out;
	}
	ret = security_binder_set_context_mgr(proc->cred);
	if (ret < 0)
		goto out;
	if (uid_valid(context->binder_context_mgr_uid)) {
		if (!uid_eq(context->binder_context_mgr_uid, curr_euid)) {
			pr_err("BINDER_SET_CONTEXT_MGR bad uid %d != %d\n",
			       from_kuid(&init_user_ns, curr_euid),
			       from_kuid(&init_user_ns,
					 context->binder_context_mgr_uid));
			ret = -EPERM;
			goto out;
		}
	} else {
		context->binder_context_mgr_uid = curr_euid;
	}
	new_node = binder_new_node(proc, fbo);
	if (!new_node) {
		ret = -ENOMEM;
		goto out;
	}
	binder_node_lock(new_node);
	new_node->local_weak_refs++;
	new_node->local_strong_refs++;
	new_node->has_strong_ref = 1;
	new_node->has_weak_ref = 1;
	context->binder_context_mgr_node = new_node;
	binder_node_unlock(new_node);
	binder_put_node(new_node);
out:
	mutex_unlock(&context->context_mgr_node_lock);
	return ret;
}

static int binder_ioctl_get_node_info_for_ref(struct binder_proc *proc,
		struct binder_node_info_for_ref *info)
{
	struct binder_node *node;
	struct binder_context *context = proc->context;
	__u32 handle = info->handle;

	if (info->strong_count || info->weak_count || info->reserved1 ||
	    info->reserved2 || info->reserved3) {
		binder_user_error("%d BINDER_GET_NODE_INFO_FOR_REF: only handle may be non-zero.",
				  proc->pid);
		return -EINVAL;
	}

	/* This ioctl may only be used by the context manager */
	mutex_lock(&context->context_mgr_node_lock);
	if (!context->binder_context_mgr_node ||
		context->binder_context_mgr_node->proc != proc) {
		mutex_unlock(&context->context_mgr_node_lock);
		return -EPERM;
	}
	mutex_unlock(&context->context_mgr_node_lock);

	node = binder_get_node_from_ref(proc, handle, true, NULL);
	if (!node)
		return -EINVAL;

	info->strong_count = node->local_strong_refs +
		node->internal_strong_refs;
	info->weak_count = node->local_weak_refs;

	binder_put_node(node);

	return 0;
}

static int binder_ioctl_get_node_debug_info(struct binder_proc *proc,
				struct binder_node_debug_info *info)
{
	struct rb_node *n;
	binder_uintptr_t ptr = info->ptr;

	memset(info, 0, sizeof(*info));

	binder_inner_proc_lock(proc);
	for (n = rb_first(&proc->nodes); n != NULL; n = rb_next(n)) {
		struct binder_node *node = rb_entry(n, struct binder_node,
						    rb_node);
		if (node->ptr > ptr) {
			info->ptr = node->ptr;
			info->cookie = node->cookie;
			info->has_strong_ref = node->has_strong_ref;
			info->has_weak_ref = node->has_weak_ref;
			break;
		}
	}
	binder_inner_proc_unlock(proc);

	return 0;
}

static bool binder_txns_pending_ilocked(struct binder_proc *proc)
{
	struct rb_node *n;
	struct binder_thread *thread;

	if (proc->outstanding_txns > 0)
		return true;

	for (n = rb_first(&proc->threads); n; n = rb_next(n)) {
		thread = rb_entry(n, struct binder_thread, rb_node);
		if (thread->transaction_stack)
			return true;
	}
	return false;
}

static int binder_ioctl_freeze(struct binder_freeze_info *info,
			       struct binder_proc *target_proc)
{
	int ret = 0;

	if (!info->enable) {
		binder_inner_proc_lock(target_proc);
		target_proc->sync_recv = false;
		target_proc->async_recv = false;
		target_proc->is_frozen = false;
		binder_inner_proc_unlock(target_proc);
		return 0;
	}

	/*
	 * Freezing the target. Prevent new transactions by
	 * setting frozen state. If timeout specified, wait
	 * for transactions to drain.
	 */
	binder_inner_proc_lock(target_proc);
	target_proc->sync_recv = false;
	target_proc->async_recv = false;
	target_proc->is_frozen = true;
	binder_inner_proc_unlock(target_proc);

	if (info->timeout_ms > 0)
		ret = wait_event_interruptible_timeout(
			target_proc->freeze_wait,
			(!target_proc->outstanding_txns),
			msecs_to_jiffies(info->timeout_ms));

	/* Check pending transactions that wait for reply */
	if (ret >= 0) {
		binder_inner_proc_lock(target_proc);
		if (binder_txns_pending_ilocked(target_proc))
			ret = -EAGAIN;
		binder_inner_proc_unlock(target_proc);
	}

	if (ret < 0) {
		binder_inner_proc_lock(target_proc);
		target_proc->is_frozen = false;
		binder_inner_proc_unlock(target_proc);
	}

	return ret;
}

static int binder_ioctl_get_freezer_info(
				struct binder_frozen_status_info *info)
{
	struct binder_proc *target_proc;
	bool found = false;
	__u32 txns_pending;

	info->sync_recv = 0;
	info->async_recv = 0;

	mutex_lock(&binder_procs_lock);
	hlist_for_each_entry(target_proc, &binder_procs, proc_node) {
		if (target_proc->pid == info->pid) {
			found = true;
			binder_inner_proc_lock(target_proc);
			txns_pending = binder_txns_pending_ilocked(target_proc);
			info->sync_recv |= target_proc->sync_recv |
					(txns_pending << 1);
			info->async_recv |= target_proc->async_recv;
			binder_inner_proc_unlock(target_proc);
		}
	}
	mutex_unlock(&binder_procs_lock);

	if (!found)
		return -EINVAL;

	return 0;
}

static long binder_ioctl(struct file *filp, unsigned int cmd, unsigned long arg)
{
	int ret;
	struct binder_proc *proc = filp->private_data;
	struct binder_thread *thread;
	unsigned int size = _IOC_SIZE(cmd);
	void __user *ubuf = (void __user *)arg;

	/*pr_info("binder_ioctl: %d:%d %x %lx\n",
			proc->pid, current->pid, cmd, arg);*/

	binder_selftest_alloc(&proc->alloc);

	trace_binder_ioctl(cmd, arg);

	ret = wait_event_interruptible(binder_user_error_wait, binder_stop_on_user_error < 2);
	if (ret)
		goto err_unlocked;

	thread = binder_get_thread(proc);
	if (thread == NULL) {
		ret = -ENOMEM;
		goto err;
	}

	switch (cmd) {
	case BINDER_WRITE_READ:
		ret = binder_ioctl_write_read(filp, cmd, arg, thread);
		if (ret)
			goto err;
		break;
	case BINDER_SET_MAX_THREADS: {
		int max_threads;

		if (copy_from_user(&max_threads, ubuf,
				   sizeof(max_threads))) {
			ret = -EINVAL;
			goto err;
		}
		binder_inner_proc_lock(proc);
		proc->max_threads = max_threads;
		binder_inner_proc_unlock(proc);
		break;
	}
	case BINDER_SET_CONTEXT_MGR_EXT: {
		struct flat_binder_object fbo;

		if (copy_from_user(&fbo, ubuf, sizeof(fbo))) {
			ret = -EINVAL;
			goto err;
		}
		ret = binder_ioctl_set_ctx_mgr(filp, &fbo);
		if (ret)
			goto err;
		break;
	}
	case BINDER_SET_CONTEXT_MGR:
		ret = binder_ioctl_set_ctx_mgr(filp, NULL);
		if (ret)
			goto err;
		break;
	case BINDER_THREAD_EXIT:
		binder_debug(BINDER_DEBUG_THREADS, "%d:%d exit\n",
			     proc->pid, thread->pid);
		binder_thread_release(proc, thread);
		thread = NULL;
		break;
	case BINDER_VERSION: {
		struct binder_version __user *ver = ubuf;

		if (size != sizeof(struct binder_version)) {
			ret = -EINVAL;
			goto err;
		}
		if (put_user(BINDER_CURRENT_PROTOCOL_VERSION,
			     &ver->protocol_version)) {
			ret = -EINVAL;
			goto err;
		}
		break;
	}
	case BINDER_GET_NODE_INFO_FOR_REF: {
		struct binder_node_info_for_ref info;

		if (copy_from_user(&info, ubuf, sizeof(info))) {
			ret = -EFAULT;
			goto err;
		}

		ret = binder_ioctl_get_node_info_for_ref(proc, &info);
		if (ret < 0)
			goto err;

		if (copy_to_user(ubuf, &info, sizeof(info))) {
			ret = -EFAULT;
			goto err;
		}

		break;
	}
	case BINDER_GET_NODE_DEBUG_INFO: {
		struct binder_node_debug_info info;

		if (copy_from_user(&info, ubuf, sizeof(info))) {
			ret = -EFAULT;
			goto err;
		}

		ret = binder_ioctl_get_node_debug_info(proc, &info);
		if (ret < 0)
			goto err;

		if (copy_to_user(ubuf, &info, sizeof(info))) {
			ret = -EFAULT;
			goto err;
		}
		break;
	}
	case BINDER_FREEZE: {
		struct binder_freeze_info info;
		struct binder_proc **target_procs = NULL, *target_proc;
		int target_procs_count = 0, i = 0;

		ret = 0;

		if (copy_from_user(&info, ubuf, sizeof(info))) {
			ret = -EFAULT;
			goto err;
		}

		mutex_lock(&binder_procs_lock);
		hlist_for_each_entry(target_proc, &binder_procs, proc_node) {
			if (target_proc->pid == info.pid)
				target_procs_count++;
		}

		if (target_procs_count == 0) {
			mutex_unlock(&binder_procs_lock);
			ret = -EINVAL;
			goto err;
		}

		target_procs = kcalloc(target_procs_count,
				       sizeof(struct binder_proc *),
				       GFP_KERNEL);

		if (!target_procs) {
			mutex_unlock(&binder_procs_lock);
			ret = -ENOMEM;
			goto err;
		}

		hlist_for_each_entry(target_proc, &binder_procs, proc_node) {
			if (target_proc->pid != info.pid)
				continue;

			binder_inner_proc_lock(target_proc);
			target_proc->tmp_ref++;
			binder_inner_proc_unlock(target_proc);

			target_procs[i++] = target_proc;
		}
		mutex_unlock(&binder_procs_lock);

		for (i = 0; i < target_procs_count; i++) {
			if (ret >= 0)
				ret = binder_ioctl_freeze(&info,
							  target_procs[i]);

			binder_proc_dec_tmpref(target_procs[i]);
		}

		kfree(target_procs);

		if (ret < 0)
			goto err;
		break;
	}
	case BINDER_GET_FROZEN_INFO: {
		struct binder_frozen_status_info info;

		if (copy_from_user(&info, ubuf, sizeof(info))) {
			ret = -EFAULT;
			goto err;
		}

		ret = binder_ioctl_get_freezer_info(&info);
		if (ret < 0)
			goto err;

		if (copy_to_user(ubuf, &info, sizeof(info))) {
			ret = -EFAULT;
			goto err;
		}
		break;
	}
	case BINDER_ENABLE_ONEWAY_SPAM_DETECTION: {
		uint32_t enable;

		if (copy_from_user(&enable, ubuf, sizeof(enable))) {
			ret = -EFAULT;
			goto err;
		}
		binder_inner_proc_lock(proc);
		proc->oneway_spam_detection_enabled = (bool)enable;
		binder_inner_proc_unlock(proc);
		break;
	}
	default:
		ret = -EINVAL;
		goto err;
	}
	ret = 0;
err:
	if (thread)
		thread->looper_need_return = false;
	wait_event_interruptible(binder_user_error_wait, binder_stop_on_user_error < 2);
	if (ret && ret != -EINTR)
		pr_info("%d:%d ioctl %x %lx returned %d\n", proc->pid, current->pid, cmd, arg, ret);
err_unlocked:
	trace_binder_ioctl_done(ret);
	return ret;
}

static void binder_vma_open(struct vm_area_struct *vma)
{
	struct binder_proc *proc = vma->vm_private_data;

	binder_debug(BINDER_DEBUG_OPEN_CLOSE,
		     "%d open vm area %lx-%lx (%ld K) vma %lx pagep %lx\n",
		     proc->pid, vma->vm_start, vma->vm_end,
		     (vma->vm_end - vma->vm_start) / SZ_1K, vma->vm_flags,
		     (unsigned long)pgprot_val(vma->vm_page_prot));
}

static void binder_vma_close(struct vm_area_struct *vma)
{
	struct binder_proc *proc = vma->vm_private_data;

	binder_debug(BINDER_DEBUG_OPEN_CLOSE,
		     "%d close vm area %lx-%lx (%ld K) vma %lx pagep %lx\n",
		     proc->pid, vma->vm_start, vma->vm_end,
		     (vma->vm_end - vma->vm_start) / SZ_1K, vma->vm_flags,
		     (unsigned long)pgprot_val(vma->vm_page_prot));
	binder_alloc_vma_close(&proc->alloc);
}

static vm_fault_t binder_vm_fault(struct vm_fault *vmf)
{
	return VM_FAULT_SIGBUS;
}

static const struct vm_operations_struct binder_vm_ops = {
	.open = binder_vma_open,
	.close = binder_vma_close,
	.fault = binder_vm_fault,
};

static int binder_mmap(struct file *filp, struct vm_area_struct *vma)
{
	struct binder_proc *proc = filp->private_data;

	if (proc->tsk != current->group_leader)
		return -EINVAL;

	binder_debug(BINDER_DEBUG_OPEN_CLOSE,
		     "%s: %d %lx-%lx (%ld K) vma %lx pagep %lx\n",
		     __func__, proc->pid, vma->vm_start, vma->vm_end,
		     (vma->vm_end - vma->vm_start) / SZ_1K, vma->vm_flags,
		     (unsigned long)pgprot_val(vma->vm_page_prot));

	if (vma->vm_flags & FORBIDDEN_MMAP_FLAGS) {
		pr_err("%s: %d %lx-%lx %s failed %d\n", __func__,
		       proc->pid, vma->vm_start, vma->vm_end, "bad vm_flags", -EPERM);
		return -EPERM;
	}
	vma->vm_flags |= VM_DONTCOPY | VM_MIXEDMAP;
	vma->vm_flags &= ~VM_MAYWRITE;

	vma->vm_ops = &binder_vm_ops;
	vma->vm_private_data = proc;

	return binder_alloc_mmap_handler(&proc->alloc, vma);
}

static int binder_open(struct inode *nodp, struct file *filp)
{
	struct binder_proc *proc, *itr;
	struct binder_device *binder_dev;
	struct binderfs_info *info;
	struct dentry *binder_binderfs_dir_entry_proc = NULL;
	bool existing_pid = false;

	binder_debug(BINDER_DEBUG_OPEN_CLOSE, "%s: %d:%d\n", __func__,
		     current->group_leader->pid, current->pid);

	proc = kzalloc(sizeof(*proc), GFP_KERNEL);
	if (proc == NULL)
		return -ENOMEM;
	spin_lock_init(&proc->inner_lock);
	spin_lock_init(&proc->outer_lock);
	get_task_struct(current->group_leader);
	proc->tsk = current->group_leader;
	proc->cred = get_cred(filp->f_cred);
	INIT_LIST_HEAD(&proc->todo);
	init_waitqueue_head(&proc->freeze_wait);
	if (binder_supported_policy(current->policy)) {
		proc->default_priority.sched_policy = current->policy;
		proc->default_priority.prio = current->normal_prio;
	} else {
		proc->default_priority.sched_policy = SCHED_NORMAL;
		proc->default_priority.prio = NICE_TO_PRIO(0);
	}

	/* binderfs stashes devices in i_private */
	if (is_binderfs_device(nodp)) {
		binder_dev = nodp->i_private;
		info = nodp->i_sb->s_fs_info;
		binder_binderfs_dir_entry_proc = info->proc_log_dir;
	} else {
		binder_dev = container_of(filp->private_data,
					  struct binder_device, miscdev);
	}
	refcount_inc(&binder_dev->ref);
	proc->context = &binder_dev->context;
	binder_alloc_init(&proc->alloc);

	binder_stats_created(BINDER_STAT_PROC);
	proc->pid = current->group_leader->pid;
	INIT_LIST_HEAD(&proc->delivered_death);
	INIT_LIST_HEAD(&proc->waiting_threads);
	filp->private_data = proc;

	mutex_lock(&binder_procs_lock);
	hlist_for_each_entry(itr, &binder_procs, proc_node) {
		if (itr->pid == proc->pid) {
			existing_pid = true;
			break;
		}
	}
	hlist_add_head(&proc->proc_node, &binder_procs);
	mutex_unlock(&binder_procs_lock);
	trace_android_vh_binder_preset(&binder_procs, &binder_procs_lock);
	if (binder_debugfs_dir_entry_proc && !existing_pid) {
		char strbuf[11];

		snprintf(strbuf, sizeof(strbuf), "%u", proc->pid);
		/*
		 * proc debug entries are shared between contexts.
		 * Only create for the first PID to avoid debugfs log spamming
		 * The printing code will anyway print all contexts for a given
		 * PID so this is not a problem.
		 */
		proc->debugfs_entry = debugfs_create_file(strbuf, 0444,
			binder_debugfs_dir_entry_proc,
			(void *)(unsigned long)proc->pid,
			&proc_fops);
	}

	if (binder_binderfs_dir_entry_proc && !existing_pid) {
		char strbuf[11];
		struct dentry *binderfs_entry;

		snprintf(strbuf, sizeof(strbuf), "%u", proc->pid);
		/*
		 * Similar to debugfs, the process specific log file is shared
		 * between contexts. Only create for the first PID.
		 * This is ok since same as debugfs, the log file will contain
		 * information on all contexts of a given PID.
		 */
		binderfs_entry = binderfs_create_file(binder_binderfs_dir_entry_proc,
			strbuf, &proc_fops, (void *)(unsigned long)proc->pid);
		if (!IS_ERR(binderfs_entry)) {
			proc->binderfs_entry = binderfs_entry;
		} else {
			int error;

			error = PTR_ERR(binderfs_entry);
			pr_warn("Unable to create file %s in binderfs (error %d)\n",
				strbuf, error);
		}
	}

	return 0;
}

static int binder_flush(struct file *filp, fl_owner_t id)
{
	struct binder_proc *proc = filp->private_data;

	binder_defer_work(proc, BINDER_DEFERRED_FLUSH);

	return 0;
}

static void binder_deferred_flush(struct binder_proc *proc)
{
	struct rb_node *n;
	int wake_count = 0;

	binder_inner_proc_lock(proc);
	for (n = rb_first(&proc->threads); n != NULL; n = rb_next(n)) {
		struct binder_thread *thread = rb_entry(n, struct binder_thread, rb_node);

		thread->looper_need_return = true;
		if (thread->looper & BINDER_LOOPER_STATE_WAITING) {
			wake_up_interruptible(&thread->wait);
			wake_count++;
		}
	}
	binder_inner_proc_unlock(proc);

	binder_debug(BINDER_DEBUG_OPEN_CLOSE,
		     "binder_flush: %d woke %d threads\n", proc->pid,
		     wake_count);
}

static int binder_release(struct inode *nodp, struct file *filp)
{
	struct binder_proc *proc = filp->private_data;

	debugfs_remove(proc->debugfs_entry);

	if (proc->binderfs_entry) {
		binderfs_remove_file(proc->binderfs_entry);
		proc->binderfs_entry = NULL;
	}

	binder_defer_work(proc, BINDER_DEFERRED_RELEASE);

	return 0;
}

static int binder_node_release(struct binder_node *node, int refs)
{
	struct binder_ref *ref;
	int death = 0;
	struct binder_proc *proc = node->proc;

	binder_release_work(proc, &node->async_todo);

	binder_node_lock(node);
	binder_inner_proc_lock(proc);
	binder_dequeue_work_ilocked(&node->work);
	/*
	 * The caller must have taken a temporary ref on the node,
	 */
	BUG_ON(!node->tmp_refs);
	if (hlist_empty(&node->refs) && node->tmp_refs == 1) {
		binder_inner_proc_unlock(proc);
		binder_node_unlock(node);
		binder_free_node(node);

		return refs;
	}

	node->proc = NULL;
	node->local_strong_refs = 0;
	node->local_weak_refs = 0;
	binder_inner_proc_unlock(proc);

	spin_lock(&binder_dead_nodes_lock);
	hlist_add_head(&node->dead_node, &binder_dead_nodes);
	spin_unlock(&binder_dead_nodes_lock);

	hlist_for_each_entry(ref, &node->refs, node_entry) {
		refs++;
		/*
		 * Need the node lock to synchronize
		 * with new notification requests and the
		 * inner lock to synchronize with queued
		 * death notifications.
		 */
		binder_inner_proc_lock(ref->proc);
		if (!ref->death) {
			binder_inner_proc_unlock(ref->proc);
			continue;
		}

		death++;

		BUG_ON(!list_empty(&ref->death->work.entry));
		ref->death->work.type = BINDER_WORK_DEAD_BINDER;
		binder_enqueue_work_ilocked(&ref->death->work,
					    &ref->proc->todo);
		binder_wakeup_proc_ilocked(ref->proc);
		binder_inner_proc_unlock(ref->proc);
	}

	binder_debug(BINDER_DEBUG_DEAD_BINDER,
		     "node %d now dead, refs %d, death %d\n",
		     node->debug_id, refs, death);
	binder_node_unlock(node);
	binder_put_node(node);

	return refs;
}

static void binder_deferred_release(struct binder_proc *proc)
{
	struct binder_context *context = proc->context;
	struct rb_node *n;
	int threads, nodes, incoming_refs, outgoing_refs, active_transactions;

	mutex_lock(&binder_procs_lock);
	hlist_del(&proc->proc_node);
	mutex_unlock(&binder_procs_lock);

	mutex_lock(&context->context_mgr_node_lock);
	if (context->binder_context_mgr_node &&
	    context->binder_context_mgr_node->proc == proc) {
		binder_debug(BINDER_DEBUG_DEAD_BINDER,
			     "%s: %d context_mgr_node gone\n",
			     __func__, proc->pid);
		context->binder_context_mgr_node = NULL;
	}
	mutex_unlock(&context->context_mgr_node_lock);
	binder_inner_proc_lock(proc);
	/*
	 * Make sure proc stays alive after we
	 * remove all the threads
	 */
	proc->tmp_ref++;

	proc->is_dead = true;
	proc->is_frozen = false;
	proc->sync_recv = false;
	proc->async_recv = false;
	threads = 0;
	active_transactions = 0;
	while ((n = rb_first(&proc->threads))) {
		struct binder_thread *thread;

		thread = rb_entry(n, struct binder_thread, rb_node);
		binder_inner_proc_unlock(proc);
		threads++;
		active_transactions += binder_thread_release(proc, thread);
		binder_inner_proc_lock(proc);
	}

	nodes = 0;
	incoming_refs = 0;
	while ((n = rb_first(&proc->nodes))) {
		struct binder_node *node;

		node = rb_entry(n, struct binder_node, rb_node);
		nodes++;
		/*
		 * take a temporary ref on the node before
		 * calling binder_node_release() which will either
		 * kfree() the node or call binder_put_node()
		 */
		binder_inc_node_tmpref_ilocked(node);
		rb_erase(&node->rb_node, &proc->nodes);
		binder_inner_proc_unlock(proc);
		incoming_refs = binder_node_release(node, incoming_refs);
		binder_inner_proc_lock(proc);
	}
	binder_inner_proc_unlock(proc);

	outgoing_refs = 0;
	binder_proc_lock(proc);
	while ((n = rb_first(&proc->refs_by_desc))) {
		struct binder_ref *ref;

		ref = rb_entry(n, struct binder_ref, rb_node_desc);
		outgoing_refs++;
		binder_cleanup_ref_olocked(ref);
		binder_proc_unlock(proc);
		binder_free_ref(ref);
		binder_proc_lock(proc);
	}
	binder_proc_unlock(proc);

	binder_release_work(proc, &proc->todo);
	binder_release_work(proc, &proc->delivered_death);

	binder_debug(BINDER_DEBUG_OPEN_CLOSE,
		     "%s: %d threads %d, nodes %d (ref %d), refs %d, active transactions %d\n",
		     __func__, proc->pid, threads, nodes, incoming_refs,
		     outgoing_refs, active_transactions);

	binder_proc_dec_tmpref(proc);
}

static void binder_deferred_func(struct work_struct *work)
{
	struct binder_proc *proc;

	int defer;

	do {
		mutex_lock(&binder_deferred_lock);
		if (!hlist_empty(&binder_deferred_list)) {
			proc = hlist_entry(binder_deferred_list.first,
					struct binder_proc, deferred_work_node);
			hlist_del_init(&proc->deferred_work_node);
			defer = proc->deferred_work;
			proc->deferred_work = 0;
		} else {
			proc = NULL;
			defer = 0;
		}
		mutex_unlock(&binder_deferred_lock);

		if (defer & BINDER_DEFERRED_FLUSH)
			binder_deferred_flush(proc);

		if (defer & BINDER_DEFERRED_RELEASE)
			binder_deferred_release(proc); /* frees proc */
	} while (proc);
}
static DECLARE_WORK(binder_deferred_work, binder_deferred_func);

static void
binder_defer_work(struct binder_proc *proc, enum binder_deferred_state defer)
{
	mutex_lock(&binder_deferred_lock);
	proc->deferred_work |= defer;
	if (hlist_unhashed(&proc->deferred_work_node)) {
		hlist_add_head(&proc->deferred_work_node,
				&binder_deferred_list);
		schedule_work(&binder_deferred_work);
	}
	mutex_unlock(&binder_deferred_lock);
}

static void print_binder_transaction_ilocked(struct seq_file *m,
					     struct binder_proc *proc,
					     const char *prefix,
					     struct binder_transaction *t)
{
	struct binder_proc *to_proc;
	struct binder_buffer *buffer = t->buffer;

	spin_lock(&t->lock);
	trace_android_vh_binder_print_transaction_info(m, proc, prefix, t);
	to_proc = t->to_proc;
	seq_printf(m,
		   "%s %d: %pK from %d:%d to %d:%d code %x flags %x pri %d:%d r%d",
		   prefix, t->debug_id, t,
		   t->from ? t->from->proc->pid : 0,
		   t->from ? t->from->pid : 0,
		   to_proc ? to_proc->pid : 0,
		   t->to_thread ? t->to_thread->pid : 0,
		   t->code, t->flags, t->priority.sched_policy,
		   t->priority.prio, t->need_reply);
	spin_unlock(&t->lock);

	if (proc != to_proc) {
		/*
		 * Can only safely deref buffer if we are holding the
		 * correct proc inner lock for this node
		 */
		seq_puts(m, "\n");
		return;
	}

	if (buffer == NULL) {
		seq_puts(m, " buffer free\n");
		return;
	}
	if (buffer->target_node)
		seq_printf(m, " node %d", buffer->target_node->debug_id);
	seq_printf(m, " size %zd:%zd data %pK\n",
		   buffer->data_size, buffer->offsets_size,
		   buffer->user_data);
}

static void print_binder_work_ilocked(struct seq_file *m,
				     struct binder_proc *proc,
				     const char *prefix,
				     const char *transaction_prefix,
				     struct binder_work *w)
{
	struct binder_node *node;
	struct binder_transaction *t;

	switch (w->type) {
	case BINDER_WORK_TRANSACTION:
		t = container_of(w, struct binder_transaction, work);
		print_binder_transaction_ilocked(
				m, proc, transaction_prefix, t);
		break;
	case BINDER_WORK_RETURN_ERROR: {
		struct binder_error *e = container_of(
				w, struct binder_error, work);

		seq_printf(m, "%stransaction error: %u\n",
			   prefix, e->cmd);
	} break;
	case BINDER_WORK_TRANSACTION_COMPLETE:
		seq_printf(m, "%stransaction complete\n", prefix);
		break;
	case BINDER_WORK_NODE:
		node = container_of(w, struct binder_node, work);
		seq_printf(m, "%snode work %d: u%016llx c%016llx\n",
			   prefix, node->debug_id,
			   (u64)node->ptr, (u64)node->cookie);
		break;
	case BINDER_WORK_DEAD_BINDER:
		seq_printf(m, "%shas dead binder\n", prefix);
		break;
	case BINDER_WORK_DEAD_BINDER_AND_CLEAR:
		seq_printf(m, "%shas cleared dead binder\n", prefix);
		break;
	case BINDER_WORK_CLEAR_DEATH_NOTIFICATION:
		seq_printf(m, "%shas cleared death notification\n", prefix);
		break;
	default:
		seq_printf(m, "%sunknown work: type %d\n", prefix, w->type);
		break;
	}
}

static void print_binder_thread_ilocked(struct seq_file *m,
					struct binder_thread *thread,
					int print_always)
{
	struct binder_transaction *t;
	struct binder_work *w;
	size_t start_pos = m->count;
	size_t header_pos;

	seq_printf(m, "  thread %d: l %02x need_return %d tr %d\n",
			thread->pid, thread->looper,
			thread->looper_need_return,
			atomic_read(&thread->tmp_ref));
	header_pos = m->count;
	t = thread->transaction_stack;
	while (t) {
		if (t->from == thread) {
			print_binder_transaction_ilocked(m, thread->proc,
					"    outgoing transaction", t);
			t = t->from_parent;
		} else if (t->to_thread == thread) {
			print_binder_transaction_ilocked(m, thread->proc,
						 "    incoming transaction", t);
			t = t->to_parent;
		} else {
			print_binder_transaction_ilocked(m, thread->proc,
					"    bad transaction", t);
			t = NULL;
		}
	}
	list_for_each_entry(w, &thread->todo, entry) {
		print_binder_work_ilocked(m, thread->proc, "    ",
					  "    pending transaction", w);
	}
	if (!print_always && m->count == header_pos)
		m->count = start_pos;
}

static void print_binder_node_nilocked(struct seq_file *m,
				       struct binder_node *node)
{
	struct binder_ref *ref;
	struct binder_work *w;
	int count;

	count = 0;
	hlist_for_each_entry(ref, &node->refs, node_entry)
		count++;

	seq_printf(m, "  node %d: u%016llx c%016llx pri %d:%d hs %d hw %d ls %d lw %d is %d iw %d tr %d",
		   node->debug_id, (u64)node->ptr, (u64)node->cookie,
		   node->sched_policy, node->min_priority,
		   node->has_strong_ref, node->has_weak_ref,
		   node->local_strong_refs, node->local_weak_refs,
		   node->internal_strong_refs, count, node->tmp_refs);
	if (count) {
		seq_puts(m, " proc");
		hlist_for_each_entry(ref, &node->refs, node_entry)
			seq_printf(m, " %d", ref->proc->pid);
	}
	seq_puts(m, "\n");
	if (node->proc) {
		list_for_each_entry(w, &node->async_todo, entry)
			print_binder_work_ilocked(m, node->proc, "    ",
					  "    pending async transaction", w);
	}
}

static void print_binder_ref_olocked(struct seq_file *m,
				     struct binder_ref *ref)
{
	binder_node_lock(ref->node);
	seq_printf(m, "  ref %d: desc %d %snode %d s %d w %d d %pK\n",
		   ref->data.debug_id, ref->data.desc,
		   ref->node->proc ? "" : "dead ",
		   ref->node->debug_id, ref->data.strong,
		   ref->data.weak, ref->death);
	binder_node_unlock(ref->node);
}

static void print_binder_proc(struct seq_file *m,
			      struct binder_proc *proc, int print_all)
{
	struct binder_work *w;
	struct rb_node *n;
	size_t start_pos = m->count;
	size_t header_pos;
	struct binder_node *last_node = NULL;

	seq_printf(m, "proc %d\n", proc->pid);
	seq_printf(m, "context %s\n", proc->context->name);
	header_pos = m->count;

	binder_inner_proc_lock(proc);
	for (n = rb_first(&proc->threads); n != NULL; n = rb_next(n))
		print_binder_thread_ilocked(m, rb_entry(n, struct binder_thread,
						rb_node), print_all);

	for (n = rb_first(&proc->nodes); n != NULL; n = rb_next(n)) {
		struct binder_node *node = rb_entry(n, struct binder_node,
						    rb_node);
		if (!print_all && !node->has_async_transaction)
			continue;

		/*
		 * take a temporary reference on the node so it
		 * survives and isn't removed from the tree
		 * while we print it.
		 */
		binder_inc_node_tmpref_ilocked(node);
		/* Need to drop inner lock to take node lock */
		binder_inner_proc_unlock(proc);
		if (last_node)
			binder_put_node(last_node);
		binder_node_inner_lock(node);
		print_binder_node_nilocked(m, node);
		binder_node_inner_unlock(node);
		last_node = node;
		binder_inner_proc_lock(proc);
	}
	binder_inner_proc_unlock(proc);
	if (last_node)
		binder_put_node(last_node);

	if (print_all) {
		binder_proc_lock(proc);
		for (n = rb_first(&proc->refs_by_desc);
		     n != NULL;
		     n = rb_next(n))
			print_binder_ref_olocked(m, rb_entry(n,
							    struct binder_ref,
							    rb_node_desc));
		binder_proc_unlock(proc);
	}
	binder_alloc_print_allocated(m, &proc->alloc);
	binder_inner_proc_lock(proc);
	list_for_each_entry(w, &proc->todo, entry)
		print_binder_work_ilocked(m, proc, "  ",
					  "  pending transaction", w);
	list_for_each_entry(w, &proc->delivered_death, entry) {
		seq_puts(m, "  has delivered dead binder\n");
		break;
	}
	binder_inner_proc_unlock(proc);
	if (!print_all && m->count == header_pos)
		m->count = start_pos;
}

static const char * const binder_return_strings[] = {
	"BR_ERROR",
	"BR_OK",
	"BR_TRANSACTION",
	"BR_REPLY",
	"BR_ACQUIRE_RESULT",
	"BR_DEAD_REPLY",
	"BR_TRANSACTION_COMPLETE",
	"BR_INCREFS",
	"BR_ACQUIRE",
	"BR_RELEASE",
	"BR_DECREFS",
	"BR_ATTEMPT_ACQUIRE",
	"BR_NOOP",
	"BR_SPAWN_LOOPER",
	"BR_FINISHED",
	"BR_DEAD_BINDER",
	"BR_CLEAR_DEATH_NOTIFICATION_DONE",
	"BR_FAILED_REPLY",
	"BR_FROZEN_REPLY",
	"BR_ONEWAY_SPAM_SUSPECT",
};

static const char * const binder_command_strings[] = {
	"BC_TRANSACTION",
	"BC_REPLY",
	"BC_ACQUIRE_RESULT",
	"BC_FREE_BUFFER",
	"BC_INCREFS",
	"BC_ACQUIRE",
	"BC_RELEASE",
	"BC_DECREFS",
	"BC_INCREFS_DONE",
	"BC_ACQUIRE_DONE",
	"BC_ATTEMPT_ACQUIRE",
	"BC_REGISTER_LOOPER",
	"BC_ENTER_LOOPER",
	"BC_EXIT_LOOPER",
	"BC_REQUEST_DEATH_NOTIFICATION",
	"BC_CLEAR_DEATH_NOTIFICATION",
	"BC_DEAD_BINDER_DONE",
	"BC_TRANSACTION_SG",
	"BC_REPLY_SG",
};

static const char * const binder_objstat_strings[] = {
	"proc",
	"thread",
	"node",
	"ref",
	"death",
	"transaction",
	"transaction_complete"
};

static void print_binder_stats(struct seq_file *m, const char *prefix,
			       struct binder_stats *stats)
{
	int i;

	BUILD_BUG_ON(ARRAY_SIZE(stats->bc) !=
		     ARRAY_SIZE(binder_command_strings));
	for (i = 0; i < ARRAY_SIZE(stats->bc); i++) {
		int temp = atomic_read(&stats->bc[i]);

		if (temp)
			seq_printf(m, "%s%s: %d\n", prefix,
				   binder_command_strings[i], temp);
	}

	BUILD_BUG_ON(ARRAY_SIZE(stats->br) !=
		     ARRAY_SIZE(binder_return_strings));
	for (i = 0; i < ARRAY_SIZE(stats->br); i++) {
		int temp = atomic_read(&stats->br[i]);

		if (temp)
			seq_printf(m, "%s%s: %d\n", prefix,
				   binder_return_strings[i], temp);
	}

	BUILD_BUG_ON(ARRAY_SIZE(stats->obj_created) !=
		     ARRAY_SIZE(binder_objstat_strings));
	BUILD_BUG_ON(ARRAY_SIZE(stats->obj_created) !=
		     ARRAY_SIZE(stats->obj_deleted));
	for (i = 0; i < ARRAY_SIZE(stats->obj_created); i++) {
		int created = atomic_read(&stats->obj_created[i]);
		int deleted = atomic_read(&stats->obj_deleted[i]);

		if (created || deleted)
			seq_printf(m, "%s%s: active %d total %d\n",
				prefix,
				binder_objstat_strings[i],
				created - deleted,
				created);
	}
}

static void print_binder_proc_stats(struct seq_file *m,
				    struct binder_proc *proc)
{
	struct binder_work *w;
	struct binder_thread *thread;
	struct rb_node *n;
	int count, strong, weak, ready_threads;
	size_t free_async_space =
		binder_alloc_get_free_async_space(&proc->alloc);

	seq_printf(m, "proc %d\n", proc->pid);
	seq_printf(m, "context %s\n", proc->context->name);
	count = 0;
	ready_threads = 0;
	binder_inner_proc_lock(proc);
	for (n = rb_first(&proc->threads); n != NULL; n = rb_next(n))
		count++;

	list_for_each_entry(thread, &proc->waiting_threads, waiting_thread_node)
		ready_threads++;

	seq_printf(m, "  threads: %d\n", count);
	seq_printf(m, "  requested threads: %d+%d/%d\n"
			"  ready threads %d\n"
			"  free async space %zd\n", proc->requested_threads,
			proc->requested_threads_started, proc->max_threads,
			ready_threads,
			free_async_space);
	count = 0;
	for (n = rb_first(&proc->nodes); n != NULL; n = rb_next(n))
		count++;
	binder_inner_proc_unlock(proc);
	seq_printf(m, "  nodes: %d\n", count);
	count = 0;
	strong = 0;
	weak = 0;
	binder_proc_lock(proc);
	for (n = rb_first(&proc->refs_by_desc); n != NULL; n = rb_next(n)) {
		struct binder_ref *ref = rb_entry(n, struct binder_ref,
						  rb_node_desc);
		count++;
		strong += ref->data.strong;
		weak += ref->data.weak;
	}
	binder_proc_unlock(proc);
	seq_printf(m, "  refs: %d s %d w %d\n", count, strong, weak);

	count = binder_alloc_get_allocated_count(&proc->alloc);
	seq_printf(m, "  buffers: %d\n", count);

	binder_alloc_print_pages(m, &proc->alloc);

	count = 0;
	binder_inner_proc_lock(proc);
	list_for_each_entry(w, &proc->todo, entry) {
		if (w->type == BINDER_WORK_TRANSACTION)
			count++;
	}
	binder_inner_proc_unlock(proc);
	seq_printf(m, "  pending transactions: %d\n", count);

	print_binder_stats(m, "  ", &proc->stats);
}

static int state_show(struct seq_file *m, void *unused)
{
	struct binder_proc *proc;
	struct binder_node *node;
	struct binder_node *last_node = NULL;

	seq_puts(m, "binder state:\n");

	spin_lock(&binder_dead_nodes_lock);
	if (!hlist_empty(&binder_dead_nodes))
		seq_puts(m, "dead nodes:\n");
	hlist_for_each_entry(node, &binder_dead_nodes, dead_node) {
		/*
		 * take a temporary reference on the node so it
		 * survives and isn't removed from the list
		 * while we print it.
		 */
		node->tmp_refs++;
		spin_unlock(&binder_dead_nodes_lock);
		if (last_node)
			binder_put_node(last_node);
		binder_node_lock(node);
		print_binder_node_nilocked(m, node);
		binder_node_unlock(node);
		last_node = node;
		spin_lock(&binder_dead_nodes_lock);
	}
	spin_unlock(&binder_dead_nodes_lock);
	if (last_node)
		binder_put_node(last_node);

	mutex_lock(&binder_procs_lock);
	hlist_for_each_entry(proc, &binder_procs, proc_node)
		print_binder_proc(m, proc, 1);
	mutex_unlock(&binder_procs_lock);

	return 0;
}

static int stats_show(struct seq_file *m, void *unused)
{
	struct binder_proc *proc;

	seq_puts(m, "binder stats:\n");

	print_binder_stats(m, "", &binder_stats);

	mutex_lock(&binder_procs_lock);
	hlist_for_each_entry(proc, &binder_procs, proc_node)
		print_binder_proc_stats(m, proc);
	mutex_unlock(&binder_procs_lock);

	return 0;
}

static int transactions_show(struct seq_file *m, void *unused)
{
	struct binder_proc *proc;

	seq_puts(m, "binder transactions:\n");
	mutex_lock(&binder_procs_lock);
	hlist_for_each_entry(proc, &binder_procs, proc_node)
		print_binder_proc(m, proc, 0);
	mutex_unlock(&binder_procs_lock);

	return 0;
}

static int proc_show(struct seq_file *m, void *unused)
{
	struct binder_proc *itr;
	int pid = (unsigned long)m->private;

	mutex_lock(&binder_procs_lock);
	hlist_for_each_entry(itr, &binder_procs, proc_node) {
		if (itr->pid == pid) {
			seq_puts(m, "binder proc state:\n");
			print_binder_proc(m, itr, 1);
		}
	}
	mutex_unlock(&binder_procs_lock);

	return 0;
}

static void print_binder_transaction_log_entry(struct seq_file *m,
					struct binder_transaction_log_entry *e)
{
	int debug_id = READ_ONCE(e->debug_id_done);
	/*
	 * read barrier to guarantee debug_id_done read before
	 * we print the log values
	 */
	smp_rmb();
	seq_printf(m,
		   "%d: %s from %d:%d to %d:%d context %s node %d handle %d size %d:%d ret %d/%d l=%d",
		   e->debug_id, (e->call_type == 2) ? "reply" :
		   ((e->call_type == 1) ? "async" : "call "), e->from_proc,
		   e->from_thread, e->to_proc, e->to_thread, e->context_name,
		   e->to_node, e->target_handle, e->data_size, e->offsets_size,
		   e->return_error, e->return_error_param,
		   e->return_error_line);
	/*
	 * read-barrier to guarantee read of debug_id_done after
	 * done printing the fields of the entry
	 */
	smp_rmb();
	seq_printf(m, debug_id && debug_id == READ_ONCE(e->debug_id_done) ?
			"\n" : " (incomplete)\n");
}

static int transaction_log_show(struct seq_file *m, void *unused)
{
	struct binder_transaction_log *log = m->private;
	unsigned int log_cur = atomic_read(&log->cur);
	unsigned int count;
	unsigned int cur;
	int i;

	count = log_cur + 1;
	cur = count < ARRAY_SIZE(log->entry) && !log->full ?
		0 : count % ARRAY_SIZE(log->entry);
	if (count > ARRAY_SIZE(log->entry) || log->full)
		count = ARRAY_SIZE(log->entry);
	for (i = 0; i < count; i++) {
		unsigned int index = cur++ % ARRAY_SIZE(log->entry);

		print_binder_transaction_log_entry(m, &log->entry[index]);
	}
	return 0;
}

const struct file_operations binder_fops = {
	.owner = THIS_MODULE,
	.poll = binder_poll,
	.unlocked_ioctl = binder_ioctl,
	.compat_ioctl = compat_ptr_ioctl,
	.mmap = binder_mmap,
	.open = binder_open,
	.flush = binder_flush,
	.release = binder_release,
};

DEFINE_SHOW_ATTRIBUTE(state);
DEFINE_SHOW_ATTRIBUTE(stats);
DEFINE_SHOW_ATTRIBUTE(transactions);
DEFINE_SHOW_ATTRIBUTE(transaction_log);

const struct binder_debugfs_entry binder_debugfs_entries[] = {
	{
		.name = "state",
		.mode = 0444,
		.fops = &state_fops,
		.data = NULL,
	},
	{
		.name = "stats",
		.mode = 0444,
		.fops = &stats_fops,
		.data = NULL,
	},
	{
		.name = "transactions",
		.mode = 0444,
		.fops = &transactions_fops,
		.data = NULL,
	},
	{
		.name = "transaction_log",
		.mode = 0444,
		.fops = &transaction_log_fops,
		.data = &binder_transaction_log,
	},
	{
		.name = "failed_transaction_log",
		.mode = 0444,
		.fops = &transaction_log_fops,
		.data = &binder_transaction_log_failed,
	},
	{} /* terminator */
};

static int __init init_binder_device(const char *name)
{
	int ret;
	struct binder_device *binder_device;

	binder_device = kzalloc(sizeof(*binder_device), GFP_KERNEL);
	if (!binder_device)
		return -ENOMEM;

	binder_device->miscdev.fops = &binder_fops;
	binder_device->miscdev.minor = MISC_DYNAMIC_MINOR;
	binder_device->miscdev.name = name;

	refcount_set(&binder_device->ref, 1);
	binder_device->context.binder_context_mgr_uid = INVALID_UID;
	binder_device->context.name = name;
	mutex_init(&binder_device->context.context_mgr_node_lock);

	ret = misc_register(&binder_device->miscdev);
	if (ret < 0) {
		kfree(binder_device);
		return ret;
	}

	hlist_add_head(&binder_device->hlist, &binder_devices);

	return ret;
}

static int __init binder_init(void)
{
	int ret;
	char *device_name, *device_tmp;
	struct binder_device *device;
	struct hlist_node *tmp;
	char *device_names = NULL;

	ret = binder_alloc_shrinker_init();
	if (ret)
		return ret;

	atomic_set(&binder_transaction_log.cur, ~0U);
	atomic_set(&binder_transaction_log_failed.cur, ~0U);

	binder_debugfs_dir_entry_root = debugfs_create_dir("binder", NULL);
	if (binder_debugfs_dir_entry_root) {
		const struct binder_debugfs_entry *db_entry;

		binder_for_each_debugfs_entry(db_entry)
			debugfs_create_file(db_entry->name,
					    db_entry->mode,
					    binder_debugfs_dir_entry_root,
					    db_entry->data,
					    db_entry->fops);

		binder_debugfs_dir_entry_proc = debugfs_create_dir("proc",
						 binder_debugfs_dir_entry_root);
	}

	if (!IS_ENABLED(CONFIG_ANDROID_BINDERFS) &&
	    strcmp(binder_devices_param, "") != 0) {
		/*
		* Copy the module_parameter string, because we don't want to
		* tokenize it in-place.
		 */
		device_names = kstrdup(binder_devices_param, GFP_KERNEL);
		if (!device_names) {
			ret = -ENOMEM;
			goto err_alloc_device_names_failed;
		}

		device_tmp = device_names;
		while ((device_name = strsep(&device_tmp, ","))) {
			ret = init_binder_device(device_name);
			if (ret)
				goto err_init_binder_device_failed;
		}
	}

	ret = init_binderfs();
	if (ret)
		goto err_init_binder_device_failed;

	return ret;

err_init_binder_device_failed:
	hlist_for_each_entry_safe(device, tmp, &binder_devices, hlist) {
		misc_deregister(&device->miscdev);
		hlist_del(&device->hlist);
		kfree(device);
	}

	kfree(device_names);

err_alloc_device_names_failed:
	debugfs_remove_recursive(binder_debugfs_dir_entry_root);

	return ret;
}

device_initcall(binder_init);

#define CREATE_TRACE_POINTS
#include "binder_trace.h"
EXPORT_TRACEPOINT_SYMBOL_GPL(binder_transaction_received);
EXPORT_TRACEPOINT_SYMBOL_GPL(binder_txn_latency_free);

MODULE_LICENSE("GPL v2");<|MERGE_RESOLUTION|>--- conflicted
+++ resolved
@@ -3053,12 +3053,10 @@
 	struct list_head pf_head;
 	const void __user *user_buffer = (const void __user *)
 				(uintptr_t)tr->data.ptr.buffer;
-<<<<<<< HEAD
 	bool is_nested = false;
-=======
+
 	INIT_LIST_HEAD(&sgc_head);
 	INIT_LIST_HEAD(&pf_head);
->>>>>>> d383d0f2
 
 	e = binder_transaction_log_add(&binder_transaction_log);
 	e->debug_id = t_debug_id;
