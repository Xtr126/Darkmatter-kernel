// SPDX-License-Identifier: GPL-2.0-only
/*
 * linux/kernel/power/swap.c
 *
 * This file provides functions for reading the suspend image from
 * and writing it to a swap partition.
 *
 * Copyright (C) 1998,2001-2005 Pavel Machek <pavel@ucw.cz>
 * Copyright (C) 2006 Rafael J. Wysocki <rjw@sisk.pl>
 * Copyright (C) 2010-2012 Bojan Smojver <bojan@rexursive.com>
 */

#define pr_fmt(fmt) "PM: " fmt

#include <linux/module.h>
#include <linux/file.h>
#include <linux/delay.h>
#include <linux/bitops.h>
#include <linux/device.h>
#include <linux/bio.h>
#include <linux/blkdev.h>
#include <linux/swap.h>
#include <linux/swapops.h>
#include <linux/pm.h>
#include <linux/slab.h>
#include <linux/vmalloc.h>
#include <linux/cpumask.h>
#include <linux/atomic.h>
#include <linux/kthread.h>
#include <linux/crc32.h>
#include <linux/ktime.h>
#include <trace/hooks/bl_hib.h>

#include "power.h"

#define HIBERNATE_SIG	"S1SUSPEND"

u32 swsusp_hardware_signature;

/*
 * When reading an {un,}compressed image, we may restore pages in place,
 * in which case some architectures need these pages cleaning before they
 * can be executed. We don't know which pages these may be, so clean the lot.
 */
static bool clean_pages_on_read;
static bool clean_pages_on_decompress;

/*
 *	The swap map is a data structure used for keeping track of each page
 *	written to a swap partition.  It consists of many swap_map_page
 *	structures that contain each an array of MAP_PAGE_ENTRIES swap entries.
 *	These structures are stored on the swap and linked together with the
 *	help of the .next_swap member.
 *
 *	The swap map is created during suspend.  The swap map pages are
 *	allocated and populated one at a time, so we only need one memory
 *	page to set up the entire structure.
 *
 *	During resume we pick up all swap_map_page structures into a list.
 */

#define MAP_PAGE_ENTRIES	(PAGE_SIZE / sizeof(sector_t) - 1)

/*
 * Number of free pages that are not high.
 */
static inline unsigned long low_free_pages(void)
{
	return nr_free_pages() - nr_free_highpages();
}

/*
 * Number of pages required to be kept free while writing the image. Always
 * half of all available low pages before the writing starts.
 */
static inline unsigned long reqd_free_pages(void)
{
	return low_free_pages() / 2;
}

struct swap_map_page {
	sector_t entries[MAP_PAGE_ENTRIES];
	sector_t next_swap;
};

struct swap_map_page_list {
	struct swap_map_page *map;
	struct swap_map_page_list *next;
};

/*
 *	The swap_map_handle structure is used for handling swap in
 *	a file-alike way
 */

struct swap_map_handle {
	struct swap_map_page *cur;
	struct swap_map_page_list *maps;
	sector_t cur_swap;
	sector_t first_sector;
	unsigned int k;
	unsigned long reqd_free_pages;
	u32 crc32;
};

struct swsusp_header {
	char reserved[PAGE_SIZE - 20 - sizeof(sector_t) - sizeof(int) -
	              sizeof(u32) - sizeof(u32)];
	u32	hw_sig;
	u32	crc32;
	sector_t image;
	unsigned int flags;	/* Flags to pass to the "boot" kernel */
	char	orig_sig[10];
	char	sig[10];
} __packed;

static struct swsusp_header *swsusp_header;

/*
 *	The following functions are used for tracing the allocated
 *	swap pages, so that they can be freed in case of an error.
 */

struct swsusp_extent {
	struct rb_node node;
	unsigned long start;
	unsigned long end;
};

static struct rb_root swsusp_extents = RB_ROOT;

static int swsusp_extents_insert(unsigned long swap_offset)
{
	struct rb_node **new = &(swsusp_extents.rb_node);
	struct rb_node *parent = NULL;
	struct swsusp_extent *ext;

	/* Figure out where to put the new node */
	while (*new) {
		ext = rb_entry(*new, struct swsusp_extent, node);
		parent = *new;
		if (swap_offset < ext->start) {
			/* Try to merge */
			if (swap_offset == ext->start - 1) {
				ext->start--;
				return 0;
			}
			new = &((*new)->rb_left);
		} else if (swap_offset > ext->end) {
			/* Try to merge */
			if (swap_offset == ext->end + 1) {
				ext->end++;
				return 0;
			}
			new = &((*new)->rb_right);
		} else {
			/* It already is in the tree */
			return -EINVAL;
		}
	}
	/* Add the new node and rebalance the tree. */
	ext = kzalloc(sizeof(struct swsusp_extent), GFP_KERNEL);
	if (!ext)
		return -ENOMEM;

	ext->start = swap_offset;
	ext->end = swap_offset;
	rb_link_node(&ext->node, parent, new);
	rb_insert_color(&ext->node, &swsusp_extents);
	return 0;
}

/*
 *	alloc_swapdev_block - allocate a swap page and register that it has
 *	been allocated, so that it can be freed in case of an error.
 */

sector_t alloc_swapdev_block(int swap)
{
	unsigned long offset;

	offset = swp_offset(get_swap_page_of_type(swap));
	if (offset) {
		if (swsusp_extents_insert(offset))
			swap_free(swp_entry(swap, offset));
		else
			return swapdev_block(swap, offset);
	}
	return 0;
}
EXPORT_SYMBOL_GPL(alloc_swapdev_block);

/*
 *	free_all_swap_pages - free swap pages allocated for saving image data.
 *	It also frees the extents used to register which swap entries had been
 *	allocated.
 */

void free_all_swap_pages(int swap)
{
	struct rb_node *node;

	while ((node = swsusp_extents.rb_node)) {
		struct swsusp_extent *ext;
		unsigned long offset;

		ext = rb_entry(node, struct swsusp_extent, node);
		rb_erase(node, &swsusp_extents);
		for (offset = ext->start; offset <= ext->end; offset++)
			swap_free(swp_entry(swap, offset));

		kfree(ext);
	}
}

int swsusp_swap_in_use(void)
{
	return (swsusp_extents.rb_node != NULL);
}

/*
 * General things
 */

static unsigned short root_swap = 0xffff;
static struct block_device *hib_resume_bdev;

struct hib_bio_batch {
	atomic_t		count;
	wait_queue_head_t	wait;
	blk_status_t		error;
	struct blk_plug		plug;
};

static void hib_init_batch(struct hib_bio_batch *hb)
{
	atomic_set(&hb->count, 0);
	init_waitqueue_head(&hb->wait);
	hb->error = BLK_STS_OK;
	blk_start_plug(&hb->plug);
}

static void hib_finish_batch(struct hib_bio_batch *hb)
{
	blk_finish_plug(&hb->plug);
}

static void hib_end_io(struct bio *bio)
{
	struct hib_bio_batch *hb = bio->bi_private;
	struct page *page = bio_first_page_all(bio);

	if (bio->bi_status) {
		pr_alert("Read-error on swap-device (%u:%u:%Lu)\n",
			 MAJOR(bio_dev(bio)), MINOR(bio_dev(bio)),
			 (unsigned long long)bio->bi_iter.bi_sector);
	}

	if (bio_data_dir(bio) == WRITE)
		put_page(page);
	else if (clean_pages_on_read)
		flush_icache_range((unsigned long)page_address(page),
				   (unsigned long)page_address(page) + PAGE_SIZE);

	if (bio->bi_status && !hb->error)
		hb->error = bio->bi_status;
	if (atomic_dec_and_test(&hb->count))
		wake_up(&hb->wait);

	bio_put(bio);
}

static int hib_submit_io(blk_opf_t opf, pgoff_t page_off, void *addr,
			 struct hib_bio_batch *hb)
{
	struct page *page = virt_to_page(addr);
	struct bio *bio;
	int error = 0;

	bio = bio_alloc(hib_resume_bdev, 1, opf, GFP_NOIO | __GFP_HIGH);
	bio->bi_iter.bi_sector = page_off * (PAGE_SIZE >> 9);

	if (bio_add_page(bio, page, PAGE_SIZE, 0) < PAGE_SIZE) {
		pr_err("Adding page to bio failed at %llu\n",
		       (unsigned long long)bio->bi_iter.bi_sector);
		bio_put(bio);
		return -EFAULT;
	}

	if (hb) {
		bio->bi_end_io = hib_end_io;
		bio->bi_private = hb;
		atomic_inc(&hb->count);
		submit_bio(bio);
	} else {
		error = submit_bio_wait(bio);
		bio_put(bio);
	}

	return error;
}

static int hib_wait_io(struct hib_bio_batch *hb)
{
	/*
	 * We are relying on the behavior of blk_plug that a thread with
	 * a plug will flush the plug list before sleeping.
	 */
	wait_event(hb->wait, atomic_read(&hb->count) == 0);
	return blk_status_to_errno(hb->error);
}

/*
 * Saving part
 */
static int mark_swapfiles(struct swap_map_handle *handle, unsigned int flags)
{
	int error;

	hib_submit_io(REQ_OP_READ, swsusp_resume_block, swsusp_header, NULL);
	if (!memcmp("SWAP-SPACE",swsusp_header->sig, 10) ||
	    !memcmp("SWAPSPACE2",swsusp_header->sig, 10)) {
		memcpy(swsusp_header->orig_sig,swsusp_header->sig, 10);
		memcpy(swsusp_header->sig, HIBERNATE_SIG, 10);
		swsusp_header->image = handle->first_sector;
		if (swsusp_hardware_signature) {
			swsusp_header->hw_sig = swsusp_hardware_signature;
			flags |= SF_HW_SIG;
		}
		swsusp_header->flags = flags;
		if (flags & SF_CRC32_MODE)
			swsusp_header->crc32 = handle->crc32;
		error = hib_submit_io(REQ_OP_WRITE | REQ_SYNC,
				      swsusp_resume_block, swsusp_header, NULL);
	} else {
		pr_err("Swap header not found!\n");
		error = -ENODEV;
	}
	return error;
}

/*
 * Hold the swsusp_header flag. This is used in software_resume() in
 * 'kernel/power/hibernate' to check if the image is compressed and query
 * for the compression algorithm support(if so).
 */
unsigned int swsusp_header_flags;

/**
 *	swsusp_swap_check - check if the resume device is a swap device
 *	and get its index (if so)
 *
 *	This is called before saving image
 */
static int swsusp_swap_check(void)
{
	int res;

	if (swsusp_resume_device)
		res = swap_type_of(swsusp_resume_device, swsusp_resume_block);
	else
		res = find_first_swap(&swsusp_resume_device);
	if (res < 0)
		return res;
	root_swap = res;

	hib_resume_bdev = blkdev_get_by_dev(swsusp_resume_device, FMODE_WRITE,
			NULL);
	if (IS_ERR(hib_resume_bdev))
		return PTR_ERR(hib_resume_bdev);

	res = set_blocksize(hib_resume_bdev, PAGE_SIZE);
	if (res < 0)
		blkdev_put(hib_resume_bdev, FMODE_WRITE);

	return res;
}

/**
 *	write_page - Write one page to given swap location.
 *	@buf:		Address we're writing.
 *	@offset:	Offset of the swap page we're writing to.
 *	@hb:		bio completion batch
 */

static int write_page(void *buf, sector_t offset, struct hib_bio_batch *hb)
{
	void *src;
	int ret;

	if (!offset)
		return -ENOSPC;

	if (hb) {
		src = (void *)__get_free_page(GFP_NOIO | __GFP_NOWARN |
		                              __GFP_NORETRY);
		if (src) {
			copy_page(src, buf);
		} else {
			ret = hib_wait_io(hb); /* Free pages */
			if (ret)
				return ret;
			src = (void *)__get_free_page(GFP_NOIO |
			                              __GFP_NOWARN |
			                              __GFP_NORETRY);
			if (src) {
				copy_page(src, buf);
			} else {
				WARN_ON_ONCE(1);
				hb = NULL;	/* Go synchronous */
				src = buf;
			}
		}
	} else {
		src = buf;
	}
	return hib_submit_io(REQ_OP_WRITE | REQ_SYNC, offset, src, hb);
}

static void release_swap_writer(struct swap_map_handle *handle)
{
	if (handle->cur)
		free_page((unsigned long)handle->cur);
	handle->cur = NULL;
}

static int get_swap_writer(struct swap_map_handle *handle)
{
	int ret;

	ret = swsusp_swap_check();
	if (ret) {
		if (ret != -ENOSPC)
			pr_err("Cannot find swap device, try swapon -a\n");
		return ret;
	}
	handle->cur = (struct swap_map_page *)get_zeroed_page(GFP_KERNEL);
	if (!handle->cur) {
		ret = -ENOMEM;
		goto err_close;
	}
	handle->cur_swap = alloc_swapdev_block(root_swap);
	if (!handle->cur_swap) {
		ret = -ENOSPC;
		goto err_rel;
	}
	handle->k = 0;
	handle->reqd_free_pages = reqd_free_pages();
	handle->first_sector = handle->cur_swap;
	return 0;
err_rel:
	release_swap_writer(handle);
err_close:
	swsusp_close(FMODE_WRITE);
	return ret;
}

static int swap_write_page(struct swap_map_handle *handle, void *buf,
		struct hib_bio_batch *hb)
{
	int error = 0;
	sector_t offset;
	bool skip = false;

	if (!handle->cur)
		return -EINVAL;
	offset = alloc_swapdev_block(root_swap);
	error = write_page(buf, offset, hb);
	if (error)
		return error;
	handle->cur->entries[handle->k++] = offset;
	if (handle->k >= MAP_PAGE_ENTRIES) {
		offset = alloc_swapdev_block(root_swap);
		if (!offset)
			return -ENOSPC;
		handle->cur->next_swap = offset;
		trace_android_vh_skip_swap_map_write(&skip);
		if (!skip) {
			error = write_page(handle->cur, handle->cur_swap, hb);
			if (error)
				goto out;
		}
		clear_page(handle->cur);
		handle->cur_swap = offset;
		handle->k = 0;

		if (hb && low_free_pages() <= handle->reqd_free_pages) {
			error = hib_wait_io(hb);
			if (error)
				goto out;
			/*
			 * Recalculate the number of required free pages, to
			 * make sure we never take more than half.
			 */
			handle->reqd_free_pages = reqd_free_pages();
		}
	}
 out:
	return error;
}

static int flush_swap_writer(struct swap_map_handle *handle)
{
	if (handle->cur && handle->cur_swap)
		return write_page(handle->cur, handle->cur_swap, NULL);
	else
		return -EINVAL;
}

static int swap_writer_finish(struct swap_map_handle *handle,
		unsigned int flags, int error)
{
	if (!error) {
		pr_info("S");
		error = mark_swapfiles(handle, flags);
		pr_cont("|\n");
		flush_swap_writer(handle);
	}

	if (error)
		free_all_swap_pages(root_swap);
	release_swap_writer(handle);
	swsusp_close(FMODE_WRITE);

	return error;
}

/*
 * Bytes we need for compressed data in worst case. We assume(limitation)
 * this is the worst of all the compression algorithms.
 */
#define bytes_worst_compress(x) ((x) + ((x) / 16) + 64 + 3 + 2)

/* We need to remember how much compressed data we need to read. */
#define CMP_HEADER	sizeof(size_t)

/* Number of pages/bytes we'll compress at one time. */
#define UNC_PAGES	32
#define UNC_SIZE	(UNC_PAGES * PAGE_SIZE)

/* Number of pages we need for compressed data (worst case). */
#define CMP_PAGES	DIV_ROUND_UP(bytes_worst_compress(UNC_SIZE) + \
				CMP_HEADER, PAGE_SIZE)
#define CMP_SIZE	(CMP_PAGES * PAGE_SIZE)

/* Maximum number of threads for compression/decompression. */
#define CMP_THREADS	3

/* Minimum/maximum number of pages for read buffering. */
#define CMP_MIN_RD_PAGES	1024
#define CMP_MAX_RD_PAGES	8192

/**
 *	save_image - save the suspend image data
 */

static int save_image(struct swap_map_handle *handle,
                      struct snapshot_handle *snapshot,
                      unsigned int nr_to_write)
{
	unsigned int m;
	int ret;
	int nr_pages;
	int err2;
	struct hib_bio_batch hb;
	ktime_t start;
	ktime_t stop;

	hib_init_batch(&hb);

	pr_info("Saving image data pages (%u pages)...\n",
		nr_to_write);
	m = nr_to_write / 10;
	if (!m)
		m = 1;
	nr_pages = 0;
	start = ktime_get();
	while (1) {
		ret = snapshot_read_next(snapshot);
		if (ret <= 0)
			break;
		trace_android_vh_encrypt_page(data_of(*snapshot));
		ret = swap_write_page(handle, data_of(*snapshot), &hb);
		if (ret)
			break;
		if (!(nr_pages % m))
			pr_info("Image saving progress: %3d%%\n",
				nr_pages / m * 10);
		nr_pages++;
	}
	err2 = hib_wait_io(&hb);
	hib_finish_batch(&hb);
	stop = ktime_get();
	if (!ret)
		ret = err2;
	if (!ret)
		pr_info("Image saving done\n");
	swsusp_show_speed(start, stop, nr_to_write, "Wrote");
	return ret;
}

/**
 * Structure used for CRC32.
 */
struct crc_data {
	struct task_struct *thr;                  /* thread */
	atomic_t ready;                           /* ready to start flag */
	atomic_t stop;                            /* ready to stop flag */
	unsigned run_threads;                     /* nr current threads */
	wait_queue_head_t go;                     /* start crc update */
	wait_queue_head_t done;                   /* crc update done */
	u32 *crc32;                               /* points to handle's crc32 */
	size_t *unc_len[CMP_THREADS];             /* uncompressed lengths */
	unsigned char *unc[CMP_THREADS];          /* uncompressed data */
};

/**
 * CRC32 update function that runs in its own thread.
 */
static int crc32_threadfn(void *data)
{
	struct crc_data *d = data;
	unsigned i;

	while (1) {
		wait_event(d->go, atomic_read_acquire(&d->ready) ||
		                  kthread_should_stop());
		if (kthread_should_stop()) {
			d->thr = NULL;
			atomic_set_release(&d->stop, 1);
			wake_up(&d->done);
			break;
		}
		atomic_set(&d->ready, 0);

		for (i = 0; i < d->run_threads; i++)
			*d->crc32 = crc32_le(*d->crc32,
			                     d->unc[i], *d->unc_len[i]);
		atomic_set_release(&d->stop, 1);
		wake_up(&d->done);
	}
	return 0;
}
/**
 * Structure used for data compression.
 */
struct cmp_data {
	struct task_struct *thr;                  /* thread */
	struct crypto_comp *cc;                   /* crypto compressor stream */
	atomic_t ready;                           /* ready to start flag */
	atomic_t stop;                            /* ready to stop flag */
	int ret;                                  /* return code */
	wait_queue_head_t go;                     /* start compression */
	wait_queue_head_t done;                   /* compression done */
	size_t unc_len;                           /* uncompressed length */
	size_t cmp_len;                           /* compressed length */
	unsigned char unc[UNC_SIZE];              /* uncompressed buffer */
	unsigned char cmp[CMP_SIZE];              /* compressed buffer */
};

/* Indicates the image size after compression */
static atomic_t compressed_size = ATOMIC_INIT(0);

/**
 * Compression function that runs in its own thread.
 */
static int compress_threadfn(void *data)
{
	struct cmp_data *d = data;
	unsigned int cmp_len = 0;

	while (1) {
		wait_event(d->go, atomic_read_acquire(&d->ready) ||
		                  kthread_should_stop());
		if (kthread_should_stop()) {
			d->thr = NULL;
			d->ret = -1;
			atomic_set_release(&d->stop, 1);
			wake_up(&d->done);
			break;
		}
		atomic_set(&d->ready, 0);

<<<<<<< HEAD
		d->ret = lzo1x_1_compress(d->unc, d->unc_len,
		                          d->cmp + LZO_HEADER, &d->cmp_len,
		                          d->wrk);
		atomic_set_release(&d->stop, 1);
=======
		cmp_len = CMP_SIZE - CMP_HEADER;
		d->ret = crypto_comp_compress(d->cc, d->unc, d->unc_len,
					      d->cmp + CMP_HEADER,
					      &cmp_len);
		d->cmp_len = cmp_len;

		atomic_set(&compressed_size, atomic_read(&compressed_size) + d->cmp_len);
		atomic_set(&d->stop, 1);
>>>>>>> 0a5aada7
		wake_up(&d->done);
	}
	return 0;
}

/**
 * save_compressed_image - Save the suspend image data after compression.
 * @handle: Swap map handle to use for saving the image.
 * @snapshot: Image to read data from.
 * @nr_to_write: Number of pages to save.
 */
static int save_compressed_image(struct swap_map_handle *handle,
				 struct snapshot_handle *snapshot,
				 unsigned int nr_to_write)
{
	unsigned int m;
	int ret = 0;
	int nr_pages;
	int err2;
	struct hib_bio_batch hb;
	ktime_t start;
	ktime_t stop;
	size_t off;
	unsigned thr, run_threads, nr_threads;
	unsigned char *page = NULL;
	struct cmp_data *data = NULL;
	struct crc_data *crc = NULL;

	hib_init_batch(&hb);

	atomic_set(&compressed_size, 0);

	/*
	 * We'll limit the number of threads for compression to limit memory
	 * footprint.
	 */
	nr_threads = num_online_cpus() - 1;
	nr_threads = clamp_val(nr_threads, 1, CMP_THREADS);

	page = (void *)__get_free_page(GFP_NOIO | __GFP_HIGH);
	if (!page) {
		pr_err("Failed to allocate %s page\n", hib_comp_algo);
		ret = -ENOMEM;
		goto out_clean;
	}

	data = vzalloc(array_size(nr_threads, sizeof(*data)));
	if (!data) {
		pr_err("Failed to allocate %s data\n", hib_comp_algo);
		ret = -ENOMEM;
		goto out_clean;
	}

	crc = kzalloc(sizeof(*crc), GFP_KERNEL);
	if (!crc) {
		pr_err("Failed to allocate crc\n");
		ret = -ENOMEM;
		goto out_clean;
	}

	/*
	 * Start the compression threads.
	 */
	for (thr = 0; thr < nr_threads; thr++) {
		init_waitqueue_head(&data[thr].go);
		init_waitqueue_head(&data[thr].done);

		data[thr].cc = crypto_alloc_comp(hib_comp_algo, 0, 0);
		if (IS_ERR_OR_NULL(data[thr].cc)) {
			pr_err("Could not allocate comp stream %ld\n", PTR_ERR(data[thr].cc));
			ret = -EFAULT;
			goto out_clean;
		}

		data[thr].thr = kthread_run(compress_threadfn,
		                            &data[thr],
		                            "image_compress/%u", thr);
		if (IS_ERR(data[thr].thr)) {
			data[thr].thr = NULL;
			pr_err("Cannot start compression threads\n");
			ret = -ENOMEM;
			goto out_clean;
		}
	}

	/*
	 * Start the CRC32 thread.
	 */
	init_waitqueue_head(&crc->go);
	init_waitqueue_head(&crc->done);

	handle->crc32 = 0;
	crc->crc32 = &handle->crc32;
	for (thr = 0; thr < nr_threads; thr++) {
		crc->unc[thr] = data[thr].unc;
		crc->unc_len[thr] = &data[thr].unc_len;
	}

	crc->thr = kthread_run(crc32_threadfn, crc, "image_crc32");
	if (IS_ERR(crc->thr)) {
		crc->thr = NULL;
		pr_err("Cannot start CRC32 thread\n");
		ret = -ENOMEM;
		goto out_clean;
	}

	/*
	 * Adjust the number of required free pages after all allocations have
	 * been done. We don't want to run out of pages when writing.
	 */
	handle->reqd_free_pages = reqd_free_pages();

	pr_info("Using %u thread(s) for %s compression\n", nr_threads, hib_comp_algo);
	pr_info("Compressing and saving image data (%u pages)...\n",
		nr_to_write);
	m = nr_to_write / 10;
	if (!m)
		m = 1;
	nr_pages = 0;
	start = ktime_get();
	for (;;) {
		for (thr = 0; thr < nr_threads; thr++) {
			for (off = 0; off < UNC_SIZE; off += PAGE_SIZE) {
				ret = snapshot_read_next(snapshot);
				if (ret < 0)
					goto out_finish;

				if (!ret)
					break;

				memcpy(data[thr].unc + off,
				       data_of(*snapshot), PAGE_SIZE);

				if (!(nr_pages % m))
					pr_info("Image saving progress: %3d%%\n",
						nr_pages / m * 10);
				nr_pages++;
			}
			if (!off)
				break;

			data[thr].unc_len = off;

			atomic_set_release(&data[thr].ready, 1);
			wake_up(&data[thr].go);
		}

		if (!thr)
			break;

		crc->run_threads = thr;
		atomic_set_release(&crc->ready, 1);
		wake_up(&crc->go);

		for (run_threads = thr, thr = 0; thr < run_threads; thr++) {
			wait_event(data[thr].done,
				atomic_read_acquire(&data[thr].stop));
			atomic_set(&data[thr].stop, 0);

			ret = data[thr].ret;

			if (ret < 0) {
				pr_err("%s compression failed\n", hib_comp_algo);
				goto out_finish;
			}

			if (unlikely(!data[thr].cmp_len ||
			             data[thr].cmp_len >
				     bytes_worst_compress(data[thr].unc_len))) {
				pr_err("Invalid %s compressed length\n", hib_comp_algo);
				ret = -1;
				goto out_finish;
			}

			*(size_t *)data[thr].cmp = data[thr].cmp_len;

			/*
			 * Given we are writing one page at a time to disk, we
			 * copy that much from the buffer, although the last
			 * bit will likely be smaller than full page. This is
			 * OK - we saved the length of the compressed data, so
			 * any garbage at the end will be discarded when we
			 * read it.
			 */
			for (off = 0;
			     off < CMP_HEADER + data[thr].cmp_len;
			     off += PAGE_SIZE) {
				memcpy(page, data[thr].cmp + off, PAGE_SIZE);

				trace_android_vh_encrypt_page(page);
				ret = swap_write_page(handle, page, &hb);
				if (ret)
					goto out_finish;
			}
			trace_android_vh_hibernate_save_cmp_len(data[thr].cmp_len + CMP_HEADER);
		}

		wait_event(crc->done, atomic_read_acquire(&crc->stop));
		atomic_set(&crc->stop, 0);
	}

out_finish:
	err2 = hib_wait_io(&hb);
	stop = ktime_get();
	if (!ret)
		ret = err2;
	if (!ret)
		pr_info("Image saving done\n");
	swsusp_show_speed(start, stop, nr_to_write, "Wrote");
	pr_info("Image size after compression: %d kbytes\n",
		(atomic_read(&compressed_size) / 1024));

out_clean:
	hib_finish_batch(&hb);
	if (crc) {
		if (crc->thr)
			kthread_stop(crc->thr);
		kfree(crc);
	}
	if (data) {
		for (thr = 0; thr < nr_threads; thr++) {
			if (data[thr].thr)
				kthread_stop(data[thr].thr);
			if (data[thr].cc)
				crypto_free_comp(data[thr].cc);
		}
		vfree(data);
	}
	if (page) free_page((unsigned long)page);

	return ret;
}

/**
 *	enough_swap - Make sure we have enough swap to save the image.
 *
 *	Returns TRUE or FALSE after checking the total amount of swap
 *	space available from the resume partition.
 */

static int enough_swap(unsigned int nr_pages)
{
	unsigned int free_swap = count_swap_pages(root_swap, 1);
	unsigned int required;

	pr_debug("Free swap pages: %u\n", free_swap);

	required = PAGES_FOR_IO + nr_pages;
	return free_swap > required;
}

/**
 *	swsusp_write - Write entire image and metadata.
 *	@flags: flags to pass to the "boot" kernel in the image header
 *
 *	It is important _NOT_ to umount filesystems at this point. We want
 *	them synced (in case something goes wrong) but we DO not want to mark
 *	filesystem clean: it is not. (And it does not matter, if we resume
 *	correctly, we'll mark system clean, anyway.)
 */

int swsusp_write(unsigned int flags)
{
	struct swap_map_handle handle;
	struct snapshot_handle snapshot;
	struct swsusp_info *header;
	unsigned long pages;
	int error = 0;

	pages = snapshot_get_image_size();

	/*
	 * The memory allocated by this vendor hook is later freed as part of
	 * PM_POST_HIBERNATION notifier call.
	 */
	trace_android_vh_hibernated_do_mem_alloc(pages, flags, &error);
	if (error < 0) {
		pr_err("Failed to allocate required memory\n");
		return error;
	}

	error = get_swap_writer(&handle);
	if (error) {
		pr_err("Cannot get swap writer\n");
		return error;
	}
	trace_android_vh_init_aes_encrypt(NULL);
	if (flags & SF_NOCOMPRESS_MODE) {
		if (!enough_swap(pages)) {
			pr_err("Not enough free swap\n");
			error = -ENOSPC;
			goto out_finish;
		}
	}
	memset(&snapshot, 0, sizeof(struct snapshot_handle));
	error = snapshot_read_next(&snapshot);
	if (error < (int)PAGE_SIZE) {
		if (error >= 0)
			error = -EFAULT;

		goto out_finish;
	}
	header = (struct swsusp_info *)data_of(snapshot);
	error = swap_write_page(&handle, header, NULL);
	if (!error) {
		error = (flags & SF_NOCOMPRESS_MODE) ?
			save_image(&handle, &snapshot, pages - 1) :
			save_compressed_image(&handle, &snapshot, pages - 1);

		if (!error)
			trace_android_vh_post_image_save(root_swap);
	}
out_finish:
	error = swap_writer_finish(&handle, flags, error);
	return error;
}

/**
 *	The following functions allow us to read data using a swap map
 *	in a file-alike way
 */

static void release_swap_reader(struct swap_map_handle *handle)
{
	struct swap_map_page_list *tmp;

	while (handle->maps) {
		if (handle->maps->map)
			free_page((unsigned long)handle->maps->map);
		tmp = handle->maps;
		handle->maps = handle->maps->next;
		kfree(tmp);
	}
	handle->cur = NULL;
}

static int get_swap_reader(struct swap_map_handle *handle,
		unsigned int *flags_p)
{
	int error;
	struct swap_map_page_list *tmp, *last;
	sector_t offset;

	*flags_p = swsusp_header->flags;

	if (!swsusp_header->image) /* how can this happen? */
		return -EINVAL;

	handle->cur = NULL;
	last = handle->maps = NULL;
	offset = swsusp_header->image;
	while (offset) {
		tmp = kzalloc(sizeof(*handle->maps), GFP_KERNEL);
		if (!tmp) {
			release_swap_reader(handle);
			return -ENOMEM;
		}
		if (!handle->maps)
			handle->maps = tmp;
		if (last)
			last->next = tmp;
		last = tmp;

		tmp->map = (struct swap_map_page *)
			   __get_free_page(GFP_NOIO | __GFP_HIGH);
		if (!tmp->map) {
			release_swap_reader(handle);
			return -ENOMEM;
		}

		error = hib_submit_io(REQ_OP_READ, offset, tmp->map, NULL);
		if (error) {
			release_swap_reader(handle);
			return error;
		}
		offset = tmp->map->next_swap;
	}
	handle->k = 0;
	handle->cur = handle->maps->map;
	return 0;
}

static int swap_read_page(struct swap_map_handle *handle, void *buf,
		struct hib_bio_batch *hb)
{
	sector_t offset;
	int error;
	struct swap_map_page_list *tmp;

	if (!handle->cur)
		return -EINVAL;
	offset = handle->cur->entries[handle->k];
	if (!offset)
		return -EFAULT;
	error = hib_submit_io(REQ_OP_READ, offset, buf, hb);
	if (error)
		return error;
	if (++handle->k >= MAP_PAGE_ENTRIES) {
		handle->k = 0;
		free_page((unsigned long)handle->maps->map);
		tmp = handle->maps;
		handle->maps = handle->maps->next;
		kfree(tmp);
		if (!handle->maps)
			release_swap_reader(handle);
		else
			handle->cur = handle->maps->map;
	}
	return error;
}

static int swap_reader_finish(struct swap_map_handle *handle)
{
	release_swap_reader(handle);

	return 0;
}

/**
 *	load_image - load the image using the swap map handle
 *	@handle and the snapshot handle @snapshot
 *	(assume there are @nr_pages pages to load)
 */

static int load_image(struct swap_map_handle *handle,
                      struct snapshot_handle *snapshot,
                      unsigned int nr_to_read)
{
	unsigned int m;
	int ret = 0;
	ktime_t start;
	ktime_t stop;
	struct hib_bio_batch hb;
	int err2;
	unsigned nr_pages;

	hib_init_batch(&hb);

	clean_pages_on_read = true;
	pr_info("Loading image data pages (%u pages)...\n", nr_to_read);
	m = nr_to_read / 10;
	if (!m)
		m = 1;
	nr_pages = 0;
	start = ktime_get();
	for ( ; ; ) {
		ret = snapshot_write_next(snapshot);
		if (ret <= 0)
			break;
		ret = swap_read_page(handle, data_of(*snapshot), &hb);
		if (ret)
			break;
		if (snapshot->sync_read)
			ret = hib_wait_io(&hb);
		if (ret)
			break;
		if (!(nr_pages % m))
			pr_info("Image loading progress: %3d%%\n",
				nr_pages / m * 10);
		nr_pages++;
	}
	err2 = hib_wait_io(&hb);
	hib_finish_batch(&hb);
	stop = ktime_get();
	if (!ret)
		ret = err2;
	if (!ret) {
		pr_info("Image loading done\n");
		snapshot_write_finalize(snapshot);
		if (!snapshot_image_loaded(snapshot))
			ret = -ENODATA;
	}
	swsusp_show_speed(start, stop, nr_to_read, "Read");
	return ret;
}

/**
 * Structure used for data decompression.
 */
struct dec_data {
	struct task_struct *thr;                  /* thread */
	struct crypto_comp *cc;                   /* crypto compressor stream */
	atomic_t ready;                           /* ready to start flag */
	atomic_t stop;                            /* ready to stop flag */
	int ret;                                  /* return code */
	wait_queue_head_t go;                     /* start decompression */
	wait_queue_head_t done;                   /* decompression done */
	size_t unc_len;                           /* uncompressed length */
	size_t cmp_len;                           /* compressed length */
	unsigned char unc[UNC_SIZE];              /* uncompressed buffer */
	unsigned char cmp[CMP_SIZE];              /* compressed buffer */
};

/**
 * Decompression function that runs in its own thread.
 */
static int decompress_threadfn(void *data)
{
	struct dec_data *d = data;
	unsigned int unc_len = 0;

	while (1) {
		wait_event(d->go, atomic_read_acquire(&d->ready) ||
		                  kthread_should_stop());
		if (kthread_should_stop()) {
			d->thr = NULL;
			d->ret = -1;
			atomic_set_release(&d->stop, 1);
			wake_up(&d->done);
			break;
		}
		atomic_set(&d->ready, 0);

		unc_len = UNC_SIZE;
		d->ret = crypto_comp_decompress(d->cc, d->cmp + CMP_HEADER, d->cmp_len,
						d->unc, &unc_len);
		d->unc_len = unc_len;

		if (clean_pages_on_decompress)
			flush_icache_range((unsigned long)d->unc,
					   (unsigned long)d->unc + d->unc_len);

		atomic_set_release(&d->stop, 1);
		wake_up(&d->done);
	}
	return 0;
}

/**
 * load_compressed_image - Load compressed image data and decompress it.
 * @handle: Swap map handle to use for loading data.
 * @snapshot: Image to copy uncompressed data into.
 * @nr_to_read: Number of pages to load.
 */
static int load_compressed_image(struct swap_map_handle *handle,
				 struct snapshot_handle *snapshot,
				 unsigned int nr_to_read)
{
	unsigned int m;
	int ret = 0;
	int eof = 0;
	struct hib_bio_batch hb;
	ktime_t start;
	ktime_t stop;
	unsigned nr_pages;
	size_t off;
	unsigned i, thr, run_threads, nr_threads;
	unsigned ring = 0, pg = 0, ring_size = 0,
	         have = 0, want, need, asked = 0;
	unsigned long read_pages = 0;
	unsigned char **page = NULL;
	struct dec_data *data = NULL;
	struct crc_data *crc = NULL;

	hib_init_batch(&hb);

	/*
	 * We'll limit the number of threads for decompression to limit memory
	 * footprint.
	 */
	nr_threads = num_online_cpus() - 1;
	nr_threads = clamp_val(nr_threads, 1, CMP_THREADS);

	page = vmalloc(array_size(CMP_MAX_RD_PAGES, sizeof(*page)));
	if (!page) {
		pr_err("Failed to allocate %s page\n", hib_comp_algo);
		ret = -ENOMEM;
		goto out_clean;
	}

	data = vzalloc(array_size(nr_threads, sizeof(*data)));
	if (!data) {
		pr_err("Failed to allocate %s data\n", hib_comp_algo);
		ret = -ENOMEM;
		goto out_clean;
	}

	crc = kzalloc(sizeof(*crc), GFP_KERNEL);
	if (!crc) {
		pr_err("Failed to allocate crc\n");
		ret = -ENOMEM;
		goto out_clean;
	}

	clean_pages_on_decompress = true;

	/*
	 * Start the decompression threads.
	 */
	for (thr = 0; thr < nr_threads; thr++) {
		init_waitqueue_head(&data[thr].go);
		init_waitqueue_head(&data[thr].done);

		data[thr].cc = crypto_alloc_comp(hib_comp_algo, 0, 0);
		if (IS_ERR_OR_NULL(data[thr].cc)) {
			pr_err("Could not allocate comp stream %ld\n", PTR_ERR(data[thr].cc));
			ret = -EFAULT;
			goto out_clean;
		}

		data[thr].thr = kthread_run(decompress_threadfn,
		                            &data[thr],
		                            "image_decompress/%u", thr);
		if (IS_ERR(data[thr].thr)) {
			data[thr].thr = NULL;
			pr_err("Cannot start decompression threads\n");
			ret = -ENOMEM;
			goto out_clean;
		}
	}

	/*
	 * Start the CRC32 thread.
	 */
	init_waitqueue_head(&crc->go);
	init_waitqueue_head(&crc->done);

	handle->crc32 = 0;
	crc->crc32 = &handle->crc32;
	for (thr = 0; thr < nr_threads; thr++) {
		crc->unc[thr] = data[thr].unc;
		crc->unc_len[thr] = &data[thr].unc_len;
	}

	crc->thr = kthread_run(crc32_threadfn, crc, "image_crc32");
	if (IS_ERR(crc->thr)) {
		crc->thr = NULL;
		pr_err("Cannot start CRC32 thread\n");
		ret = -ENOMEM;
		goto out_clean;
	}

	/*
	 * Set the number of pages for read buffering.
	 * This is complete guesswork, because we'll only know the real
	 * picture once prepare_image() is called, which is much later on
	 * during the image load phase. We'll assume the worst case and
	 * say that none of the image pages are from high memory.
	 */
	if (low_free_pages() > snapshot_get_image_size())
		read_pages = (low_free_pages() - snapshot_get_image_size()) / 2;
	read_pages = clamp_val(read_pages, CMP_MIN_RD_PAGES, CMP_MAX_RD_PAGES);

	for (i = 0; i < read_pages; i++) {
		page[i] = (void *)__get_free_page(i < CMP_PAGES ?
						  GFP_NOIO | __GFP_HIGH :
						  GFP_NOIO | __GFP_NOWARN |
						  __GFP_NORETRY);

		if (!page[i]) {
			if (i < CMP_PAGES) {
				ring_size = i;
				pr_err("Failed to allocate %s pages\n", hib_comp_algo);
				ret = -ENOMEM;
				goto out_clean;
			} else {
				break;
			}
		}
	}
	want = ring_size = i;

	pr_info("Using %u thread(s) for %s decompression\n", nr_threads, hib_comp_algo);
	pr_info("Loading and decompressing image data (%u pages)...\n",
		nr_to_read);
	m = nr_to_read / 10;
	if (!m)
		m = 1;
	nr_pages = 0;
	start = ktime_get();

	ret = snapshot_write_next(snapshot);
	if (ret <= 0)
		goto out_finish;

	for(;;) {
		for (i = 0; !eof && i < want; i++) {
			ret = swap_read_page(handle, page[ring], &hb);
			if (ret) {
				/*
				 * On real read error, finish. On end of data,
				 * set EOF flag and just exit the read loop.
				 */
				if (handle->cur &&
				    handle->cur->entries[handle->k]) {
					goto out_finish;
				} else {
					eof = 1;
					break;
				}
			}
			if (++ring >= ring_size)
				ring = 0;
		}
		asked += i;
		want -= i;

		/*
		 * We are out of data, wait for some more.
		 */
		if (!have) {
			if (!asked)
				break;

			ret = hib_wait_io(&hb);
			if (ret)
				goto out_finish;
			have += asked;
			asked = 0;
			if (eof)
				eof = 2;
		}

		if (crc->run_threads) {
			wait_event(crc->done, atomic_read_acquire(&crc->stop));
			atomic_set(&crc->stop, 0);
			crc->run_threads = 0;
		}

		for (thr = 0; have && thr < nr_threads; thr++) {
			data[thr].cmp_len = *(size_t *)page[pg];
			if (unlikely(!data[thr].cmp_len ||
			             data[thr].cmp_len >
					bytes_worst_compress(UNC_SIZE))) {
				pr_err("Invalid %s compressed length\n", hib_comp_algo);
				ret = -1;
				goto out_finish;
			}

			need = DIV_ROUND_UP(data[thr].cmp_len + CMP_HEADER,
			                    PAGE_SIZE);
			if (need > have) {
				if (eof > 1) {
					ret = -1;
					goto out_finish;
				}
				break;
			}

			for (off = 0;
			     off < CMP_HEADER + data[thr].cmp_len;
			     off += PAGE_SIZE) {
				memcpy(data[thr].cmp + off,
				       page[pg], PAGE_SIZE);
				have--;
				want++;
				if (++pg >= ring_size)
					pg = 0;
			}

			atomic_set_release(&data[thr].ready, 1);
			wake_up(&data[thr].go);
		}

		/*
		 * Wait for more data while we are decompressing.
		 */
		if (have < CMP_PAGES && asked) {
			ret = hib_wait_io(&hb);
			if (ret)
				goto out_finish;
			have += asked;
			asked = 0;
			if (eof)
				eof = 2;
		}

		for (run_threads = thr, thr = 0; thr < run_threads; thr++) {
			wait_event(data[thr].done,
				atomic_read_acquire(&data[thr].stop));
			atomic_set(&data[thr].stop, 0);

			ret = data[thr].ret;

			if (ret < 0) {
				pr_err("%s decompression failed\n", hib_comp_algo);
				goto out_finish;
			}

			if (unlikely(!data[thr].unc_len ||
				data[thr].unc_len > UNC_SIZE ||
				data[thr].unc_len & (PAGE_SIZE - 1))) {
				pr_err("Invalid %s uncompressed length\n", hib_comp_algo);
				ret = -1;
				goto out_finish;
			}

			for (off = 0;
			     off < data[thr].unc_len; off += PAGE_SIZE) {
				memcpy(data_of(*snapshot),
				       data[thr].unc + off, PAGE_SIZE);

				if (!(nr_pages % m))
					pr_info("Image loading progress: %3d%%\n",
						nr_pages / m * 10);
				nr_pages++;

				ret = snapshot_write_next(snapshot);
				if (ret <= 0) {
					crc->run_threads = thr + 1;
					atomic_set_release(&crc->ready, 1);
					wake_up(&crc->go);
					goto out_finish;
				}
			}
		}

		crc->run_threads = thr;
		atomic_set_release(&crc->ready, 1);
		wake_up(&crc->go);
	}

out_finish:
	if (crc->run_threads) {
		wait_event(crc->done, atomic_read_acquire(&crc->stop));
		atomic_set(&crc->stop, 0);
	}
	stop = ktime_get();
	if (!ret) {
		pr_info("Image loading done\n");
		snapshot_write_finalize(snapshot);
		if (!snapshot_image_loaded(snapshot))
			ret = -ENODATA;
		if (!ret) {
			if (swsusp_header->flags & SF_CRC32_MODE) {
				if(handle->crc32 != swsusp_header->crc32) {
					pr_err("Invalid image CRC32!\n");
					ret = -ENODATA;
				}
			}
		}
	}
	swsusp_show_speed(start, stop, nr_to_read, "Read");
out_clean:
	hib_finish_batch(&hb);
	for (i = 0; i < ring_size; i++)
		free_page((unsigned long)page[i]);
	if (crc) {
		if (crc->thr)
			kthread_stop(crc->thr);
		kfree(crc);
	}
	if (data) {
		for (thr = 0; thr < nr_threads; thr++) {
			if (data[thr].thr)
				kthread_stop(data[thr].thr);
			if (data[thr].cc)
				crypto_free_comp(data[thr].cc);
		}
		vfree(data);
	}
	vfree(page);

	return ret;
}

/**
 *	swsusp_read - read the hibernation image.
 *	@flags_p: flags passed by the "frozen" kernel in the image header should
 *		  be written into this memory location
 */

int swsusp_read(unsigned int *flags_p)
{
	int error;
	struct swap_map_handle handle;
	struct snapshot_handle snapshot;
	struct swsusp_info *header;

	memset(&snapshot, 0, sizeof(struct snapshot_handle));
	error = snapshot_write_next(&snapshot);
	if (error < (int)PAGE_SIZE)
		return error < 0 ? error : -EFAULT;
	header = (struct swsusp_info *)data_of(snapshot);
	error = get_swap_reader(&handle, flags_p);
	if (error)
		goto end;
	if (!error)
		error = swap_read_page(&handle, header, NULL);
	if (!error) {
		error = (*flags_p & SF_NOCOMPRESS_MODE) ?
			load_image(&handle, &snapshot, header->pages - 1) :
			load_compressed_image(&handle, &snapshot, header->pages - 1);
	}
	swap_reader_finish(&handle);
end:
	if (!error)
		pr_debug("Image successfully loaded\n");
	else
		pr_debug("Error %d resuming\n", error);
	return error;
}

/**
 *      swsusp_check - Check for swsusp signature in the resume device
 */

int swsusp_check(void)
{
	int error;
	void *holder;
	fmode_t mode = FMODE_READ;

	if (snapshot_test)
		mode |= FMODE_EXCL;

	hib_resume_bdev = blkdev_get_by_dev(swsusp_resume_device,
					    mode, &holder);
	if (!IS_ERR(hib_resume_bdev)) {
		set_blocksize(hib_resume_bdev, PAGE_SIZE);
		trace_android_vh_save_hib_resume_bdev(hib_resume_bdev);
		clear_page(swsusp_header);
		error = hib_submit_io(REQ_OP_READ, swsusp_resume_block,
					swsusp_header, NULL);
		if (error)
			goto put;

		if (!memcmp(HIBERNATE_SIG, swsusp_header->sig, 10)) {
			memcpy(swsusp_header->sig, swsusp_header->orig_sig, 10);
			swsusp_header_flags = swsusp_header->flags;
			/* Reset swap signature now */
			error = hib_submit_io(REQ_OP_WRITE | REQ_SYNC,
						swsusp_resume_block,
						swsusp_header, NULL);
		} else {
			error = -EINVAL;
		}
		if (!error && swsusp_header->flags & SF_HW_SIG &&
		    swsusp_header->hw_sig != swsusp_hardware_signature) {
			pr_info("Suspend image hardware signature mismatch (%08x now %08x); aborting resume.\n",
				swsusp_header->hw_sig, swsusp_hardware_signature);
			error = -EINVAL;
		}

put:
		if (error)
			blkdev_put(hib_resume_bdev, mode);
		else
			pr_debug("Image signature found, resuming\n");
	} else {
		error = PTR_ERR(hib_resume_bdev);
	}

	if (error)
		pr_debug("Image not found (code %d)\n", error);

	return error;
}

/**
 *	swsusp_close - close swap device.
 */

void swsusp_close(fmode_t mode)
{
	if (IS_ERR(hib_resume_bdev)) {
		pr_debug("Image device not initialised\n");
		return;
	}

	blkdev_put(hib_resume_bdev, mode);
}

/**
 *      swsusp_unmark - Unmark swsusp signature in the resume device
 */

#ifdef CONFIG_SUSPEND
int swsusp_unmark(void)
{
	int error;

	hib_submit_io(REQ_OP_READ, swsusp_resume_block,
			swsusp_header, NULL);
	if (!memcmp(HIBERNATE_SIG,swsusp_header->sig, 10)) {
		memcpy(swsusp_header->sig,swsusp_header->orig_sig, 10);
		error = hib_submit_io(REQ_OP_WRITE | REQ_SYNC,
					swsusp_resume_block,
					swsusp_header, NULL);
	} else {
		pr_err("Cannot find swsusp signature!\n");
		error = -ENODEV;
	}

	/*
	 * We just returned from suspend, we don't need the image any more.
	 */
	free_all_swap_pages(root_swap);

	return error;
}
#endif

static int __init swsusp_header_init(void)
{
	swsusp_header = (struct swsusp_header*) __get_free_page(GFP_KERNEL);
	if (!swsusp_header)
		panic("Could not allocate memory for swsusp_header\n");
	return 0;
}

core_initcall(swsusp_header_init);<|MERGE_RESOLUTION|>--- conflicted
+++ resolved
@@ -681,12 +681,6 @@
 		}
 		atomic_set(&d->ready, 0);
 
-<<<<<<< HEAD
-		d->ret = lzo1x_1_compress(d->unc, d->unc_len,
-		                          d->cmp + LZO_HEADER, &d->cmp_len,
-		                          d->wrk);
-		atomic_set_release(&d->stop, 1);
-=======
 		cmp_len = CMP_SIZE - CMP_HEADER;
 		d->ret = crypto_comp_compress(d->cc, d->unc, d->unc_len,
 					      d->cmp + CMP_HEADER,
@@ -694,8 +688,7 @@
 		d->cmp_len = cmp_len;
 
 		atomic_set(&compressed_size, atomic_read(&compressed_size) + d->cmp_len);
-		atomic_set(&d->stop, 1);
->>>>>>> 0a5aada7
+		atomic_set_release(&d->stop, 1);
 		wake_up(&d->done);
 	}
 	return 0;
