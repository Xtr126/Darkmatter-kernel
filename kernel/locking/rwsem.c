// SPDX-License-Identifier: GPL-2.0
/* kernel/rwsem.c: R/W semaphores, public implementation
 *
 * Written by David Howells (dhowells@redhat.com).
 * Derived from asm-i386/semaphore.h
 *
 * Writer lock-stealing by Alex Shi <alex.shi@intel.com>
 * and Michel Lespinasse <walken@google.com>
 *
 * Optimistic spinning by Tim Chen <tim.c.chen@intel.com>
 * and Davidlohr Bueso <davidlohr@hp.com>. Based on mutexes.
 *
 * Rwsem count bit fields re-definition and rwsem rearchitecture by
 * Waiman Long <longman@redhat.com> and
 * Peter Zijlstra <peterz@infradead.org>.
 */

#include <linux/types.h>
#include <linux/kernel.h>
#include <linux/sched.h>
#include <linux/sched/rt.h>
#include <linux/sched/task.h>
#include <linux/sched/debug.h>
#include <linux/sched/wake_q.h>
#include <linux/sched/signal.h>
#include <linux/sched/clock.h>
#include <linux/export.h>
#include <linux/rwsem.h>
#include <linux/atomic.h>
#include <trace/events/lock.h>

#ifndef CONFIG_PREEMPT_RT
#include "lock_events.h"
#include <trace/hooks/dtask.h>
#include <trace/hooks/rwsem.h>

/*
 * The least significant 2 bits of the owner value has the following
 * meanings when set.
 *  - Bit 0: RWSEM_READER_OWNED - The rwsem is owned by readers
 *  - Bit 1: RWSEM_NONSPINNABLE - Cannot spin on a reader-owned lock
 *
 * When the rwsem is reader-owned and a spinning writer has timed out,
 * the nonspinnable bit will be set to disable optimistic spinning.

 * When a writer acquires a rwsem, it puts its task_struct pointer
 * into the owner field. It is cleared after an unlock.
 *
 * When a reader acquires a rwsem, it will also puts its task_struct
 * pointer into the owner field with the RWSEM_READER_OWNED bit set.
 * On unlock, the owner field will largely be left untouched. So
 * for a free or reader-owned rwsem, the owner value may contain
 * information about the last reader that acquires the rwsem.
 *
 * That information may be helpful in debugging cases where the system
 * seems to hang on a reader owned rwsem especially if only one reader
 * is involved. Ideally we would like to track all the readers that own
 * a rwsem, but the overhead is simply too big.
 *
 * A fast path reader optimistic lock stealing is supported when the rwsem
 * is previously owned by a writer and the following conditions are met:
 *  - rwsem is not currently writer owned
 *  - the handoff isn't set.
 */
#define RWSEM_READER_OWNED	(1UL << 0)
#define RWSEM_NONSPINNABLE	(1UL << 1)
#define RWSEM_OWNER_FLAGS_MASK	(RWSEM_READER_OWNED | RWSEM_NONSPINNABLE)

#ifdef CONFIG_DEBUG_RWSEMS
# define DEBUG_RWSEMS_WARN_ON(c, sem)	do {			\
	if (!debug_locks_silent &&				\
	    WARN_ONCE(c, "DEBUG_RWSEMS_WARN_ON(%s): count = 0x%lx, magic = 0x%lx, owner = 0x%lx, curr 0x%lx, list %sempty\n",\
		#c, atomic_long_read(&(sem)->count),		\
		(unsigned long) sem->magic,			\
		atomic_long_read(&(sem)->owner), (long)current,	\
		list_empty(&(sem)->wait_list) ? "" : "not "))	\
			debug_locks_off();			\
	} while (0)
#else
# define DEBUG_RWSEMS_WARN_ON(c, sem)
#endif

/*
 * On 64-bit architectures, the bit definitions of the count are:
 *
 * Bit  0    - writer locked bit
 * Bit  1    - waiters present bit
 * Bit  2    - lock handoff bit
 * Bits 3-7  - reserved
 * Bits 8-62 - 55-bit reader count
 * Bit  63   - read fail bit
 *
 * On 32-bit architectures, the bit definitions of the count are:
 *
 * Bit  0    - writer locked bit
 * Bit  1    - waiters present bit
 * Bit  2    - lock handoff bit
 * Bits 3-7  - reserved
 * Bits 8-30 - 23-bit reader count
 * Bit  31   - read fail bit
 *
 * It is not likely that the most significant bit (read fail bit) will ever
 * be set. This guard bit is still checked anyway in the down_read() fastpath
 * just in case we need to use up more of the reader bits for other purpose
 * in the future.
 *
 * atomic_long_fetch_add() is used to obtain reader lock, whereas
 * atomic_long_cmpxchg() will be used to obtain writer lock.
 *
 * There are three places where the lock handoff bit may be set or cleared.
 * 1) rwsem_mark_wake() for readers		-- set, clear
 * 2) rwsem_try_write_lock() for writers	-- set, clear
 * 3) rwsem_del_waiter()			-- clear
 *
 * For all the above cases, wait_lock will be held. A writer must also
 * be the first one in the wait_list to be eligible for setting the handoff
 * bit. So concurrent setting/clearing of handoff bit is not possible.
 */
#define RWSEM_WRITER_LOCKED	(1UL << 0)
#define RWSEM_FLAG_WAITERS	(1UL << 1)
#define RWSEM_FLAG_HANDOFF	(1UL << 2)
#define RWSEM_FLAG_READFAIL	(1UL << (BITS_PER_LONG - 1))

#define RWSEM_READER_SHIFT	8
#define RWSEM_READER_BIAS	(1UL << RWSEM_READER_SHIFT)
#define RWSEM_READER_MASK	(~(RWSEM_READER_BIAS - 1))
#define RWSEM_WRITER_MASK	RWSEM_WRITER_LOCKED
#define RWSEM_LOCK_MASK		(RWSEM_WRITER_MASK|RWSEM_READER_MASK)
#define RWSEM_READ_FAILED_MASK	(RWSEM_WRITER_MASK|RWSEM_FLAG_WAITERS|\
				 RWSEM_FLAG_HANDOFF|RWSEM_FLAG_READFAIL)

/*
 * All writes to owner are protected by WRITE_ONCE() to make sure that
 * store tearing can't happen as optimistic spinners may read and use
 * the owner value concurrently without lock. Read from owner, however,
 * may not need READ_ONCE() as long as the pointer value is only used
 * for comparison and isn't being dereferenced.
 *
 * Both rwsem_{set,clear}_owner() functions should be in the same
 * preempt disable section as the atomic op that changes sem->count.
 */
static inline void rwsem_set_owner(struct rw_semaphore *sem)
{
	lockdep_assert_preemption_disabled();
	atomic_long_set(&sem->owner, (long)current);
}

static inline void rwsem_clear_owner(struct rw_semaphore *sem)
{
	lockdep_assert_preemption_disabled();
	atomic_long_set(&sem->owner, 0);
}

/*
 * Test the flags in the owner field.
 */
static inline bool rwsem_test_oflags(struct rw_semaphore *sem, long flags)
{
	return atomic_long_read(&sem->owner) & flags;
}

/*
 * The task_struct pointer of the last owning reader will be left in
 * the owner field.
 *
 * Note that the owner value just indicates the task has owned the rwsem
 * previously, it may not be the real owner or one of the real owners
 * anymore when that field is examined, so take it with a grain of salt.
 *
 * The reader non-spinnable bit is preserved.
 */
static inline void __rwsem_set_reader_owned(struct rw_semaphore *sem,
					    struct task_struct *owner)
{
	unsigned long val = (unsigned long)owner | RWSEM_READER_OWNED |
		(atomic_long_read(&sem->owner) & RWSEM_NONSPINNABLE);

	atomic_long_set(&sem->owner, val);
}

static inline void rwsem_set_reader_owned(struct rw_semaphore *sem)
{
	__rwsem_set_reader_owned(sem, current);
}

/*
 * Return true if the rwsem is owned by a reader.
 */
static inline bool is_rwsem_reader_owned(struct rw_semaphore *sem)
{
#ifdef CONFIG_DEBUG_RWSEMS
	/*
	 * Check the count to see if it is write-locked.
	 */
	long count = atomic_long_read(&sem->count);

	if (count & RWSEM_WRITER_MASK)
		return false;
#endif
	return rwsem_test_oflags(sem, RWSEM_READER_OWNED);
}

#ifdef CONFIG_DEBUG_RWSEMS
/*
 * With CONFIG_DEBUG_RWSEMS configured, it will make sure that if there
 * is a task pointer in owner of a reader-owned rwsem, it will be the
 * real owner or one of the real owners. The only exception is when the
 * unlock is done by up_read_non_owner().
 */
static inline void rwsem_clear_reader_owned(struct rw_semaphore *sem)
{
	unsigned long val = atomic_long_read(&sem->owner);

	while ((val & ~RWSEM_OWNER_FLAGS_MASK) == (unsigned long)current) {
		if (atomic_long_try_cmpxchg(&sem->owner, &val,
					    val & RWSEM_OWNER_FLAGS_MASK))
			return;
	}
}
#else
static inline void rwsem_clear_reader_owned(struct rw_semaphore *sem)
{
}
#endif

/*
 * Set the RWSEM_NONSPINNABLE bits if the RWSEM_READER_OWNED flag
 * remains set. Otherwise, the operation will be aborted.
 */
static inline void rwsem_set_nonspinnable(struct rw_semaphore *sem)
{
	unsigned long owner = atomic_long_read(&sem->owner);

	do {
		if (!(owner & RWSEM_READER_OWNED))
			break;
		if (owner & RWSEM_NONSPINNABLE)
			break;
	} while (!atomic_long_try_cmpxchg(&sem->owner, &owner,
					  owner | RWSEM_NONSPINNABLE));
}

static inline bool rwsem_read_trylock(struct rw_semaphore *sem, long *cntp)
{
	*cntp = atomic_long_add_return_acquire(RWSEM_READER_BIAS, &sem->count);

	if (WARN_ON_ONCE(*cntp < 0))
		rwsem_set_nonspinnable(sem);

	if (!(*cntp & RWSEM_READ_FAILED_MASK)) {
		rwsem_set_reader_owned(sem);
		trace_android_vh_record_rwsem_lock_starttime(current, jiffies);
		return true;
	}

	return false;
}

static inline bool rwsem_write_trylock(struct rw_semaphore *sem)
{
	long tmp = RWSEM_UNLOCKED_VALUE;
	bool ret = false;

	preempt_disable();
	if (atomic_long_try_cmpxchg_acquire(&sem->count, &tmp, RWSEM_WRITER_LOCKED)) {
		trace_android_vh_record_rwsem_lock_starttime(current, jiffies);
		rwsem_set_owner(sem);
		ret = true;
	}

	preempt_enable();
	return ret;
}

/*
 * Return just the real task structure pointer of the owner
 */
static inline struct task_struct *rwsem_owner(struct rw_semaphore *sem)
{
	return (struct task_struct *)
		(atomic_long_read(&sem->owner) & ~RWSEM_OWNER_FLAGS_MASK);
}

/*
 * Return the real task structure pointer of the owner and the embedded
 * flags in the owner. pflags must be non-NULL.
 */
static inline struct task_struct *
rwsem_owner_flags(struct rw_semaphore *sem, unsigned long *pflags)
{
	unsigned long owner = atomic_long_read(&sem->owner);

	*pflags = owner & RWSEM_OWNER_FLAGS_MASK;
	return (struct task_struct *)(owner & ~RWSEM_OWNER_FLAGS_MASK);
}

/*
 * Guide to the rw_semaphore's count field.
 *
 * When the RWSEM_WRITER_LOCKED bit in count is set, the lock is owned
 * by a writer.
 *
 * The lock is owned by readers when
 * (1) the RWSEM_WRITER_LOCKED isn't set in count,
 * (2) some of the reader bits are set in count, and
 * (3) the owner field has RWSEM_READ_OWNED bit set.
 *
 * Having some reader bits set is not enough to guarantee a readers owned
 * lock as the readers may be in the process of backing out from the count
 * and a writer has just released the lock. So another writer may steal
 * the lock immediately after that.
 */

/*
 * Initialize an rwsem:
 */
void __init_rwsem(struct rw_semaphore *sem, const char *name,
		  struct lock_class_key *key)
{
#ifdef CONFIG_DEBUG_LOCK_ALLOC
	/*
	 * Make sure we are not reinitializing a held semaphore:
	 */
	debug_check_no_locks_freed((void *)sem, sizeof(*sem));
	lockdep_init_map_wait(&sem->dep_map, name, key, 0, LD_WAIT_SLEEP);
#endif
#ifdef CONFIG_DEBUG_RWSEMS
	sem->magic = sem;
#endif
	atomic_long_set(&sem->count, RWSEM_UNLOCKED_VALUE);
	raw_spin_lock_init(&sem->wait_lock);
	INIT_LIST_HEAD(&sem->wait_list);
	atomic_long_set(&sem->owner, 0L);
#ifdef CONFIG_RWSEM_SPIN_ON_OWNER
	osq_lock_init(&sem->osq);
#endif
	trace_android_vh_rwsem_init(sem);
}
EXPORT_SYMBOL(__init_rwsem);

enum rwsem_waiter_type {
	RWSEM_WAITING_FOR_WRITE,
	RWSEM_WAITING_FOR_READ
};

struct rwsem_waiter {
	struct list_head list;
	struct task_struct *task;
	enum rwsem_waiter_type type;
	unsigned long timeout;
	bool handoff_set;
};
#define rwsem_first_waiter(sem) \
	list_first_entry(&sem->wait_list, struct rwsem_waiter, list)

enum rwsem_wake_type {
	RWSEM_WAKE_ANY,		/* Wake whatever's at head of wait list */
	RWSEM_WAKE_READERS,	/* Wake readers only */
	RWSEM_WAKE_READ_OWNED	/* Waker thread holds the read lock */
};

/*
 * The typical HZ value is either 250 or 1000. So set the minimum waiting
 * time to at least 4ms or 1 jiffy (if it is higher than 4ms) in the wait
 * queue before initiating the handoff protocol.
 */
#define RWSEM_WAIT_TIMEOUT	DIV_ROUND_UP(HZ, 250)

/*
 * Magic number to batch-wakeup waiting readers, even when writers are
 * also present in the queue. This both limits the amount of work the
 * waking thread must do and also prevents any potential counter overflow,
 * however unlikely.
 */
#define MAX_READERS_WAKEUP	0x100

static inline void
rwsem_add_waiter(struct rw_semaphore *sem, struct rwsem_waiter *waiter)
{
	lockdep_assert_held(&sem->wait_lock);
	list_add_tail(&waiter->list, &sem->wait_list);
	/* caller will set RWSEM_FLAG_WAITERS */
}

/*
 * Remove a waiter from the wait_list and clear flags.
 *
 * Both rwsem_mark_wake() and rwsem_try_write_lock() contain a full 'copy' of
 * this function. Modify with care.
 *
 * Return: true if wait_list isn't empty and false otherwise
 */
static inline bool
rwsem_del_waiter(struct rw_semaphore *sem, struct rwsem_waiter *waiter)
{
	lockdep_assert_held(&sem->wait_lock);
	list_del(&waiter->list);
	if (likely(!list_empty(&sem->wait_list)))
		return true;

	atomic_long_andnot(RWSEM_FLAG_HANDOFF | RWSEM_FLAG_WAITERS, &sem->count);
	return false;
}

/*
 * handle the lock release when processes blocked on it that can now run
 * - if we come here from up_xxxx(), then the RWSEM_FLAG_WAITERS bit must
 *   have been set.
 * - there must be someone on the queue
 * - the wait_lock must be held by the caller
 * - tasks are marked for wakeup, the caller must later invoke wake_up_q()
 *   to actually wakeup the blocked task(s) and drop the reference count,
 *   preferably when the wait_lock is released
 * - woken process blocks are discarded from the list after having task zeroed
 * - writers are only marked woken if downgrading is false
 *
 * Implies rwsem_del_waiter() for all woken readers.
 */
static void rwsem_mark_wake(struct rw_semaphore *sem,
			    enum rwsem_wake_type wake_type,
			    struct wake_q_head *wake_q)
{
	struct rwsem_waiter *waiter, *tmp;
	long oldcount, woken = 0, adjustment = 0;
	struct list_head wlist;

	lockdep_assert_held(&sem->wait_lock);

	/*
	 * Take a peek at the queue head waiter such that we can determine
	 * the wakeup(s) to perform.
	 */
	waiter = rwsem_first_waiter(sem);

	if (waiter->type == RWSEM_WAITING_FOR_WRITE) {
		if (wake_type == RWSEM_WAKE_ANY) {
			/*
			 * Mark writer at the front of the queue for wakeup.
			 * Until the task is actually later awoken later by
			 * the caller, other writers are able to steal it.
			 * Readers, on the other hand, will block as they
			 * will notice the queued writer.
			 */
			wake_q_add(wake_q, waiter->task);
			lockevent_inc(rwsem_wake_writer);
		}

		return;
	}

	/*
	 * No reader wakeup if there are too many of them already.
	 */
	if (unlikely(atomic_long_read(&sem->count) < 0))
		return;

	/*
	 * Writers might steal the lock before we grant it to the next reader.
	 * We prefer to do the first reader grant before counting readers
	 * so we can bail out early if a writer stole the lock.
	 */
	if (wake_type != RWSEM_WAKE_READ_OWNED) {
		struct task_struct *owner;

		adjustment = RWSEM_READER_BIAS;
		oldcount = atomic_long_fetch_add(adjustment, &sem->count);
		if (unlikely(oldcount & RWSEM_WRITER_MASK)) {
			/*
			 * When we've been waiting "too" long (for writers
			 * to give up the lock), request a HANDOFF to
			 * force the issue.
			 */
			if (time_after(jiffies, waiter->timeout)) {
				if (!(oldcount & RWSEM_FLAG_HANDOFF)) {
					adjustment -= RWSEM_FLAG_HANDOFF;
					lockevent_inc(rwsem_rlock_handoff);
				}
				waiter->handoff_set = true;
			}

			atomic_long_add(-adjustment, &sem->count);
			return;
		}
		/*
		 * Set it to reader-owned to give spinners an early
		 * indication that readers now have the lock.
		 * The reader nonspinnable bit seen at slowpath entry of
		 * the reader is copied over.
		 */
		owner = waiter->task;
		__rwsem_set_reader_owned(sem, owner);
	}

	/*
	 * Grant up to MAX_READERS_WAKEUP read locks to all the readers in the
	 * queue. We know that the woken will be at least 1 as we accounted
	 * for above. Note we increment the 'active part' of the count by the
	 * number of readers before waking any processes up.
	 *
	 * This is an adaptation of the phase-fair R/W locks where at the
	 * reader phase (first waiter is a reader), all readers are eligible
	 * to acquire the lock at the same time irrespective of their order
	 * in the queue. The writers acquire the lock according to their
	 * order in the queue.
	 *
	 * We have to do wakeup in 2 passes to prevent the possibility that
	 * the reader count may be decremented before it is incremented. It
	 * is because the to-be-woken waiter may not have slept yet. So it
	 * may see waiter->task got cleared, finish its critical section and
	 * do an unlock before the reader count increment.
	 *
	 * 1) Collect the read-waiters in a separate list, count them and
	 *    fully increment the reader count in rwsem.
	 * 2) For each waiters in the new list, clear waiter->task and
	 *    put them into wake_q to be woken up later.
	 */
	INIT_LIST_HEAD(&wlist);
	list_for_each_entry_safe(waiter, tmp, &sem->wait_list, list) {
		if (waiter->type == RWSEM_WAITING_FOR_WRITE)
			continue;

		woken++;
		list_move_tail(&waiter->list, &wlist);

		/*
		 * Limit # of readers that can be woken up per wakeup call.
		 */
		if (unlikely(woken >= MAX_READERS_WAKEUP))
			break;
	}

	adjustment = woken * RWSEM_READER_BIAS - adjustment;
	lockevent_cond_inc(rwsem_wake_reader, woken);

	oldcount = atomic_long_read(&sem->count);
	if (list_empty(&sem->wait_list)) {
		/*
		 * Combined with list_move_tail() above, this implies
		 * rwsem_del_waiter().
		 */
		adjustment -= RWSEM_FLAG_WAITERS;
		if (oldcount & RWSEM_FLAG_HANDOFF)
			adjustment -= RWSEM_FLAG_HANDOFF;
	} else if (woken) {
		/*
		 * When we've woken a reader, we no longer need to force
		 * writers to give up the lock and we can clear HANDOFF.
		 */
		if (oldcount & RWSEM_FLAG_HANDOFF)
			adjustment -= RWSEM_FLAG_HANDOFF;
	}

	if (adjustment)
		atomic_long_add(adjustment, &sem->count);

	/* 2nd pass */
	list_for_each_entry_safe(waiter, tmp, &wlist, list) {
		struct task_struct *tsk;

		tsk = waiter->task;
		get_task_struct(tsk);

		/*
		 * Ensure calling get_task_struct() before setting the reader
		 * waiter to nil such that rwsem_down_read_slowpath() cannot
		 * race with do_exit() by always holding a reference count
		 * to the task to wakeup.
		 */
		smp_store_release(&waiter->task, NULL);
		/*
		 * Ensure issuing the wakeup (either by us or someone else)
		 * after setting the reader waiter to nil.
		 */
		wake_q_add_safe(wake_q, tsk);
	}
}

/*
 * Remove a waiter and try to wake up other waiters in the wait queue
 * This function is called from the out_nolock path of both the reader and
 * writer slowpaths with wait_lock held. It releases the wait_lock and
 * optionally wake up waiters before it returns.
 */
static inline void
rwsem_del_wake_waiter(struct rw_semaphore *sem, struct rwsem_waiter *waiter,
		      struct wake_q_head *wake_q)
		      __releases(&sem->wait_lock)
{
	bool first = rwsem_first_waiter(sem) == waiter;

	wake_q_init(wake_q);

	/*
	 * If the wait_list isn't empty and the waiter to be deleted is
	 * the first waiter, we wake up the remaining waiters as they may
	 * be eligible to acquire or spin on the lock.
	 */
	if (rwsem_del_waiter(sem, waiter) && first)
		rwsem_mark_wake(sem, RWSEM_WAKE_ANY, wake_q);
	raw_spin_unlock_irq(&sem->wait_lock);
	if (!wake_q_empty(wake_q))
		wake_up_q(wake_q);
}

/*
 * This function must be called with the sem->wait_lock held to prevent
 * race conditions between checking the rwsem wait list and setting the
 * sem->count accordingly.
 *
 * Implies rwsem_del_waiter() on success.
 */
static inline bool rwsem_try_write_lock(struct rw_semaphore *sem,
					struct rwsem_waiter *waiter)
{
	struct rwsem_waiter *first = rwsem_first_waiter(sem);
	long count, new;

	lockdep_assert_held(&sem->wait_lock);

	count = atomic_long_read(&sem->count);
	do {
		bool has_handoff = !!(count & RWSEM_FLAG_HANDOFF);

		if (has_handoff) {
			/*
			 * Honor handoff bit and yield only when the first
			 * waiter is the one that set it. Otherwisee, we
			 * still try to acquire the rwsem.
			 */
			if (first->handoff_set && (waiter != first))
				return false;
		}

		new = count;

		if (count & RWSEM_LOCK_MASK) {
			/*
			 * A waiter (first or not) can set the handoff bit
			 * if it is an RT task or wait in the wait queue
			 * for too long.
			 */
			if (has_handoff || (!rt_task(waiter->task) &&
					    !time_after(jiffies, waiter->timeout)))
				return false;

			new |= RWSEM_FLAG_HANDOFF;
		} else {
			new |= RWSEM_WRITER_LOCKED;
			new &= ~RWSEM_FLAG_HANDOFF;

			if (list_is_singular(&sem->wait_list))
				new &= ~RWSEM_FLAG_WAITERS;
		}
	} while (!atomic_long_try_cmpxchg_acquire(&sem->count, &count, new));

	/*
	 * We have either acquired the lock with handoff bit cleared or set
	 * the handoff bit. Only the first waiter can have its handoff_set
	 * set here to enable optimistic spinning in slowpath loop.
	 */
	if (new & RWSEM_FLAG_HANDOFF) {
		first->handoff_set = true;
		lockevent_inc(rwsem_wlock_handoff);
		return false;
	}

	/*
	 * Have rwsem_try_write_lock() fully imply rwsem_del_waiter() on
	 * success.
	 */
	list_del(&waiter->list);
	rwsem_set_owner(sem);
	return true;
}

/*
 * The rwsem_spin_on_owner() function returns the following 4 values
 * depending on the lock owner state.
 *   OWNER_NULL  : owner is currently NULL
 *   OWNER_WRITER: when owner changes and is a writer
 *   OWNER_READER: when owner changes and the new owner may be a reader.
 *   OWNER_NONSPINNABLE:
 *		   when optimistic spinning has to stop because either the
 *		   owner stops running, is unknown, or its timeslice has
 *		   been used up.
 */
enum owner_state {
	OWNER_NULL		= 1 << 0,
	OWNER_WRITER		= 1 << 1,
	OWNER_READER		= 1 << 2,
	OWNER_NONSPINNABLE	= 1 << 3,
};

#ifdef CONFIG_RWSEM_SPIN_ON_OWNER
/*
 * Try to acquire write lock before the writer has been put on wait queue.
 */
static inline bool rwsem_try_write_lock_unqueued(struct rw_semaphore *sem)
{
	long count = atomic_long_read(&sem->count);

	while (!(count & (RWSEM_LOCK_MASK|RWSEM_FLAG_HANDOFF))) {
		if (atomic_long_try_cmpxchg_acquire(&sem->count, &count,
					count | RWSEM_WRITER_LOCKED)) {
			rwsem_set_owner(sem);
			lockevent_inc(rwsem_opt_lock);
			return true;
		}
	}
	return false;
}

static inline bool rwsem_can_spin_on_owner(struct rw_semaphore *sem)
{
	struct task_struct *owner;
	unsigned long flags;
	bool ret = true;

	if (need_resched()) {
		lockevent_inc(rwsem_opt_fail);
		return false;
	}

	preempt_disable();
	/*
	 * Disable preemption is equal to the RCU read-side crital section,
	 * thus the task_strcut structure won't go away.
	 */
	owner = rwsem_owner_flags(sem, &flags);
	/*
	 * Don't check the read-owner as the entry may be stale.
	 */
	if ((flags & RWSEM_NONSPINNABLE) ||
	    (owner && !(flags & RWSEM_READER_OWNED) && !owner_on_cpu(owner)))
		ret = false;
	preempt_enable();
	trace_android_vh_rwsem_can_spin_on_owner(sem, &ret);

	lockevent_cond_inc(rwsem_opt_fail, !ret);
	return ret;
}

#define OWNER_SPINNABLE		(OWNER_NULL | OWNER_WRITER | OWNER_READER)

static inline enum owner_state
rwsem_owner_state(struct task_struct *owner, unsigned long flags)
{
	if (flags & RWSEM_NONSPINNABLE)
		return OWNER_NONSPINNABLE;

	if (flags & RWSEM_READER_OWNED)
		return OWNER_READER;

	return owner ? OWNER_WRITER : OWNER_NULL;
}

static noinline enum owner_state
rwsem_spin_on_owner(struct rw_semaphore *sem)
{
	struct task_struct *new, *owner;
	unsigned long flags, new_flags;
	enum owner_state state;
<<<<<<< HEAD
	int i = 0;
=======
	int cnt = 0;
	bool time_out = false;
>>>>>>> b6c9bd5f

	lockdep_assert_preemption_disabled();

	owner = rwsem_owner_flags(sem, &flags);
	state = rwsem_owner_state(owner, flags);
	if (state != OWNER_WRITER)
		return state;

	for (;;) {
		trace_android_vh_rwsem_opt_spin_start(sem, &time_out, &cnt, true);
		if (time_out)
			break;
		/*
		 * When a waiting writer set the handoff flag, it may spin
		 * on the owner as well. Once that writer acquires the lock,
		 * we can spin on it. So we don't need to quit even when the
		 * handoff bit is set.
		 */
		new = rwsem_owner_flags(sem, &new_flags);
		if ((new != owner) || (new_flags != flags)) {
			state = rwsem_owner_state(new, new_flags);
			break;
		}

		/*
		 * Ensure we emit the owner->on_cpu, dereference _after_
		 * checking sem->owner still matches owner, if that fails,
		 * owner might point to free()d memory, if it still matches,
		 * our spinning context already disabled preemption which is
		 * equal to RCU read-side crital section ensures the memory
		 * stays valid.
		 */
		barrier();

		if (need_resched() || !owner_on_cpu(owner)) {
			state = OWNER_NONSPINNABLE;
			break;
		}

		if (i++ > 1000)
			cpu_relax();
	}

	return state;
}

/*
 * Calculate reader-owned rwsem spinning threshold for writer
 *
 * The more readers own the rwsem, the longer it will take for them to
 * wind down and free the rwsem. So the empirical formula used to
 * determine the actual spinning time limit here is:
 *
 *   Spinning threshold = (10 + nr_readers/2)us
 *
 * The limit is capped to a maximum of 25us (30 readers). This is just
 * a heuristic and is subjected to change in the future.
 */
static inline u64 rwsem_rspin_threshold(struct rw_semaphore *sem)
{
	long count = atomic_long_read(&sem->count);
	int readers = count >> RWSEM_READER_SHIFT;
	u64 delta;

	if (readers > 30)
		readers = 30;
	delta = (20 + readers) * NSEC_PER_USEC / 2;

	return sched_clock() + delta;
}

static bool rwsem_optimistic_spin(struct rw_semaphore *sem)
{
	bool taken = false;
	int prev_owner_state = OWNER_NULL;
	int loop = 0;
	u64 rspin_threshold = 0;
	int cnt = 0;
	bool time_out = false;

	preempt_disable();

	/* sem->wait_lock should not be held when doing optimistic spinning */
	if (!osq_lock(&sem->osq))
		goto done;

	/*
	 * Optimistically spin on the owner field and attempt to acquire the
	 * lock whenever the owner changes. Spinning will be stopped when:
	 *  1) the owning writer isn't running; or
	 *  2) readers own the lock and spinning time has exceeded limit.
	 */
	for (;;) {
		enum owner_state owner_state;

		trace_android_vh_rwsem_opt_spin_start(sem, &time_out, &cnt, false);
		if (time_out)
			break;
		owner_state = rwsem_spin_on_owner(sem);
		if (!(owner_state & OWNER_SPINNABLE))
			break;

		/*
		 * Try to acquire the lock
		 */
		taken = rwsem_try_write_lock_unqueued(sem);

		if (taken)
			break;

		/*
		 * Time-based reader-owned rwsem optimistic spinning
		 */
		if (owner_state == OWNER_READER) {
			/*
			 * Re-initialize rspin_threshold every time when
			 * the owner state changes from non-reader to reader.
			 * This allows a writer to steal the lock in between
			 * 2 reader phases and have the threshold reset at
			 * the beginning of the 2nd reader phase.
			 */
			if (prev_owner_state != OWNER_READER) {
				if (rwsem_test_oflags(sem, RWSEM_NONSPINNABLE))
					break;
				rspin_threshold = rwsem_rspin_threshold(sem);
				loop = 0;
			}

			/*
			 * Check time threshold once every 16 iterations to
			 * avoid calling sched_clock() too frequently so
			 * as to reduce the average latency between the times
			 * when the lock becomes free and when the spinner
			 * is ready to do a trylock.
			 */
			else if (!(++loop & 0xf) && (sched_clock() > rspin_threshold)) {
				rwsem_set_nonspinnable(sem);
				lockevent_inc(rwsem_opt_nospin);
				break;
			}
		}

		/*
		 * An RT task cannot do optimistic spinning if it cannot
		 * be sure the lock holder is running or live-lock may
		 * happen if the current task and the lock holder happen
		 * to run in the same CPU. However, aborting optimistic
		 * spinning while a NULL owner is detected may miss some
		 * opportunity where spinning can continue without causing
		 * problem.
		 *
		 * There are 2 possible cases where an RT task may be able
		 * to continue spinning.
		 *
		 * 1) The lock owner is in the process of releasing the
		 *    lock, sem->owner is cleared but the lock has not
		 *    been released yet.
		 * 2) The lock was free and owner cleared, but another
		 *    task just comes in and acquire the lock before
		 *    we try to get it. The new owner may be a spinnable
		 *    writer.
		 *
		 * To take advantage of two scenarios listed above, the RT
		 * task is made to retry one more time to see if it can
		 * acquire the lock or continue spinning on the new owning
		 * writer. Of course, if the time lag is long enough or the
		 * new owner is not a writer or spinnable, the RT task will
		 * quit spinning.
		 *
		 * If the owner is a writer, the need_resched() check is
		 * done inside rwsem_spin_on_owner(). If the owner is not
		 * a writer, need_resched() check needs to be done here.
		 */
		if (owner_state != OWNER_WRITER) {
			if (need_resched())
				break;
			if (rt_task(current) &&
			   (prev_owner_state != OWNER_WRITER))
				break;
		}
		prev_owner_state = owner_state;

		/*
		 * The cpu_relax() call is a compiler barrier which forces
		 * everything in this loop to be re-loaded. We don't need
		 * memory barriers as we'll eventually observe the right
		 * values at the cost of a few extra spins.
		 */
		cpu_relax();
	}
	osq_unlock(&sem->osq);
	trace_android_vh_rwsem_opt_spin_finish(sem, taken);
done:
	preempt_enable();
	lockevent_cond_inc(rwsem_opt_fail, !taken);
	return taken;
}

/*
 * Clear the owner's RWSEM_NONSPINNABLE bit if it is set. This should
 * only be called when the reader count reaches 0.
 */
static inline void clear_nonspinnable(struct rw_semaphore *sem)
{
	if (unlikely(rwsem_test_oflags(sem, RWSEM_NONSPINNABLE)))
		atomic_long_andnot(RWSEM_NONSPINNABLE, &sem->owner);
}

#else
static inline bool rwsem_can_spin_on_owner(struct rw_semaphore *sem)
{
	return false;
}

static inline bool rwsem_optimistic_spin(struct rw_semaphore *sem)
{
	return false;
}

static inline void clear_nonspinnable(struct rw_semaphore *sem) { }

static inline enum owner_state
rwsem_spin_on_owner(struct rw_semaphore *sem)
{
	return OWNER_NONSPINNABLE;
}
#endif

/*
 * Prepare to wake up waiter(s) in the wait queue by putting them into the
 * given wake_q if the rwsem lock owner isn't a writer. If rwsem is likely
 * reader-owned, wake up read lock waiters in queue front or wake up any
 * front waiter otherwise.

 * This is being called from both reader and writer slow paths.
 */
static inline void rwsem_cond_wake_waiter(struct rw_semaphore *sem, long count,
					  struct wake_q_head *wake_q)
{
	enum rwsem_wake_type wake_type;

	if (count & RWSEM_WRITER_MASK)
		return;

	if (count & RWSEM_READER_MASK) {
		wake_type = RWSEM_WAKE_READERS;
	} else {
		wake_type = RWSEM_WAKE_ANY;
		clear_nonspinnable(sem);
	}
	rwsem_mark_wake(sem, wake_type, wake_q);
}

/*
 * Wait for the read lock to be granted
 */
static struct rw_semaphore __sched *
rwsem_down_read_slowpath(struct rw_semaphore *sem, long count, unsigned int state)
{
	long adjustment = -RWSEM_READER_BIAS;
	long rcnt = (count >> RWSEM_READER_SHIFT);
	struct rwsem_waiter waiter;
	DEFINE_WAKE_Q(wake_q);
	bool already_on_list = false;

	/*
	 * To prevent a constant stream of readers from starving a sleeping
	 * waiter, don't attempt optimistic lock stealing if the lock is
	 * currently owned by readers.
	 */
	if ((atomic_long_read(&sem->owner) & RWSEM_READER_OWNED) &&
	    (rcnt > 1) && !(count & RWSEM_WRITER_LOCKED))
		goto queue;

	/*
	 * Reader optimistic lock stealing.
	 */
	if (!(count & (RWSEM_WRITER_LOCKED | RWSEM_FLAG_HANDOFF))) {
		rwsem_set_reader_owned(sem);
		lockevent_inc(rwsem_rlock_steal);

		/*
		 * Wake up other readers in the wait queue if it is
		 * the first reader.
		 */
		if ((rcnt == 1) && (count & RWSEM_FLAG_WAITERS)) {
			raw_spin_lock_irq(&sem->wait_lock);
			if (!list_empty(&sem->wait_list))
				rwsem_mark_wake(sem, RWSEM_WAKE_READ_OWNED,
						&wake_q);
			raw_spin_unlock_irq(&sem->wait_lock);
			wake_up_q(&wake_q);
		}
		trace_android_vh_record_rwsem_lock_starttime(current, jiffies);
		return sem;
	}

queue:
	waiter.task = current;
	waiter.type = RWSEM_WAITING_FOR_READ;
	waiter.timeout = jiffies + RWSEM_WAIT_TIMEOUT;
	waiter.handoff_set = false;

	raw_spin_lock_irq(&sem->wait_lock);
	if (list_empty(&sem->wait_list)) {
		/*
		 * In case the wait queue is empty and the lock isn't owned
		 * by a writer, this reader can exit the slowpath and return
		 * immediately as its RWSEM_READER_BIAS has already been set
		 * in the count.
		 */
		if (!(atomic_long_read(&sem->count) & RWSEM_WRITER_MASK)) {
			/* Provide lock ACQUIRE */
			smp_acquire__after_ctrl_dep();
			raw_spin_unlock_irq(&sem->wait_lock);
			rwsem_set_reader_owned(sem);
			lockevent_inc(rwsem_rlock_fast);
			return sem;
		}
		adjustment += RWSEM_FLAG_WAITERS;
	}
	trace_android_vh_alter_rwsem_list_add(
					&waiter,
					sem, &already_on_list);
	if (!already_on_list)
		rwsem_add_waiter(sem, &waiter);

	/* we're now waiting on the lock, but no longer actively locking */
	count = atomic_long_add_return(adjustment, &sem->count);

	rwsem_cond_wake_waiter(sem, count, &wake_q);
	trace_android_vh_rwsem_wake(sem);
	raw_spin_unlock_irq(&sem->wait_lock);

	if (!wake_q_empty(&wake_q))
		wake_up_q(&wake_q);

	trace_contention_begin(sem, LCB_F_READ);

	/* wait to be given the lock */
	trace_android_vh_rwsem_read_wait_start(sem);
	for (;;) {
		set_current_state(state);
		if (!smp_load_acquire(&waiter.task)) {
			/* Matches rwsem_mark_wake()'s smp_store_release(). */
			break;
		}
		if (signal_pending_state(state, current)) {
			raw_spin_lock_irq(&sem->wait_lock);
			if (waiter.task)
				goto out_nolock;
			raw_spin_unlock_irq(&sem->wait_lock);
			/* Ordered by sem->wait_lock against rwsem_mark_wake(). */
			break;
		}
		schedule_preempt_disabled();
		lockevent_inc(rwsem_sleep_reader);
	}

	__set_current_state(TASK_RUNNING);
	trace_android_vh_rwsem_read_wait_finish(sem);
	lockevent_inc(rwsem_rlock);
	trace_contention_end(sem, 0);
	trace_android_vh_record_rwsem_lock_starttime(current, jiffies);
	return sem;

out_nolock:
	rwsem_del_wake_waiter(sem, &waiter, &wake_q);
	__set_current_state(TASK_RUNNING);
	trace_android_vh_rwsem_read_wait_finish(sem);
	lockevent_inc(rwsem_rlock_fail);
	trace_contention_end(sem, -EINTR);
	return ERR_PTR(-EINTR);
}

/*
 * Wait until we successfully acquire the write lock
 */
static struct rw_semaphore __sched *
rwsem_down_write_slowpath(struct rw_semaphore *sem, int state)
{
	struct rwsem_waiter waiter;
	DEFINE_WAKE_Q(wake_q);
	bool already_on_list = false;

	/* do optimistic spinning and steal lock if possible */
	if (rwsem_can_spin_on_owner(sem) && rwsem_optimistic_spin(sem)) {
		/* rwsem_optimistic_spin() implies ACQUIRE on success */
		trace_android_vh_record_rwsem_lock_starttime(current, jiffies);
		return sem;
	}

	/*
	 * Optimistic spinning failed, proceed to the slowpath
	 * and block until we can acquire the sem.
	 */
	waiter.task = current;
	waiter.type = RWSEM_WAITING_FOR_WRITE;
	waiter.timeout = jiffies + RWSEM_WAIT_TIMEOUT;
	waiter.handoff_set = false;

	raw_spin_lock_irq(&sem->wait_lock);
	trace_android_vh_alter_rwsem_list_add(
					&waiter,
					sem, &already_on_list);
	if (!already_on_list)
		rwsem_add_waiter(sem, &waiter);

	/* we're now waiting on the lock */
	if (rwsem_first_waiter(sem) != &waiter) {
		rwsem_cond_wake_waiter(sem, atomic_long_read(&sem->count),
				       &wake_q);
		if (!wake_q_empty(&wake_q)) {
			/*
			 * We want to minimize wait_lock hold time especially
			 * when a large number of readers are to be woken up.
			 */
			raw_spin_unlock_irq(&sem->wait_lock);
			wake_up_q(&wake_q);
			raw_spin_lock_irq(&sem->wait_lock);
		}
	} else {
		atomic_long_or(RWSEM_FLAG_WAITERS, &sem->count);
	}

	trace_android_vh_rwsem_wake(sem);
	/* wait until we successfully acquire the lock */
	trace_android_vh_rwsem_write_wait_start(sem);
	set_current_state(state);
	trace_contention_begin(sem, LCB_F_WRITE);

	for (;;) {
		if (rwsem_try_write_lock(sem, &waiter)) {
			/* rwsem_try_write_lock() implies ACQUIRE on success */
			break;
		}

		raw_spin_unlock_irq(&sem->wait_lock);

		if (signal_pending_state(state, current))
			goto out_nolock;

		/*
		 * After setting the handoff bit and failing to acquire
		 * the lock, attempt to spin on owner to accelerate lock
		 * transfer. If the previous owner is a on-cpu writer and it
		 * has just released the lock, OWNER_NULL will be returned.
		 * In this case, we attempt to acquire the lock again
		 * without sleeping.
		 */
		if (waiter.handoff_set) {
			enum owner_state owner_state;

			preempt_disable();
			owner_state = rwsem_spin_on_owner(sem);
			preempt_enable();

			if (owner_state == OWNER_NULL)
				goto trylock_again;
		}

		schedule();
		lockevent_inc(rwsem_sleep_writer);
		set_current_state(state);
trylock_again:
		raw_spin_lock_irq(&sem->wait_lock);
	}
	__set_current_state(TASK_RUNNING);
	trace_android_vh_rwsem_write_wait_finish(sem);
	raw_spin_unlock_irq(&sem->wait_lock);
	lockevent_inc(rwsem_wlock);
	trace_contention_end(sem, 0);
	trace_android_vh_record_rwsem_lock_starttime(current, jiffies);
	return sem;

out_nolock:
	__set_current_state(TASK_RUNNING);
	trace_android_vh_rwsem_write_wait_finish(sem);
	raw_spin_lock_irq(&sem->wait_lock);
	rwsem_del_wake_waiter(sem, &waiter, &wake_q);
	lockevent_inc(rwsem_wlock_fail);
	trace_contention_end(sem, -EINTR);
	return ERR_PTR(-EINTR);
}

/*
 * handle waking up a waiter on the semaphore
 * - up_read/up_write has decremented the active part of count if we come here
 */
static struct rw_semaphore *rwsem_wake(struct rw_semaphore *sem)
{
	unsigned long flags;
	DEFINE_WAKE_Q(wake_q);

	raw_spin_lock_irqsave(&sem->wait_lock, flags);

	if (!list_empty(&sem->wait_list))
		rwsem_mark_wake(sem, RWSEM_WAKE_ANY, &wake_q);
	trace_android_vh_rwsem_wake_finish(sem);

	raw_spin_unlock_irqrestore(&sem->wait_lock, flags);
	wake_up_q(&wake_q);

	return sem;
}

/*
 * downgrade a write lock into a read lock
 * - caller incremented waiting part of count and discovered it still negative
 * - just wake up any readers at the front of the queue
 */
static struct rw_semaphore *rwsem_downgrade_wake(struct rw_semaphore *sem)
{
	unsigned long flags;
	DEFINE_WAKE_Q(wake_q);

	raw_spin_lock_irqsave(&sem->wait_lock, flags);

	if (!list_empty(&sem->wait_list))
		rwsem_mark_wake(sem, RWSEM_WAKE_READ_OWNED, &wake_q);

	raw_spin_unlock_irqrestore(&sem->wait_lock, flags);
	wake_up_q(&wake_q);

	return sem;
}

/*
 * lock for reading
 */
static __always_inline int __down_read_common(struct rw_semaphore *sem, int state)
{
	int ret = 0;
	long count;

	preempt_disable();
	if (!rwsem_read_trylock(sem, &count)) {
		if (IS_ERR(rwsem_down_read_slowpath(sem, count, state))) {
			ret = -EINTR;
			goto out;
		}
		DEBUG_RWSEMS_WARN_ON(!is_rwsem_reader_owned(sem), sem);
	}
out:
	preempt_enable();
	return ret;
}

static __always_inline void __down_read(struct rw_semaphore *sem)
{
	__down_read_common(sem, TASK_UNINTERRUPTIBLE);
}

static __always_inline int __down_read_interruptible(struct rw_semaphore *sem)
{
	return __down_read_common(sem, TASK_INTERRUPTIBLE);
}

static __always_inline int __down_read_killable(struct rw_semaphore *sem)
{
	return __down_read_common(sem, TASK_KILLABLE);
}

static inline int __down_read_trylock(struct rw_semaphore *sem)
{
	int ret = 0;
	long tmp;

	DEBUG_RWSEMS_WARN_ON(sem->magic != sem, sem);

	preempt_disable();
	tmp = atomic_long_read(&sem->count);
	while (!(tmp & RWSEM_READ_FAILED_MASK)) {
		if (atomic_long_try_cmpxchg_acquire(&sem->count, &tmp,
						    tmp + RWSEM_READER_BIAS)) {
			rwsem_set_reader_owned(sem);
			ret = 1;
			trace_android_vh_record_rwsem_lock_starttime(current, jiffies);
			break;
		}
	}
	preempt_enable();
	return ret;
}

/*
 * lock for writing
 */
static inline int __down_write_common(struct rw_semaphore *sem, int state)
{
	if (unlikely(!rwsem_write_trylock(sem))) {
		if (IS_ERR(rwsem_down_write_slowpath(sem, state)))
			return -EINTR;
	}

	return 0;
}

static inline void __down_write(struct rw_semaphore *sem)
{
	__down_write_common(sem, TASK_UNINTERRUPTIBLE);
}

static inline int __down_write_killable(struct rw_semaphore *sem)
{
	return __down_write_common(sem, TASK_KILLABLE);
}

static inline int __down_write_trylock(struct rw_semaphore *sem)
{
	DEBUG_RWSEMS_WARN_ON(sem->magic != sem, sem);
	return rwsem_write_trylock(sem);
}

/*
 * unlock after reading
 */
static inline void __up_read(struct rw_semaphore *sem)
{
	long tmp;

	DEBUG_RWSEMS_WARN_ON(sem->magic != sem, sem);
	DEBUG_RWSEMS_WARN_ON(!is_rwsem_reader_owned(sem), sem);

	preempt_disable();
	trace_android_vh_record_rwsem_lock_starttime(current, 0);
	rwsem_clear_reader_owned(sem);
	tmp = atomic_long_add_return_release(-RWSEM_READER_BIAS, &sem->count);
	DEBUG_RWSEMS_WARN_ON(tmp < 0, sem);
	if (unlikely((tmp & (RWSEM_LOCK_MASK|RWSEM_FLAG_WAITERS)) ==
		      RWSEM_FLAG_WAITERS)) {
		clear_nonspinnable(sem);
		rwsem_wake(sem);
	}
	preempt_enable();
}

/*
 * unlock after writing
 */
static inline void __up_write(struct rw_semaphore *sem)
{
	long tmp;

	DEBUG_RWSEMS_WARN_ON(sem->magic != sem, sem);
	/*
	 * sem->owner may differ from current if the ownership is transferred
	 * to an anonymous writer by setting the RWSEM_NONSPINNABLE bits.
	 */
	DEBUG_RWSEMS_WARN_ON((rwsem_owner(sem) != current) &&
			    !rwsem_test_oflags(sem, RWSEM_NONSPINNABLE), sem);

	preempt_disable();
	trace_android_vh_record_rwsem_lock_starttime(current, 0);
	rwsem_clear_owner(sem);
	tmp = atomic_long_fetch_add_release(-RWSEM_WRITER_LOCKED, &sem->count);
	preempt_enable();
	if (unlikely(tmp & RWSEM_FLAG_WAITERS))
		rwsem_wake(sem);
}

/*
 * downgrade write lock to read lock
 */
static inline void __downgrade_write(struct rw_semaphore *sem)
{
	long tmp;

	/*
	 * When downgrading from exclusive to shared ownership,
	 * anything inside the write-locked region cannot leak
	 * into the read side. In contrast, anything in the
	 * read-locked region is ok to be re-ordered into the
	 * write side. As such, rely on RELEASE semantics.
	 */
	DEBUG_RWSEMS_WARN_ON(rwsem_owner(sem) != current, sem);
	tmp = atomic_long_fetch_add_release(
		-RWSEM_WRITER_LOCKED+RWSEM_READER_BIAS, &sem->count);
	rwsem_set_reader_owned(sem);
	if (tmp & RWSEM_FLAG_WAITERS)
		rwsem_downgrade_wake(sem);
}

#else /* !CONFIG_PREEMPT_RT */

#define RT_MUTEX_BUILD_MUTEX
#include "rtmutex.c"

#define rwbase_set_and_save_current_state(state)	\
	set_current_state(state)

#define rwbase_restore_current_state()			\
	__set_current_state(TASK_RUNNING)

#define rwbase_rtmutex_lock_state(rtm, state)		\
	__rt_mutex_lock(rtm, state)

#define rwbase_rtmutex_slowlock_locked(rtm, state)	\
	__rt_mutex_slowlock_locked(rtm, NULL, state)

#define rwbase_rtmutex_unlock(rtm)			\
	__rt_mutex_unlock(rtm)

#define rwbase_rtmutex_trylock(rtm)			\
	__rt_mutex_trylock(rtm)

#define rwbase_signal_pending_state(state, current)	\
	signal_pending_state(state, current)

#define rwbase_schedule()				\
	schedule()

#include "rwbase_rt.c"

void __init_rwsem(struct rw_semaphore *sem, const char *name,
		  struct lock_class_key *key)
{
	init_rwbase_rt(&(sem)->rwbase);

#ifdef CONFIG_DEBUG_LOCK_ALLOC
	debug_check_no_locks_freed((void *)sem, sizeof(*sem));
	lockdep_init_map_wait(&sem->dep_map, name, key, 0, LD_WAIT_SLEEP);
#endif
}
EXPORT_SYMBOL(__init_rwsem);

static inline void __down_read(struct rw_semaphore *sem)
{
	rwbase_read_lock(&sem->rwbase, TASK_UNINTERRUPTIBLE);
}

static inline int __down_read_interruptible(struct rw_semaphore *sem)
{
	return rwbase_read_lock(&sem->rwbase, TASK_INTERRUPTIBLE);
}

static inline int __down_read_killable(struct rw_semaphore *sem)
{
	return rwbase_read_lock(&sem->rwbase, TASK_KILLABLE);
}

static inline int __down_read_trylock(struct rw_semaphore *sem)
{
	return rwbase_read_trylock(&sem->rwbase);
}

static inline void __up_read(struct rw_semaphore *sem)
{
	rwbase_read_unlock(&sem->rwbase, TASK_NORMAL);
}

static inline void __sched __down_write(struct rw_semaphore *sem)
{
	rwbase_write_lock(&sem->rwbase, TASK_UNINTERRUPTIBLE);
}

static inline int __sched __down_write_killable(struct rw_semaphore *sem)
{
	return rwbase_write_lock(&sem->rwbase, TASK_KILLABLE);
}

static inline int __down_write_trylock(struct rw_semaphore *sem)
{
	return rwbase_write_trylock(&sem->rwbase);
}

static inline void __up_write(struct rw_semaphore *sem)
{
	rwbase_write_unlock(&sem->rwbase);
}

static inline void __downgrade_write(struct rw_semaphore *sem)
{
	rwbase_write_downgrade(&sem->rwbase);
}

/* Debug stubs for the common API */
#define DEBUG_RWSEMS_WARN_ON(c, sem)

static inline void __rwsem_set_reader_owned(struct rw_semaphore *sem,
					    struct task_struct *owner)
{
}

static inline bool is_rwsem_reader_owned(struct rw_semaphore *sem)
{
	int count = atomic_read(&sem->rwbase.readers);

	return count < 0 && count != READER_BIAS;
}

#endif /* CONFIG_PREEMPT_RT */

/*
 * lock for reading
 */
void __sched down_read(struct rw_semaphore *sem)
{
	might_sleep();
	rwsem_acquire_read(&sem->dep_map, 0, 0, _RET_IP_);

	LOCK_CONTENDED(sem, __down_read_trylock, __down_read);
}
EXPORT_SYMBOL(down_read);

int __sched down_read_interruptible(struct rw_semaphore *sem)
{
	might_sleep();
	rwsem_acquire_read(&sem->dep_map, 0, 0, _RET_IP_);

	if (LOCK_CONTENDED_RETURN(sem, __down_read_trylock, __down_read_interruptible)) {
		rwsem_release(&sem->dep_map, _RET_IP_);
		return -EINTR;
	}

	return 0;
}
EXPORT_SYMBOL(down_read_interruptible);

int __sched down_read_killable(struct rw_semaphore *sem)
{
	might_sleep();
	rwsem_acquire_read(&sem->dep_map, 0, 0, _RET_IP_);

	if (LOCK_CONTENDED_RETURN(sem, __down_read_trylock, __down_read_killable)) {
		rwsem_release(&sem->dep_map, _RET_IP_);
		return -EINTR;
	}

	return 0;
}
EXPORT_SYMBOL(down_read_killable);

/*
 * trylock for reading -- returns 1 if successful, 0 if contention
 */
int down_read_trylock(struct rw_semaphore *sem)
{
	int ret = __down_read_trylock(sem);

	if (ret == 1)
		rwsem_acquire_read(&sem->dep_map, 0, 1, _RET_IP_);
	return ret;
}
EXPORT_SYMBOL(down_read_trylock);

/*
 * lock for writing
 */
void __sched down_write(struct rw_semaphore *sem)
{
	might_sleep();
	rwsem_acquire(&sem->dep_map, 0, 0, _RET_IP_);
	LOCK_CONTENDED(sem, __down_write_trylock, __down_write);
}
EXPORT_SYMBOL(down_write);

/*
 * lock for writing
 */
int __sched down_write_killable(struct rw_semaphore *sem)
{
	might_sleep();
	rwsem_acquire(&sem->dep_map, 0, 0, _RET_IP_);

	if (LOCK_CONTENDED_RETURN(sem, __down_write_trylock,
				  __down_write_killable)) {
		rwsem_release(&sem->dep_map, _RET_IP_);
		return -EINTR;
	}

	return 0;
}
EXPORT_SYMBOL(down_write_killable);

/*
 * trylock for writing -- returns 1 if successful, 0 if contention
 */
int down_write_trylock(struct rw_semaphore *sem)
{
	int ret = __down_write_trylock(sem);

	if (ret == 1)
		rwsem_acquire(&sem->dep_map, 0, 1, _RET_IP_);

	return ret;
}
EXPORT_SYMBOL(down_write_trylock);

/*
 * release a read lock
 */
void up_read(struct rw_semaphore *sem)
{
	rwsem_release(&sem->dep_map, _RET_IP_);
	__up_read(sem);
}
EXPORT_SYMBOL(up_read);

/*
 * release a write lock
 */
void up_write(struct rw_semaphore *sem)
{
	rwsem_release(&sem->dep_map, _RET_IP_);
	trace_android_vh_rwsem_write_finished(sem);
	__up_write(sem);
}
EXPORT_SYMBOL(up_write);

/*
 * downgrade write lock to read lock
 */
void downgrade_write(struct rw_semaphore *sem)
{
	lock_downgrade(&sem->dep_map, _RET_IP_);
	trace_android_vh_rwsem_write_finished(sem);
	__downgrade_write(sem);
}
EXPORT_SYMBOL(downgrade_write);

#ifdef CONFIG_DEBUG_LOCK_ALLOC

void down_read_nested(struct rw_semaphore *sem, int subclass)
{
	might_sleep();
	rwsem_acquire_read(&sem->dep_map, subclass, 0, _RET_IP_);
	LOCK_CONTENDED(sem, __down_read_trylock, __down_read);
}
EXPORT_SYMBOL(down_read_nested);

int down_read_killable_nested(struct rw_semaphore *sem, int subclass)
{
	might_sleep();
	rwsem_acquire_read(&sem->dep_map, subclass, 0, _RET_IP_);

	if (LOCK_CONTENDED_RETURN(sem, __down_read_trylock, __down_read_killable)) {
		rwsem_release(&sem->dep_map, _RET_IP_);
		return -EINTR;
	}

	return 0;
}
EXPORT_SYMBOL(down_read_killable_nested);

void _down_write_nest_lock(struct rw_semaphore *sem, struct lockdep_map *nest)
{
	might_sleep();
	rwsem_acquire_nest(&sem->dep_map, 0, 0, nest, _RET_IP_);
	LOCK_CONTENDED(sem, __down_write_trylock, __down_write);
}
EXPORT_SYMBOL(_down_write_nest_lock);

void down_read_non_owner(struct rw_semaphore *sem)
{
	might_sleep();
	__down_read(sem);
	/*
	 * The owner value for a reader-owned lock is mostly for debugging
	 * purpose only and is not critical to the correct functioning of
	 * rwsem. So it is perfectly fine to set it in a preempt-enabled
	 * context here.
	 */
	__rwsem_set_reader_owned(sem, NULL);
}
EXPORT_SYMBOL(down_read_non_owner);

void down_write_nested(struct rw_semaphore *sem, int subclass)
{
	might_sleep();
	rwsem_acquire(&sem->dep_map, subclass, 0, _RET_IP_);
	LOCK_CONTENDED(sem, __down_write_trylock, __down_write);
}
EXPORT_SYMBOL(down_write_nested);

int __sched down_write_killable_nested(struct rw_semaphore *sem, int subclass)
{
	might_sleep();
	rwsem_acquire(&sem->dep_map, subclass, 0, _RET_IP_);

	if (LOCK_CONTENDED_RETURN(sem, __down_write_trylock,
				  __down_write_killable)) {
		rwsem_release(&sem->dep_map, _RET_IP_);
		return -EINTR;
	}

	return 0;
}
EXPORT_SYMBOL(down_write_killable_nested);

void up_read_non_owner(struct rw_semaphore *sem)
{
	DEBUG_RWSEMS_WARN_ON(!is_rwsem_reader_owned(sem), sem);
	__up_read(sem);
}
EXPORT_SYMBOL(up_read_non_owner);

#endif<|MERGE_RESOLUTION|>--- conflicted
+++ resolved
@@ -760,12 +760,9 @@
 	struct task_struct *new, *owner;
 	unsigned long flags, new_flags;
 	enum owner_state state;
-<<<<<<< HEAD
 	int i = 0;
-=======
 	int cnt = 0;
 	bool time_out = false;
->>>>>>> b6c9bd5f
 
 	lockdep_assert_preemption_disabled();
 
