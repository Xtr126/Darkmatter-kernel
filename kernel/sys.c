// SPDX-License-Identifier: GPL-2.0
/*
 *  linux/kernel/sys.c
 *
 *  Copyright (C) 1991, 1992  Linus Torvalds
 */

#include <linux/export.h>
#include <linux/mm.h>
#include <linux/utsname.h>
#include <linux/mman.h>
#include <linux/reboot.h>
#include <linux/prctl.h>
#include <linux/highuid.h>
#include <linux/fs.h>
#include <linux/kmod.h>
#include <linux/perf_event.h>
#include <linux/resource.h>
#include <linux/kernel.h>
#include <linux/workqueue.h>
#include <linux/capability.h>
#include <linux/device.h>
#include <linux/key.h>
#include <linux/times.h>
#include <linux/posix-timers.h>
#include <linux/security.h>
#include <linux/dcookies.h>
#include <linux/suspend.h>
#include <linux/tty.h>
#include <linux/signal.h>
#include <linux/cn_proc.h>
#include <linux/getcpu.h>
#include <linux/task_io_accounting_ops.h>
#include <linux/seccomp.h>
#include <linux/cpu.h>
#include <linux/personality.h>
#include <linux/ptrace.h>
#include <linux/fs_struct.h>
#include <linux/file.h>
#include <linux/mount.h>
#include <linux/gfp.h>
#include <linux/syscore_ops.h>
#include <linux/version.h>
#include <linux/ctype.h>

#include <linux/compat.h>
#include <linux/syscalls.h>
#include <linux/kprobes.h>
#include <linux/user_namespace.h>
#include <linux/time_namespace.h>
#include <linux/binfmts.h>

#include <linux/sched.h>
#include <linux/sched/autogroup.h>
#include <linux/sched/loadavg.h>
#include <linux/sched/stat.h>
#include <linux/sched/mm.h>
#include <linux/sched/coredump.h>
#include <linux/sched/task.h>
#include <linux/sched/cputime.h>
#include <linux/rcupdate.h>
#include <linux/uidgid.h>
#include <linux/cred.h>

#include <linux/nospec.h>

#include <linux/kmsg_dump.h>
/* Move somewhere else to avoid recompiling? */
#include <generated/utsrelease.h>

#include <linux/uaccess.h>
#include <asm/io.h>
#include <asm/unistd.h>

#include "uid16.h"

#include <trace/hooks/sys.h>

#ifndef SET_UNALIGN_CTL
# define SET_UNALIGN_CTL(a, b)	(-EINVAL)
#endif
#ifndef GET_UNALIGN_CTL
# define GET_UNALIGN_CTL(a, b)	(-EINVAL)
#endif
#ifndef SET_FPEMU_CTL
# define SET_FPEMU_CTL(a, b)	(-EINVAL)
#endif
#ifndef GET_FPEMU_CTL
# define GET_FPEMU_CTL(a, b)	(-EINVAL)
#endif
#ifndef SET_FPEXC_CTL
# define SET_FPEXC_CTL(a, b)	(-EINVAL)
#endif
#ifndef GET_FPEXC_CTL
# define GET_FPEXC_CTL(a, b)	(-EINVAL)
#endif
#ifndef GET_ENDIAN
# define GET_ENDIAN(a, b)	(-EINVAL)
#endif
#ifndef SET_ENDIAN
# define SET_ENDIAN(a, b)	(-EINVAL)
#endif
#ifndef GET_TSC_CTL
# define GET_TSC_CTL(a)		(-EINVAL)
#endif
#ifndef SET_TSC_CTL
# define SET_TSC_CTL(a)		(-EINVAL)
#endif
#ifndef GET_FP_MODE
# define GET_FP_MODE(a)		(-EINVAL)
#endif
#ifndef SET_FP_MODE
# define SET_FP_MODE(a,b)	(-EINVAL)
#endif
#ifndef SVE_SET_VL
# define SVE_SET_VL(a)		(-EINVAL)
#endif
#ifndef SVE_GET_VL
# define SVE_GET_VL()		(-EINVAL)
#endif
#ifndef PAC_RESET_KEYS
# define PAC_RESET_KEYS(a, b)	(-EINVAL)
#endif
#ifndef PAC_SET_ENABLED_KEYS
# define PAC_SET_ENABLED_KEYS(a, b, c)	(-EINVAL)
#endif
#ifndef PAC_GET_ENABLED_KEYS
# define PAC_GET_ENABLED_KEYS(a)	(-EINVAL)
#endif
#ifndef SET_TAGGED_ADDR_CTRL
# define SET_TAGGED_ADDR_CTRL(a)	(-EINVAL)
#endif
#ifndef GET_TAGGED_ADDR_CTRL
# define GET_TAGGED_ADDR_CTRL()		(-EINVAL)
#endif

/*
 * this is where the system-wide overflow UID and GID are defined, for
 * architectures that now have 32-bit UID/GID but didn't in the past
 */

int overflowuid = DEFAULT_OVERFLOWUID;
int overflowgid = DEFAULT_OVERFLOWGID;

EXPORT_SYMBOL(overflowuid);
EXPORT_SYMBOL(overflowgid);

/*
 * the same as above, but for filesystems which can only store a 16-bit
 * UID and GID. as such, this is needed on all architectures
 */

int fs_overflowuid = DEFAULT_FS_OVERFLOWUID;
int fs_overflowgid = DEFAULT_FS_OVERFLOWGID;

EXPORT_SYMBOL(fs_overflowuid);
EXPORT_SYMBOL(fs_overflowgid);

/*
 * Returns true if current's euid is same as p's uid or euid,
 * or has CAP_SYS_NICE to p's user_ns.
 *
 * Called with rcu_read_lock, creds are safe
 */
static bool set_one_prio_perm(struct task_struct *p)
{
	const struct cred *cred = current_cred(), *pcred = __task_cred(p);

	if (uid_eq(pcred->uid,  cred->euid) ||
	    uid_eq(pcred->euid, cred->euid))
		return true;
	if (ns_capable(pcred->user_ns, CAP_SYS_NICE))
		return true;
	return false;
}

/*
 * set the priority of a task
 * - the caller must hold the RCU read lock
 */
static int set_one_prio(struct task_struct *p, int niceval, int error)
{
	int no_nice;

	if (!set_one_prio_perm(p)) {
		error = -EPERM;
		goto out;
	}
	if (niceval < task_nice(p) && !can_nice(p, niceval)) {
		error = -EACCES;
		goto out;
	}
	no_nice = security_task_setnice(p, niceval);
	if (no_nice) {
		error = no_nice;
		goto out;
	}
	if (error == -ESRCH)
		error = 0;
	set_user_nice(p, niceval);
out:
	return error;
}

SYSCALL_DEFINE3(setpriority, int, which, int, who, int, niceval)
{
	struct task_struct *g, *p;
	struct user_struct *user;
	const struct cred *cred = current_cred();
	int error = -EINVAL;
	struct pid *pgrp;
	kuid_t uid;

	if (which > PRIO_USER || which < PRIO_PROCESS)
		goto out;

	/* normalize: avoid signed division (rounding problems) */
	error = -ESRCH;
	if (niceval < MIN_NICE)
		niceval = MIN_NICE;
	if (niceval > MAX_NICE)
		niceval = MAX_NICE;

	rcu_read_lock();
	read_lock(&tasklist_lock);
	switch (which) {
	case PRIO_PROCESS:
		if (who)
			p = find_task_by_vpid(who);
		else
			p = current;
		if (p)
			error = set_one_prio(p, niceval, error);
		break;
	case PRIO_PGRP:
		if (who)
			pgrp = find_vpid(who);
		else
			pgrp = task_pgrp(current);
		do_each_pid_thread(pgrp, PIDTYPE_PGID, p) {
			error = set_one_prio(p, niceval, error);
		} while_each_pid_thread(pgrp, PIDTYPE_PGID, p);
		break;
	case PRIO_USER:
		uid = make_kuid(cred->user_ns, who);
		user = cred->user;
		if (!who)
			uid = cred->uid;
		else if (!uid_eq(uid, cred->uid)) {
			user = find_user(uid);
			if (!user)
				goto out_unlock;	/* No processes for this user */
		}
		do_each_thread(g, p) {
			if (uid_eq(task_uid(p), uid) && task_pid_vnr(p))
				error = set_one_prio(p, niceval, error);
		} while_each_thread(g, p);
		if (!uid_eq(uid, cred->uid))
			free_uid(user);		/* For find_user() */
		break;
	}
out_unlock:
	read_unlock(&tasklist_lock);
	rcu_read_unlock();
out:
	return error;
}

/*
 * Ugh. To avoid negative return values, "getpriority()" will
 * not return the normal nice-value, but a negated value that
 * has been offset by 20 (ie it returns 40..1 instead of -20..19)
 * to stay compatible.
 */
SYSCALL_DEFINE2(getpriority, int, which, int, who)
{
	struct task_struct *g, *p;
	struct user_struct *user;
	const struct cred *cred = current_cred();
	long niceval, retval = -ESRCH;
	struct pid *pgrp;
	kuid_t uid;

	if (which > PRIO_USER || which < PRIO_PROCESS)
		return -EINVAL;

	rcu_read_lock();
	read_lock(&tasklist_lock);
	switch (which) {
	case PRIO_PROCESS:
		if (who)
			p = find_task_by_vpid(who);
		else
			p = current;
		if (p) {
			niceval = nice_to_rlimit(task_nice(p));
			if (niceval > retval)
				retval = niceval;
		}
		break;
	case PRIO_PGRP:
		if (who)
			pgrp = find_vpid(who);
		else
			pgrp = task_pgrp(current);
		do_each_pid_thread(pgrp, PIDTYPE_PGID, p) {
			niceval = nice_to_rlimit(task_nice(p));
			if (niceval > retval)
				retval = niceval;
		} while_each_pid_thread(pgrp, PIDTYPE_PGID, p);
		break;
	case PRIO_USER:
		uid = make_kuid(cred->user_ns, who);
		user = cred->user;
		if (!who)
			uid = cred->uid;
		else if (!uid_eq(uid, cred->uid)) {
			user = find_user(uid);
			if (!user)
				goto out_unlock;	/* No processes for this user */
		}
		do_each_thread(g, p) {
			if (uid_eq(task_uid(p), uid) && task_pid_vnr(p)) {
				niceval = nice_to_rlimit(task_nice(p));
				if (niceval > retval)
					retval = niceval;
			}
		} while_each_thread(g, p);
		if (!uid_eq(uid, cred->uid))
			free_uid(user);		/* for find_user() */
		break;
	}
out_unlock:
	read_unlock(&tasklist_lock);
	rcu_read_unlock();

	return retval;
}

/*
 * Unprivileged users may change the real gid to the effective gid
 * or vice versa.  (BSD-style)
 *
 * If you set the real gid at all, or set the effective gid to a value not
 * equal to the real gid, then the saved gid is set to the new effective gid.
 *
 * This makes it possible for a setgid program to completely drop its
 * privileges, which is often a useful assertion to make when you are doing
 * a security audit over a program.
 *
 * The general idea is that a program which uses just setregid() will be
 * 100% compatible with BSD.  A program which uses just setgid() will be
 * 100% compatible with POSIX with saved IDs.
 *
 * SMP: There are not races, the GIDs are checked only by filesystem
 *      operations (as far as semantic preservation is concerned).
 */
#ifdef CONFIG_MULTIUSER
long __sys_setregid(gid_t rgid, gid_t egid)
{
	struct user_namespace *ns = current_user_ns();
	const struct cred *old;
	struct cred *new;
	int retval;
	kgid_t krgid, kegid;

	krgid = make_kgid(ns, rgid);
	kegid = make_kgid(ns, egid);

	if ((rgid != (gid_t) -1) && !gid_valid(krgid))
		return -EINVAL;
	if ((egid != (gid_t) -1) && !gid_valid(kegid))
		return -EINVAL;

	new = prepare_creds();
	if (!new)
		return -ENOMEM;
	old = current_cred();

	retval = -EPERM;
	if (rgid != (gid_t) -1) {
		if (gid_eq(old->gid, krgid) ||
		    gid_eq(old->egid, krgid) ||
		    ns_capable_setid(old->user_ns, CAP_SETGID))
			new->gid = krgid;
		else
			goto error;
	}
	if (egid != (gid_t) -1) {
		if (gid_eq(old->gid, kegid) ||
		    gid_eq(old->egid, kegid) ||
		    gid_eq(old->sgid, kegid) ||
		    ns_capable_setid(old->user_ns, CAP_SETGID))
			new->egid = kegid;
		else
			goto error;
	}

	if (rgid != (gid_t) -1 ||
	    (egid != (gid_t) -1 && !gid_eq(kegid, old->gid)))
		new->sgid = new->egid;
	new->fsgid = new->egid;

	retval = security_task_fix_setgid(new, old, LSM_SETID_RE);
	if (retval < 0)
		goto error;

	return commit_creds(new);

error:
	abort_creds(new);
	return retval;
}

SYSCALL_DEFINE2(setregid, gid_t, rgid, gid_t, egid)
{
	return __sys_setregid(rgid, egid);
}

/*
 * setgid() is implemented like SysV w/ SAVED_IDS
 *
 * SMP: Same implicit races as above.
 */
long __sys_setgid(gid_t gid)
{
	struct user_namespace *ns = current_user_ns();
	const struct cred *old;
	struct cred *new;
	int retval;
	kgid_t kgid;

	kgid = make_kgid(ns, gid);
	if (!gid_valid(kgid))
		return -EINVAL;

	new = prepare_creds();
	if (!new)
		return -ENOMEM;
	old = current_cred();

	retval = -EPERM;
	if (ns_capable_setid(old->user_ns, CAP_SETGID))
		new->gid = new->egid = new->sgid = new->fsgid = kgid;
	else if (gid_eq(kgid, old->gid) || gid_eq(kgid, old->sgid))
		new->egid = new->fsgid = kgid;
	else
		goto error;

	retval = security_task_fix_setgid(new, old, LSM_SETID_ID);
	if (retval < 0)
		goto error;

	return commit_creds(new);

error:
	abort_creds(new);
	return retval;
}

SYSCALL_DEFINE1(setgid, gid_t, gid)
{
	return __sys_setgid(gid);
}

/*
 * change the user struct in a credentials set to match the new UID
 */
static int set_user(struct cred *new)
{
	struct user_struct *new_user;

	new_user = alloc_uid(new->uid);
	if (!new_user)
		return -EAGAIN;

	/*
	 * We don't fail in case of NPROC limit excess here because too many
	 * poorly written programs don't check set*uid() return code, assuming
	 * it never fails if called by root.  We may still enforce NPROC limit
	 * for programs doing set*uid()+execve() by harmlessly deferring the
	 * failure to the execve() stage.
	 */
	if (atomic_read(&new_user->processes) >= rlimit(RLIMIT_NPROC) &&
			new_user != INIT_USER)
		current->flags |= PF_NPROC_EXCEEDED;
	else
		current->flags &= ~PF_NPROC_EXCEEDED;

	free_uid(new->user);
	new->user = new_user;
	return 0;
}

/*
 * Unprivileged users may change the real uid to the effective uid
 * or vice versa.  (BSD-style)
 *
 * If you set the real uid at all, or set the effective uid to a value not
 * equal to the real uid, then the saved uid is set to the new effective uid.
 *
 * This makes it possible for a setuid program to completely drop its
 * privileges, which is often a useful assertion to make when you are doing
 * a security audit over a program.
 *
 * The general idea is that a program which uses just setreuid() will be
 * 100% compatible with BSD.  A program which uses just setuid() will be
 * 100% compatible with POSIX with saved IDs.
 */
long __sys_setreuid(uid_t ruid, uid_t euid)
{
	struct user_namespace *ns = current_user_ns();
	const struct cred *old;
	struct cred *new;
	int retval;
	kuid_t kruid, keuid;

	kruid = make_kuid(ns, ruid);
	keuid = make_kuid(ns, euid);

	if ((ruid != (uid_t) -1) && !uid_valid(kruid))
		return -EINVAL;
	if ((euid != (uid_t) -1) && !uid_valid(keuid))
		return -EINVAL;

	new = prepare_creds();
	if (!new)
		return -ENOMEM;
	old = current_cred();

	retval = -EPERM;
	if (ruid != (uid_t) -1) {
		new->uid = kruid;
		if (!uid_eq(old->uid, kruid) &&
		    !uid_eq(old->euid, kruid) &&
		    !ns_capable_setid(old->user_ns, CAP_SETUID))
			goto error;
	}

	if (euid != (uid_t) -1) {
		new->euid = keuid;
		if (!uid_eq(old->uid, keuid) &&
		    !uid_eq(old->euid, keuid) &&
		    !uid_eq(old->suid, keuid) &&
		    !ns_capable_setid(old->user_ns, CAP_SETUID))
			goto error;
	}

	if (!uid_eq(new->uid, old->uid)) {
		retval = set_user(new);
		if (retval < 0)
			goto error;
	}
	if (ruid != (uid_t) -1 ||
	    (euid != (uid_t) -1 && !uid_eq(keuid, old->uid)))
		new->suid = new->euid;
	new->fsuid = new->euid;

	retval = security_task_fix_setuid(new, old, LSM_SETID_RE);
	if (retval < 0)
		goto error;

	return commit_creds(new);

error:
	abort_creds(new);
	return retval;
}

SYSCALL_DEFINE2(setreuid, uid_t, ruid, uid_t, euid)
{
	return __sys_setreuid(ruid, euid);
}

/*
 * setuid() is implemented like SysV with SAVED_IDS
 *
 * Note that SAVED_ID's is deficient in that a setuid root program
 * like sendmail, for example, cannot set its uid to be a normal
 * user and then switch back, because if you're root, setuid() sets
 * the saved uid too.  If you don't like this, blame the bright people
 * in the POSIX committee and/or USG.  Note that the BSD-style setreuid()
 * will allow a root program to temporarily drop privileges and be able to
 * regain them by swapping the real and effective uid.
 */
long __sys_setuid(uid_t uid)
{
	struct user_namespace *ns = current_user_ns();
	const struct cred *old;
	struct cred *new;
	int retval;
	kuid_t kuid;

	kuid = make_kuid(ns, uid);
	if (!uid_valid(kuid))
		return -EINVAL;

	new = prepare_creds();
	if (!new)
		return -ENOMEM;
	old = current_cred();

	retval = -EPERM;
	if (ns_capable_setid(old->user_ns, CAP_SETUID)) {
		new->suid = new->uid = kuid;
		if (!uid_eq(kuid, old->uid)) {
			retval = set_user(new);
			if (retval < 0)
				goto error;
		}
	} else if (!uid_eq(kuid, old->uid) && !uid_eq(kuid, new->suid)) {
		goto error;
	}

	new->fsuid = new->euid = kuid;

	retval = security_task_fix_setuid(new, old, LSM_SETID_ID);
	if (retval < 0)
		goto error;

	return commit_creds(new);

error:
	abort_creds(new);
	return retval;
}

SYSCALL_DEFINE1(setuid, uid_t, uid)
{
	return __sys_setuid(uid);
}


/*
 * This function implements a generic ability to update ruid, euid,
 * and suid.  This allows you to implement the 4.4 compatible seteuid().
 */
long __sys_setresuid(uid_t ruid, uid_t euid, uid_t suid)
{
	struct user_namespace *ns = current_user_ns();
	const struct cred *old;
	struct cred *new;
	int retval;
	kuid_t kruid, keuid, ksuid;

	kruid = make_kuid(ns, ruid);
	keuid = make_kuid(ns, euid);
	ksuid = make_kuid(ns, suid);

	if ((ruid != (uid_t) -1) && !uid_valid(kruid))
		return -EINVAL;

	if ((euid != (uid_t) -1) && !uid_valid(keuid))
		return -EINVAL;

	if ((suid != (uid_t) -1) && !uid_valid(ksuid))
		return -EINVAL;

	new = prepare_creds();
	if (!new)
		return -ENOMEM;

	old = current_cred();

	retval = -EPERM;
	if (!ns_capable_setid(old->user_ns, CAP_SETUID)) {
		if (ruid != (uid_t) -1        && !uid_eq(kruid, old->uid) &&
		    !uid_eq(kruid, old->euid) && !uid_eq(kruid, old->suid))
			goto error;
		if (euid != (uid_t) -1        && !uid_eq(keuid, old->uid) &&
		    !uid_eq(keuid, old->euid) && !uid_eq(keuid, old->suid))
			goto error;
		if (suid != (uid_t) -1        && !uid_eq(ksuid, old->uid) &&
		    !uid_eq(ksuid, old->euid) && !uid_eq(ksuid, old->suid))
			goto error;
	}

	if (ruid != (uid_t) -1) {
		new->uid = kruid;
		if (!uid_eq(kruid, old->uid)) {
			retval = set_user(new);
			if (retval < 0)
				goto error;
		}
	}
	if (euid != (uid_t) -1)
		new->euid = keuid;
	if (suid != (uid_t) -1)
		new->suid = ksuid;
	new->fsuid = new->euid;

	retval = security_task_fix_setuid(new, old, LSM_SETID_RES);
	if (retval < 0)
		goto error;

	return commit_creds(new);

error:
	abort_creds(new);
	return retval;
}

SYSCALL_DEFINE3(setresuid, uid_t, ruid, uid_t, euid, uid_t, suid)
{
	return __sys_setresuid(ruid, euid, suid);
}

SYSCALL_DEFINE3(getresuid, uid_t __user *, ruidp, uid_t __user *, euidp, uid_t __user *, suidp)
{
	const struct cred *cred = current_cred();
	int retval;
	uid_t ruid, euid, suid;

	ruid = from_kuid_munged(cred->user_ns, cred->uid);
	euid = from_kuid_munged(cred->user_ns, cred->euid);
	suid = from_kuid_munged(cred->user_ns, cred->suid);

	retval = put_user(ruid, ruidp);
	if (!retval) {
		retval = put_user(euid, euidp);
		if (!retval)
			return put_user(suid, suidp);
	}
	return retval;
}

/*
 * Same as above, but for rgid, egid, sgid.
 */
long __sys_setresgid(gid_t rgid, gid_t egid, gid_t sgid)
{
	struct user_namespace *ns = current_user_ns();
	const struct cred *old;
	struct cred *new;
	int retval;
	kgid_t krgid, kegid, ksgid;

	krgid = make_kgid(ns, rgid);
	kegid = make_kgid(ns, egid);
	ksgid = make_kgid(ns, sgid);

	if ((rgid != (gid_t) -1) && !gid_valid(krgid))
		return -EINVAL;
	if ((egid != (gid_t) -1) && !gid_valid(kegid))
		return -EINVAL;
	if ((sgid != (gid_t) -1) && !gid_valid(ksgid))
		return -EINVAL;

	new = prepare_creds();
	if (!new)
		return -ENOMEM;
	old = current_cred();

	retval = -EPERM;
	if (!ns_capable_setid(old->user_ns, CAP_SETGID)) {
		if (rgid != (gid_t) -1        && !gid_eq(krgid, old->gid) &&
		    !gid_eq(krgid, old->egid) && !gid_eq(krgid, old->sgid))
			goto error;
		if (egid != (gid_t) -1        && !gid_eq(kegid, old->gid) &&
		    !gid_eq(kegid, old->egid) && !gid_eq(kegid, old->sgid))
			goto error;
		if (sgid != (gid_t) -1        && !gid_eq(ksgid, old->gid) &&
		    !gid_eq(ksgid, old->egid) && !gid_eq(ksgid, old->sgid))
			goto error;
	}

	if (rgid != (gid_t) -1)
		new->gid = krgid;
	if (egid != (gid_t) -1)
		new->egid = kegid;
	if (sgid != (gid_t) -1)
		new->sgid = ksgid;
	new->fsgid = new->egid;

	retval = security_task_fix_setgid(new, old, LSM_SETID_RES);
	if (retval < 0)
		goto error;

	return commit_creds(new);

error:
	abort_creds(new);
	return retval;
}

SYSCALL_DEFINE3(setresgid, gid_t, rgid, gid_t, egid, gid_t, sgid)
{
	return __sys_setresgid(rgid, egid, sgid);
}

SYSCALL_DEFINE3(getresgid, gid_t __user *, rgidp, gid_t __user *, egidp, gid_t __user *, sgidp)
{
	const struct cred *cred = current_cred();
	int retval;
	gid_t rgid, egid, sgid;

	rgid = from_kgid_munged(cred->user_ns, cred->gid);
	egid = from_kgid_munged(cred->user_ns, cred->egid);
	sgid = from_kgid_munged(cred->user_ns, cred->sgid);

	retval = put_user(rgid, rgidp);
	if (!retval) {
		retval = put_user(egid, egidp);
		if (!retval)
			retval = put_user(sgid, sgidp);
	}

	return retval;
}


/*
 * "setfsuid()" sets the fsuid - the uid used for filesystem checks. This
 * is used for "access()" and for the NFS daemon (letting nfsd stay at
 * whatever uid it wants to). It normally shadows "euid", except when
 * explicitly set by setfsuid() or for access..
 */
long __sys_setfsuid(uid_t uid)
{
	const struct cred *old;
	struct cred *new;
	uid_t old_fsuid;
	kuid_t kuid;

	old = current_cred();
	old_fsuid = from_kuid_munged(old->user_ns, old->fsuid);

	kuid = make_kuid(old->user_ns, uid);
	if (!uid_valid(kuid))
		return old_fsuid;

	new = prepare_creds();
	if (!new)
		return old_fsuid;

	if (uid_eq(kuid, old->uid)  || uid_eq(kuid, old->euid)  ||
	    uid_eq(kuid, old->suid) || uid_eq(kuid, old->fsuid) ||
	    ns_capable_setid(old->user_ns, CAP_SETUID)) {
		if (!uid_eq(kuid, old->fsuid)) {
			new->fsuid = kuid;
			if (security_task_fix_setuid(new, old, LSM_SETID_FS) == 0)
				goto change_okay;
		}
	}

	abort_creds(new);
	return old_fsuid;

change_okay:
	commit_creds(new);
	return old_fsuid;
}

SYSCALL_DEFINE1(setfsuid, uid_t, uid)
{
	return __sys_setfsuid(uid);
}

/*
 * Samma på svenska..
 */
long __sys_setfsgid(gid_t gid)
{
	const struct cred *old;
	struct cred *new;
	gid_t old_fsgid;
	kgid_t kgid;

	old = current_cred();
	old_fsgid = from_kgid_munged(old->user_ns, old->fsgid);

	kgid = make_kgid(old->user_ns, gid);
	if (!gid_valid(kgid))
		return old_fsgid;

	new = prepare_creds();
	if (!new)
		return old_fsgid;

	if (gid_eq(kgid, old->gid)  || gid_eq(kgid, old->egid)  ||
	    gid_eq(kgid, old->sgid) || gid_eq(kgid, old->fsgid) ||
	    ns_capable_setid(old->user_ns, CAP_SETGID)) {
		if (!gid_eq(kgid, old->fsgid)) {
			new->fsgid = kgid;
			if (security_task_fix_setgid(new,old,LSM_SETID_FS) == 0)
				goto change_okay;
		}
	}

	abort_creds(new);
	return old_fsgid;

change_okay:
	commit_creds(new);
	return old_fsgid;
}

SYSCALL_DEFINE1(setfsgid, gid_t, gid)
{
	return __sys_setfsgid(gid);
}
#endif /* CONFIG_MULTIUSER */

/**
 * sys_getpid - return the thread group id of the current process
 *
 * Note, despite the name, this returns the tgid not the pid.  The tgid and
 * the pid are identical unless CLONE_THREAD was specified on clone() in
 * which case the tgid is the same in all threads of the same group.
 *
 * This is SMP safe as current->tgid does not change.
 */
SYSCALL_DEFINE0(getpid)
{
	return task_tgid_vnr(current);
}

/* Thread ID - the internal kernel "pid" */
SYSCALL_DEFINE0(gettid)
{
	return task_pid_vnr(current);
}

/*
 * Accessing ->real_parent is not SMP-safe, it could
 * change from under us. However, we can use a stale
 * value of ->real_parent under rcu_read_lock(), see
 * release_task()->call_rcu(delayed_put_task_struct).
 */
SYSCALL_DEFINE0(getppid)
{
	int pid;

	rcu_read_lock();
	pid = task_tgid_vnr(rcu_dereference(current->real_parent));
	rcu_read_unlock();

	return pid;
}

SYSCALL_DEFINE0(getuid)
{
	/* Only we change this so SMP safe */
	return from_kuid_munged(current_user_ns(), current_uid());
}

SYSCALL_DEFINE0(geteuid)
{
	/* Only we change this so SMP safe */
	return from_kuid_munged(current_user_ns(), current_euid());
}

SYSCALL_DEFINE0(getgid)
{
	/* Only we change this so SMP safe */
	return from_kgid_munged(current_user_ns(), current_gid());
}

SYSCALL_DEFINE0(getegid)
{
	/* Only we change this so SMP safe */
	return from_kgid_munged(current_user_ns(), current_egid());
}

static void do_sys_times(struct tms *tms)
{
	u64 tgutime, tgstime, cutime, cstime;

	thread_group_cputime_adjusted(current, &tgutime, &tgstime);
	cutime = current->signal->cutime;
	cstime = current->signal->cstime;
	tms->tms_utime = nsec_to_clock_t(tgutime);
	tms->tms_stime = nsec_to_clock_t(tgstime);
	tms->tms_cutime = nsec_to_clock_t(cutime);
	tms->tms_cstime = nsec_to_clock_t(cstime);
}

SYSCALL_DEFINE1(times, struct tms __user *, tbuf)
{
	if (tbuf) {
		struct tms tmp;

		do_sys_times(&tmp);
		if (copy_to_user(tbuf, &tmp, sizeof(struct tms)))
			return -EFAULT;
	}
	force_successful_syscall_return();
	return (long) jiffies_64_to_clock_t(get_jiffies_64());
}

#ifdef CONFIG_COMPAT
static compat_clock_t clock_t_to_compat_clock_t(clock_t x)
{
	return compat_jiffies_to_clock_t(clock_t_to_jiffies(x));
}

COMPAT_SYSCALL_DEFINE1(times, struct compat_tms __user *, tbuf)
{
	if (tbuf) {
		struct tms tms;
		struct compat_tms tmp;

		do_sys_times(&tms);
		/* Convert our struct tms to the compat version. */
		tmp.tms_utime = clock_t_to_compat_clock_t(tms.tms_utime);
		tmp.tms_stime = clock_t_to_compat_clock_t(tms.tms_stime);
		tmp.tms_cutime = clock_t_to_compat_clock_t(tms.tms_cutime);
		tmp.tms_cstime = clock_t_to_compat_clock_t(tms.tms_cstime);
		if (copy_to_user(tbuf, &tmp, sizeof(tmp)))
			return -EFAULT;
	}
	force_successful_syscall_return();
	return compat_jiffies_to_clock_t(jiffies);
}
#endif

/*
 * This needs some heavy checking ...
 * I just haven't the stomach for it. I also don't fully
 * understand sessions/pgrp etc. Let somebody who does explain it.
 *
 * OK, I think I have the protection semantics right.... this is really
 * only important on a multi-user system anyway, to make sure one user
 * can't send a signal to a process owned by another.  -TYT, 12/12/91
 *
 * !PF_FORKNOEXEC check to conform completely to POSIX.
 */
SYSCALL_DEFINE2(setpgid, pid_t, pid, pid_t, pgid)
{
	struct task_struct *p;
	struct task_struct *group_leader = current->group_leader;
	struct pid *pgrp;
	int err;

	if (!pid)
		pid = task_pid_vnr(group_leader);
	if (!pgid)
		pgid = pid;
	if (pgid < 0)
		return -EINVAL;
	rcu_read_lock();

	/* From this point forward we keep holding onto the tasklist lock
	 * so that our parent does not change from under us. -DaveM
	 */
	write_lock_irq(&tasklist_lock);

	err = -ESRCH;
	p = find_task_by_vpid(pid);
	if (!p)
		goto out;

	err = -EINVAL;
	if (!thread_group_leader(p))
		goto out;

	if (same_thread_group(p->real_parent, group_leader)) {
		err = -EPERM;
		if (task_session(p) != task_session(group_leader))
			goto out;
		err = -EACCES;
		if (!(p->flags & PF_FORKNOEXEC))
			goto out;
	} else {
		err = -ESRCH;
		if (p != group_leader)
			goto out;
	}

	err = -EPERM;
	if (p->signal->leader)
		goto out;

	pgrp = task_pid(p);
	if (pgid != pid) {
		struct task_struct *g;

		pgrp = find_vpid(pgid);
		g = pid_task(pgrp, PIDTYPE_PGID);
		if (!g || task_session(g) != task_session(group_leader))
			goto out;
	}

	err = security_task_setpgid(p, pgid);
	if (err)
		goto out;

	if (task_pgrp(p) != pgrp)
		change_pid(p, PIDTYPE_PGID, pgrp);

	err = 0;
out:
	/* All paths lead to here, thus we are safe. -DaveM */
	write_unlock_irq(&tasklist_lock);
	rcu_read_unlock();
	return err;
}

static int do_getpgid(pid_t pid)
{
	struct task_struct *p;
	struct pid *grp;
	int retval;

	rcu_read_lock();
	if (!pid)
		grp = task_pgrp(current);
	else {
		retval = -ESRCH;
		p = find_task_by_vpid(pid);
		if (!p)
			goto out;
		grp = task_pgrp(p);
		if (!grp)
			goto out;

		retval = security_task_getpgid(p);
		if (retval)
			goto out;
	}
	retval = pid_vnr(grp);
out:
	rcu_read_unlock();
	return retval;
}

SYSCALL_DEFINE1(getpgid, pid_t, pid)
{
	return do_getpgid(pid);
}

#ifdef __ARCH_WANT_SYS_GETPGRP

SYSCALL_DEFINE0(getpgrp)
{
	return do_getpgid(0);
}

#endif

SYSCALL_DEFINE1(getsid, pid_t, pid)
{
	struct task_struct *p;
	struct pid *sid;
	int retval;

	rcu_read_lock();
	if (!pid)
		sid = task_session(current);
	else {
		retval = -ESRCH;
		p = find_task_by_vpid(pid);
		if (!p)
			goto out;
		sid = task_session(p);
		if (!sid)
			goto out;

		retval = security_task_getsid(p);
		if (retval)
			goto out;
	}
	retval = pid_vnr(sid);
out:
	rcu_read_unlock();
	return retval;
}

static void set_special_pids(struct pid *pid)
{
	struct task_struct *curr = current->group_leader;

	if (task_session(curr) != pid)
		change_pid(curr, PIDTYPE_SID, pid);

	if (task_pgrp(curr) != pid)
		change_pid(curr, PIDTYPE_PGID, pid);
}

int ksys_setsid(void)
{
	struct task_struct *group_leader = current->group_leader;
	struct pid *sid = task_pid(group_leader);
	pid_t session = pid_vnr(sid);
	int err = -EPERM;

	write_lock_irq(&tasklist_lock);
	/* Fail if I am already a session leader */
	if (group_leader->signal->leader)
		goto out;

	/* Fail if a process group id already exists that equals the
	 * proposed session id.
	 */
	if (pid_task(sid, PIDTYPE_PGID))
		goto out;

	group_leader->signal->leader = 1;
	set_special_pids(sid);

	proc_clear_tty(group_leader);

	err = session;
out:
	write_unlock_irq(&tasklist_lock);
	if (err > 0) {
		proc_sid_connector(group_leader);
		sched_autogroup_create_attach(group_leader);
	}
	return err;
}

SYSCALL_DEFINE0(setsid)
{
	return ksys_setsid();
}

DECLARE_RWSEM(uts_sem);

#ifdef COMPAT_UTS_MACHINE
#define override_architecture(name) \
	(personality(current->personality) == PER_LINUX32 && \
	 copy_to_user(name->machine, COMPAT_UTS_MACHINE, \
		      sizeof(COMPAT_UTS_MACHINE)))
#else
#define override_architecture(name)	0
#endif

/*
 * Work around broken programs that cannot handle "Linux 3.0".
 * Instead we map 3.x to 2.6.40+x, so e.g. 3.0 would be 2.6.40
 * And we map 4.x and later versions to 2.6.60+x, so 4.0/5.0/6.0/... would be
 * 2.6.60.
 */
static int override_release(char __user *release, size_t len)
{
	int ret = 0;

	if (current->personality & UNAME26) {
		const char *rest = UTS_RELEASE;
		char buf[65] = { 0 };
		int ndots = 0;
		unsigned v;
		size_t copy;

		while (*rest) {
			if (*rest == '.' && ++ndots >= 3)
				break;
			if (!isdigit(*rest) && *rest != '.')
				break;
			rest++;
		}
		v = ((LINUX_VERSION_CODE >> 8) & 0xff) + 60;
		copy = clamp_t(size_t, len, 1, sizeof(buf));
		copy = scnprintf(buf, copy, "2.6.%u%s", v, rest);
		ret = copy_to_user(release, buf, copy + 1);
	}
	return ret;
}

SYSCALL_DEFINE1(newuname, struct new_utsname __user *, name)
{
	struct new_utsname tmp;

	down_read(&uts_sem);
	memcpy(&tmp, utsname(), sizeof(tmp));
	up_read(&uts_sem);
	if (copy_to_user(name, &tmp, sizeof(tmp)))
		return -EFAULT;

	if (override_release(name->release, sizeof(name->release)))
		return -EFAULT;
	if (override_architecture(name))
		return -EFAULT;
	return 0;
}

#ifdef __ARCH_WANT_SYS_OLD_UNAME
/*
 * Old cruft
 */
SYSCALL_DEFINE1(uname, struct old_utsname __user *, name)
{
	struct old_utsname tmp;

	if (!name)
		return -EFAULT;

	down_read(&uts_sem);
	memcpy(&tmp, utsname(), sizeof(tmp));
	up_read(&uts_sem);
	if (copy_to_user(name, &tmp, sizeof(tmp)))
		return -EFAULT;

	if (override_release(name->release, sizeof(name->release)))
		return -EFAULT;
	if (override_architecture(name))
		return -EFAULT;
	return 0;
}

SYSCALL_DEFINE1(olduname, struct oldold_utsname __user *, name)
{
	struct oldold_utsname tmp;

	if (!name)
		return -EFAULT;

	memset(&tmp, 0, sizeof(tmp));

	down_read(&uts_sem);
	memcpy(&tmp.sysname, &utsname()->sysname, __OLD_UTS_LEN);
	memcpy(&tmp.nodename, &utsname()->nodename, __OLD_UTS_LEN);
	memcpy(&tmp.release, &utsname()->release, __OLD_UTS_LEN);
	memcpy(&tmp.version, &utsname()->version, __OLD_UTS_LEN);
	memcpy(&tmp.machine, &utsname()->machine, __OLD_UTS_LEN);
	up_read(&uts_sem);
	if (copy_to_user(name, &tmp, sizeof(tmp)))
		return -EFAULT;

	if (override_architecture(name))
		return -EFAULT;
	if (override_release(name->release, sizeof(name->release)))
		return -EFAULT;
	return 0;
}
#endif

SYSCALL_DEFINE2(sethostname, char __user *, name, int, len)
{
	int errno;
	char tmp[__NEW_UTS_LEN];

	if (!ns_capable(current->nsproxy->uts_ns->user_ns, CAP_SYS_ADMIN))
		return -EPERM;

	if (len < 0 || len > __NEW_UTS_LEN)
		return -EINVAL;
	errno = -EFAULT;
	if (!copy_from_user(tmp, name, len)) {
		struct new_utsname *u;

		down_write(&uts_sem);
		u = utsname();
		memcpy(u->nodename, tmp, len);
		memset(u->nodename + len, 0, sizeof(u->nodename) - len);
		errno = 0;
		uts_proc_notify(UTS_PROC_HOSTNAME);
		up_write(&uts_sem);
	}
	return errno;
}

#ifdef __ARCH_WANT_SYS_GETHOSTNAME

SYSCALL_DEFINE2(gethostname, char __user *, name, int, len)
{
	int i;
	struct new_utsname *u;
	char tmp[__NEW_UTS_LEN + 1];

	if (len < 0)
		return -EINVAL;
	down_read(&uts_sem);
	u = utsname();
	i = 1 + strlen(u->nodename);
	if (i > len)
		i = len;
	memcpy(tmp, u->nodename, i);
	up_read(&uts_sem);
	if (copy_to_user(name, tmp, i))
		return -EFAULT;
	return 0;
}

#endif

/*
 * Only setdomainname; getdomainname can be implemented by calling
 * uname()
 */
SYSCALL_DEFINE2(setdomainname, char __user *, name, int, len)
{
	int errno;
	char tmp[__NEW_UTS_LEN];

	if (!ns_capable(current->nsproxy->uts_ns->user_ns, CAP_SYS_ADMIN))
		return -EPERM;
	if (len < 0 || len > __NEW_UTS_LEN)
		return -EINVAL;

	errno = -EFAULT;
	if (!copy_from_user(tmp, name, len)) {
		struct new_utsname *u;

		down_write(&uts_sem);
		u = utsname();
		memcpy(u->domainname, tmp, len);
		memset(u->domainname + len, 0, sizeof(u->domainname) - len);
		errno = 0;
		uts_proc_notify(UTS_PROC_DOMAINNAME);
		up_write(&uts_sem);
	}
	return errno;
}

SYSCALL_DEFINE2(getrlimit, unsigned int, resource, struct rlimit __user *, rlim)
{
	struct rlimit value;
	int ret;

	ret = do_prlimit(current, resource, NULL, &value);
	if (!ret)
		ret = copy_to_user(rlim, &value, sizeof(*rlim)) ? -EFAULT : 0;

	return ret;
}

#ifdef CONFIG_COMPAT

COMPAT_SYSCALL_DEFINE2(setrlimit, unsigned int, resource,
		       struct compat_rlimit __user *, rlim)
{
	struct rlimit r;
	struct compat_rlimit r32;

	if (copy_from_user(&r32, rlim, sizeof(struct compat_rlimit)))
		return -EFAULT;

	if (r32.rlim_cur == COMPAT_RLIM_INFINITY)
		r.rlim_cur = RLIM_INFINITY;
	else
		r.rlim_cur = r32.rlim_cur;
	if (r32.rlim_max == COMPAT_RLIM_INFINITY)
		r.rlim_max = RLIM_INFINITY;
	else
		r.rlim_max = r32.rlim_max;
	return do_prlimit(current, resource, &r, NULL);
}

COMPAT_SYSCALL_DEFINE2(getrlimit, unsigned int, resource,
		       struct compat_rlimit __user *, rlim)
{
	struct rlimit r;
	int ret;

	ret = do_prlimit(current, resource, NULL, &r);
	if (!ret) {
		struct compat_rlimit r32;
		if (r.rlim_cur > COMPAT_RLIM_INFINITY)
			r32.rlim_cur = COMPAT_RLIM_INFINITY;
		else
			r32.rlim_cur = r.rlim_cur;
		if (r.rlim_max > COMPAT_RLIM_INFINITY)
			r32.rlim_max = COMPAT_RLIM_INFINITY;
		else
			r32.rlim_max = r.rlim_max;

		if (copy_to_user(rlim, &r32, sizeof(struct compat_rlimit)))
			return -EFAULT;
	}
	return ret;
}

#endif

#ifdef __ARCH_WANT_SYS_OLD_GETRLIMIT

/*
 *	Back compatibility for getrlimit. Needed for some apps.
 */
SYSCALL_DEFINE2(old_getrlimit, unsigned int, resource,
		struct rlimit __user *, rlim)
{
	struct rlimit x;
	if (resource >= RLIM_NLIMITS)
		return -EINVAL;

	resource = array_index_nospec(resource, RLIM_NLIMITS);
	task_lock(current->group_leader);
	x = current->signal->rlim[resource];
	task_unlock(current->group_leader);
	if (x.rlim_cur > 0x7FFFFFFF)
		x.rlim_cur = 0x7FFFFFFF;
	if (x.rlim_max > 0x7FFFFFFF)
		x.rlim_max = 0x7FFFFFFF;
	return copy_to_user(rlim, &x, sizeof(x)) ? -EFAULT : 0;
}

#ifdef CONFIG_COMPAT
COMPAT_SYSCALL_DEFINE2(old_getrlimit, unsigned int, resource,
		       struct compat_rlimit __user *, rlim)
{
	struct rlimit r;

	if (resource >= RLIM_NLIMITS)
		return -EINVAL;

	resource = array_index_nospec(resource, RLIM_NLIMITS);
	task_lock(current->group_leader);
	r = current->signal->rlim[resource];
	task_unlock(current->group_leader);
	if (r.rlim_cur > 0x7FFFFFFF)
		r.rlim_cur = 0x7FFFFFFF;
	if (r.rlim_max > 0x7FFFFFFF)
		r.rlim_max = 0x7FFFFFFF;

	if (put_user(r.rlim_cur, &rlim->rlim_cur) ||
	    put_user(r.rlim_max, &rlim->rlim_max))
		return -EFAULT;
	return 0;
}
#endif

#endif

static inline bool rlim64_is_infinity(__u64 rlim64)
{
#if BITS_PER_LONG < 64
	return rlim64 >= ULONG_MAX;
#else
	return rlim64 == RLIM64_INFINITY;
#endif
}

static void rlim_to_rlim64(const struct rlimit *rlim, struct rlimit64 *rlim64)
{
	if (rlim->rlim_cur == RLIM_INFINITY)
		rlim64->rlim_cur = RLIM64_INFINITY;
	else
		rlim64->rlim_cur = rlim->rlim_cur;
	if (rlim->rlim_max == RLIM_INFINITY)
		rlim64->rlim_max = RLIM64_INFINITY;
	else
		rlim64->rlim_max = rlim->rlim_max;
}

static void rlim64_to_rlim(const struct rlimit64 *rlim64, struct rlimit *rlim)
{
	if (rlim64_is_infinity(rlim64->rlim_cur))
		rlim->rlim_cur = RLIM_INFINITY;
	else
		rlim->rlim_cur = (unsigned long)rlim64->rlim_cur;
	if (rlim64_is_infinity(rlim64->rlim_max))
		rlim->rlim_max = RLIM_INFINITY;
	else
		rlim->rlim_max = (unsigned long)rlim64->rlim_max;
}

/* make sure you are allowed to change @tsk limits before calling this */
int do_prlimit(struct task_struct *tsk, unsigned int resource,
		struct rlimit *new_rlim, struct rlimit *old_rlim)
{
	struct rlimit *rlim;
	int retval = 0;

	if (resource >= RLIM_NLIMITS)
		return -EINVAL;
	if (new_rlim) {
		if (new_rlim->rlim_cur > new_rlim->rlim_max)
			return -EINVAL;
		if (resource == RLIMIT_NOFILE &&
				new_rlim->rlim_max > sysctl_nr_open)
			return -EPERM;
	}

	/* protect tsk->signal and tsk->sighand from disappearing */
	read_lock(&tasklist_lock);
	if (!tsk->sighand) {
		retval = -ESRCH;
		goto out;
	}

	rlim = tsk->signal->rlim + resource;
	task_lock(tsk->group_leader);
	if (new_rlim) {
		/* Keep the capable check against init_user_ns until
		   cgroups can contain all limits */
		if (new_rlim->rlim_max > rlim->rlim_max &&
				!capable(CAP_SYS_RESOURCE))
			retval = -EPERM;
		if (!retval)
			retval = security_task_setrlimit(tsk, resource, new_rlim);
	}
	if (!retval) {
		if (old_rlim)
			*old_rlim = *rlim;
		if (new_rlim)
			*rlim = *new_rlim;
	}
	task_unlock(tsk->group_leader);

	/*
	 * RLIMIT_CPU handling. Arm the posix CPU timer if the limit is not
	 * infite. In case of RLIM_INFINITY the posix CPU timer code
	 * ignores the rlimit.
	 */
	 if (!retval && new_rlim && resource == RLIMIT_CPU &&
	     new_rlim->rlim_cur != RLIM_INFINITY &&
	     IS_ENABLED(CONFIG_POSIX_TIMERS))
		update_rlimit_cpu(tsk, new_rlim->rlim_cur);
out:
	read_unlock(&tasklist_lock);
	return retval;
}

/* rcu lock must be held */
static int check_prlimit_permission(struct task_struct *task,
				    unsigned int flags)
{
	const struct cred *cred = current_cred(), *tcred;
	bool id_match;

	if (current == task)
		return 0;

	tcred = __task_cred(task);
	id_match = (uid_eq(cred->uid, tcred->euid) &&
		    uid_eq(cred->uid, tcred->suid) &&
		    uid_eq(cred->uid, tcred->uid)  &&
		    gid_eq(cred->gid, tcred->egid) &&
		    gid_eq(cred->gid, tcred->sgid) &&
		    gid_eq(cred->gid, tcred->gid));
	if (!id_match && !ns_capable(tcred->user_ns, CAP_SYS_RESOURCE))
		return -EPERM;

	return security_task_prlimit(cred, tcred, flags);
}

SYSCALL_DEFINE4(prlimit64, pid_t, pid, unsigned int, resource,
		const struct rlimit64 __user *, new_rlim,
		struct rlimit64 __user *, old_rlim)
{
	struct rlimit64 old64, new64;
	struct rlimit old, new;
	struct task_struct *tsk;
	unsigned int checkflags = 0;
	int ret;

	if (old_rlim)
		checkflags |= LSM_PRLIMIT_READ;

	if (new_rlim) {
		if (copy_from_user(&new64, new_rlim, sizeof(new64)))
			return -EFAULT;
		rlim64_to_rlim(&new64, &new);
		checkflags |= LSM_PRLIMIT_WRITE;
	}

	rcu_read_lock();
	tsk = pid ? find_task_by_vpid(pid) : current;
	if (!tsk) {
		rcu_read_unlock();
		return -ESRCH;
	}
	ret = check_prlimit_permission(tsk, checkflags);
	if (ret) {
		rcu_read_unlock();
		return ret;
	}
	get_task_struct(tsk);
	rcu_read_unlock();

	ret = do_prlimit(tsk, resource, new_rlim ? &new : NULL,
			old_rlim ? &old : NULL);

	if (!ret && old_rlim) {
		rlim_to_rlim64(&old, &old64);
		if (copy_to_user(old_rlim, &old64, sizeof(old64)))
			ret = -EFAULT;
	}

	put_task_struct(tsk);
	return ret;
}

SYSCALL_DEFINE2(setrlimit, unsigned int, resource, struct rlimit __user *, rlim)
{
	struct rlimit new_rlim;

	if (copy_from_user(&new_rlim, rlim, sizeof(*rlim)))
		return -EFAULT;
	return do_prlimit(current, resource, &new_rlim, NULL);
}

/*
 * It would make sense to put struct rusage in the task_struct,
 * except that would make the task_struct be *really big*.  After
 * task_struct gets moved into malloc'ed memory, it would
 * make sense to do this.  It will make moving the rest of the information
 * a lot simpler!  (Which we're not doing right now because we're not
 * measuring them yet).
 *
 * When sampling multiple threads for RUSAGE_SELF, under SMP we might have
 * races with threads incrementing their own counters.  But since word
 * reads are atomic, we either get new values or old values and we don't
 * care which for the sums.  We always take the siglock to protect reading
 * the c* fields from p->signal from races with exit.c updating those
 * fields when reaping, so a sample either gets all the additions of a
 * given child after it's reaped, or none so this sample is before reaping.
 *
 * Locking:
 * We need to take the siglock for CHILDEREN, SELF and BOTH
 * for  the cases current multithreaded, non-current single threaded
 * non-current multithreaded.  Thread traversal is now safe with
 * the siglock held.
 * Strictly speaking, we donot need to take the siglock if we are current and
 * single threaded,  as no one else can take our signal_struct away, no one
 * else can  reap the  children to update signal->c* counters, and no one else
 * can race with the signal-> fields. If we do not take any lock, the
 * signal-> fields could be read out of order while another thread was just
 * exiting. So we should  place a read memory barrier when we avoid the lock.
 * On the writer side,  write memory barrier is implied in  __exit_signal
 * as __exit_signal releases  the siglock spinlock after updating the signal->
 * fields. But we don't do this yet to keep things simple.
 *
 */

static void accumulate_thread_rusage(struct task_struct *t, struct rusage *r)
{
	r->ru_nvcsw += t->nvcsw;
	r->ru_nivcsw += t->nivcsw;
	r->ru_minflt += t->min_flt;
	r->ru_majflt += t->maj_flt;
	r->ru_inblock += task_io_get_inblock(t);
	r->ru_oublock += task_io_get_oublock(t);
}

void getrusage(struct task_struct *p, int who, struct rusage *r)
{
	struct task_struct *t;
	unsigned long flags;
	u64 tgutime, tgstime, utime, stime;
	unsigned long maxrss = 0;

	memset((char *)r, 0, sizeof (*r));
	utime = stime = 0;

	if (who == RUSAGE_THREAD) {
		task_cputime_adjusted(current, &utime, &stime);
		accumulate_thread_rusage(p, r);
		maxrss = p->signal->maxrss;
		goto out;
	}

	if (!lock_task_sighand(p, &flags))
		return;

	switch (who) {
	case RUSAGE_BOTH:
	case RUSAGE_CHILDREN:
		utime = p->signal->cutime;
		stime = p->signal->cstime;
		r->ru_nvcsw = p->signal->cnvcsw;
		r->ru_nivcsw = p->signal->cnivcsw;
		r->ru_minflt = p->signal->cmin_flt;
		r->ru_majflt = p->signal->cmaj_flt;
		r->ru_inblock = p->signal->cinblock;
		r->ru_oublock = p->signal->coublock;
		maxrss = p->signal->cmaxrss;

		if (who == RUSAGE_CHILDREN)
			break;
		fallthrough;

	case RUSAGE_SELF:
		thread_group_cputime_adjusted(p, &tgutime, &tgstime);
		utime += tgutime;
		stime += tgstime;
		r->ru_nvcsw += p->signal->nvcsw;
		r->ru_nivcsw += p->signal->nivcsw;
		r->ru_minflt += p->signal->min_flt;
		r->ru_majflt += p->signal->maj_flt;
		r->ru_inblock += p->signal->inblock;
		r->ru_oublock += p->signal->oublock;
		if (maxrss < p->signal->maxrss)
			maxrss = p->signal->maxrss;
		t = p;
		do {
			accumulate_thread_rusage(t, r);
		} while_each_thread(p, t);
		break;

	default:
		BUG();
	}
	unlock_task_sighand(p, &flags);

out:
	r->ru_utime = ns_to_kernel_old_timeval(utime);
	r->ru_stime = ns_to_kernel_old_timeval(stime);

	if (who != RUSAGE_CHILDREN) {
		struct mm_struct *mm = get_task_mm(p);

		if (mm) {
			setmax_mm_hiwater_rss(&maxrss, mm);
			mmput(mm);
		}
	}
	r->ru_maxrss = maxrss * (PAGE_SIZE / 1024); /* convert pages to KBs */
}

SYSCALL_DEFINE2(getrusage, int, who, struct rusage __user *, ru)
{
	struct rusage r;

	if (who != RUSAGE_SELF && who != RUSAGE_CHILDREN &&
	    who != RUSAGE_THREAD)
		return -EINVAL;

	getrusage(current, who, &r);
	return copy_to_user(ru, &r, sizeof(r)) ? -EFAULT : 0;
}

#ifdef CONFIG_COMPAT
COMPAT_SYSCALL_DEFINE2(getrusage, int, who, struct compat_rusage __user *, ru)
{
	struct rusage r;

	if (who != RUSAGE_SELF && who != RUSAGE_CHILDREN &&
	    who != RUSAGE_THREAD)
		return -EINVAL;

	getrusage(current, who, &r);
	return put_compat_rusage(&r, ru);
}
#endif

SYSCALL_DEFINE1(umask, int, mask)
{
	mask = xchg(&current->fs->umask, mask & S_IRWXUGO);
	return mask;
}

static int prctl_set_mm_exe_file(struct mm_struct *mm, unsigned int fd)
{
	struct fd exe;
	struct file *old_exe, *exe_file;
	struct inode *inode;
	int err;

	exe = fdget(fd);
	if (!exe.file)
		return -EBADF;

	inode = file_inode(exe.file);

	/*
	 * Because the original mm->exe_file points to executable file, make
	 * sure that this one is executable as well, to avoid breaking an
	 * overall picture.
	 */
	err = -EACCES;
	if (!S_ISREG(inode->i_mode) || path_noexec(&exe.file->f_path))
		goto exit;

	err = inode_permission(inode, MAY_EXEC);
	if (err)
		goto exit;

	/*
	 * Forbid mm->exe_file change if old file still mapped.
	 */
	exe_file = get_mm_exe_file(mm);
	err = -EBUSY;
	if (exe_file) {
		struct vm_area_struct *vma;

		mmap_read_lock(mm);
		for (vma = mm->mmap; vma; vma = vma->vm_next) {
			if (!vma->vm_file)
				continue;
			if (path_equal(&vma->vm_file->f_path,
				       &exe_file->f_path))
				goto exit_err;
		}

		mmap_read_unlock(mm);
		fput(exe_file);
	}

	err = 0;
	/* set the new file, lockless */
	get_file(exe.file);
	old_exe = xchg(&mm->exe_file, exe.file);
	if (old_exe)
		fput(old_exe);
exit:
	fdput(exe);
	return err;
exit_err:
	mmap_read_unlock(mm);
	fput(exe_file);
	goto exit;
}

/*
 * Check arithmetic relations of passed addresses.
 *
 * WARNING: we don't require any capability here so be very careful
 * in what is allowed for modification from userspace.
 */
static int validate_prctl_map_addr(struct prctl_mm_map *prctl_map)
{
	unsigned long mmap_max_addr = TASK_SIZE;
	int error = -EINVAL, i;

	static const unsigned char offsets[] = {
		offsetof(struct prctl_mm_map, start_code),
		offsetof(struct prctl_mm_map, end_code),
		offsetof(struct prctl_mm_map, start_data),
		offsetof(struct prctl_mm_map, end_data),
		offsetof(struct prctl_mm_map, start_brk),
		offsetof(struct prctl_mm_map, brk),
		offsetof(struct prctl_mm_map, start_stack),
		offsetof(struct prctl_mm_map, arg_start),
		offsetof(struct prctl_mm_map, arg_end),
		offsetof(struct prctl_mm_map, env_start),
		offsetof(struct prctl_mm_map, env_end),
	};

	/*
	 * Make sure the members are not somewhere outside
	 * of allowed address space.
	 */
	for (i = 0; i < ARRAY_SIZE(offsets); i++) {
		u64 val = *(u64 *)((char *)prctl_map + offsets[i]);

		if ((unsigned long)val >= mmap_max_addr ||
		    (unsigned long)val < mmap_min_addr)
			goto out;
	}

	/*
	 * Make sure the pairs are ordered.
	 */
#define __prctl_check_order(__m1, __op, __m2)				\
	((unsigned long)prctl_map->__m1 __op				\
	 (unsigned long)prctl_map->__m2) ? 0 : -EINVAL
	error  = __prctl_check_order(start_code, <, end_code);
	error |= __prctl_check_order(start_data,<=, end_data);
	error |= __prctl_check_order(start_brk, <=, brk);
	error |= __prctl_check_order(arg_start, <=, arg_end);
	error |= __prctl_check_order(env_start, <=, env_end);
	if (error)
		goto out;
#undef __prctl_check_order

	error = -EINVAL;

	/*
	 * Neither we should allow to override limits if they set.
	 */
	if (check_data_rlimit(rlimit(RLIMIT_DATA), prctl_map->brk,
			      prctl_map->start_brk, prctl_map->end_data,
			      prctl_map->start_data))
			goto out;

	error = 0;
out:
	return error;
}

#ifdef CONFIG_CHECKPOINT_RESTORE
static int prctl_set_mm_map(int opt, const void __user *addr, unsigned long data_size)
{
	struct prctl_mm_map prctl_map = { .exe_fd = (u32)-1, };
	unsigned long user_auxv[AT_VECTOR_SIZE];
	struct mm_struct *mm = current->mm;
	int error;

	BUILD_BUG_ON(sizeof(user_auxv) != sizeof(mm->saved_auxv));
	BUILD_BUG_ON(sizeof(struct prctl_mm_map) > 256);

	if (opt == PR_SET_MM_MAP_SIZE)
		return put_user((unsigned int)sizeof(prctl_map),
				(unsigned int __user *)addr);

	if (data_size != sizeof(prctl_map))
		return -EINVAL;

	if (copy_from_user(&prctl_map, addr, sizeof(prctl_map)))
		return -EFAULT;

	error = validate_prctl_map_addr(&prctl_map);
	if (error)
		return error;

	if (prctl_map.auxv_size) {
		/*
		 * Someone is trying to cheat the auxv vector.
		 */
		if (!prctl_map.auxv ||
				prctl_map.auxv_size > sizeof(mm->saved_auxv))
			return -EINVAL;

		memset(user_auxv, 0, sizeof(user_auxv));
		if (copy_from_user(user_auxv,
				   (const void __user *)prctl_map.auxv,
				   prctl_map.auxv_size))
			return -EFAULT;

		/* Last entry must be AT_NULL as specification requires */
		user_auxv[AT_VECTOR_SIZE - 2] = AT_NULL;
		user_auxv[AT_VECTOR_SIZE - 1] = AT_NULL;
	}

	if (prctl_map.exe_fd != (u32)-1) {
		/*
		 * Check if the current user is checkpoint/restore capable.
		 * At the time of this writing, it checks for CAP_SYS_ADMIN
		 * or CAP_CHECKPOINT_RESTORE.
		 * Note that a user with access to ptrace can masquerade an
		 * arbitrary program as any executable, even setuid ones.
		 * This may have implications in the tomoyo subsystem.
		 */
		if (!checkpoint_restore_ns_capable(current_user_ns()))
			return -EPERM;

		error = prctl_set_mm_exe_file(mm, prctl_map.exe_fd);
		if (error)
			return error;
	}

	/*
	 * arg_lock protects concurent updates but we still need mmap_lock for
	 * read to exclude races with sys_brk.
	 */
	mmap_read_lock(mm);

	/*
	 * We don't validate if these members are pointing to
	 * real present VMAs because application may have correspond
	 * VMAs already unmapped and kernel uses these members for statistics
	 * output in procfs mostly, except
	 *
	 *  - @start_brk/@brk which are used in do_brk_flags but kernel lookups
	 *    for VMAs when updating these memvers so anything wrong written
	 *    here cause kernel to swear at userspace program but won't lead
	 *    to any problem in kernel itself
	 */

	spin_lock(&mm->arg_lock);
	mm->start_code	= prctl_map.start_code;
	mm->end_code	= prctl_map.end_code;
	mm->start_data	= prctl_map.start_data;
	mm->end_data	= prctl_map.end_data;
	mm->start_brk	= prctl_map.start_brk;
	mm->brk		= prctl_map.brk;
	mm->start_stack	= prctl_map.start_stack;
	mm->arg_start	= prctl_map.arg_start;
	mm->arg_end	= prctl_map.arg_end;
	mm->env_start	= prctl_map.env_start;
	mm->env_end	= prctl_map.env_end;
	spin_unlock(&mm->arg_lock);

	/*
	 * Note this update of @saved_auxv is lockless thus
	 * if someone reads this member in procfs while we're
	 * updating -- it may get partly updated results. It's
	 * known and acceptable trade off: we leave it as is to
	 * not introduce additional locks here making the kernel
	 * more complex.
	 */
	if (prctl_map.auxv_size)
		memcpy(mm->saved_auxv, user_auxv, sizeof(user_auxv));

	mmap_read_unlock(mm);
	return 0;
}
#endif /* CONFIG_CHECKPOINT_RESTORE */

static int prctl_set_auxv(struct mm_struct *mm, unsigned long addr,
			  unsigned long len)
{
	/*
	 * This doesn't move the auxiliary vector itself since it's pinned to
	 * mm_struct, but it permits filling the vector with new values.  It's
	 * up to the caller to provide sane values here, otherwise userspace
	 * tools which use this vector might be unhappy.
	 */
	unsigned long user_auxv[AT_VECTOR_SIZE];

	if (len > sizeof(user_auxv))
		return -EINVAL;

	if (copy_from_user(user_auxv, (const void __user *)addr, len))
		return -EFAULT;

	/* Make sure the last entry is always AT_NULL */
	user_auxv[AT_VECTOR_SIZE - 2] = 0;
	user_auxv[AT_VECTOR_SIZE - 1] = 0;

	BUILD_BUG_ON(sizeof(user_auxv) != sizeof(mm->saved_auxv));

	task_lock(current);
	memcpy(mm->saved_auxv, user_auxv, len);
	task_unlock(current);

	return 0;
}

static int prctl_set_mm(int opt, unsigned long addr,
			unsigned long arg4, unsigned long arg5)
{
	struct mm_struct *mm = current->mm;
	struct prctl_mm_map prctl_map = {
		.auxv = NULL,
		.auxv_size = 0,
		.exe_fd = -1,
	};
	struct vm_area_struct *vma;
	int error;

	if (arg5 || (arg4 && (opt != PR_SET_MM_AUXV &&
			      opt != PR_SET_MM_MAP &&
			      opt != PR_SET_MM_MAP_SIZE)))
		return -EINVAL;

#ifdef CONFIG_CHECKPOINT_RESTORE
	if (opt == PR_SET_MM_MAP || opt == PR_SET_MM_MAP_SIZE)
		return prctl_set_mm_map(opt, (const void __user *)addr, arg4);
#endif

	if (!capable(CAP_SYS_RESOURCE))
		return -EPERM;

	if (opt == PR_SET_MM_EXE_FILE)
		return prctl_set_mm_exe_file(mm, (unsigned int)addr);

	if (opt == PR_SET_MM_AUXV)
		return prctl_set_auxv(mm, addr, arg4);

	if (addr >= TASK_SIZE || addr < mmap_min_addr)
		return -EINVAL;

	error = -EINVAL;

	/*
	 * arg_lock protects concurent updates of arg boundaries, we need
	 * mmap_lock for a) concurrent sys_brk, b) finding VMA for addr
	 * validation.
	 */
	mmap_read_lock(mm);
	vma = find_vma(mm, addr);

	spin_lock(&mm->arg_lock);
	prctl_map.start_code	= mm->start_code;
	prctl_map.end_code	= mm->end_code;
	prctl_map.start_data	= mm->start_data;
	prctl_map.end_data	= mm->end_data;
	prctl_map.start_brk	= mm->start_brk;
	prctl_map.brk		= mm->brk;
	prctl_map.start_stack	= mm->start_stack;
	prctl_map.arg_start	= mm->arg_start;
	prctl_map.arg_end	= mm->arg_end;
	prctl_map.env_start	= mm->env_start;
	prctl_map.env_end	= mm->env_end;

	switch (opt) {
	case PR_SET_MM_START_CODE:
		prctl_map.start_code = addr;
		break;
	case PR_SET_MM_END_CODE:
		prctl_map.end_code = addr;
		break;
	case PR_SET_MM_START_DATA:
		prctl_map.start_data = addr;
		break;
	case PR_SET_MM_END_DATA:
		prctl_map.end_data = addr;
		break;
	case PR_SET_MM_START_STACK:
		prctl_map.start_stack = addr;
		break;
	case PR_SET_MM_START_BRK:
		prctl_map.start_brk = addr;
		break;
	case PR_SET_MM_BRK:
		prctl_map.brk = addr;
		break;
	case PR_SET_MM_ARG_START:
		prctl_map.arg_start = addr;
		break;
	case PR_SET_MM_ARG_END:
		prctl_map.arg_end = addr;
		break;
	case PR_SET_MM_ENV_START:
		prctl_map.env_start = addr;
		break;
	case PR_SET_MM_ENV_END:
		prctl_map.env_end = addr;
		break;
	default:
		goto out;
	}

	error = validate_prctl_map_addr(&prctl_map);
	if (error)
		goto out;

	switch (opt) {
	/*
	 * If command line arguments and environment
	 * are placed somewhere else on stack, we can
	 * set them up here, ARG_START/END to setup
	 * command line argumets and ENV_START/END
	 * for environment.
	 */
	case PR_SET_MM_START_STACK:
	case PR_SET_MM_ARG_START:
	case PR_SET_MM_ARG_END:
	case PR_SET_MM_ENV_START:
	case PR_SET_MM_ENV_END:
		if (!vma) {
			error = -EFAULT;
			goto out;
		}
	}

	mm->start_code	= prctl_map.start_code;
	mm->end_code	= prctl_map.end_code;
	mm->start_data	= prctl_map.start_data;
	mm->end_data	= prctl_map.end_data;
	mm->start_brk	= prctl_map.start_brk;
	mm->brk		= prctl_map.brk;
	mm->start_stack	= prctl_map.start_stack;
	mm->arg_start	= prctl_map.arg_start;
	mm->arg_end	= prctl_map.arg_end;
	mm->env_start	= prctl_map.env_start;
	mm->env_end	= prctl_map.env_end;

	error = 0;
out:
	spin_unlock(&mm->arg_lock);
	mmap_read_unlock(mm);
	return error;
}

#ifdef CONFIG_CHECKPOINT_RESTORE
static int prctl_get_tid_address(struct task_struct *me, int __user * __user *tid_addr)
{
	return put_user(me->clear_child_tid, tid_addr);
}
#else
static int prctl_get_tid_address(struct task_struct *me, int __user * __user *tid_addr)
{
	return -EINVAL;
}
#endif

static int propagate_has_child_subreaper(struct task_struct *p, void *data)
{
	/*
	 * If task has has_child_subreaper - all its decendants
	 * already have these flag too and new decendants will
	 * inherit it on fork, skip them.
	 *
	 * If we've found child_reaper - skip descendants in
	 * it's subtree as they will never get out pidns.
	 */
	if (p->signal->has_child_subreaper ||
	    is_child_reaper(task_pid(p)))
		return 0;

	p->signal->has_child_subreaper = 1;
	return 1;
}

int __weak arch_prctl_spec_ctrl_get(struct task_struct *t, unsigned long which)
{
	return -EINVAL;
}

int __weak arch_prctl_spec_ctrl_set(struct task_struct *t, unsigned long which,
				    unsigned long ctrl)
{
	return -EINVAL;
}

#define PR_IO_FLUSHER (PF_MEMALLOC_NOIO | PF_LOCAL_THROTTLE)
<<<<<<< HEAD

#ifdef CONFIG_MMU
static int prctl_set_vma(unsigned long opt, unsigned long addr,
			 unsigned long len, unsigned long arg)
=======

#ifdef CONFIG_ANON_VMA_NAME

#define ANON_VMA_NAME_MAX_LEN		256
#define ANON_VMA_NAME_INVALID_CHARS	"\\`$[]"

static inline bool is_valid_name_char(char ch)
{
	/* printable ascii characters, excluding ANON_VMA_NAME_INVALID_CHARS */
	return ch > 0x1f && ch < 0x7f &&
		!strchr(ANON_VMA_NAME_INVALID_CHARS, ch);
}

static int prctl_set_vma(unsigned long opt, unsigned long addr,
			 unsigned long size, unsigned long arg)
>>>>>>> 232d8217
{
	struct mm_struct *mm = current->mm;
	const char __user *uname;
	char *name, *pch;
	int error;
<<<<<<< HEAD

	mmap_write_lock(mm);

	switch (opt) {
	case PR_SET_VMA_ANON_NAME:
		error = madvise_set_anon_name(addr, len, arg);
=======

	switch (opt) {
	case PR_SET_VMA_ANON_NAME:
		uname = (const char __user *)arg;
		if (uname) {
			name = strndup_user(uname, ANON_VMA_NAME_MAX_LEN);

			if (IS_ERR(name))
				return PTR_ERR(name);

			for (pch = name; *pch != '\0'; pch++) {
				if (!is_valid_name_char(*pch)) {
					kfree(name);
					return -EINVAL;
				}
			}
		} else {
			/* Reset the name */
			name = NULL;
		}

		mmap_write_lock(mm);
		error = madvise_set_anon_name(mm, addr, size, name);
		mmap_write_unlock(mm);
		kfree(name);
>>>>>>> 232d8217
		break;
	default:
		error = -EINVAL;
	}

	return error;
}

#else /* CONFIG_ANON_VMA_NAME */
static int prctl_set_vma(unsigned long opt, unsigned long start,
<<<<<<< HEAD
			 unsigned long len_in, unsigned long arg)
{
	return -EINVAL;
}
#endif
=======
			 unsigned long size, unsigned long arg)
{
	return -EINVAL;
}
#endif /* CONFIG_ANON_VMA_NAME */
>>>>>>> 232d8217

SYSCALL_DEFINE5(prctl, int, option, unsigned long, arg2, unsigned long, arg3,
		unsigned long, arg4, unsigned long, arg5)
{
	struct task_struct *me = current;
	unsigned char comm[sizeof(me->comm)];
	long error;

	error = security_task_prctl(option, arg2, arg3, arg4, arg5);
	if (error != -ENOSYS)
		return error;

	error = 0;
	switch (option) {
	case PR_SET_PDEATHSIG:
		if (!valid_signal(arg2)) {
			error = -EINVAL;
			break;
		}
		me->pdeath_signal = arg2;
		break;
	case PR_GET_PDEATHSIG:
		error = put_user(me->pdeath_signal, (int __user *)arg2);
		break;
	case PR_GET_DUMPABLE:
		error = get_dumpable(me->mm);
		break;
	case PR_SET_DUMPABLE:
		if (arg2 != SUID_DUMP_DISABLE && arg2 != SUID_DUMP_USER) {
			error = -EINVAL;
			break;
		}
		set_dumpable(me->mm, arg2);
		break;

	case PR_SET_UNALIGN:
		error = SET_UNALIGN_CTL(me, arg2);
		break;
	case PR_GET_UNALIGN:
		error = GET_UNALIGN_CTL(me, arg2);
		break;
	case PR_SET_FPEMU:
		error = SET_FPEMU_CTL(me, arg2);
		break;
	case PR_GET_FPEMU:
		error = GET_FPEMU_CTL(me, arg2);
		break;
	case PR_SET_FPEXC:
		error = SET_FPEXC_CTL(me, arg2);
		break;
	case PR_GET_FPEXC:
		error = GET_FPEXC_CTL(me, arg2);
		break;
	case PR_GET_TIMING:
		error = PR_TIMING_STATISTICAL;
		break;
	case PR_SET_TIMING:
		if (arg2 != PR_TIMING_STATISTICAL)
			error = -EINVAL;
		break;
	case PR_SET_NAME:
		comm[sizeof(me->comm) - 1] = 0;
		if (strncpy_from_user(comm, (char __user *)arg2,
				      sizeof(me->comm) - 1) < 0)
			return -EFAULT;
		set_task_comm(me, comm);
		proc_comm_connector(me);
		break;
	case PR_GET_NAME:
		get_task_comm(comm, me);
		if (copy_to_user((char __user *)arg2, comm, sizeof(comm)))
			return -EFAULT;
		break;
	case PR_GET_ENDIAN:
		error = GET_ENDIAN(me, arg2);
		break;
	case PR_SET_ENDIAN:
		error = SET_ENDIAN(me, arg2);
		break;
	case PR_GET_SECCOMP:
		error = prctl_get_seccomp();
		break;
	case PR_SET_SECCOMP:
		error = prctl_set_seccomp(arg2, (char __user *)arg3);
		break;
	case PR_GET_TSC:
		error = GET_TSC_CTL(arg2);
		break;
	case PR_SET_TSC:
		error = SET_TSC_CTL(arg2);
		break;
	case PR_TASK_PERF_EVENTS_DISABLE:
		error = perf_event_task_disable();
		break;
	case PR_TASK_PERF_EVENTS_ENABLE:
		error = perf_event_task_enable();
		break;
	case PR_GET_TIMERSLACK:
		if (current->timer_slack_ns > ULONG_MAX)
			error = ULONG_MAX;
		else
			error = current->timer_slack_ns;
		break;
	case PR_SET_TIMERSLACK:
		if (arg2 <= 0)
			current->timer_slack_ns =
					current->default_timer_slack_ns;
		else
			current->timer_slack_ns = arg2;
		break;
	case PR_MCE_KILL:
		if (arg4 | arg5)
			return -EINVAL;
		switch (arg2) {
		case PR_MCE_KILL_CLEAR:
			if (arg3 != 0)
				return -EINVAL;
			current->flags &= ~PF_MCE_PROCESS;
			break;
		case PR_MCE_KILL_SET:
			current->flags |= PF_MCE_PROCESS;
			if (arg3 == PR_MCE_KILL_EARLY)
				current->flags |= PF_MCE_EARLY;
			else if (arg3 == PR_MCE_KILL_LATE)
				current->flags &= ~PF_MCE_EARLY;
			else if (arg3 == PR_MCE_KILL_DEFAULT)
				current->flags &=
						~(PF_MCE_EARLY|PF_MCE_PROCESS);
			else
				return -EINVAL;
			break;
		default:
			return -EINVAL;
		}
		break;
	case PR_MCE_KILL_GET:
		if (arg2 | arg3 | arg4 | arg5)
			return -EINVAL;
		if (current->flags & PF_MCE_PROCESS)
			error = (current->flags & PF_MCE_EARLY) ?
				PR_MCE_KILL_EARLY : PR_MCE_KILL_LATE;
		else
			error = PR_MCE_KILL_DEFAULT;
		break;
	case PR_SET_MM:
		error = prctl_set_mm(arg2, arg3, arg4, arg5);
		break;
	case PR_GET_TID_ADDRESS:
		error = prctl_get_tid_address(me, (int __user * __user *)arg2);
		break;
	case PR_SET_CHILD_SUBREAPER:
		me->signal->is_child_subreaper = !!arg2;
		if (!arg2)
			break;

		walk_process_tree(me, propagate_has_child_subreaper, NULL);
		break;
	case PR_GET_CHILD_SUBREAPER:
		error = put_user(me->signal->is_child_subreaper,
				 (int __user *)arg2);
		break;
	case PR_SET_NO_NEW_PRIVS:
		if (arg2 != 1 || arg3 || arg4 || arg5)
			return -EINVAL;

		task_set_no_new_privs(current);
		break;
	case PR_GET_NO_NEW_PRIVS:
		if (arg2 || arg3 || arg4 || arg5)
			return -EINVAL;
		return task_no_new_privs(current) ? 1 : 0;
	case PR_GET_THP_DISABLE:
		if (arg2 || arg3 || arg4 || arg5)
			return -EINVAL;
		error = !!test_bit(MMF_DISABLE_THP, &me->mm->flags);
		break;
	case PR_SET_THP_DISABLE:
		if (arg3 || arg4 || arg5)
			return -EINVAL;
		if (mmap_write_lock_killable(me->mm))
			return -EINTR;
		if (arg2)
			set_bit(MMF_DISABLE_THP, &me->mm->flags);
		else
			clear_bit(MMF_DISABLE_THP, &me->mm->flags);
		mmap_write_unlock(me->mm);
		break;
	case PR_MPX_ENABLE_MANAGEMENT:
	case PR_MPX_DISABLE_MANAGEMENT:
		/* No longer implemented: */
		return -EINVAL;
	case PR_SET_FP_MODE:
		error = SET_FP_MODE(me, arg2);
		break;
	case PR_GET_FP_MODE:
		error = GET_FP_MODE(me);
		break;
	case PR_SVE_SET_VL:
		error = SVE_SET_VL(arg2);
		break;
	case PR_SVE_GET_VL:
		error = SVE_GET_VL();
		break;
	case PR_GET_SPECULATION_CTRL:
		if (arg3 || arg4 || arg5)
			return -EINVAL;
		error = arch_prctl_spec_ctrl_get(me, arg2);
		break;
	case PR_SET_SPECULATION_CTRL:
		if (arg4 || arg5)
			return -EINVAL;
		error = arch_prctl_spec_ctrl_set(me, arg2, arg3);
		break;
	case PR_PAC_RESET_KEYS:
		if (arg3 || arg4 || arg5)
			return -EINVAL;
		error = PAC_RESET_KEYS(me, arg2);
		break;
	case PR_PAC_SET_ENABLED_KEYS:
		if (arg4 || arg5)
			return -EINVAL;
		error = PAC_SET_ENABLED_KEYS(me, arg2, arg3);
		break;
	case PR_PAC_GET_ENABLED_KEYS:
		if (arg2 || arg3 || arg4 || arg5)
			return -EINVAL;
		error = PAC_GET_ENABLED_KEYS(me);
		break;
	case PR_SET_TAGGED_ADDR_CTRL:
		if (arg3 || arg4 || arg5)
			return -EINVAL;
		error = SET_TAGGED_ADDR_CTRL(arg2);
		break;
	case PR_GET_TAGGED_ADDR_CTRL:
		if (arg2 || arg3 || arg4 || arg5)
			return -EINVAL;
		error = GET_TAGGED_ADDR_CTRL();
		break;
	case PR_SET_IO_FLUSHER:
		if (!capable(CAP_SYS_RESOURCE))
			return -EPERM;

		if (arg3 || arg4 || arg5)
			return -EINVAL;

		if (arg2 == 1)
			current->flags |= PR_IO_FLUSHER;
		else if (!arg2)
			current->flags &= ~PR_IO_FLUSHER;
		else
			return -EINVAL;
		break;
	case PR_GET_IO_FLUSHER:
		if (!capable(CAP_SYS_RESOURCE))
			return -EPERM;

		if (arg2 || arg3 || arg4 || arg5)
			return -EINVAL;

		error = (current->flags & PR_IO_FLUSHER) == PR_IO_FLUSHER;
		break;
	case PR_SET_VMA:
		error = prctl_set_vma(arg2, arg3, arg4, arg5);
		break;
	default:
		error = -EINVAL;
		break;
	}
	trace_android_vh_syscall_prctl_finished(option, me);
	return error;
}

SYSCALL_DEFINE3(getcpu, unsigned __user *, cpup, unsigned __user *, nodep,
		struct getcpu_cache __user *, unused)
{
	int err = 0;
	int cpu = raw_smp_processor_id();

	if (cpup)
		err |= put_user(cpu, cpup);
	if (nodep)
		err |= put_user(cpu_to_node(cpu), nodep);
	return err ? -EFAULT : 0;
}

/**
 * do_sysinfo - fill in sysinfo struct
 * @info: pointer to buffer to fill
 */
static int do_sysinfo(struct sysinfo *info)
{
	unsigned long mem_total, sav_total;
	unsigned int mem_unit, bitcount;
	struct timespec64 tp;

	memset(info, 0, sizeof(struct sysinfo));

	ktime_get_boottime_ts64(&tp);
	timens_add_boottime(&tp);
	info->uptime = tp.tv_sec + (tp.tv_nsec ? 1 : 0);

	get_avenrun(info->loads, 0, SI_LOAD_SHIFT - FSHIFT);

	info->procs = nr_threads;

	si_meminfo(info);
	si_swapinfo(info);

	/*
	 * If the sum of all the available memory (i.e. ram + swap)
	 * is less than can be stored in a 32 bit unsigned long then
	 * we can be binary compatible with 2.2.x kernels.  If not,
	 * well, in that case 2.2.x was broken anyways...
	 *
	 *  -Erik Andersen <andersee@debian.org>
	 */

	mem_total = info->totalram + info->totalswap;
	if (mem_total < info->totalram || mem_total < info->totalswap)
		goto out;
	bitcount = 0;
	mem_unit = info->mem_unit;
	while (mem_unit > 1) {
		bitcount++;
		mem_unit >>= 1;
		sav_total = mem_total;
		mem_total <<= 1;
		if (mem_total < sav_total)
			goto out;
	}

	/*
	 * If mem_total did not overflow, multiply all memory values by
	 * info->mem_unit and set it to 1.  This leaves things compatible
	 * with 2.2.x, and also retains compatibility with earlier 2.4.x
	 * kernels...
	 */

	info->mem_unit = 1;
	info->totalram <<= bitcount;
	info->freeram <<= bitcount;
	info->sharedram <<= bitcount;
	info->bufferram <<= bitcount;
	info->totalswap <<= bitcount;
	info->freeswap <<= bitcount;
	info->totalhigh <<= bitcount;
	info->freehigh <<= bitcount;

out:
	return 0;
}

SYSCALL_DEFINE1(sysinfo, struct sysinfo __user *, info)
{
	struct sysinfo val;

	do_sysinfo(&val);

	if (copy_to_user(info, &val, sizeof(struct sysinfo)))
		return -EFAULT;

	return 0;
}

#ifdef CONFIG_COMPAT
struct compat_sysinfo {
	s32 uptime;
	u32 loads[3];
	u32 totalram;
	u32 freeram;
	u32 sharedram;
	u32 bufferram;
	u32 totalswap;
	u32 freeswap;
	u16 procs;
	u16 pad;
	u32 totalhigh;
	u32 freehigh;
	u32 mem_unit;
	char _f[20-2*sizeof(u32)-sizeof(int)];
};

COMPAT_SYSCALL_DEFINE1(sysinfo, struct compat_sysinfo __user *, info)
{
	struct sysinfo s;
	struct compat_sysinfo s_32;

	do_sysinfo(&s);

	/* Check to see if any memory value is too large for 32-bit and scale
	 *  down if needed
	 */
	if (upper_32_bits(s.totalram) || upper_32_bits(s.totalswap)) {
		int bitcount = 0;

		while (s.mem_unit < PAGE_SIZE) {
			s.mem_unit <<= 1;
			bitcount++;
		}

		s.totalram >>= bitcount;
		s.freeram >>= bitcount;
		s.sharedram >>= bitcount;
		s.bufferram >>= bitcount;
		s.totalswap >>= bitcount;
		s.freeswap >>= bitcount;
		s.totalhigh >>= bitcount;
		s.freehigh >>= bitcount;
	}

	memset(&s_32, 0, sizeof(s_32));
	s_32.uptime = s.uptime;
	s_32.loads[0] = s.loads[0];
	s_32.loads[1] = s.loads[1];
	s_32.loads[2] = s.loads[2];
	s_32.totalram = s.totalram;
	s_32.freeram = s.freeram;
	s_32.sharedram = s.sharedram;
	s_32.bufferram = s.bufferram;
	s_32.totalswap = s.totalswap;
	s_32.freeswap = s.freeswap;
	s_32.procs = s.procs;
	s_32.totalhigh = s.totalhigh;
	s_32.freehigh = s.freehigh;
	s_32.mem_unit = s.mem_unit;
	if (copy_to_user(info, &s_32, sizeof(s_32)))
		return -EFAULT;
	return 0;
}
#endif /* CONFIG_COMPAT */<|MERGE_RESOLUTION|>--- conflicted
+++ resolved
@@ -2280,12 +2280,6 @@
 }
 
 #define PR_IO_FLUSHER (PF_MEMALLOC_NOIO | PF_LOCAL_THROTTLE)
-<<<<<<< HEAD
-
-#ifdef CONFIG_MMU
-static int prctl_set_vma(unsigned long opt, unsigned long addr,
-			 unsigned long len, unsigned long arg)
-=======
 
 #ifdef CONFIG_ANON_VMA_NAME
 
@@ -2301,20 +2295,11 @@
 
 static int prctl_set_vma(unsigned long opt, unsigned long addr,
 			 unsigned long size, unsigned long arg)
->>>>>>> 232d8217
 {
 	struct mm_struct *mm = current->mm;
 	const char __user *uname;
 	char *name, *pch;
 	int error;
-<<<<<<< HEAD
-
-	mmap_write_lock(mm);
-
-	switch (opt) {
-	case PR_SET_VMA_ANON_NAME:
-		error = madvise_set_anon_name(addr, len, arg);
-=======
 
 	switch (opt) {
 	case PR_SET_VMA_ANON_NAME:
@@ -2340,7 +2325,6 @@
 		error = madvise_set_anon_name(mm, addr, size, name);
 		mmap_write_unlock(mm);
 		kfree(name);
->>>>>>> 232d8217
 		break;
 	default:
 		error = -EINVAL;
@@ -2351,19 +2335,11 @@
 
 #else /* CONFIG_ANON_VMA_NAME */
 static int prctl_set_vma(unsigned long opt, unsigned long start,
-<<<<<<< HEAD
-			 unsigned long len_in, unsigned long arg)
+			 unsigned long size, unsigned long arg)
 {
 	return -EINVAL;
 }
-#endif
-=======
-			 unsigned long size, unsigned long arg)
-{
-	return -EINVAL;
-}
 #endif /* CONFIG_ANON_VMA_NAME */
->>>>>>> 232d8217
 
 SYSCALL_DEFINE5(prctl, int, option, unsigned long, arg2, unsigned long, arg3,
 		unsigned long, arg4, unsigned long, arg5)
