--- conflicted
+++ resolved
@@ -511,9 +511,7 @@
 		.extra1		= &one,
 	},
 #endif
-<<<<<<< HEAD
 #endif /* !CONFIG_SCHED_MUQSS */
-=======
 #if defined(CONFIG_ENERGY_MODEL) && defined(CONFIG_CPU_FREQ_GOV_SCHEDUTIL)
 	{
 		.procname	= "sched_energy_aware",
@@ -525,7 +523,6 @@
 		.extra2		= &one,
 	},
 #endif
->>>>>>> c3b7fa75
 #ifdef CONFIG_PROVE_LOCKING
 	{
 		.procname	= "prove_locking",
