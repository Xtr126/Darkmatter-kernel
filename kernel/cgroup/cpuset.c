/*
 *  kernel/cpuset.c
 *
 *  Processor and Memory placement constraints for sets of tasks.
 *
 *  Copyright (C) 2003 BULL SA.
 *  Copyright (C) 2004-2007 Silicon Graphics, Inc.
 *  Copyright (C) 2006 Google, Inc
 *
 *  Portions derived from Patrick Mochel's sysfs code.
 *  sysfs is Copyright (c) 2001-3 Patrick Mochel
 *
 *  2003-10-10 Written by Simon Derr.
 *  2003-10-22 Updates by Stephen Hemminger.
 *  2004 May-July Rework by Paul Jackson.
 *  2006 Rework by Paul Menage to use generic cgroups
 *  2008 Rework of the scheduler domains and CPU hotplug handling
 *       by Max Krasnyansky
 *
 *  This file is subject to the terms and conditions of the GNU General Public
 *  License.  See the file COPYING in the main directory of the Linux
 *  distribution for more details.
 */

#include <linux/cpu.h>
#include <linux/cpumask.h>
#include <linux/cpuset.h>
#include <linux/err.h>
#include <linux/errno.h>
#include <linux/file.h>
#include <linux/fs.h>
#include <linux/init.h>
#include <linux/interrupt.h>
#include <linux/kernel.h>
#include <linux/kmod.h>
#include <linux/list.h>
#include <linux/mempolicy.h>
#include <linux/mm.h>
#include <linux/memory.h>
#include <linux/export.h>
#include <linux/mount.h>
#include <linux/fs_context.h>
#include <linux/namei.h>
#include <linux/pagemap.h>
#include <linux/proc_fs.h>
#include <linux/rcupdate.h>
#include <linux/sched.h>
#include <linux/sched/deadline.h>
#include <linux/sched/mm.h>
#include <linux/sched/task.h>
#include <linux/seq_file.h>
#include <linux/security.h>
#include <linux/slab.h>
#include <linux/spinlock.h>
#include <linux/stat.h>
#include <linux/string.h>
#include <linux/time.h>
#include <linux/time64.h>
#include <linux/backing-dev.h>
#include <linux/sort.h>
#include <linux/oom.h>
#include <linux/sched/isolation.h>
#include <linux/uaccess.h>
#include <linux/atomic.h>
#include <linux/mutex.h>
#include <linux/cgroup.h>
#include <linux/wait.h>

#include <trace/hooks/sched.h>

DEFINE_STATIC_KEY_FALSE(cpusets_pre_enable_key);
DEFINE_STATIC_KEY_FALSE(cpusets_enabled_key);

/* See "Frequency meter" comments, below. */

struct fmeter {
	int cnt;		/* unprocessed events count */
	int val;		/* most recent output value */
	time64_t time;		/* clock (secs) when val computed */
	spinlock_t lock;	/* guards read or write of above */
};

struct cpuset {
	struct cgroup_subsys_state css;

	unsigned long flags;		/* "unsigned long" so bitops work */

	/*
	 * On default hierarchy:
	 *
	 * The user-configured masks can only be changed by writing to
	 * cpuset.cpus and cpuset.mems, and won't be limited by the
	 * parent masks.
	 *
	 * The effective masks is the real masks that apply to the tasks
	 * in the cpuset. They may be changed if the configured masks are
	 * changed or hotplug happens.
	 *
	 * effective_mask == configured_mask & parent's effective_mask,
	 * and if it ends up empty, it will inherit the parent's mask.
	 *
	 *
	 * On legacy hierachy:
	 *
	 * The user-configured masks are always the same with effective masks.
	 */

	/* user-configured CPUs and Memory Nodes allow to tasks */
	cpumask_var_t cpus_allowed;
	cpumask_var_t cpus_requested;
	nodemask_t mems_allowed;

	/* effective CPUs and Memory Nodes allow to tasks */
	cpumask_var_t effective_cpus;
	nodemask_t effective_mems;

	/*
	 * CPUs allocated to child sub-partitions (default hierarchy only)
	 * - CPUs granted by the parent = effective_cpus U subparts_cpus
	 * - effective_cpus and subparts_cpus are mutually exclusive.
	 *
	 * effective_cpus contains only onlined CPUs, but subparts_cpus
	 * may have offlined ones.
	 */
	cpumask_var_t subparts_cpus;

	/*
	 * This is old Memory Nodes tasks took on.
	 *
	 * - top_cpuset.old_mems_allowed is initialized to mems_allowed.
	 * - A new cpuset's old_mems_allowed is initialized when some
	 *   task is moved into it.
	 * - old_mems_allowed is used in cpuset_migrate_mm() when we change
	 *   cpuset.mems_allowed and have tasks' nodemask updated, and
	 *   then old_mems_allowed is updated to mems_allowed.
	 */
	nodemask_t old_mems_allowed;

	struct fmeter fmeter;		/* memory_pressure filter */

	/*
	 * Tasks are being attached to this cpuset.  Used to prevent
	 * zeroing cpus/mems_allowed between ->can_attach() and ->attach().
	 */
	int attach_in_progress;

	/* partition number for rebuild_sched_domains() */
	int pn;

	/* for custom sched domain */
	int relax_domain_level;

	/* number of CPUs in subparts_cpus */
	int nr_subparts_cpus;

	/* partition root state */
	int partition_root_state;

	/*
	 * Default hierarchy only:
	 * use_parent_ecpus - set if using parent's effective_cpus
	 * child_ecpus_count - # of children with use_parent_ecpus set
	 */
	int use_parent_ecpus;
	int child_ecpus_count;
};

/*
 * Partition root states:
 *
 *   0 - not a partition root
 *
 *   1 - partition root
 *
 *  -1 - invalid partition root
 *       None of the cpus in cpus_allowed can be put into the parent's
 *       subparts_cpus. In this case, the cpuset is not a real partition
 *       root anymore.  However, the CPU_EXCLUSIVE bit will still be set
 *       and the cpuset can be restored back to a partition root if the
 *       parent cpuset can give more CPUs back to this child cpuset.
 */
#define PRS_DISABLED		0
#define PRS_ENABLED		1
#define PRS_ERROR		-1

/*
 * Temporary cpumasks for working with partitions that are passed among
 * functions to avoid memory allocation in inner functions.
 */
struct tmpmasks {
	cpumask_var_t addmask, delmask;	/* For partition root */
	cpumask_var_t new_cpus;		/* For update_cpumasks_hier() */
};

static inline struct cpuset *css_cs(struct cgroup_subsys_state *css)
{
	return css ? container_of(css, struct cpuset, css) : NULL;
}

/* Retrieve the cpuset for a task */
static inline struct cpuset *task_cs(struct task_struct *task)
{
	return css_cs(task_css(task, cpuset_cgrp_id));
}

static inline struct cpuset *parent_cs(struct cpuset *cs)
{
	return css_cs(cs->css.parent);
}

/* bits in struct cpuset flags field */
typedef enum {
	CS_ONLINE,
	CS_CPU_EXCLUSIVE,
	CS_MEM_EXCLUSIVE,
	CS_MEM_HARDWALL,
	CS_MEMORY_MIGRATE,
	CS_SCHED_LOAD_BALANCE,
	CS_SPREAD_PAGE,
	CS_SPREAD_SLAB,
} cpuset_flagbits_t;

/* convenient tests for these bits */
static inline bool is_cpuset_online(struct cpuset *cs)
{
	return test_bit(CS_ONLINE, &cs->flags) && !css_is_dying(&cs->css);
}

static inline int is_cpu_exclusive(const struct cpuset *cs)
{
	return test_bit(CS_CPU_EXCLUSIVE, &cs->flags);
}

static inline int is_mem_exclusive(const struct cpuset *cs)
{
	return test_bit(CS_MEM_EXCLUSIVE, &cs->flags);
}

static inline int is_mem_hardwall(const struct cpuset *cs)
{
	return test_bit(CS_MEM_HARDWALL, &cs->flags);
}

static inline int is_sched_load_balance(const struct cpuset *cs)
{
	return test_bit(CS_SCHED_LOAD_BALANCE, &cs->flags);
}

static inline int is_memory_migrate(const struct cpuset *cs)
{
	return test_bit(CS_MEMORY_MIGRATE, &cs->flags);
}

static inline int is_spread_page(const struct cpuset *cs)
{
	return test_bit(CS_SPREAD_PAGE, &cs->flags);
}

static inline int is_spread_slab(const struct cpuset *cs)
{
	return test_bit(CS_SPREAD_SLAB, &cs->flags);
}

static inline int is_partition_root(const struct cpuset *cs)
{
	return cs->partition_root_state > 0;
}

static struct cpuset top_cpuset = {
	.flags = ((1 << CS_ONLINE) | (1 << CS_CPU_EXCLUSIVE) |
		  (1 << CS_MEM_EXCLUSIVE)),
	.partition_root_state = PRS_ENABLED,
};

/**
 * cpuset_for_each_child - traverse online children of a cpuset
 * @child_cs: loop cursor pointing to the current child
 * @pos_css: used for iteration
 * @parent_cs: target cpuset to walk children of
 *
 * Walk @child_cs through the online children of @parent_cs.  Must be used
 * with RCU read locked.
 */
#define cpuset_for_each_child(child_cs, pos_css, parent_cs)		\
	css_for_each_child((pos_css), &(parent_cs)->css)		\
		if (is_cpuset_online(((child_cs) = css_cs((pos_css)))))

/**
 * cpuset_for_each_descendant_pre - pre-order walk of a cpuset's descendants
 * @des_cs: loop cursor pointing to the current descendant
 * @pos_css: used for iteration
 * @root_cs: target cpuset to walk ancestor of
 *
 * Walk @des_cs through the online descendants of @root_cs.  Must be used
 * with RCU read locked.  The caller may modify @pos_css by calling
 * css_rightmost_descendant() to skip subtree.  @root_cs is included in the
 * iteration and the first node to be visited.
 */
#define cpuset_for_each_descendant_pre(des_cs, pos_css, root_cs)	\
	css_for_each_descendant_pre((pos_css), &(root_cs)->css)		\
		if (is_cpuset_online(((des_cs) = css_cs((pos_css)))))

/*
 * There are two global locks guarding cpuset structures - cpuset_mutex and
 * callback_lock. We also require taking task_lock() when dereferencing a
 * task's cpuset pointer. See "The task_lock() exception", at the end of this
 * comment.
 *
 * A task must hold both locks to modify cpusets.  If a task holds
 * cpuset_mutex, then it blocks others wanting that mutex, ensuring that it
 * is the only task able to also acquire callback_lock and be able to
 * modify cpusets.  It can perform various checks on the cpuset structure
 * first, knowing nothing will change.  It can also allocate memory while
 * just holding cpuset_mutex.  While it is performing these checks, various
 * callback routines can briefly acquire callback_lock to query cpusets.
 * Once it is ready to make the changes, it takes callback_lock, blocking
 * everyone else.
 *
 * Calls to the kernel memory allocator can not be made while holding
 * callback_lock, as that would risk double tripping on callback_lock
 * from one of the callbacks into the cpuset code from within
 * __alloc_pages().
 *
 * If a task is only holding callback_lock, then it has read-only
 * access to cpusets.
 *
 * Now, the task_struct fields mems_allowed and mempolicy may be changed
 * by other task, we use alloc_lock in the task_struct fields to protect
 * them.
 *
 * The cpuset_common_file_read() handlers only hold callback_lock across
 * small pieces of code, such as when reading out possibly multi-word
 * cpumasks and nodemasks.
 *
 * Accessing a task's cpuset should be done in accordance with the
 * guidelines for accessing subsystem state in kernel/cgroup.c
 */

static DEFINE_MUTEX(cpuset_mutex);
static DEFINE_SPINLOCK(callback_lock);

static struct workqueue_struct *cpuset_migrate_mm_wq;

/*
 * CPU / memory hotplug is handled asynchronously
 * for hotplug, synchronously for resume_cpus
 */
static DECLARE_WORK(cpuset_hotplug_work, cpuset_hotplug_workfn);

static DECLARE_WAIT_QUEUE_HEAD(cpuset_attach_wq);

/*
 * Cgroup v2 behavior is used on the "cpus" and "mems" control files when
 * on default hierarchy or when the cpuset_v2_mode flag is set by mounting
 * the v1 cpuset cgroup filesystem with the "cpuset_v2_mode" mount option.
 * With v2 behavior, "cpus" and "mems" are always what the users have
 * requested and won't be changed by hotplug events. Only the effective
 * cpus or mems will be affected.
 */
static inline bool is_in_v2_mode(void)
{
	return cgroup_subsys_on_dfl(cpuset_cgrp_subsys) ||
	      (cpuset_cgrp_subsys.root->flags & CGRP_ROOT_CPUSET_V2_MODE);
}

/*
 * Return in pmask the portion of a task's cpusets's cpus_allowed that
 * are online and are capable of running the task.  If none are found,
 * walk up the cpuset hierarchy until we find one that does have some
 * appropriate cpus.
 *
 * One way or another, we guarantee to return some non-empty subset
 * of cpu_active_mask.
 *
 * Call with callback_lock or cpuset_mutex held.
 */
static void guarantee_online_cpus(struct task_struct *tsk,
				  struct cpumask *pmask)
{
<<<<<<< HEAD
	while (!cpumask_intersects(cs->effective_cpus, cpu_active_mask)) {
=======
	struct cpuset *cs = task_cs(tsk);
	const struct cpumask *possible_mask = task_cpu_possible_mask(tsk);

	if (WARN_ON(!cpumask_and(pmask, possible_mask, cpu_active_mask)))
		cpumask_copy(pmask, cpu_active_mask);

	while (!cpumask_intersects(cs->effective_cpus, pmask)) {
>>>>>>> 5f85626b
		cs = parent_cs(cs);
		if (unlikely(!cs)) {
			/*
			 * The top cpuset doesn't have any online cpu as a
			 * consequence of a race between cpuset_hotplug_work
			 * and cpu hotplug notifier.  But we know the top
			 * cpuset's effective_cpus is on its way to be
			 * identical to cpu_online_mask.
			 */
<<<<<<< HEAD
			cpumask_copy(pmask, cpu_active_mask);
			return;
		}
	}
	cpumask_and(pmask, cs->effective_cpus, cpu_active_mask);
=======
			return;
		}
	}
	cpumask_and(pmask, pmask, cs->effective_cpus);
>>>>>>> 5f85626b
}

/*
 * Return in *pmask the portion of a cpusets's mems_allowed that
 * are online, with memory.  If none are online with memory, walk
 * up the cpuset hierarchy until we find one that does have some
 * online mems.  The top cpuset always has some mems online.
 *
 * One way or another, we guarantee to return some non-empty subset
 * of node_states[N_MEMORY].
 *
 * Call with callback_lock or cpuset_mutex held.
 */
static void guarantee_online_mems(struct cpuset *cs, nodemask_t *pmask)
{
	while (!nodes_intersects(cs->effective_mems, node_states[N_MEMORY]))
		cs = parent_cs(cs);
	nodes_and(*pmask, cs->effective_mems, node_states[N_MEMORY]);
}

/*
 * update task's spread flag if cpuset's page/slab spread flag is set
 *
 * Call with callback_lock or cpuset_mutex held.
 */
static void cpuset_update_task_spread_flag(struct cpuset *cs,
					struct task_struct *tsk)
{
	if (is_spread_page(cs))
		task_set_spread_page(tsk);
	else
		task_clear_spread_page(tsk);

	if (is_spread_slab(cs))
		task_set_spread_slab(tsk);
	else
		task_clear_spread_slab(tsk);
}

/*
 * is_cpuset_subset(p, q) - Is cpuset p a subset of cpuset q?
 *
 * One cpuset is a subset of another if all its allowed CPUs and
 * Memory Nodes are a subset of the other, and its exclusive flags
 * are only set if the other's are set.  Call holding cpuset_mutex.
 */

static int is_cpuset_subset(const struct cpuset *p, const struct cpuset *q)
{
	return	cpumask_subset(p->cpus_requested, q->cpus_requested) &&
		nodes_subset(p->mems_allowed, q->mems_allowed) &&
		is_cpu_exclusive(p) <= is_cpu_exclusive(q) &&
		is_mem_exclusive(p) <= is_mem_exclusive(q);
}

/**
 * alloc_cpumasks - allocate three cpumasks for cpuset
 * @cs:  the cpuset that have cpumasks to be allocated.
 * @tmp: the tmpmasks structure pointer
 * Return: 0 if successful, -ENOMEM otherwise.
 *
 * Only one of the two input arguments should be non-NULL.
 */
static inline int alloc_cpumasks(struct cpuset *cs, struct tmpmasks *tmp)
{
	cpumask_var_t *pmask1, *pmask2, *pmask3;

	if (cs) {
		pmask1 = &cs->cpus_allowed;
		pmask2 = &cs->effective_cpus;
		pmask3 = &cs->subparts_cpus;
	} else {
		pmask1 = &tmp->new_cpus;
		pmask2 = &tmp->addmask;
		pmask3 = &tmp->delmask;
	}

	if (!zalloc_cpumask_var(pmask1, GFP_KERNEL))
		return -ENOMEM;

	if (!zalloc_cpumask_var(pmask2, GFP_KERNEL))
		goto free_one;

	if (!zalloc_cpumask_var(pmask3, GFP_KERNEL))
		goto free_two;

	if (cs && !zalloc_cpumask_var(&cs->cpus_requested, GFP_KERNEL))
		goto free_three;

	return 0;

free_three:
	free_cpumask_var(*pmask3);
free_two:
	free_cpumask_var(*pmask2);
free_one:
	free_cpumask_var(*pmask1);
	return -ENOMEM;
}

/**
 * free_cpumasks - free cpumasks in a tmpmasks structure
 * @cs:  the cpuset that have cpumasks to be free.
 * @tmp: the tmpmasks structure pointer
 */
static inline void free_cpumasks(struct cpuset *cs, struct tmpmasks *tmp)
{
	if (cs) {
		free_cpumask_var(cs->cpus_allowed);
		free_cpumask_var(cs->cpus_requested);
		free_cpumask_var(cs->effective_cpus);
		free_cpumask_var(cs->subparts_cpus);
	}
	if (tmp) {
		free_cpumask_var(tmp->new_cpus);
		free_cpumask_var(tmp->addmask);
		free_cpumask_var(tmp->delmask);
	}
}

/**
 * alloc_trial_cpuset - allocate a trial cpuset
 * @cs: the cpuset that the trial cpuset duplicates
 */
static struct cpuset *alloc_trial_cpuset(struct cpuset *cs)
{
	struct cpuset *trial;

	trial = kmemdup(cs, sizeof(*cs), GFP_KERNEL);
	if (!trial)
		return NULL;

	if (alloc_cpumasks(trial, NULL)) {
		kfree(trial);
		return NULL;
	}

	cpumask_copy(trial->cpus_allowed, cs->cpus_allowed);
	cpumask_copy(trial->cpus_requested, cs->cpus_requested);
	cpumask_copy(trial->effective_cpus, cs->effective_cpus);
	return trial;
}

/**
 * free_cpuset - free the cpuset
 * @cs: the cpuset to be freed
 */
static inline void free_cpuset(struct cpuset *cs)
{
	free_cpumasks(cs, NULL);
	kfree(cs);
}

/*
 * validate_change() - Used to validate that any proposed cpuset change
 *		       follows the structural rules for cpusets.
 *
 * If we replaced the flag and mask values of the current cpuset
 * (cur) with those values in the trial cpuset (trial), would
 * our various subset and exclusive rules still be valid?  Presumes
 * cpuset_mutex held.
 *
 * 'cur' is the address of an actual, in-use cpuset.  Operations
 * such as list traversal that depend on the actual address of the
 * cpuset in the list must use cur below, not trial.
 *
 * 'trial' is the address of bulk structure copy of cur, with
 * perhaps one or more of the fields cpus_allowed, mems_allowed,
 * or flags changed to new, trial values.
 *
 * Return 0 if valid, -errno if not.
 */

static int validate_change(struct cpuset *cur, struct cpuset *trial)
{
	struct cgroup_subsys_state *css;
	struct cpuset *c, *par;
	int ret;

	rcu_read_lock();

	/* Each of our child cpusets must be a subset of us */
	ret = -EBUSY;
	cpuset_for_each_child(c, css, cur)
		if (!is_cpuset_subset(c, trial))
			goto out;

	/* Remaining checks don't apply to root cpuset */
	ret = 0;
	if (cur == &top_cpuset)
		goto out;

	par = parent_cs(cur);

	/* On legacy hiearchy, we must be a subset of our parent cpuset. */
	ret = -EACCES;
	if (!is_in_v2_mode() && !is_cpuset_subset(trial, par))
		goto out;

	/*
	 * If either I or some sibling (!= me) is exclusive, we can't
	 * overlap
	 */
	ret = -EINVAL;
	cpuset_for_each_child(c, css, par) {
		if ((is_cpu_exclusive(trial) || is_cpu_exclusive(c)) &&
		    c != cur &&
		    cpumask_intersects(trial->cpus_requested, c->cpus_requested))
			goto out;
		if ((is_mem_exclusive(trial) || is_mem_exclusive(c)) &&
		    c != cur &&
		    nodes_intersects(trial->mems_allowed, c->mems_allowed))
			goto out;
	}

	/*
	 * Cpusets with tasks - existing or newly being attached - can't
	 * be changed to have empty cpus_allowed or mems_allowed.
	 */
	ret = -ENOSPC;
	if ((cgroup_is_populated(cur->css.cgroup) || cur->attach_in_progress)) {
		if (!cpumask_empty(cur->cpus_allowed) &&
		    cpumask_empty(trial->cpus_allowed))
			goto out;
		if (!nodes_empty(cur->mems_allowed) &&
		    nodes_empty(trial->mems_allowed))
			goto out;
	}

	/*
	 * We can't shrink if we won't have enough room for SCHED_DEADLINE
	 * tasks.
	 */
	ret = -EBUSY;
	if (is_cpu_exclusive(cur) &&
	    !cpuset_cpumask_can_shrink(cur->cpus_allowed,
				       trial->cpus_allowed))
		goto out;

	ret = 0;
out:
	rcu_read_unlock();
	return ret;
}

#ifdef CONFIG_SMP
/*
 * Helper routine for generate_sched_domains().
 * Do cpusets a, b have overlapping effective cpus_allowed masks?
 */
static int cpusets_overlap(struct cpuset *a, struct cpuset *b)
{
	return cpumask_intersects(a->effective_cpus, b->effective_cpus);
}

static void
update_domain_attr(struct sched_domain_attr *dattr, struct cpuset *c)
{
	if (dattr->relax_domain_level < c->relax_domain_level)
		dattr->relax_domain_level = c->relax_domain_level;
	return;
}

static void update_domain_attr_tree(struct sched_domain_attr *dattr,
				    struct cpuset *root_cs)
{
	struct cpuset *cp;
	struct cgroup_subsys_state *pos_css;

	rcu_read_lock();
	cpuset_for_each_descendant_pre(cp, pos_css, root_cs) {
		/* skip the whole subtree if @cp doesn't have any CPU */
		if (cpumask_empty(cp->cpus_allowed)) {
			pos_css = css_rightmost_descendant(pos_css);
			continue;
		}

		if (is_sched_load_balance(cp))
			update_domain_attr(dattr, cp);
	}
	rcu_read_unlock();
}

/* Must be called with cpuset_mutex held.  */
static inline int nr_cpusets(void)
{
	/* jump label reference count + the top-level cpuset */
	return static_key_count(&cpusets_enabled_key.key) + 1;
}

/*
 * generate_sched_domains()
 *
 * This function builds a partial partition of the systems CPUs
 * A 'partial partition' is a set of non-overlapping subsets whose
 * union is a subset of that set.
 * The output of this function needs to be passed to kernel/sched/core.c
 * partition_sched_domains() routine, which will rebuild the scheduler's
 * load balancing domains (sched domains) as specified by that partial
 * partition.
 *
 * See "What is sched_load_balance" in Documentation/admin-guide/cgroup-v1/cpusets.rst
 * for a background explanation of this.
 *
 * Does not return errors, on the theory that the callers of this
 * routine would rather not worry about failures to rebuild sched
 * domains when operating in the severe memory shortage situations
 * that could cause allocation failures below.
 *
 * Must be called with cpuset_mutex held.
 *
 * The three key local variables below are:
 *    cp - cpuset pointer, used (together with pos_css) to perform a
 *	   top-down scan of all cpusets. For our purposes, rebuilding
 *	   the schedulers sched domains, we can ignore !is_sched_load_
 *	   balance cpusets.
 *  csa  - (for CpuSet Array) Array of pointers to all the cpusets
 *	   that need to be load balanced, for convenient iterative
 *	   access by the subsequent code that finds the best partition,
 *	   i.e the set of domains (subsets) of CPUs such that the
 *	   cpus_allowed of every cpuset marked is_sched_load_balance
 *	   is a subset of one of these domains, while there are as
 *	   many such domains as possible, each as small as possible.
 * doms  - Conversion of 'csa' to an array of cpumasks, for passing to
 *	   the kernel/sched/core.c routine partition_sched_domains() in a
 *	   convenient format, that can be easily compared to the prior
 *	   value to determine what partition elements (sched domains)
 *	   were changed (added or removed.)
 *
 * Finding the best partition (set of domains):
 *	The triple nested loops below over i, j, k scan over the
 *	load balanced cpusets (using the array of cpuset pointers in
 *	csa[]) looking for pairs of cpusets that have overlapping
 *	cpus_allowed, but which don't have the same 'pn' partition
 *	number and gives them in the same partition number.  It keeps
 *	looping on the 'restart' label until it can no longer find
 *	any such pairs.
 *
 *	The union of the cpus_allowed masks from the set of
 *	all cpusets having the same 'pn' value then form the one
 *	element of the partition (one sched domain) to be passed to
 *	partition_sched_domains().
 */
static int generate_sched_domains(cpumask_var_t **domains,
			struct sched_domain_attr **attributes)
{
	struct cpuset *cp;	/* top-down scan of cpusets */
	struct cpuset **csa;	/* array of all cpuset ptrs */
	int csn;		/* how many cpuset ptrs in csa so far */
	int i, j, k;		/* indices for partition finding loops */
	cpumask_var_t *doms;	/* resulting partition; i.e. sched domains */
	struct sched_domain_attr *dattr;  /* attributes for custom domains */
	int ndoms = 0;		/* number of sched domains in result */
	int nslot;		/* next empty doms[] struct cpumask slot */
	struct cgroup_subsys_state *pos_css;
	bool root_load_balance = is_sched_load_balance(&top_cpuset);

	doms = NULL;
	dattr = NULL;
	csa = NULL;

	/* Special case for the 99% of systems with one, full, sched domain */
	if (root_load_balance && !top_cpuset.nr_subparts_cpus) {
		ndoms = 1;
		doms = alloc_sched_domains(ndoms);
		if (!doms)
			goto done;

		dattr = kmalloc(sizeof(struct sched_domain_attr), GFP_KERNEL);
		if (dattr) {
			*dattr = SD_ATTR_INIT;
			update_domain_attr_tree(dattr, &top_cpuset);
		}
		cpumask_and(doms[0], top_cpuset.effective_cpus,
			    housekeeping_cpumask(HK_FLAG_DOMAIN));

		goto done;
	}

	csa = kmalloc_array(nr_cpusets(), sizeof(cp), GFP_KERNEL);
	if (!csa)
		goto done;
	csn = 0;

	rcu_read_lock();
	if (root_load_balance)
		csa[csn++] = &top_cpuset;
	cpuset_for_each_descendant_pre(cp, pos_css, &top_cpuset) {
		if (cp == &top_cpuset)
			continue;
		/*
		 * Continue traversing beyond @cp iff @cp has some CPUs and
		 * isn't load balancing.  The former is obvious.  The
		 * latter: All child cpusets contain a subset of the
		 * parent's cpus, so just skip them, and then we call
		 * update_domain_attr_tree() to calc relax_domain_level of
		 * the corresponding sched domain.
		 *
		 * If root is load-balancing, we can skip @cp if it
		 * is a subset of the root's effective_cpus.
		 */
		if (!cpumask_empty(cp->cpus_allowed) &&
		    !(is_sched_load_balance(cp) &&
		      cpumask_intersects(cp->cpus_allowed,
					 housekeeping_cpumask(HK_FLAG_DOMAIN))))
			continue;

		if (root_load_balance &&
		    cpumask_subset(cp->cpus_allowed, top_cpuset.effective_cpus))
			continue;

		if (is_sched_load_balance(cp) &&
		    !cpumask_empty(cp->effective_cpus))
			csa[csn++] = cp;

		/* skip @cp's subtree if not a partition root */
		if (!is_partition_root(cp))
			pos_css = css_rightmost_descendant(pos_css);
	}
	rcu_read_unlock();

	for (i = 0; i < csn; i++)
		csa[i]->pn = i;
	ndoms = csn;

restart:
	/* Find the best partition (set of sched domains) */
	for (i = 0; i < csn; i++) {
		struct cpuset *a = csa[i];
		int apn = a->pn;

		for (j = 0; j < csn; j++) {
			struct cpuset *b = csa[j];
			int bpn = b->pn;

			if (apn != bpn && cpusets_overlap(a, b)) {
				for (k = 0; k < csn; k++) {
					struct cpuset *c = csa[k];

					if (c->pn == bpn)
						c->pn = apn;
				}
				ndoms--;	/* one less element */
				goto restart;
			}
		}
	}

	/*
	 * Now we know how many domains to create.
	 * Convert <csn, csa> to <ndoms, doms> and populate cpu masks.
	 */
	doms = alloc_sched_domains(ndoms);
	if (!doms)
		goto done;

	/*
	 * The rest of the code, including the scheduler, can deal with
	 * dattr==NULL case. No need to abort if alloc fails.
	 */
	dattr = kmalloc_array(ndoms, sizeof(struct sched_domain_attr),
			      GFP_KERNEL);

	for (nslot = 0, i = 0; i < csn; i++) {
		struct cpuset *a = csa[i];
		struct cpumask *dp;
		int apn = a->pn;

		if (apn < 0) {
			/* Skip completed partitions */
			continue;
		}

		dp = doms[nslot];

		if (nslot == ndoms) {
			static int warnings = 10;
			if (warnings) {
				pr_warn("rebuild_sched_domains confused: nslot %d, ndoms %d, csn %d, i %d, apn %d\n",
					nslot, ndoms, csn, i, apn);
				warnings--;
			}
			continue;
		}

		cpumask_clear(dp);
		if (dattr)
			*(dattr + nslot) = SD_ATTR_INIT;
		for (j = i; j < csn; j++) {
			struct cpuset *b = csa[j];

			if (apn == b->pn) {
				cpumask_or(dp, dp, b->effective_cpus);
				cpumask_and(dp, dp, housekeeping_cpumask(HK_FLAG_DOMAIN));
				if (dattr)
					update_domain_attr_tree(dattr + nslot, b);

				/* Done with this partition */
				b->pn = -1;
			}
		}
		nslot++;
	}
	BUG_ON(nslot != ndoms);

done:
	kfree(csa);

	/*
	 * Fallback to the default domain if kmalloc() failed.
	 * See comments in partition_sched_domains().
	 */
	if (doms == NULL)
		ndoms = 1;

	*domains    = doms;
	*attributes = dattr;
	return ndoms;
}

static void update_tasks_root_domain(struct cpuset *cs)
{
	struct css_task_iter it;
	struct task_struct *task;

	css_task_iter_start(&cs->css, 0, &it);

	while ((task = css_task_iter_next(&it)))
		dl_add_task_root_domain(task);

	css_task_iter_end(&it);
}

static void rebuild_root_domains(void)
{
	struct cpuset *cs = NULL;
	struct cgroup_subsys_state *pos_css;

	lockdep_assert_held(&cpuset_mutex);
	lockdep_assert_cpus_held();
	lockdep_assert_held(&sched_domains_mutex);

	rcu_read_lock();

	/*
	 * Clear default root domain DL accounting, it will be computed again
	 * if a task belongs to it.
	 */
	dl_clear_root_domain(&def_root_domain);

	cpuset_for_each_descendant_pre(cs, pos_css, &top_cpuset) {

		if (cpumask_empty(cs->effective_cpus)) {
			pos_css = css_rightmost_descendant(pos_css);
			continue;
		}

		css_get(&cs->css);

		rcu_read_unlock();

		update_tasks_root_domain(cs);

		rcu_read_lock();
		css_put(&cs->css);
	}
	rcu_read_unlock();
}

static void
partition_and_rebuild_sched_domains(int ndoms_new, cpumask_var_t doms_new[],
				    struct sched_domain_attr *dattr_new)
{
	mutex_lock(&sched_domains_mutex);
	partition_sched_domains_locked(ndoms_new, doms_new, dattr_new);
	rebuild_root_domains();
	mutex_unlock(&sched_domains_mutex);
}

/*
 * Rebuild scheduler domains.
 *
 * If the flag 'sched_load_balance' of any cpuset with non-empty
 * 'cpus' changes, or if the 'cpus' allowed changes in any cpuset
 * which has that flag enabled, or if any cpuset with a non-empty
 * 'cpus' is removed, then call this routine to rebuild the
 * scheduler's dynamic sched domains.
 *
 * Call with cpuset_mutex held.  Takes get_online_cpus().
 */
static void rebuild_sched_domains_locked(void)
{
	struct cgroup_subsys_state *pos_css;
	struct sched_domain_attr *attr;
	cpumask_var_t *doms;
	struct cpuset *cs;
	int ndoms;

	lockdep_assert_held(&cpuset_mutex);

	/*
	 * If we have raced with CPU hotplug, return early to avoid
	 * passing doms with offlined cpu to partition_sched_domains().
	 * Anyways, cpuset_hotplug_workfn() will rebuild sched domains.
	 *
	 * With no CPUs in any subpartitions, top_cpuset's effective CPUs
	 * should be the same as the active CPUs, so checking only top_cpuset
	 * is enough to detect racing CPU offlines.
	 */
	if (!top_cpuset.nr_subparts_cpus &&
	    !cpumask_equal(top_cpuset.effective_cpus, cpu_active_mask))
		return;

	/*
	 * With subpartition CPUs, however, the effective CPUs of a partition
	 * root should be only a subset of the active CPUs.  Since a CPU in any
	 * partition root could be offlined, all must be checked.
	 */
	if (top_cpuset.nr_subparts_cpus) {
		rcu_read_lock();
		cpuset_for_each_descendant_pre(cs, pos_css, &top_cpuset) {
			if (!is_partition_root(cs)) {
				pos_css = css_rightmost_descendant(pos_css);
				continue;
			}
			if (!cpumask_subset(cs->effective_cpus,
					    cpu_active_mask)) {
				rcu_read_unlock();
				return;
			}
		}
		rcu_read_unlock();
	}

	/* Generate domain masks and attrs */
	ndoms = generate_sched_domains(&doms, &attr);

	/* Have scheduler rebuild the domains */
	partition_and_rebuild_sched_domains(ndoms, doms, attr);
}
#else /* !CONFIG_SMP */
static void rebuild_sched_domains_locked(void)
{
}
#endif /* CONFIG_SMP */

void rebuild_sched_domains(void)
{
	get_online_cpus();
	mutex_lock(&cpuset_mutex);
	rebuild_sched_domains_locked();
	mutex_unlock(&cpuset_mutex);
	put_online_cpus();
}

static int update_cpus_allowed(struct cpuset *cs, struct task_struct *p,
				const struct cpumask *new_mask)
{
	int ret = -EINVAL;

	trace_android_rvh_update_cpus_allowed(p, cs->cpus_requested, new_mask, &ret);
	if (!ret)
		return ret;

	return set_cpus_allowed_ptr(p, new_mask);
}

/**
 * update_tasks_cpumask - Update the cpumasks of tasks in the cpuset.
 * @cs: the cpuset in which each task's cpus_allowed mask needs to be changed
 *
 * Iterate through each task of @cs updating its cpus_allowed to the
 * effective cpuset's.  As this function is called with cpuset_mutex held,
 * cpuset membership stays stable.
 */
static void update_tasks_cpumask(struct cpuset *cs)
{
	struct css_task_iter it;
	struct task_struct *task;

	css_task_iter_start(&cs->css, 0, &it);
	while ((task = css_task_iter_next(&it)))
		update_cpus_allowed(cs, task, cs->effective_cpus);
	css_task_iter_end(&it);
}

/**
 * compute_effective_cpumask - Compute the effective cpumask of the cpuset
 * @new_cpus: the temp variable for the new effective_cpus mask
 * @cs: the cpuset the need to recompute the new effective_cpus mask
 * @parent: the parent cpuset
 *
 * If the parent has subpartition CPUs, include them in the list of
 * allowable CPUs in computing the new effective_cpus mask. Since offlined
 * CPUs are not removed from subparts_cpus, we have to use cpu_active_mask
 * to mask those out.
 */
static void compute_effective_cpumask(struct cpumask *new_cpus,
				      struct cpuset *cs, struct cpuset *parent)
{
	if (parent->nr_subparts_cpus) {
		cpumask_or(new_cpus, parent->effective_cpus,
			   parent->subparts_cpus);
		cpumask_and(new_cpus, new_cpus, cs->cpus_requested);
		cpumask_and(new_cpus, new_cpus, cpu_active_mask);
	} else {
		cpumask_and(new_cpus, cs->cpus_requested, parent_cs(cs)->effective_cpus);
	}
}

/*
 * Commands for update_parent_subparts_cpumask
 */
enum subparts_cmd {
	partcmd_enable,		/* Enable partition root	 */
	partcmd_disable,	/* Disable partition root	 */
	partcmd_update,		/* Update parent's subparts_cpus */
};

/**
 * update_parent_subparts_cpumask - update subparts_cpus mask of parent cpuset
 * @cpuset:  The cpuset that requests change in partition root state
 * @cmd:     Partition root state change command
 * @newmask: Optional new cpumask for partcmd_update
 * @tmp:     Temporary addmask and delmask
 * Return:   0, 1 or an error code
 *
 * For partcmd_enable, the cpuset is being transformed from a non-partition
 * root to a partition root. The cpus_allowed mask of the given cpuset will
 * be put into parent's subparts_cpus and taken away from parent's
 * effective_cpus. The function will return 0 if all the CPUs listed in
 * cpus_allowed can be granted or an error code will be returned.
 *
 * For partcmd_disable, the cpuset is being transofrmed from a partition
 * root back to a non-partition root. any CPUs in cpus_allowed that are in
 * parent's subparts_cpus will be taken away from that cpumask and put back
 * into parent's effective_cpus. 0 should always be returned.
 *
 * For partcmd_update, if the optional newmask is specified, the cpu
 * list is to be changed from cpus_allowed to newmask. Otherwise,
 * cpus_allowed is assumed to remain the same. The cpuset should either
 * be a partition root or an invalid partition root. The partition root
 * state may change if newmask is NULL and none of the requested CPUs can
 * be granted by the parent. The function will return 1 if changes to
 * parent's subparts_cpus and effective_cpus happen or 0 otherwise.
 * Error code should only be returned when newmask is non-NULL.
 *
 * The partcmd_enable and partcmd_disable commands are used by
 * update_prstate(). The partcmd_update command is used by
 * update_cpumasks_hier() with newmask NULL and update_cpumask() with
 * newmask set.
 *
 * The checking is more strict when enabling partition root than the
 * other two commands.
 *
 * Because of the implicit cpu exclusive nature of a partition root,
 * cpumask changes that violates the cpu exclusivity rule will not be
 * permitted when checked by validate_change(). The validate_change()
 * function will also prevent any changes to the cpu list if it is not
 * a superset of children's cpu lists.
 */
static int update_parent_subparts_cpumask(struct cpuset *cpuset, int cmd,
					  struct cpumask *newmask,
					  struct tmpmasks *tmp)
{
	struct cpuset *parent = parent_cs(cpuset);
	int adding;	/* Moving cpus from effective_cpus to subparts_cpus */
	int deleting;	/* Moving cpus from subparts_cpus to effective_cpus */
	bool part_error = false;	/* Partition error? */

	lockdep_assert_held(&cpuset_mutex);

	/*
	 * The parent must be a partition root.
	 * The new cpumask, if present, or the current cpus_allowed must
	 * not be empty.
	 */
	if (!is_partition_root(parent) ||
	   (newmask && cpumask_empty(newmask)) ||
	   (!newmask && cpumask_empty(cpuset->cpus_allowed)))
		return -EINVAL;

	/*
	 * Enabling/disabling partition root is not allowed if there are
	 * online children.
	 */
	if ((cmd != partcmd_update) && css_has_online_children(&cpuset->css))
		return -EBUSY;

	/*
	 * Enabling partition root is not allowed if not all the CPUs
	 * can be granted from parent's effective_cpus or at least one
	 * CPU will be left after that.
	 */
	if ((cmd == partcmd_enable) &&
	   (!cpumask_subset(cpuset->cpus_allowed, parent->effective_cpus) ||
	     cpumask_equal(cpuset->cpus_allowed, parent->effective_cpus)))
		return -EINVAL;

	/*
	 * A cpumask update cannot make parent's effective_cpus become empty.
	 */
	adding = deleting = false;
	if (cmd == partcmd_enable) {
		cpumask_copy(tmp->addmask, cpuset->cpus_allowed);
		adding = true;
	} else if (cmd == partcmd_disable) {
		deleting = cpumask_and(tmp->delmask, cpuset->cpus_allowed,
				       parent->subparts_cpus);
	} else if (newmask) {
		/*
		 * partcmd_update with newmask:
		 *
		 * delmask = cpus_allowed & ~newmask & parent->subparts_cpus
		 * addmask = newmask & parent->effective_cpus
		 *		     & ~parent->subparts_cpus
		 */
		cpumask_andnot(tmp->delmask, cpuset->cpus_allowed, newmask);
		deleting = cpumask_and(tmp->delmask, tmp->delmask,
				       parent->subparts_cpus);

		cpumask_and(tmp->addmask, newmask, parent->effective_cpus);
		adding = cpumask_andnot(tmp->addmask, tmp->addmask,
					parent->subparts_cpus);
		/*
		 * Return error if the new effective_cpus could become empty.
		 */
		if (adding &&
		    cpumask_equal(parent->effective_cpus, tmp->addmask)) {
			if (!deleting)
				return -EINVAL;
			/*
			 * As some of the CPUs in subparts_cpus might have
			 * been offlined, we need to compute the real delmask
			 * to confirm that.
			 */
			if (!cpumask_and(tmp->addmask, tmp->delmask,
					 cpu_active_mask))
				return -EINVAL;
			cpumask_copy(tmp->addmask, parent->effective_cpus);
		}
	} else {
		/*
		 * partcmd_update w/o newmask:
		 *
		 * addmask = cpus_allowed & parent->effectiveb_cpus
		 *
		 * Note that parent's subparts_cpus may have been
		 * pre-shrunk in case there is a change in the cpu list.
		 * So no deletion is needed.
		 */
		adding = cpumask_and(tmp->addmask, cpuset->cpus_allowed,
				     parent->effective_cpus);
		part_error = cpumask_equal(tmp->addmask,
					   parent->effective_cpus);
	}

	if (cmd == partcmd_update) {
		int prev_prs = cpuset->partition_root_state;

		/*
		 * Check for possible transition between PRS_ENABLED
		 * and PRS_ERROR.
		 */
		switch (cpuset->partition_root_state) {
		case PRS_ENABLED:
			if (part_error)
				cpuset->partition_root_state = PRS_ERROR;
			break;
		case PRS_ERROR:
			if (!part_error)
				cpuset->partition_root_state = PRS_ENABLED;
			break;
		}
		/*
		 * Set part_error if previously in invalid state.
		 */
		part_error = (prev_prs == PRS_ERROR);
	}

	if (!part_error && (cpuset->partition_root_state == PRS_ERROR))
		return 0;	/* Nothing need to be done */

	if (cpuset->partition_root_state == PRS_ERROR) {
		/*
		 * Remove all its cpus from parent's subparts_cpus.
		 */
		adding = false;
		deleting = cpumask_and(tmp->delmask, cpuset->cpus_allowed,
				       parent->subparts_cpus);
	}

	if (!adding && !deleting)
		return 0;

	/*
	 * Change the parent's subparts_cpus.
	 * Newly added CPUs will be removed from effective_cpus and
	 * newly deleted ones will be added back to effective_cpus.
	 */
	spin_lock_irq(&callback_lock);
	if (adding) {
		cpumask_or(parent->subparts_cpus,
			   parent->subparts_cpus, tmp->addmask);
		cpumask_andnot(parent->effective_cpus,
			       parent->effective_cpus, tmp->addmask);
	}
	if (deleting) {
		cpumask_andnot(parent->subparts_cpus,
			       parent->subparts_cpus, tmp->delmask);
		/*
		 * Some of the CPUs in subparts_cpus might have been offlined.
		 */
		cpumask_and(tmp->delmask, tmp->delmask, cpu_active_mask);
		cpumask_or(parent->effective_cpus,
			   parent->effective_cpus, tmp->delmask);
	}

	parent->nr_subparts_cpus = cpumask_weight(parent->subparts_cpus);
	spin_unlock_irq(&callback_lock);

	return cmd == partcmd_update;
}

/*
 * update_cpumasks_hier - Update effective cpumasks and tasks in the subtree
 * @cs:  the cpuset to consider
 * @tmp: temp variables for calculating effective_cpus & partition setup
 *
 * When congifured cpumask is changed, the effective cpumasks of this cpuset
 * and all its descendants need to be updated.
 *
 * On legacy hierachy, effective_cpus will be the same with cpu_allowed.
 *
 * Called with cpuset_mutex held
 */
static void update_cpumasks_hier(struct cpuset *cs, struct tmpmasks *tmp)
{
	struct cpuset *cp;
	struct cgroup_subsys_state *pos_css;
	bool need_rebuild_sched_domains = false;

	rcu_read_lock();
	cpuset_for_each_descendant_pre(cp, pos_css, cs) {
		struct cpuset *parent = parent_cs(cp);

		compute_effective_cpumask(tmp->new_cpus, cp, parent);

		/*
		 * If it becomes empty, inherit the effective mask of the
		 * parent, which is guaranteed to have some CPUs.
		 */
		if (is_in_v2_mode() && cpumask_empty(tmp->new_cpus)) {
			cpumask_copy(tmp->new_cpus, parent->effective_cpus);
			if (!cp->use_parent_ecpus) {
				cp->use_parent_ecpus = true;
				parent->child_ecpus_count++;
			}
		} else if (cp->use_parent_ecpus) {
			cp->use_parent_ecpus = false;
			WARN_ON_ONCE(!parent->child_ecpus_count);
			parent->child_ecpus_count--;
		}

		/*
		 * Skip the whole subtree if the cpumask remains the same
		 * and has no partition root state.
		 */
		if (!cp->partition_root_state &&
		    cpumask_equal(tmp->new_cpus, cp->effective_cpus)) {
			pos_css = css_rightmost_descendant(pos_css);
			continue;
		}

		/*
		 * update_parent_subparts_cpumask() should have been called
		 * for cs already in update_cpumask(). We should also call
		 * update_tasks_cpumask() again for tasks in the parent
		 * cpuset if the parent's subparts_cpus changes.
		 */
		if ((cp != cs) && cp->partition_root_state) {
			switch (parent->partition_root_state) {
			case PRS_DISABLED:
				/*
				 * If parent is not a partition root or an
				 * invalid partition root, clear the state
				 * state and the CS_CPU_EXCLUSIVE flag.
				 */
				WARN_ON_ONCE(cp->partition_root_state
					     != PRS_ERROR);
				cp->partition_root_state = 0;

				/*
				 * clear_bit() is an atomic operation and
				 * readers aren't interested in the state
				 * of CS_CPU_EXCLUSIVE anyway. So we can
				 * just update the flag without holding
				 * the callback_lock.
				 */
				clear_bit(CS_CPU_EXCLUSIVE, &cp->flags);
				break;

			case PRS_ENABLED:
				if (update_parent_subparts_cpumask(cp, partcmd_update, NULL, tmp))
					update_tasks_cpumask(parent);
				break;

			case PRS_ERROR:
				/*
				 * When parent is invalid, it has to be too.
				 */
				cp->partition_root_state = PRS_ERROR;
				if (cp->nr_subparts_cpus) {
					cp->nr_subparts_cpus = 0;
					cpumask_clear(cp->subparts_cpus);
				}
				break;
			}
		}

		if (!css_tryget_online(&cp->css))
			continue;
		rcu_read_unlock();

		spin_lock_irq(&callback_lock);

		cpumask_copy(cp->effective_cpus, tmp->new_cpus);
		if (cp->nr_subparts_cpus &&
		   (cp->partition_root_state != PRS_ENABLED)) {
			cp->nr_subparts_cpus = 0;
			cpumask_clear(cp->subparts_cpus);
		} else if (cp->nr_subparts_cpus) {
			/*
			 * Make sure that effective_cpus & subparts_cpus
			 * are mutually exclusive.
			 *
			 * In the unlikely event that effective_cpus
			 * becomes empty. we clear cp->nr_subparts_cpus and
			 * let its child partition roots to compete for
			 * CPUs again.
			 */
			cpumask_andnot(cp->effective_cpus, cp->effective_cpus,
				       cp->subparts_cpus);
			if (cpumask_empty(cp->effective_cpus)) {
				cpumask_copy(cp->effective_cpus, tmp->new_cpus);
				cpumask_clear(cp->subparts_cpus);
				cp->nr_subparts_cpus = 0;
			} else if (!cpumask_subset(cp->subparts_cpus,
						   tmp->new_cpus)) {
				cpumask_andnot(cp->subparts_cpus,
					cp->subparts_cpus, tmp->new_cpus);
				cp->nr_subparts_cpus
					= cpumask_weight(cp->subparts_cpus);
			}
		}
		spin_unlock_irq(&callback_lock);

		WARN_ON(!is_in_v2_mode() &&
			!cpumask_equal(cp->cpus_allowed, cp->effective_cpus));

		update_tasks_cpumask(cp);

		/*
		 * On legacy hierarchy, if the effective cpumask of any non-
		 * empty cpuset is changed, we need to rebuild sched domains.
		 * On default hierarchy, the cpuset needs to be a partition
		 * root as well.
		 */
		if (!cpumask_empty(cp->cpus_allowed) &&
		    is_sched_load_balance(cp) &&
		   (!cgroup_subsys_on_dfl(cpuset_cgrp_subsys) ||
		    is_partition_root(cp)))
			need_rebuild_sched_domains = true;

		rcu_read_lock();
		css_put(&cp->css);
	}
	rcu_read_unlock();

	if (need_rebuild_sched_domains)
		rebuild_sched_domains_locked();
}

/**
 * update_sibling_cpumasks - Update siblings cpumasks
 * @parent:  Parent cpuset
 * @cs:      Current cpuset
 * @tmp:     Temp variables
 */
static void update_sibling_cpumasks(struct cpuset *parent, struct cpuset *cs,
				    struct tmpmasks *tmp)
{
	struct cpuset *sibling;
	struct cgroup_subsys_state *pos_css;

	/*
	 * Check all its siblings and call update_cpumasks_hier()
	 * if their use_parent_ecpus flag is set in order for them
	 * to use the right effective_cpus value.
	 */
	rcu_read_lock();
	cpuset_for_each_child(sibling, pos_css, parent) {
		if (sibling == cs)
			continue;
		if (!sibling->use_parent_ecpus)
			continue;

		update_cpumasks_hier(sibling, tmp);
	}
	rcu_read_unlock();
}

/**
 * update_cpumask - update the cpus_allowed mask of a cpuset and all tasks in it
 * @cs: the cpuset to consider
 * @trialcs: trial cpuset
 * @buf: buffer of cpu numbers written to this cpuset
 */
static int update_cpumask(struct cpuset *cs, struct cpuset *trialcs,
			  const char *buf)
{
	int retval;
	struct tmpmasks tmp;

	/* top_cpuset.cpus_allowed tracks cpu_online_mask; it's read-only */
	if (cs == &top_cpuset)
		return -EACCES;

	/*
	 * An empty cpus_requested is ok only if the cpuset has no tasks.
	 * Since cpulist_parse() fails on an empty mask, we special case
	 * that parsing.  The validate_change() call ensures that cpusets
	 * with tasks have cpus.
	 */
	if (!*buf) {
		cpumask_clear(trialcs->cpus_requested);
	} else {
		retval = cpulist_parse(buf, trialcs->cpus_requested);
		if (retval < 0)
			return retval;
	}

	if (!cpumask_subset(trialcs->cpus_requested, cpu_present_mask))
		return -EINVAL;

	cpumask_and(trialcs->cpus_allowed, trialcs->cpus_requested, cpu_active_mask);

	/* Nothing to do if the cpus didn't change */
	if (cpumask_equal(cs->cpus_requested, trialcs->cpus_requested))
		return 0;

	retval = validate_change(cs, trialcs);
	if (retval < 0)
		return retval;

#ifdef CONFIG_CPUMASK_OFFSTACK
	/*
	 * Use the cpumasks in trialcs for tmpmasks when they are pointers
	 * to allocated cpumasks.
	 */
	tmp.addmask  = trialcs->subparts_cpus;
	tmp.delmask  = trialcs->effective_cpus;
	tmp.new_cpus = trialcs->cpus_allowed;
#endif

	if (cs->partition_root_state) {
		/* Cpumask of a partition root cannot be empty */
		if (cpumask_empty(trialcs->cpus_allowed))
			return -EINVAL;
		if (update_parent_subparts_cpumask(cs, partcmd_update,
					trialcs->cpus_allowed, &tmp) < 0)
			return -EINVAL;
	}

	spin_lock_irq(&callback_lock);
	cpumask_copy(cs->cpus_allowed, trialcs->cpus_allowed);
	cpumask_copy(cs->cpus_requested, trialcs->cpus_requested);

	/*
	 * Make sure that subparts_cpus is a subset of cpus_allowed.
	 */
	if (cs->nr_subparts_cpus) {
		cpumask_andnot(cs->subparts_cpus, cs->subparts_cpus,
			       cs->cpus_allowed);
		cs->nr_subparts_cpus = cpumask_weight(cs->subparts_cpus);
	}
	spin_unlock_irq(&callback_lock);

	update_cpumasks_hier(cs, &tmp);

	if (cs->partition_root_state) {
		struct cpuset *parent = parent_cs(cs);

		/*
		 * For partition root, update the cpumasks of sibling
		 * cpusets if they use parent's effective_cpus.
		 */
		if (parent->child_ecpus_count)
			update_sibling_cpumasks(parent, cs, &tmp);
	}
	return 0;
}

/*
 * Migrate memory region from one set of nodes to another.  This is
 * performed asynchronously as it can be called from process migration path
 * holding locks involved in process management.  All mm migrations are
 * performed in the queued order and can be waited for by flushing
 * cpuset_migrate_mm_wq.
 */

struct cpuset_migrate_mm_work {
	struct work_struct	work;
	struct mm_struct	*mm;
	nodemask_t		from;
	nodemask_t		to;
};

static void cpuset_migrate_mm_workfn(struct work_struct *work)
{
	struct cpuset_migrate_mm_work *mwork =
		container_of(work, struct cpuset_migrate_mm_work, work);

	/* on a wq worker, no need to worry about %current's mems_allowed */
	do_migrate_pages(mwork->mm, &mwork->from, &mwork->to, MPOL_MF_MOVE_ALL);
	mmput(mwork->mm);
	kfree(mwork);
}

static void cpuset_migrate_mm(struct mm_struct *mm, const nodemask_t *from,
							const nodemask_t *to)
{
	struct cpuset_migrate_mm_work *mwork;

	mwork = kzalloc(sizeof(*mwork), GFP_KERNEL);
	if (mwork) {
		mwork->mm = mm;
		mwork->from = *from;
		mwork->to = *to;
		INIT_WORK(&mwork->work, cpuset_migrate_mm_workfn);
		queue_work(cpuset_migrate_mm_wq, &mwork->work);
	} else {
		mmput(mm);
	}
}

static void cpuset_post_attach(void)
{
	flush_workqueue(cpuset_migrate_mm_wq);
}

/*
 * cpuset_change_task_nodemask - change task's mems_allowed and mempolicy
 * @tsk: the task to change
 * @newmems: new nodes that the task will be set
 *
 * We use the mems_allowed_seq seqlock to safely update both tsk->mems_allowed
 * and rebind an eventual tasks' mempolicy. If the task is allocating in
 * parallel, it might temporarily see an empty intersection, which results in
 * a seqlock check and retry before OOM or allocation failure.
 */
static void cpuset_change_task_nodemask(struct task_struct *tsk,
					nodemask_t *newmems)
{
	task_lock(tsk);

	local_irq_disable();
	write_seqcount_begin(&tsk->mems_allowed_seq);

	nodes_or(tsk->mems_allowed, tsk->mems_allowed, *newmems);
	mpol_rebind_task(tsk, newmems);
	tsk->mems_allowed = *newmems;

	write_seqcount_end(&tsk->mems_allowed_seq);
	local_irq_enable();

	task_unlock(tsk);
}

static void *cpuset_being_rebound;

/**
 * update_tasks_nodemask - Update the nodemasks of tasks in the cpuset.
 * @cs: the cpuset in which each task's mems_allowed mask needs to be changed
 *
 * Iterate through each task of @cs updating its mems_allowed to the
 * effective cpuset's.  As this function is called with cpuset_mutex held,
 * cpuset membership stays stable.
 */
static void update_tasks_nodemask(struct cpuset *cs)
{
	static nodemask_t newmems;	/* protected by cpuset_mutex */
	struct css_task_iter it;
	struct task_struct *task;

	cpuset_being_rebound = cs;		/* causes mpol_dup() rebind */

	guarantee_online_mems(cs, &newmems);

	/*
	 * The mpol_rebind_mm() call takes mmap_lock, which we couldn't
	 * take while holding tasklist_lock.  Forks can happen - the
	 * mpol_dup() cpuset_being_rebound check will catch such forks,
	 * and rebind their vma mempolicies too.  Because we still hold
	 * the global cpuset_mutex, we know that no other rebind effort
	 * will be contending for the global variable cpuset_being_rebound.
	 * It's ok if we rebind the same mm twice; mpol_rebind_mm()
	 * is idempotent.  Also migrate pages in each mm to new nodes.
	 */
	css_task_iter_start(&cs->css, 0, &it);
	while ((task = css_task_iter_next(&it))) {
		struct mm_struct *mm;
		bool migrate;

		cpuset_change_task_nodemask(task, &newmems);

		mm = get_task_mm(task);
		if (!mm)
			continue;

		migrate = is_memory_migrate(cs);

		mpol_rebind_mm(mm, &cs->mems_allowed);
		if (migrate)
			cpuset_migrate_mm(mm, &cs->old_mems_allowed, &newmems);
		else
			mmput(mm);
	}
	css_task_iter_end(&it);

	/*
	 * All the tasks' nodemasks have been updated, update
	 * cs->old_mems_allowed.
	 */
	cs->old_mems_allowed = newmems;

	/* We're done rebinding vmas to this cpuset's new mems_allowed. */
	cpuset_being_rebound = NULL;
}

/*
 * update_nodemasks_hier - Update effective nodemasks and tasks in the subtree
 * @cs: the cpuset to consider
 * @new_mems: a temp variable for calculating new effective_mems
 *
 * When configured nodemask is changed, the effective nodemasks of this cpuset
 * and all its descendants need to be updated.
 *
 * On legacy hiearchy, effective_mems will be the same with mems_allowed.
 *
 * Called with cpuset_mutex held
 */
static void update_nodemasks_hier(struct cpuset *cs, nodemask_t *new_mems)
{
	struct cpuset *cp;
	struct cgroup_subsys_state *pos_css;

	rcu_read_lock();
	cpuset_for_each_descendant_pre(cp, pos_css, cs) {
		struct cpuset *parent = parent_cs(cp);

		nodes_and(*new_mems, cp->mems_allowed, parent->effective_mems);

		/*
		 * If it becomes empty, inherit the effective mask of the
		 * parent, which is guaranteed to have some MEMs.
		 */
		if (is_in_v2_mode() && nodes_empty(*new_mems))
			*new_mems = parent->effective_mems;

		/* Skip the whole subtree if the nodemask remains the same. */
		if (nodes_equal(*new_mems, cp->effective_mems)) {
			pos_css = css_rightmost_descendant(pos_css);
			continue;
		}

		if (!css_tryget_online(&cp->css))
			continue;
		rcu_read_unlock();

		spin_lock_irq(&callback_lock);
		cp->effective_mems = *new_mems;
		spin_unlock_irq(&callback_lock);

		WARN_ON(!is_in_v2_mode() &&
			!nodes_equal(cp->mems_allowed, cp->effective_mems));

		update_tasks_nodemask(cp);

		rcu_read_lock();
		css_put(&cp->css);
	}
	rcu_read_unlock();
}

/*
 * Handle user request to change the 'mems' memory placement
 * of a cpuset.  Needs to validate the request, update the
 * cpusets mems_allowed, and for each task in the cpuset,
 * update mems_allowed and rebind task's mempolicy and any vma
 * mempolicies and if the cpuset is marked 'memory_migrate',
 * migrate the tasks pages to the new memory.
 *
 * Call with cpuset_mutex held. May take callback_lock during call.
 * Will take tasklist_lock, scan tasklist for tasks in cpuset cs,
 * lock each such tasks mm->mmap_lock, scan its vma's and rebind
 * their mempolicies to the cpusets new mems_allowed.
 */
static int update_nodemask(struct cpuset *cs, struct cpuset *trialcs,
			   const char *buf)
{
	int retval;

	/*
	 * top_cpuset.mems_allowed tracks node_stats[N_MEMORY];
	 * it's read-only
	 */
	if (cs == &top_cpuset) {
		retval = -EACCES;
		goto done;
	}

	/*
	 * An empty mems_allowed is ok iff there are no tasks in the cpuset.
	 * Since nodelist_parse() fails on an empty mask, we special case
	 * that parsing.  The validate_change() call ensures that cpusets
	 * with tasks have memory.
	 */
	if (!*buf) {
		nodes_clear(trialcs->mems_allowed);
	} else {
		retval = nodelist_parse(buf, trialcs->mems_allowed);
		if (retval < 0)
			goto done;

		if (!nodes_subset(trialcs->mems_allowed,
				  top_cpuset.mems_allowed)) {
			retval = -EINVAL;
			goto done;
		}
	}

	if (nodes_equal(cs->mems_allowed, trialcs->mems_allowed)) {
		retval = 0;		/* Too easy - nothing to do */
		goto done;
	}
	retval = validate_change(cs, trialcs);
	if (retval < 0)
		goto done;

	spin_lock_irq(&callback_lock);
	cs->mems_allowed = trialcs->mems_allowed;
	spin_unlock_irq(&callback_lock);

	/* use trialcs->mems_allowed as a temp variable */
	update_nodemasks_hier(cs, &trialcs->mems_allowed);
done:
	return retval;
}

bool current_cpuset_is_being_rebound(void)
{
	bool ret;

	rcu_read_lock();
	ret = task_cs(current) == cpuset_being_rebound;
	rcu_read_unlock();

	return ret;
}

static int update_relax_domain_level(struct cpuset *cs, s64 val)
{
#ifdef CONFIG_SMP
	if (val < -1 || val >= sched_domain_level_max)
		return -EINVAL;
#endif

	if (val != cs->relax_domain_level) {
		cs->relax_domain_level = val;
		if (!cpumask_empty(cs->cpus_allowed) &&
		    is_sched_load_balance(cs))
			rebuild_sched_domains_locked();
	}

	return 0;
}

/**
 * update_tasks_flags - update the spread flags of tasks in the cpuset.
 * @cs: the cpuset in which each task's spread flags needs to be changed
 *
 * Iterate through each task of @cs updating its spread flags.  As this
 * function is called with cpuset_mutex held, cpuset membership stays
 * stable.
 */
static void update_tasks_flags(struct cpuset *cs)
{
	struct css_task_iter it;
	struct task_struct *task;

	css_task_iter_start(&cs->css, 0, &it);
	while ((task = css_task_iter_next(&it)))
		cpuset_update_task_spread_flag(cs, task);
	css_task_iter_end(&it);
}

/*
 * update_flag - read a 0 or a 1 in a file and update associated flag
 * bit:		the bit to update (see cpuset_flagbits_t)
 * cs:		the cpuset to update
 * turning_on: 	whether the flag is being set or cleared
 *
 * Call with cpuset_mutex held.
 */

static int update_flag(cpuset_flagbits_t bit, struct cpuset *cs,
		       int turning_on)
{
	struct cpuset *trialcs;
	int balance_flag_changed;
	int spread_flag_changed;
	int err;

	trialcs = alloc_trial_cpuset(cs);
	if (!trialcs)
		return -ENOMEM;

	if (turning_on)
		set_bit(bit, &trialcs->flags);
	else
		clear_bit(bit, &trialcs->flags);

	err = validate_change(cs, trialcs);
	if (err < 0)
		goto out;

	balance_flag_changed = (is_sched_load_balance(cs) !=
				is_sched_load_balance(trialcs));

	spread_flag_changed = ((is_spread_slab(cs) != is_spread_slab(trialcs))
			|| (is_spread_page(cs) != is_spread_page(trialcs)));

	spin_lock_irq(&callback_lock);
	cs->flags = trialcs->flags;
	spin_unlock_irq(&callback_lock);

	if (!cpumask_empty(trialcs->cpus_allowed) && balance_flag_changed)
		rebuild_sched_domains_locked();

	if (spread_flag_changed)
		update_tasks_flags(cs);
out:
	free_cpuset(trialcs);
	return err;
}

/*
 * update_prstate - update partititon_root_state
 * cs:	the cpuset to update
 * val: 0 - disabled, 1 - enabled
 *
 * Call with cpuset_mutex held.
 */
static int update_prstate(struct cpuset *cs, int val)
{
	int err;
	struct cpuset *parent = parent_cs(cs);
	struct tmpmasks tmp;

	if ((val != 0) && (val != 1))
		return -EINVAL;
	if (val == cs->partition_root_state)
		return 0;

	/*
	 * Cannot force a partial or invalid partition root to a full
	 * partition root.
	 */
	if (val && cs->partition_root_state)
		return -EINVAL;

	if (alloc_cpumasks(NULL, &tmp))
		return -ENOMEM;

	err = -EINVAL;
	if (!cs->partition_root_state) {
		/*
		 * Turning on partition root requires setting the
		 * CS_CPU_EXCLUSIVE bit implicitly as well and cpus_allowed
		 * cannot be NULL.
		 */
		if (cpumask_empty(cs->cpus_allowed))
			goto out;

		err = update_flag(CS_CPU_EXCLUSIVE, cs, 1);
		if (err)
			goto out;

		err = update_parent_subparts_cpumask(cs, partcmd_enable,
						     NULL, &tmp);
		if (err) {
			update_flag(CS_CPU_EXCLUSIVE, cs, 0);
			goto out;
		}
		cs->partition_root_state = PRS_ENABLED;
	} else {
		/*
		 * Turning off partition root will clear the
		 * CS_CPU_EXCLUSIVE bit.
		 */
		if (cs->partition_root_state == PRS_ERROR) {
			cs->partition_root_state = 0;
			update_flag(CS_CPU_EXCLUSIVE, cs, 0);
			err = 0;
			goto out;
		}

		err = update_parent_subparts_cpumask(cs, partcmd_disable,
						     NULL, &tmp);
		if (err)
			goto out;

		cs->partition_root_state = 0;

		/* Turning off CS_CPU_EXCLUSIVE will not return error */
		update_flag(CS_CPU_EXCLUSIVE, cs, 0);
	}

	/*
	 * Update cpumask of parent's tasks except when it is the top
	 * cpuset as some system daemons cannot be mapped to other CPUs.
	 */
	if (parent != &top_cpuset)
		update_tasks_cpumask(parent);

	if (parent->child_ecpus_count)
		update_sibling_cpumasks(parent, cs, &tmp);

	rebuild_sched_domains_locked();
out:
	free_cpumasks(NULL, &tmp);
	return err;
}

/*
 * Frequency meter - How fast is some event occurring?
 *
 * These routines manage a digitally filtered, constant time based,
 * event frequency meter.  There are four routines:
 *   fmeter_init() - initialize a frequency meter.
 *   fmeter_markevent() - called each time the event happens.
 *   fmeter_getrate() - returns the recent rate of such events.
 *   fmeter_update() - internal routine used to update fmeter.
 *
 * A common data structure is passed to each of these routines,
 * which is used to keep track of the state required to manage the
 * frequency meter and its digital filter.
 *
 * The filter works on the number of events marked per unit time.
 * The filter is single-pole low-pass recursive (IIR).  The time unit
 * is 1 second.  Arithmetic is done using 32-bit integers scaled to
 * simulate 3 decimal digits of precision (multiplied by 1000).
 *
 * With an FM_COEF of 933, and a time base of 1 second, the filter
 * has a half-life of 10 seconds, meaning that if the events quit
 * happening, then the rate returned from the fmeter_getrate()
 * will be cut in half each 10 seconds, until it converges to zero.
 *
 * It is not worth doing a real infinitely recursive filter.  If more
 * than FM_MAXTICKS ticks have elapsed since the last filter event,
 * just compute FM_MAXTICKS ticks worth, by which point the level
 * will be stable.
 *
 * Limit the count of unprocessed events to FM_MAXCNT, so as to avoid
 * arithmetic overflow in the fmeter_update() routine.
 *
 * Given the simple 32 bit integer arithmetic used, this meter works
 * best for reporting rates between one per millisecond (msec) and
 * one per 32 (approx) seconds.  At constant rates faster than one
 * per msec it maxes out at values just under 1,000,000.  At constant
 * rates between one per msec, and one per second it will stabilize
 * to a value N*1000, where N is the rate of events per second.
 * At constant rates between one per second and one per 32 seconds,
 * it will be choppy, moving up on the seconds that have an event,
 * and then decaying until the next event.  At rates slower than
 * about one in 32 seconds, it decays all the way back to zero between
 * each event.
 */

#define FM_COEF 933		/* coefficient for half-life of 10 secs */
#define FM_MAXTICKS ((u32)99)   /* useless computing more ticks than this */
#define FM_MAXCNT 1000000	/* limit cnt to avoid overflow */
#define FM_SCALE 1000		/* faux fixed point scale */

/* Initialize a frequency meter */
static void fmeter_init(struct fmeter *fmp)
{
	fmp->cnt = 0;
	fmp->val = 0;
	fmp->time = 0;
	spin_lock_init(&fmp->lock);
}

/* Internal meter update - process cnt events and update value */
static void fmeter_update(struct fmeter *fmp)
{
	time64_t now;
	u32 ticks;

	now = ktime_get_seconds();
	ticks = now - fmp->time;

	if (ticks == 0)
		return;

	ticks = min(FM_MAXTICKS, ticks);
	while (ticks-- > 0)
		fmp->val = (FM_COEF * fmp->val) / FM_SCALE;
	fmp->time = now;

	fmp->val += ((FM_SCALE - FM_COEF) * fmp->cnt) / FM_SCALE;
	fmp->cnt = 0;
}

/* Process any previous ticks, then bump cnt by one (times scale). */
static void fmeter_markevent(struct fmeter *fmp)
{
	spin_lock(&fmp->lock);
	fmeter_update(fmp);
	fmp->cnt = min(FM_MAXCNT, fmp->cnt + FM_SCALE);
	spin_unlock(&fmp->lock);
}

/* Process any previous ticks, then return current value. */
static int fmeter_getrate(struct fmeter *fmp)
{
	int val;

	spin_lock(&fmp->lock);
	fmeter_update(fmp);
	val = fmp->val;
	spin_unlock(&fmp->lock);
	return val;
}

static struct cpuset *cpuset_attach_old_cs;

/* Called by cgroups to determine if a cpuset is usable; cpuset_mutex held */
static int cpuset_can_attach(struct cgroup_taskset *tset)
{
	struct cgroup_subsys_state *css;
	struct cpuset *cs;
	struct task_struct *task;
	int ret;

	/* used later by cpuset_attach() */
	cpuset_attach_old_cs = task_cs(cgroup_taskset_first(tset, &css));
	cs = css_cs(css);

	mutex_lock(&cpuset_mutex);

	/* allow moving tasks into an empty cpuset if on default hierarchy */
	ret = -ENOSPC;
	if (!is_in_v2_mode() &&
	    (cpumask_empty(cs->cpus_allowed) || nodes_empty(cs->mems_allowed)))
		goto out_unlock;

	cgroup_taskset_for_each(task, css, tset) {
		ret = task_can_attach(task, cs->cpus_allowed);
		if (ret)
			goto out_unlock;
		ret = security_task_setscheduler(task);
		if (ret)
			goto out_unlock;
	}

	/*
	 * Mark attach is in progress.  This makes validate_change() fail
	 * changes which zero cpus/mems_allowed.
	 */
	cs->attach_in_progress++;
	ret = 0;
out_unlock:
	mutex_unlock(&cpuset_mutex);
	return ret;
}

static void cpuset_cancel_attach(struct cgroup_taskset *tset)
{
	struct cgroup_subsys_state *css;

	cgroup_taskset_first(tset, &css);

	mutex_lock(&cpuset_mutex);
	css_cs(css)->attach_in_progress--;
	mutex_unlock(&cpuset_mutex);
}

/*
 * Protected by cpuset_mutex.  cpus_attach is used only by cpuset_attach()
 * but we can't allocate it dynamically there.  Define it global and
 * allocate from cpuset_init().
 */
static cpumask_var_t cpus_attach;

static void cpuset_attach(struct cgroup_taskset *tset)
{
	/* static buf protected by cpuset_mutex */
	static nodemask_t cpuset_attach_nodemask_to;
	struct task_struct *task;
	struct task_struct *leader;
	struct cgroup_subsys_state *css;
	struct cpuset *cs;
	struct cpuset *oldcs = cpuset_attach_old_cs;

	cgroup_taskset_first(tset, &css);
	cs = css_cs(css);

	mutex_lock(&cpuset_mutex);
<<<<<<< HEAD

	/* prepare for attach */
	if (cs == &top_cpuset)
		cpumask_copy(cpus_attach, cpu_possible_mask);
	else
		guarantee_online_cpus(cs, cpus_attach);
=======
>>>>>>> 5f85626b

	guarantee_online_mems(cs, &cpuset_attach_nodemask_to);

	cgroup_taskset_for_each(task, css, tset) {
		if (cs != &top_cpuset)
			guarantee_online_cpus(task, cpus_attach);
		else
			cpumask_copy(cpus_attach, task_cpu_possible_mask(task));
		/*
		 * can_attach beforehand should guarantee that this doesn't
		 * fail.  TODO: have a better way to handle failure here
		 */
		WARN_ON_ONCE(update_cpus_allowed(cs, task, cpus_attach));

		cpuset_change_task_nodemask(task, &cpuset_attach_nodemask_to);
		cpuset_update_task_spread_flag(cs, task);
	}

	/*
	 * Change mm for all threadgroup leaders. This is expensive and may
	 * sleep and should be moved outside migration path proper.
	 */
	cpuset_attach_nodemask_to = cs->effective_mems;
	cgroup_taskset_for_each_leader(leader, css, tset) {
		struct mm_struct *mm = get_task_mm(leader);

		if (mm) {
			mpol_rebind_mm(mm, &cpuset_attach_nodemask_to);

			/*
			 * old_mems_allowed is the same with mems_allowed
			 * here, except if this task is being moved
			 * automatically due to hotplug.  In that case
			 * @mems_allowed has been updated and is empty, so
			 * @old_mems_allowed is the right nodesets that we
			 * migrate mm from.
			 */
			if (is_memory_migrate(cs))
				cpuset_migrate_mm(mm, &oldcs->old_mems_allowed,
						  &cpuset_attach_nodemask_to);
			else
				mmput(mm);
		}
	}

	cs->old_mems_allowed = cpuset_attach_nodemask_to;

	cs->attach_in_progress--;
	if (!cs->attach_in_progress)
		wake_up(&cpuset_attach_wq);

	mutex_unlock(&cpuset_mutex);
}

/* The various types of files and directories in a cpuset file system */

typedef enum {
	FILE_MEMORY_MIGRATE,
	FILE_CPULIST,
	FILE_MEMLIST,
	FILE_EFFECTIVE_CPULIST,
	FILE_EFFECTIVE_MEMLIST,
	FILE_SUBPARTS_CPULIST,
	FILE_CPU_EXCLUSIVE,
	FILE_MEM_EXCLUSIVE,
	FILE_MEM_HARDWALL,
	FILE_SCHED_LOAD_BALANCE,
	FILE_PARTITION_ROOT,
	FILE_SCHED_RELAX_DOMAIN_LEVEL,
	FILE_MEMORY_PRESSURE_ENABLED,
	FILE_MEMORY_PRESSURE,
	FILE_SPREAD_PAGE,
	FILE_SPREAD_SLAB,
} cpuset_filetype_t;

static int cpuset_write_u64(struct cgroup_subsys_state *css, struct cftype *cft,
			    u64 val)
{
	struct cpuset *cs = css_cs(css);
	cpuset_filetype_t type = cft->private;
	int retval = 0;

	get_online_cpus();
	mutex_lock(&cpuset_mutex);
	if (!is_cpuset_online(cs)) {
		retval = -ENODEV;
		goto out_unlock;
	}

	switch (type) {
	case FILE_CPU_EXCLUSIVE:
		retval = update_flag(CS_CPU_EXCLUSIVE, cs, val);
		break;
	case FILE_MEM_EXCLUSIVE:
		retval = update_flag(CS_MEM_EXCLUSIVE, cs, val);
		break;
	case FILE_MEM_HARDWALL:
		retval = update_flag(CS_MEM_HARDWALL, cs, val);
		break;
	case FILE_SCHED_LOAD_BALANCE:
		retval = update_flag(CS_SCHED_LOAD_BALANCE, cs, val);
		break;
	case FILE_MEMORY_MIGRATE:
		retval = update_flag(CS_MEMORY_MIGRATE, cs, val);
		break;
	case FILE_MEMORY_PRESSURE_ENABLED:
		cpuset_memory_pressure_enabled = !!val;
		break;
	case FILE_SPREAD_PAGE:
		retval = update_flag(CS_SPREAD_PAGE, cs, val);
		break;
	case FILE_SPREAD_SLAB:
		retval = update_flag(CS_SPREAD_SLAB, cs, val);
		break;
	default:
		retval = -EINVAL;
		break;
	}
out_unlock:
	mutex_unlock(&cpuset_mutex);
	put_online_cpus();
	return retval;
}

static int cpuset_write_s64(struct cgroup_subsys_state *css, struct cftype *cft,
			    s64 val)
{
	struct cpuset *cs = css_cs(css);
	cpuset_filetype_t type = cft->private;
	int retval = -ENODEV;

	get_online_cpus();
	mutex_lock(&cpuset_mutex);
	if (!is_cpuset_online(cs))
		goto out_unlock;

	switch (type) {
	case FILE_SCHED_RELAX_DOMAIN_LEVEL:
		retval = update_relax_domain_level(cs, val);
		break;
	default:
		retval = -EINVAL;
		break;
	}
out_unlock:
	mutex_unlock(&cpuset_mutex);
	put_online_cpus();
	return retval;
}

/*
 * Common handling for a write to a "cpus" or "mems" file.
 */
static ssize_t cpuset_write_resmask(struct kernfs_open_file *of,
				    char *buf, size_t nbytes, loff_t off)
{
	struct cpuset *cs = css_cs(of_css(of));
	struct cpuset *trialcs;
	int retval = -ENODEV;

	buf = strstrip(buf);

	/*
	 * CPU or memory hotunplug may leave @cs w/o any execution
	 * resources, in which case the hotplug code asynchronously updates
	 * configuration and transfers all tasks to the nearest ancestor
	 * which can execute.
	 *
	 * As writes to "cpus" or "mems" may restore @cs's execution
	 * resources, wait for the previously scheduled operations before
	 * proceeding, so that we don't end up keep removing tasks added
	 * after execution capability is restored.
	 *
	 * cpuset_hotplug_work calls back into cgroup core via
	 * cgroup_transfer_tasks() and waiting for it from a cgroupfs
	 * operation like this one can lead to a deadlock through kernfs
	 * active_ref protection.  Let's break the protection.  Losing the
	 * protection is okay as we check whether @cs is online after
	 * grabbing cpuset_mutex anyway.  This only happens on the legacy
	 * hierarchies.
	 */
	css_get(&cs->css);
	kernfs_break_active_protection(of->kn);
	flush_work(&cpuset_hotplug_work);

	get_online_cpus();
	mutex_lock(&cpuset_mutex);
	if (!is_cpuset_online(cs))
		goto out_unlock;

	trialcs = alloc_trial_cpuset(cs);
	if (!trialcs) {
		retval = -ENOMEM;
		goto out_unlock;
	}

	switch (of_cft(of)->private) {
	case FILE_CPULIST:
		retval = update_cpumask(cs, trialcs, buf);
		break;
	case FILE_MEMLIST:
		retval = update_nodemask(cs, trialcs, buf);
		break;
	default:
		retval = -EINVAL;
		break;
	}

	free_cpuset(trialcs);
out_unlock:
	mutex_unlock(&cpuset_mutex);
	put_online_cpus();
	kernfs_unbreak_active_protection(of->kn);
	css_put(&cs->css);
	flush_workqueue(cpuset_migrate_mm_wq);
	return retval ?: nbytes;
}

/*
 * These ascii lists should be read in a single call, by using a user
 * buffer large enough to hold the entire map.  If read in smaller
 * chunks, there is no guarantee of atomicity.  Since the display format
 * used, list of ranges of sequential numbers, is variable length,
 * and since these maps can change value dynamically, one could read
 * gibberish by doing partial reads while a list was changing.
 */
static int cpuset_common_seq_show(struct seq_file *sf, void *v)
{
	struct cpuset *cs = css_cs(seq_css(sf));
	cpuset_filetype_t type = seq_cft(sf)->private;
	int ret = 0;

	spin_lock_irq(&callback_lock);

	switch (type) {
	case FILE_CPULIST:
		seq_printf(sf, "%*pbl\n", cpumask_pr_args(cs->cpus_requested));
		break;
	case FILE_MEMLIST:
		seq_printf(sf, "%*pbl\n", nodemask_pr_args(&cs->mems_allowed));
		break;
	case FILE_EFFECTIVE_CPULIST:
		seq_printf(sf, "%*pbl\n", cpumask_pr_args(cs->effective_cpus));
		break;
	case FILE_EFFECTIVE_MEMLIST:
		seq_printf(sf, "%*pbl\n", nodemask_pr_args(&cs->effective_mems));
		break;
	case FILE_SUBPARTS_CPULIST:
		seq_printf(sf, "%*pbl\n", cpumask_pr_args(cs->subparts_cpus));
		break;
	default:
		ret = -EINVAL;
	}

	spin_unlock_irq(&callback_lock);
	return ret;
}

static u64 cpuset_read_u64(struct cgroup_subsys_state *css, struct cftype *cft)
{
	struct cpuset *cs = css_cs(css);
	cpuset_filetype_t type = cft->private;
	switch (type) {
	case FILE_CPU_EXCLUSIVE:
		return is_cpu_exclusive(cs);
	case FILE_MEM_EXCLUSIVE:
		return is_mem_exclusive(cs);
	case FILE_MEM_HARDWALL:
		return is_mem_hardwall(cs);
	case FILE_SCHED_LOAD_BALANCE:
		return is_sched_load_balance(cs);
	case FILE_MEMORY_MIGRATE:
		return is_memory_migrate(cs);
	case FILE_MEMORY_PRESSURE_ENABLED:
		return cpuset_memory_pressure_enabled;
	case FILE_MEMORY_PRESSURE:
		return fmeter_getrate(&cs->fmeter);
	case FILE_SPREAD_PAGE:
		return is_spread_page(cs);
	case FILE_SPREAD_SLAB:
		return is_spread_slab(cs);
	default:
		BUG();
	}

	/* Unreachable but makes gcc happy */
	return 0;
}

static s64 cpuset_read_s64(struct cgroup_subsys_state *css, struct cftype *cft)
{
	struct cpuset *cs = css_cs(css);
	cpuset_filetype_t type = cft->private;
	switch (type) {
	case FILE_SCHED_RELAX_DOMAIN_LEVEL:
		return cs->relax_domain_level;
	default:
		BUG();
	}

	/* Unrechable but makes gcc happy */
	return 0;
}

static int sched_partition_show(struct seq_file *seq, void *v)
{
	struct cpuset *cs = css_cs(seq_css(seq));

	switch (cs->partition_root_state) {
	case PRS_ENABLED:
		seq_puts(seq, "root\n");
		break;
	case PRS_DISABLED:
		seq_puts(seq, "member\n");
		break;
	case PRS_ERROR:
		seq_puts(seq, "root invalid\n");
		break;
	}
	return 0;
}

static ssize_t sched_partition_write(struct kernfs_open_file *of, char *buf,
				     size_t nbytes, loff_t off)
{
	struct cpuset *cs = css_cs(of_css(of));
	int val;
	int retval = -ENODEV;

	buf = strstrip(buf);

	/*
	 * Convert "root" to ENABLED, and convert "member" to DISABLED.
	 */
	if (!strcmp(buf, "root"))
		val = PRS_ENABLED;
	else if (!strcmp(buf, "member"))
		val = PRS_DISABLED;
	else
		return -EINVAL;

	css_get(&cs->css);
	get_online_cpus();
	mutex_lock(&cpuset_mutex);
	if (!is_cpuset_online(cs))
		goto out_unlock;

	retval = update_prstate(cs, val);
out_unlock:
	mutex_unlock(&cpuset_mutex);
	put_online_cpus();
	css_put(&cs->css);
	return retval ?: nbytes;
}

/*
 * for the common functions, 'private' gives the type of file
 */

static struct cftype legacy_files[] = {
	{
		.name = "cpus",
		.seq_show = cpuset_common_seq_show,
		.write = cpuset_write_resmask,
		.max_write_len = (100U + 6 * NR_CPUS),
		.private = FILE_CPULIST,
	},

	{
		.name = "mems",
		.seq_show = cpuset_common_seq_show,
		.write = cpuset_write_resmask,
		.max_write_len = (100U + 6 * MAX_NUMNODES),
		.private = FILE_MEMLIST,
	},

	{
		.name = "effective_cpus",
		.seq_show = cpuset_common_seq_show,
		.private = FILE_EFFECTIVE_CPULIST,
	},

	{
		.name = "effective_mems",
		.seq_show = cpuset_common_seq_show,
		.private = FILE_EFFECTIVE_MEMLIST,
	},

	{
		.name = "cpu_exclusive",
		.read_u64 = cpuset_read_u64,
		.write_u64 = cpuset_write_u64,
		.private = FILE_CPU_EXCLUSIVE,
	},

	{
		.name = "mem_exclusive",
		.read_u64 = cpuset_read_u64,
		.write_u64 = cpuset_write_u64,
		.private = FILE_MEM_EXCLUSIVE,
	},

	{
		.name = "mem_hardwall",
		.read_u64 = cpuset_read_u64,
		.write_u64 = cpuset_write_u64,
		.private = FILE_MEM_HARDWALL,
	},

	{
		.name = "sched_load_balance",
		.read_u64 = cpuset_read_u64,
		.write_u64 = cpuset_write_u64,
		.private = FILE_SCHED_LOAD_BALANCE,
	},

	{
		.name = "sched_relax_domain_level",
		.read_s64 = cpuset_read_s64,
		.write_s64 = cpuset_write_s64,
		.private = FILE_SCHED_RELAX_DOMAIN_LEVEL,
	},

	{
		.name = "memory_migrate",
		.read_u64 = cpuset_read_u64,
		.write_u64 = cpuset_write_u64,
		.private = FILE_MEMORY_MIGRATE,
	},

	{
		.name = "memory_pressure",
		.read_u64 = cpuset_read_u64,
		.private = FILE_MEMORY_PRESSURE,
	},

	{
		.name = "memory_spread_page",
		.read_u64 = cpuset_read_u64,
		.write_u64 = cpuset_write_u64,
		.private = FILE_SPREAD_PAGE,
	},

	{
		.name = "memory_spread_slab",
		.read_u64 = cpuset_read_u64,
		.write_u64 = cpuset_write_u64,
		.private = FILE_SPREAD_SLAB,
	},

	{
		.name = "memory_pressure_enabled",
		.flags = CFTYPE_ONLY_ON_ROOT,
		.read_u64 = cpuset_read_u64,
		.write_u64 = cpuset_write_u64,
		.private = FILE_MEMORY_PRESSURE_ENABLED,
	},

	{ }	/* terminate */
};

/*
 * This is currently a minimal set for the default hierarchy. It can be
 * expanded later on by migrating more features and control files from v1.
 */
static struct cftype dfl_files[] = {
	{
		.name = "cpus",
		.seq_show = cpuset_common_seq_show,
		.write = cpuset_write_resmask,
		.max_write_len = (100U + 6 * NR_CPUS),
		.private = FILE_CPULIST,
		.flags = CFTYPE_NOT_ON_ROOT,
	},

	{
		.name = "mems",
		.seq_show = cpuset_common_seq_show,
		.write = cpuset_write_resmask,
		.max_write_len = (100U + 6 * MAX_NUMNODES),
		.private = FILE_MEMLIST,
		.flags = CFTYPE_NOT_ON_ROOT,
	},

	{
		.name = "cpus.effective",
		.seq_show = cpuset_common_seq_show,
		.private = FILE_EFFECTIVE_CPULIST,
	},

	{
		.name = "mems.effective",
		.seq_show = cpuset_common_seq_show,
		.private = FILE_EFFECTIVE_MEMLIST,
	},

	{
		.name = "cpus.partition",
		.seq_show = sched_partition_show,
		.write = sched_partition_write,
		.private = FILE_PARTITION_ROOT,
		.flags = CFTYPE_NOT_ON_ROOT,
	},

	{
		.name = "cpus.subpartitions",
		.seq_show = cpuset_common_seq_show,
		.private = FILE_SUBPARTS_CPULIST,
		.flags = CFTYPE_DEBUG,
	},

	{ }	/* terminate */
};


/*
 *	cpuset_css_alloc - allocate a cpuset css
 *	cgrp:	control group that the new cpuset will be part of
 */

static struct cgroup_subsys_state *
cpuset_css_alloc(struct cgroup_subsys_state *parent_css)
{
	struct cpuset *cs;

	if (!parent_css)
		return &top_cpuset.css;

	cs = kzalloc(sizeof(*cs), GFP_KERNEL);
	if (!cs)
		return ERR_PTR(-ENOMEM);

	if (alloc_cpumasks(cs, NULL)) {
		kfree(cs);
		return ERR_PTR(-ENOMEM);
	}

	set_bit(CS_SCHED_LOAD_BALANCE, &cs->flags);
	nodes_clear(cs->mems_allowed);
	nodes_clear(cs->effective_mems);
	fmeter_init(&cs->fmeter);
	cs->relax_domain_level = -1;

	return &cs->css;
}

static int cpuset_css_online(struct cgroup_subsys_state *css)
{
	struct cpuset *cs = css_cs(css);
	struct cpuset *parent = parent_cs(cs);
	struct cpuset *tmp_cs;
	struct cgroup_subsys_state *pos_css;

	if (!parent)
		return 0;

	get_online_cpus();
	mutex_lock(&cpuset_mutex);

	set_bit(CS_ONLINE, &cs->flags);
	if (is_spread_page(parent))
		set_bit(CS_SPREAD_PAGE, &cs->flags);
	if (is_spread_slab(parent))
		set_bit(CS_SPREAD_SLAB, &cs->flags);

	cpuset_inc();

	spin_lock_irq(&callback_lock);
	if (is_in_v2_mode()) {
		cpumask_copy(cs->effective_cpus, parent->effective_cpus);
		cs->effective_mems = parent->effective_mems;
		cs->use_parent_ecpus = true;
		parent->child_ecpus_count++;
	}
	spin_unlock_irq(&callback_lock);

	if (!test_bit(CGRP_CPUSET_CLONE_CHILDREN, &css->cgroup->flags))
		goto out_unlock;

	/*
	 * Clone @parent's configuration if CGRP_CPUSET_CLONE_CHILDREN is
	 * set.  This flag handling is implemented in cgroup core for
	 * histrical reasons - the flag may be specified during mount.
	 *
	 * Currently, if any sibling cpusets have exclusive cpus or mem, we
	 * refuse to clone the configuration - thereby refusing the task to
	 * be entered, and as a result refusing the sys_unshare() or
	 * clone() which initiated it.  If this becomes a problem for some
	 * users who wish to allow that scenario, then this could be
	 * changed to grant parent->cpus_allowed-sibling_cpus_exclusive
	 * (and likewise for mems) to the new cgroup.
	 */
	rcu_read_lock();
	cpuset_for_each_child(tmp_cs, pos_css, parent) {
		if (is_mem_exclusive(tmp_cs) || is_cpu_exclusive(tmp_cs)) {
			rcu_read_unlock();
			goto out_unlock;
		}
	}
	rcu_read_unlock();

	spin_lock_irq(&callback_lock);
	cs->mems_allowed = parent->mems_allowed;
	cs->effective_mems = parent->mems_allowed;
	cpumask_copy(cs->cpus_allowed, parent->cpus_allowed);
	cpumask_copy(cs->cpus_requested, parent->cpus_requested);
	cpumask_copy(cs->effective_cpus, parent->cpus_allowed);
	spin_unlock_irq(&callback_lock);
out_unlock:
	mutex_unlock(&cpuset_mutex);
	put_online_cpus();
	return 0;
}

/*
 * If the cpuset being removed has its flag 'sched_load_balance'
 * enabled, then simulate turning sched_load_balance off, which
 * will call rebuild_sched_domains_locked(). That is not needed
 * in the default hierarchy where only changes in partition
 * will cause repartitioning.
 *
 * If the cpuset has the 'sched.partition' flag enabled, simulate
 * turning 'sched.partition" off.
 */

static void cpuset_css_offline(struct cgroup_subsys_state *css)
{
	struct cpuset *cs = css_cs(css);

	get_online_cpus();
	mutex_lock(&cpuset_mutex);

	if (is_partition_root(cs))
		update_prstate(cs, 0);

	if (!cgroup_subsys_on_dfl(cpuset_cgrp_subsys) &&
	    is_sched_load_balance(cs))
		update_flag(CS_SCHED_LOAD_BALANCE, cs, 0);

	if (cs->use_parent_ecpus) {
		struct cpuset *parent = parent_cs(cs);

		cs->use_parent_ecpus = false;
		parent->child_ecpus_count--;
	}

	cpuset_dec();
	clear_bit(CS_ONLINE, &cs->flags);

	mutex_unlock(&cpuset_mutex);
	put_online_cpus();
}

static void cpuset_css_free(struct cgroup_subsys_state *css)
{
	struct cpuset *cs = css_cs(css);

	free_cpuset(cs);
}

static void cpuset_bind(struct cgroup_subsys_state *root_css)
{
	mutex_lock(&cpuset_mutex);
	spin_lock_irq(&callback_lock);

	if (is_in_v2_mode()) {
		cpumask_copy(top_cpuset.cpus_allowed, cpu_possible_mask);
		top_cpuset.mems_allowed = node_possible_map;
	} else {
		cpumask_copy(top_cpuset.cpus_allowed,
			     top_cpuset.effective_cpus);
		top_cpuset.mems_allowed = top_cpuset.effective_mems;
	}

	spin_unlock_irq(&callback_lock);
	mutex_unlock(&cpuset_mutex);
}

/*
 * Make sure the new task conform to the current state of its parent,
 * which could have been changed by cpuset just after it inherits the
 * state from the parent and before it sits on the cgroup's task list.
 */
static void cpuset_fork(struct task_struct *task)
{
	if (task_css_is_root(task, cpuset_cgrp_id))
		return;

	set_cpus_allowed_ptr(task, current->cpus_ptr);
	task->mems_allowed = current->mems_allowed;
}

struct cgroup_subsys cpuset_cgrp_subsys = {
	.css_alloc	= cpuset_css_alloc,
	.css_online	= cpuset_css_online,
	.css_offline	= cpuset_css_offline,
	.css_free	= cpuset_css_free,
	.can_attach	= cpuset_can_attach,
	.cancel_attach	= cpuset_cancel_attach,
	.attach		= cpuset_attach,
	.post_attach	= cpuset_post_attach,
	.bind		= cpuset_bind,
	.fork		= cpuset_fork,
	.legacy_cftypes	= legacy_files,
	.dfl_cftypes	= dfl_files,
	.early_init	= true,
	.threaded	= true,
};

/**
 * cpuset_init - initialize cpusets at system boot
 *
 * Description: Initialize top_cpuset
 **/

int __init cpuset_init(void)
{
	BUG_ON(!alloc_cpumask_var(&top_cpuset.cpus_allowed, GFP_KERNEL));
	BUG_ON(!alloc_cpumask_var(&top_cpuset.effective_cpus, GFP_KERNEL));
	BUG_ON(!zalloc_cpumask_var(&top_cpuset.subparts_cpus, GFP_KERNEL));
	BUG_ON(!alloc_cpumask_var(&top_cpuset.cpus_requested, GFP_KERNEL));

	cpumask_setall(top_cpuset.cpus_allowed);
	cpumask_setall(top_cpuset.cpus_requested);
	nodes_setall(top_cpuset.mems_allowed);
	cpumask_setall(top_cpuset.effective_cpus);
	nodes_setall(top_cpuset.effective_mems);

	fmeter_init(&top_cpuset.fmeter);
	set_bit(CS_SCHED_LOAD_BALANCE, &top_cpuset.flags);
	top_cpuset.relax_domain_level = -1;

	BUG_ON(!alloc_cpumask_var(&cpus_attach, GFP_KERNEL));

	return 0;
}

/*
 * If CPU and/or memory hotplug handlers, below, unplug any CPUs
 * or memory nodes, we need to walk over the cpuset hierarchy,
 * removing that CPU or node from all cpusets.  If this removes the
 * last CPU or node from a cpuset, then move the tasks in the empty
 * cpuset to its next-highest non-empty parent.
 */
static void remove_tasks_in_empty_cpuset(struct cpuset *cs)
{
	struct cpuset *parent;

	/*
	 * Find its next-highest non-empty parent, (top cpuset
	 * has online cpus, so can't be empty).
	 */
	parent = parent_cs(cs);
	while (cpumask_empty(parent->cpus_allowed) ||
			nodes_empty(parent->mems_allowed))
		parent = parent_cs(parent);

	if (cgroup_transfer_tasks(parent->css.cgroup, cs->css.cgroup)) {
		pr_err("cpuset: failed to transfer tasks out of empty cpuset ");
		pr_cont_cgroup_name(cs->css.cgroup);
		pr_cont("\n");
	}
}

static void
hotplug_update_tasks_legacy(struct cpuset *cs,
			    struct cpumask *new_cpus, nodemask_t *new_mems,
			    bool cpus_updated, bool mems_updated)
{
	bool is_empty;

	spin_lock_irq(&callback_lock);
	cpumask_copy(cs->cpus_allowed, new_cpus);
	cpumask_copy(cs->effective_cpus, new_cpus);
	cs->mems_allowed = *new_mems;
	cs->effective_mems = *new_mems;
	spin_unlock_irq(&callback_lock);

	/*
	 * Don't call update_tasks_cpumask() if the cpuset becomes empty,
	 * as the tasks will be migratecd to an ancestor.
	 */
	if (cpus_updated && !cpumask_empty(cs->cpus_allowed))
		update_tasks_cpumask(cs);
	if (mems_updated && !nodes_empty(cs->mems_allowed))
		update_tasks_nodemask(cs);

	is_empty = cpumask_empty(cs->cpus_allowed) ||
		   nodes_empty(cs->mems_allowed);

	mutex_unlock(&cpuset_mutex);

	/*
	 * Move tasks to the nearest ancestor with execution resources,
	 * This is full cgroup operation which will also call back into
	 * cpuset. Should be done outside any lock.
	 */
	if (is_empty)
		remove_tasks_in_empty_cpuset(cs);

	mutex_lock(&cpuset_mutex);
}

static void
hotplug_update_tasks(struct cpuset *cs,
		     struct cpumask *new_cpus, nodemask_t *new_mems,
		     bool cpus_updated, bool mems_updated)
{
	if (cpumask_empty(new_cpus))
		cpumask_copy(new_cpus, parent_cs(cs)->effective_cpus);
	if (nodes_empty(*new_mems))
		*new_mems = parent_cs(cs)->effective_mems;

	spin_lock_irq(&callback_lock);
	cpumask_copy(cs->effective_cpus, new_cpus);
	cs->effective_mems = *new_mems;
	spin_unlock_irq(&callback_lock);

	if (cpus_updated)
		update_tasks_cpumask(cs);
	if (mems_updated)
		update_tasks_nodemask(cs);
}

static bool force_rebuild;

void cpuset_force_rebuild(void)
{
	force_rebuild = true;
}

/**
 * cpuset_hotplug_update_tasks - update tasks in a cpuset for hotunplug
 * @cs: cpuset in interest
 * @tmp: the tmpmasks structure pointer
 *
 * Compare @cs's cpu and mem masks against top_cpuset and if some have gone
 * offline, update @cs accordingly.  If @cs ends up with no CPU or memory,
 * all its tasks are moved to the nearest ancestor with both resources.
 */
static void cpuset_hotplug_update_tasks(struct cpuset *cs, struct tmpmasks *tmp)
{
	static cpumask_t new_cpus;
	static nodemask_t new_mems;
	bool cpus_updated;
	bool mems_updated;
	struct cpuset *parent;
retry:
	wait_event(cpuset_attach_wq, cs->attach_in_progress == 0);

	mutex_lock(&cpuset_mutex);

	/*
	 * We have raced with task attaching. We wait until attaching
	 * is finished, so we won't attach a task to an empty cpuset.
	 */
	if (cs->attach_in_progress) {
		mutex_unlock(&cpuset_mutex);
		goto retry;
	}

	parent =  parent_cs(cs);
	compute_effective_cpumask(&new_cpus, cs, parent);
	nodes_and(new_mems, cs->mems_allowed, parent->effective_mems);

	if (cs->nr_subparts_cpus)
		/*
		 * Make sure that CPUs allocated to child partitions
		 * do not show up in effective_cpus.
		 */
		cpumask_andnot(&new_cpus, &new_cpus, cs->subparts_cpus);

	if (!tmp || !cs->partition_root_state)
		goto update_tasks;

	/*
	 * In the unlikely event that a partition root has empty
	 * effective_cpus or its parent becomes erroneous, we have to
	 * transition it to the erroneous state.
	 */
	if (is_partition_root(cs) && (cpumask_empty(&new_cpus) ||
	   (parent->partition_root_state == PRS_ERROR))) {
		if (cs->nr_subparts_cpus) {
			cs->nr_subparts_cpus = 0;
			cpumask_clear(cs->subparts_cpus);
			compute_effective_cpumask(&new_cpus, cs, parent);
		}

		/*
		 * If the effective_cpus is empty because the child
		 * partitions take away all the CPUs, we can keep
		 * the current partition and let the child partitions
		 * fight for available CPUs.
		 */
		if ((parent->partition_root_state == PRS_ERROR) ||
		     cpumask_empty(&new_cpus)) {
			update_parent_subparts_cpumask(cs, partcmd_disable,
						       NULL, tmp);
			cs->partition_root_state = PRS_ERROR;
		}
		cpuset_force_rebuild();
	}

	/*
	 * On the other hand, an erroneous partition root may be transitioned
	 * back to a regular one or a partition root with no CPU allocated
	 * from the parent may change to erroneous.
	 */
	if (is_partition_root(parent) &&
	   ((cs->partition_root_state == PRS_ERROR) ||
	    !cpumask_intersects(&new_cpus, parent->subparts_cpus)) &&
	     update_parent_subparts_cpumask(cs, partcmd_update, NULL, tmp))
		cpuset_force_rebuild();

update_tasks:
	cpus_updated = !cpumask_equal(&new_cpus, cs->effective_cpus);
	mems_updated = !nodes_equal(new_mems, cs->effective_mems);

	if (is_in_v2_mode())
		hotplug_update_tasks(cs, &new_cpus, &new_mems,
				     cpus_updated, mems_updated);
	else
		hotplug_update_tasks_legacy(cs, &new_cpus, &new_mems,
					    cpus_updated, mems_updated);

	mutex_unlock(&cpuset_mutex);
}

/**
 * cpuset_hotplug_workfn - handle CPU/memory hotunplug for a cpuset
 *
 * This function is called after either CPU or memory configuration has
 * changed and updates cpuset accordingly.  The top_cpuset is always
 * synchronized to cpu_active_mask and N_MEMORY, which is necessary in
 * order to make cpusets transparent (of no affect) on systems that are
 * actively using CPU hotplug but making no active use of cpusets.
 *
 * Non-root cpusets are only affected by offlining.  If any CPUs or memory
 * nodes have been taken down, cpuset_hotplug_update_tasks() is invoked on
 * all descendants.
 *
 * Note that CPU offlining during suspend is ignored.  We don't modify
 * cpusets across suspend/resume cycles at all.
 */
void cpuset_hotplug_workfn(struct work_struct *work)
{
	static cpumask_t new_cpus;
	static nodemask_t new_mems;
	bool cpus_updated, mems_updated;
	bool on_dfl = is_in_v2_mode();
	struct tmpmasks tmp, *ptmp = NULL;

	if (on_dfl && !alloc_cpumasks(NULL, &tmp))
		ptmp = &tmp;

	mutex_lock(&cpuset_mutex);

	/* fetch the available cpus/mems and find out which changed how */
	cpumask_copy(&new_cpus, cpu_active_mask);
	new_mems = node_states[N_MEMORY];

	/*
	 * If subparts_cpus is populated, it is likely that the check below
	 * will produce a false positive on cpus_updated when the cpu list
	 * isn't changed. It is extra work, but it is better to be safe.
	 */
	cpus_updated = !cpumask_equal(top_cpuset.effective_cpus, &new_cpus);
	mems_updated = !nodes_equal(top_cpuset.effective_mems, new_mems);

	/* synchronize cpus_allowed to cpu_active_mask */
	if (cpus_updated) {
		spin_lock_irq(&callback_lock);
		if (!on_dfl)
			cpumask_copy(top_cpuset.cpus_allowed, &new_cpus);
		/*
		 * Make sure that CPUs allocated to child partitions
		 * do not show up in effective_cpus. If no CPU is left,
		 * we clear the subparts_cpus & let the child partitions
		 * fight for the CPUs again.
		 */
		if (top_cpuset.nr_subparts_cpus) {
			if (cpumask_subset(&new_cpus,
					   top_cpuset.subparts_cpus)) {
				top_cpuset.nr_subparts_cpus = 0;
				cpumask_clear(top_cpuset.subparts_cpus);
			} else {
				cpumask_andnot(&new_cpus, &new_cpus,
					       top_cpuset.subparts_cpus);
			}
		}
		cpumask_copy(top_cpuset.effective_cpus, &new_cpus);
		spin_unlock_irq(&callback_lock);
		/* we don't mess with cpumasks of tasks in top_cpuset */
	}

	/* synchronize mems_allowed to N_MEMORY */
	if (mems_updated) {
		spin_lock_irq(&callback_lock);
		if (!on_dfl)
			top_cpuset.mems_allowed = new_mems;
		top_cpuset.effective_mems = new_mems;
		spin_unlock_irq(&callback_lock);
		update_tasks_nodemask(&top_cpuset);
	}

	mutex_unlock(&cpuset_mutex);

	/* if cpus or mems changed, we need to propagate to descendants */
	if (cpus_updated || mems_updated) {
		struct cpuset *cs;
		struct cgroup_subsys_state *pos_css;

		rcu_read_lock();
		cpuset_for_each_descendant_pre(cs, pos_css, &top_cpuset) {
			if (cs == &top_cpuset || !css_tryget_online(&cs->css))
				continue;
			rcu_read_unlock();

			cpuset_hotplug_update_tasks(cs, ptmp);

			rcu_read_lock();
			css_put(&cs->css);
		}
		rcu_read_unlock();
	}

	/* rebuild sched domains if cpus_allowed has changed */
	if (cpus_updated || force_rebuild) {
		force_rebuild = false;
		rebuild_sched_domains();
	}

	free_cpumasks(NULL, ptmp);
}

void cpuset_update_active_cpus(void)
{
	/*
	 * We're inside cpu hotplug critical region which usually nests
	 * inside cgroup synchronization.  Bounce actual hotplug processing
	 * to a work item to avoid reverse locking order.
	 */
	schedule_work(&cpuset_hotplug_work);
}

void cpuset_wait_for_hotplug(void)
{
	flush_work(&cpuset_hotplug_work);
}
EXPORT_SYMBOL_GPL(cpuset_wait_for_hotplug);

/*
 * Keep top_cpuset.mems_allowed tracking node_states[N_MEMORY].
 * Call this routine anytime after node_states[N_MEMORY] changes.
 * See cpuset_update_active_cpus() for CPU hotplug handling.
 */
static int cpuset_track_online_nodes(struct notifier_block *self,
				unsigned long action, void *arg)
{
	schedule_work(&cpuset_hotplug_work);
	return NOTIFY_OK;
}

static struct notifier_block cpuset_track_online_nodes_nb = {
	.notifier_call = cpuset_track_online_nodes,
	.priority = 10,		/* ??! */
};

/**
 * cpuset_init_smp - initialize cpus_allowed
 *
 * Description: Finish top cpuset after cpu, node maps are initialized
 */
void __init cpuset_init_smp(void)
{
	cpumask_copy(top_cpuset.cpus_allowed, cpu_active_mask);
	top_cpuset.mems_allowed = node_states[N_MEMORY];
	top_cpuset.old_mems_allowed = top_cpuset.mems_allowed;

	cpumask_copy(top_cpuset.effective_cpus, cpu_active_mask);
	top_cpuset.effective_mems = node_states[N_MEMORY];

	register_hotmemory_notifier(&cpuset_track_online_nodes_nb);

	cpuset_migrate_mm_wq = alloc_ordered_workqueue("cpuset_migrate_mm", 0);
	BUG_ON(!cpuset_migrate_mm_wq);
}

/**
 * cpuset_cpus_allowed - return cpus_allowed mask from a tasks cpuset.
 * @tsk: pointer to task_struct from which to obtain cpuset->cpus_allowed.
 * @pmask: pointer to struct cpumask variable to receive cpus_allowed set.
 *
 * Description: Returns the cpumask_var_t cpus_allowed of the cpuset
 * attached to the specified @tsk.  Guaranteed to return some non-empty
 * subset of cpu_online_mask, even if this means going outside the
 * tasks cpuset.
 **/

void cpuset_cpus_allowed(struct task_struct *tsk, struct cpumask *pmask)
{
	unsigned long flags;

	spin_lock_irqsave(&callback_lock, flags);
	rcu_read_lock();
	guarantee_online_cpus(tsk, pmask);
	rcu_read_unlock();
	spin_unlock_irqrestore(&callback_lock, flags);
}

/**
 * cpuset_cpus_allowed_fallback - final fallback before complete catastrophe.
 * @tsk: pointer to task_struct with which the scheduler is struggling
 *
 * Description: In the case that the scheduler cannot find an allowed cpu in
 * tsk->cpus_allowed, we fall back to task_cs(tsk)->cpus_allowed. In legacy
 * mode however, this value is the same as task_cs(tsk)->effective_cpus,
 * which will not contain a sane cpumask during cases such as cpu hotplugging.
 * This is the absolute last resort for the scheduler and it is only used if
 * _every_ other avenue has been traveled.
 **/

void cpuset_cpus_allowed_fallback(struct task_struct *tsk)
{
	const struct cpumask *possible_mask = task_cpu_possible_mask(tsk);
	const struct cpumask *cs_mask;

	rcu_read_lock();
	cs_mask = task_cs(tsk)->cpus_allowed;

	if (!is_in_v2_mode() || !cpumask_subset(cs_mask, possible_mask))
		goto unlock; /* select_fallback_rq will try harder */

	do_set_cpus_allowed(tsk, cs_mask);
unlock:
	rcu_read_unlock();

	/*
	 * We own tsk->cpus_allowed, nobody can change it under us.
	 *
	 * But we used cs && cs->cpus_allowed lockless and thus can
	 * race with cgroup_attach_task() or update_cpumask() and get
	 * the wrong tsk->cpus_allowed. However, both cases imply the
	 * subsequent cpuset_change_cpumask()->set_cpus_allowed_ptr()
	 * which takes task_rq_lock().
	 *
	 * If we are called after it dropped the lock we must see all
	 * changes in tsk_cs()->cpus_allowed. Otherwise we can temporary
	 * set any mask even if it is not right from task_cs() pov,
	 * the pending set_cpus_allowed_ptr() will fix things.
	 *
	 * select_fallback_rq() will fix things ups and set cpu_possible_mask
	 * if required.
	 */
}

void __init cpuset_init_current_mems_allowed(void)
{
	nodes_setall(current->mems_allowed);
}

/**
 * cpuset_mems_allowed - return mems_allowed mask from a tasks cpuset.
 * @tsk: pointer to task_struct from which to obtain cpuset->mems_allowed.
 *
 * Description: Returns the nodemask_t mems_allowed of the cpuset
 * attached to the specified @tsk.  Guaranteed to return some non-empty
 * subset of node_states[N_MEMORY], even if this means going outside the
 * tasks cpuset.
 **/

nodemask_t cpuset_mems_allowed(struct task_struct *tsk)
{
	nodemask_t mask;
	unsigned long flags;

	spin_lock_irqsave(&callback_lock, flags);
	rcu_read_lock();
	guarantee_online_mems(task_cs(tsk), &mask);
	rcu_read_unlock();
	spin_unlock_irqrestore(&callback_lock, flags);

	return mask;
}

/**
 * cpuset_nodemask_valid_mems_allowed - check nodemask vs. curremt mems_allowed
 * @nodemask: the nodemask to be checked
 *
 * Are any of the nodes in the nodemask allowed in current->mems_allowed?
 */
int cpuset_nodemask_valid_mems_allowed(nodemask_t *nodemask)
{
	return nodes_intersects(*nodemask, current->mems_allowed);
}

/*
 * nearest_hardwall_ancestor() - Returns the nearest mem_exclusive or
 * mem_hardwall ancestor to the specified cpuset.  Call holding
 * callback_lock.  If no ancestor is mem_exclusive or mem_hardwall
 * (an unusual configuration), then returns the root cpuset.
 */
static struct cpuset *nearest_hardwall_ancestor(struct cpuset *cs)
{
	while (!(is_mem_exclusive(cs) || is_mem_hardwall(cs)) && parent_cs(cs))
		cs = parent_cs(cs);
	return cs;
}

/**
 * cpuset_node_allowed - Can we allocate on a memory node?
 * @node: is this an allowed node?
 * @gfp_mask: memory allocation flags
 *
 * If we're in interrupt, yes, we can always allocate.  If @node is set in
 * current's mems_allowed, yes.  If it's not a __GFP_HARDWALL request and this
 * node is set in the nearest hardwalled cpuset ancestor to current's cpuset,
 * yes.  If current has access to memory reserves as an oom victim, yes.
 * Otherwise, no.
 *
 * GFP_USER allocations are marked with the __GFP_HARDWALL bit,
 * and do not allow allocations outside the current tasks cpuset
 * unless the task has been OOM killed.
 * GFP_KERNEL allocations are not so marked, so can escape to the
 * nearest enclosing hardwalled ancestor cpuset.
 *
 * Scanning up parent cpusets requires callback_lock.  The
 * __alloc_pages() routine only calls here with __GFP_HARDWALL bit
 * _not_ set if it's a GFP_KERNEL allocation, and all nodes in the
 * current tasks mems_allowed came up empty on the first pass over
 * the zonelist.  So only GFP_KERNEL allocations, if all nodes in the
 * cpuset are short of memory, might require taking the callback_lock.
 *
 * The first call here from mm/page_alloc:get_page_from_freelist()
 * has __GFP_HARDWALL set in gfp_mask, enforcing hardwall cpusets,
 * so no allocation on a node outside the cpuset is allowed (unless
 * in interrupt, of course).
 *
 * The second pass through get_page_from_freelist() doesn't even call
 * here for GFP_ATOMIC calls.  For those calls, the __alloc_pages()
 * variable 'wait' is not set, and the bit ALLOC_CPUSET is not set
 * in alloc_flags.  That logic and the checks below have the combined
 * affect that:
 *	in_interrupt - any node ok (current task context irrelevant)
 *	GFP_ATOMIC   - any node ok
 *	tsk_is_oom_victim   - any node ok
 *	GFP_KERNEL   - any node in enclosing hardwalled cpuset ok
 *	GFP_USER     - only nodes in current tasks mems allowed ok.
 */
bool __cpuset_node_allowed(int node, gfp_t gfp_mask)
{
	struct cpuset *cs;		/* current cpuset ancestors */
	int allowed;			/* is allocation in zone z allowed? */
	unsigned long flags;

	if (in_interrupt())
		return true;
	if (node_isset(node, current->mems_allowed))
		return true;
	/*
	 * Allow tasks that have access to memory reserves because they have
	 * been OOM killed to get memory anywhere.
	 */
	if (unlikely(tsk_is_oom_victim(current)))
		return true;
	if (gfp_mask & __GFP_HARDWALL)	/* If hardwall request, stop here */
		return false;

	if (current->flags & PF_EXITING) /* Let dying task have memory */
		return true;

	/* Not hardwall and node outside mems_allowed: scan up cpusets */
	spin_lock_irqsave(&callback_lock, flags);

	rcu_read_lock();
	cs = nearest_hardwall_ancestor(task_cs(current));
	allowed = node_isset(node, cs->mems_allowed);
	rcu_read_unlock();

	spin_unlock_irqrestore(&callback_lock, flags);
	return allowed;
}

/**
 * cpuset_mem_spread_node() - On which node to begin search for a file page
 * cpuset_slab_spread_node() - On which node to begin search for a slab page
 *
 * If a task is marked PF_SPREAD_PAGE or PF_SPREAD_SLAB (as for
 * tasks in a cpuset with is_spread_page or is_spread_slab set),
 * and if the memory allocation used cpuset_mem_spread_node()
 * to determine on which node to start looking, as it will for
 * certain page cache or slab cache pages such as used for file
 * system buffers and inode caches, then instead of starting on the
 * local node to look for a free page, rather spread the starting
 * node around the tasks mems_allowed nodes.
 *
 * We don't have to worry about the returned node being offline
 * because "it can't happen", and even if it did, it would be ok.
 *
 * The routines calling guarantee_online_mems() are careful to
 * only set nodes in task->mems_allowed that are online.  So it
 * should not be possible for the following code to return an
 * offline node.  But if it did, that would be ok, as this routine
 * is not returning the node where the allocation must be, only
 * the node where the search should start.  The zonelist passed to
 * __alloc_pages() will include all nodes.  If the slab allocator
 * is passed an offline node, it will fall back to the local node.
 * See kmem_cache_alloc_node().
 */

static int cpuset_spread_node(int *rotor)
{
	return *rotor = next_node_in(*rotor, current->mems_allowed);
}

int cpuset_mem_spread_node(void)
{
	if (current->cpuset_mem_spread_rotor == NUMA_NO_NODE)
		current->cpuset_mem_spread_rotor =
			node_random(&current->mems_allowed);

	return cpuset_spread_node(&current->cpuset_mem_spread_rotor);
}

int cpuset_slab_spread_node(void)
{
	if (current->cpuset_slab_spread_rotor == NUMA_NO_NODE)
		current->cpuset_slab_spread_rotor =
			node_random(&current->mems_allowed);

	return cpuset_spread_node(&current->cpuset_slab_spread_rotor);
}

EXPORT_SYMBOL_GPL(cpuset_mem_spread_node);

/**
 * cpuset_mems_allowed_intersects - Does @tsk1's mems_allowed intersect @tsk2's?
 * @tsk1: pointer to task_struct of some task.
 * @tsk2: pointer to task_struct of some other task.
 *
 * Description: Return true if @tsk1's mems_allowed intersects the
 * mems_allowed of @tsk2.  Used by the OOM killer to determine if
 * one of the task's memory usage might impact the memory available
 * to the other.
 **/

int cpuset_mems_allowed_intersects(const struct task_struct *tsk1,
				   const struct task_struct *tsk2)
{
	return nodes_intersects(tsk1->mems_allowed, tsk2->mems_allowed);
}

/**
 * cpuset_print_current_mems_allowed - prints current's cpuset and mems_allowed
 *
 * Description: Prints current's name, cpuset name, and cached copy of its
 * mems_allowed to the kernel log.
 */
void cpuset_print_current_mems_allowed(void)
{
	struct cgroup *cgrp;

	rcu_read_lock();

	cgrp = task_cs(current)->css.cgroup;
	pr_cont(",cpuset=");
	pr_cont_cgroup_name(cgrp);
	pr_cont(",mems_allowed=%*pbl",
		nodemask_pr_args(&current->mems_allowed));

	rcu_read_unlock();
}

/*
 * Collection of memory_pressure is suppressed unless
 * this flag is enabled by writing "1" to the special
 * cpuset file 'memory_pressure_enabled' in the root cpuset.
 */

int cpuset_memory_pressure_enabled __read_mostly;

/**
 * cpuset_memory_pressure_bump - keep stats of per-cpuset reclaims.
 *
 * Keep a running average of the rate of synchronous (direct)
 * page reclaim efforts initiated by tasks in each cpuset.
 *
 * This represents the rate at which some task in the cpuset
 * ran low on memory on all nodes it was allowed to use, and
 * had to enter the kernels page reclaim code in an effort to
 * create more free memory by tossing clean pages or swapping
 * or writing dirty pages.
 *
 * Display to user space in the per-cpuset read-only file
 * "memory_pressure".  Value displayed is an integer
 * representing the recent rate of entry into the synchronous
 * (direct) page reclaim by any task attached to the cpuset.
 **/

void __cpuset_memory_pressure_bump(void)
{
	rcu_read_lock();
	fmeter_markevent(&task_cs(current)->fmeter);
	rcu_read_unlock();
}

#ifdef CONFIG_PROC_PID_CPUSET
/*
 * proc_cpuset_show()
 *  - Print tasks cpuset path into seq_file.
 *  - Used for /proc/<pid>/cpuset.
 *  - No need to task_lock(tsk) on this tsk->cpuset reference, as it
 *    doesn't really matter if tsk->cpuset changes after we read it,
 *    and we take cpuset_mutex, keeping cpuset_attach() from changing it
 *    anyway.
 */
int proc_cpuset_show(struct seq_file *m, struct pid_namespace *ns,
		     struct pid *pid, struct task_struct *tsk)
{
	char *buf;
	struct cgroup_subsys_state *css;
	int retval;

	retval = -ENOMEM;
	buf = kmalloc(PATH_MAX, GFP_KERNEL);
	if (!buf)
		goto out;

	css = task_get_css(tsk, cpuset_cgrp_id);
	retval = cgroup_path_ns(css->cgroup, buf, PATH_MAX,
				current->nsproxy->cgroup_ns);
	css_put(css);
	if (retval >= PATH_MAX)
		retval = -ENAMETOOLONG;
	if (retval < 0)
		goto out_free;
	seq_puts(m, buf);
	seq_putc(m, '\n');
	retval = 0;
out_free:
	kfree(buf);
out:
	return retval;
}
#endif /* CONFIG_PROC_PID_CPUSET */

/* Display task mems_allowed in /proc/<pid>/status file. */
void cpuset_task_status_allowed(struct seq_file *m, struct task_struct *task)
{
	seq_printf(m, "Mems_allowed:\t%*pb\n",
		   nodemask_pr_args(&task->mems_allowed));
	seq_printf(m, "Mems_allowed_list:\t%*pbl\n",
		   nodemask_pr_args(&task->mems_allowed));
}<|MERGE_RESOLUTION|>--- conflicted
+++ resolved
@@ -377,9 +377,6 @@
 static void guarantee_online_cpus(struct task_struct *tsk,
 				  struct cpumask *pmask)
 {
-<<<<<<< HEAD
-	while (!cpumask_intersects(cs->effective_cpus, cpu_active_mask)) {
-=======
 	struct cpuset *cs = task_cs(tsk);
 	const struct cpumask *possible_mask = task_cpu_possible_mask(tsk);
 
@@ -387,7 +384,6 @@
 		cpumask_copy(pmask, cpu_active_mask);
 
 	while (!cpumask_intersects(cs->effective_cpus, pmask)) {
->>>>>>> 5f85626b
 		cs = parent_cs(cs);
 		if (unlikely(!cs)) {
 			/*
@@ -397,18 +393,10 @@
 			 * cpuset's effective_cpus is on its way to be
 			 * identical to cpu_online_mask.
 			 */
-<<<<<<< HEAD
-			cpumask_copy(pmask, cpu_active_mask);
 			return;
 		}
 	}
-	cpumask_and(pmask, cs->effective_cpus, cpu_active_mask);
-=======
-			return;
-		}
-	}
 	cpumask_and(pmask, pmask, cs->effective_cpus);
->>>>>>> 5f85626b
 }
 
 /*
@@ -2229,15 +2217,6 @@
 	cs = css_cs(css);
 
 	mutex_lock(&cpuset_mutex);
-<<<<<<< HEAD
-
-	/* prepare for attach */
-	if (cs == &top_cpuset)
-		cpumask_copy(cpus_attach, cpu_possible_mask);
-	else
-		guarantee_online_cpus(cs, cpus_attach);
-=======
->>>>>>> 5f85626b
 
 	guarantee_online_mems(cs, &cpuset_attach_nodemask_to);
 
