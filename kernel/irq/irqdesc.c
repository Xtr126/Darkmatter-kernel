// SPDX-License-Identifier: GPL-2.0
/*
 * Copyright (C) 1992, 1998-2006 Linus Torvalds, Ingo Molnar
 * Copyright (C) 2005-2006, Thomas Gleixner, Russell King
 *
 * This file contains the interrupt descriptor management code. Detailed
 * information is available in Documentation/core-api/genericirq.rst
 *
 */
#include <linux/irq.h>
#include <linux/slab.h>
#include <linux/export.h>
#include <linux/interrupt.h>
#include <linux/kernel_stat.h>
#include <linux/radix-tree.h>
#include <linux/bitmap.h>
#include <linux/irqdomain.h>
#include <linux/sysfs.h>

#include "internals.h"

/*
 * lockdep: we want to handle all irq_desc locks as a single lock-class:
 */
static struct lock_class_key irq_desc_lock_class;

#if defined(CONFIG_SMP)
static int __init irq_affinity_setup(char *str)
{
	alloc_bootmem_cpumask_var(&irq_default_affinity);
	cpulist_parse(str, irq_default_affinity);
	/*
	 * Set at least the boot cpu. We don't want to end up with
	 * bugreports caused by random commandline masks
	 */
	cpumask_set_cpu(smp_processor_id(), irq_default_affinity);
	return 1;
}
__setup("irqaffinity=", irq_affinity_setup);

static void __init init_irq_default_affinity(void)
{
	if (!cpumask_available(irq_default_affinity))
		zalloc_cpumask_var(&irq_default_affinity, GFP_NOWAIT);
	if (cpumask_empty(irq_default_affinity))
		cpumask_setall(irq_default_affinity);
}
#else
static void __init init_irq_default_affinity(void)
{
}
#endif

#ifdef CONFIG_SMP
static int alloc_masks(struct irq_desc *desc, int node)
{
	if (!zalloc_cpumask_var_node(&desc->irq_common_data.affinity,
				     GFP_KERNEL, node))
		return -ENOMEM;

#ifdef CONFIG_GENERIC_IRQ_EFFECTIVE_AFF_MASK
	if (!zalloc_cpumask_var_node(&desc->irq_common_data.effective_affinity,
				     GFP_KERNEL, node)) {
		free_cpumask_var(desc->irq_common_data.affinity);
		return -ENOMEM;
	}
#endif

#ifdef CONFIG_GENERIC_PENDING_IRQ
	if (!zalloc_cpumask_var_node(&desc->pending_mask, GFP_KERNEL, node)) {
#ifdef CONFIG_GENERIC_IRQ_EFFECTIVE_AFF_MASK
		free_cpumask_var(desc->irq_common_data.effective_affinity);
#endif
		free_cpumask_var(desc->irq_common_data.affinity);
		return -ENOMEM;
	}
#endif
	return 0;
}

static void desc_smp_init(struct irq_desc *desc, int node,
			  const struct cpumask *affinity)
{
	if (!affinity)
		affinity = irq_default_affinity;
	cpumask_copy(desc->irq_common_data.affinity, affinity);

#ifdef CONFIG_GENERIC_PENDING_IRQ
	cpumask_clear(desc->pending_mask);
#endif
#ifdef CONFIG_NUMA
	desc->irq_common_data.node = node;
#endif
}

#else
static inline int
alloc_masks(struct irq_desc *desc, int node) { return 0; }
static inline void
desc_smp_init(struct irq_desc *desc, int node, const struct cpumask *affinity) { }
#endif

static void desc_set_defaults(unsigned int irq, struct irq_desc *desc, int node,
			      const struct cpumask *affinity, struct module *owner)
{
	int cpu;

	desc->irq_common_data.handler_data = NULL;
	desc->irq_common_data.msi_desc = NULL;

	desc->irq_data.common = &desc->irq_common_data;
	desc->irq_data.irq = irq;
	desc->irq_data.chip = &no_irq_chip;
	desc->irq_data.chip_data = NULL;
	irq_settings_clr_and_set(desc, ~0, _IRQ_DEFAULT_INIT_FLAGS);
	irqd_set(&desc->irq_data, IRQD_IRQ_DISABLED);
	irqd_set(&desc->irq_data, IRQD_IRQ_MASKED);
	desc->handle_irq = handle_bad_irq;
	desc->depth = 1;
	desc->irq_count = 0;
	desc->irqs_unhandled = 0;
	desc->tot_count = 0;
	desc->name = NULL;
	desc->owner = owner;
	for_each_possible_cpu(cpu)
		*per_cpu_ptr(desc->kstat_irqs, cpu) = 0;
	desc_smp_init(desc, node, affinity);
}

int nr_irqs = NR_IRQS;
EXPORT_SYMBOL_GPL(nr_irqs);

static DEFINE_MUTEX(sparse_irq_lock);
static DECLARE_BITMAP(allocated_irqs, IRQ_BITMAP_BITS);

#ifdef CONFIG_SPARSE_IRQ

static void irq_kobj_release(struct kobject *kobj);

#ifdef CONFIG_SYSFS
static struct kobject *irq_kobj_base;

#define IRQ_ATTR_RO(_name) \
static struct kobj_attribute _name##_attr = __ATTR_RO(_name)

static ssize_t per_cpu_count_show(struct kobject *kobj,
				  struct kobj_attribute *attr, char *buf)
{
	struct irq_desc *desc = container_of(kobj, struct irq_desc, kobj);
	ssize_t ret = 0;
	char *p = "";
	int cpu;

	for_each_possible_cpu(cpu) {
		unsigned int c = irq_desc_kstat_cpu(desc, cpu);

		ret += scnprintf(buf + ret, PAGE_SIZE - ret, "%s%u", p, c);
		p = ",";
	}

	ret += scnprintf(buf + ret, PAGE_SIZE - ret, "\n");
	return ret;
}
IRQ_ATTR_RO(per_cpu_count);

static ssize_t chip_name_show(struct kobject *kobj,
			      struct kobj_attribute *attr, char *buf)
{
	struct irq_desc *desc = container_of(kobj, struct irq_desc, kobj);
	ssize_t ret = 0;

	raw_spin_lock_irq(&desc->lock);
	if (desc->irq_data.chip && desc->irq_data.chip->name) {
		ret = scnprintf(buf, PAGE_SIZE, "%s\n",
				desc->irq_data.chip->name);
	}
	raw_spin_unlock_irq(&desc->lock);

	return ret;
}
IRQ_ATTR_RO(chip_name);

static ssize_t hwirq_show(struct kobject *kobj,
			  struct kobj_attribute *attr, char *buf)
{
	struct irq_desc *desc = container_of(kobj, struct irq_desc, kobj);
	ssize_t ret = 0;

	raw_spin_lock_irq(&desc->lock);
	if (desc->irq_data.domain)
		ret = sprintf(buf, "%lu\n", desc->irq_data.hwirq);
	raw_spin_unlock_irq(&desc->lock);

	return ret;
}
IRQ_ATTR_RO(hwirq);

static ssize_t type_show(struct kobject *kobj,
			 struct kobj_attribute *attr, char *buf)
{
	struct irq_desc *desc = container_of(kobj, struct irq_desc, kobj);
	ssize_t ret = 0;

	raw_spin_lock_irq(&desc->lock);
	ret = sprintf(buf, "%s\n",
		      irqd_is_level_type(&desc->irq_data) ? "level" : "edge");
	raw_spin_unlock_irq(&desc->lock);

	return ret;

}
IRQ_ATTR_RO(type);

static ssize_t wakeup_show(struct kobject *kobj,
			   struct kobj_attribute *attr, char *buf)
{
	struct irq_desc *desc = container_of(kobj, struct irq_desc, kobj);
	ssize_t ret = 0;

	raw_spin_lock_irq(&desc->lock);
	ret = sprintf(buf, "%s\n",
		      irqd_is_wakeup_set(&desc->irq_data) ? "enabled" : "disabled");
	raw_spin_unlock_irq(&desc->lock);

	return ret;

}
IRQ_ATTR_RO(wakeup);

static ssize_t name_show(struct kobject *kobj,
			 struct kobj_attribute *attr, char *buf)
{
	struct irq_desc *desc = container_of(kobj, struct irq_desc, kobj);
	ssize_t ret = 0;

	raw_spin_lock_irq(&desc->lock);
	if (desc->name)
		ret = scnprintf(buf, PAGE_SIZE, "%s\n", desc->name);
	raw_spin_unlock_irq(&desc->lock);

	return ret;
}
IRQ_ATTR_RO(name);

static ssize_t actions_show(struct kobject *kobj,
			    struct kobj_attribute *attr, char *buf)
{
	struct irq_desc *desc = container_of(kobj, struct irq_desc, kobj);
	struct irqaction *action;
	ssize_t ret = 0;
	char *p = "";

	raw_spin_lock_irq(&desc->lock);
	for (action = desc->action; action != NULL; action = action->next) {
		ret += scnprintf(buf + ret, PAGE_SIZE - ret, "%s%s",
				 p, action->name);
		p = ",";
	}
	raw_spin_unlock_irq(&desc->lock);

	if (ret)
		ret += scnprintf(buf + ret, PAGE_SIZE - ret, "\n");

	return ret;
}
IRQ_ATTR_RO(actions);

static struct attribute *irq_attrs[] = {
	&per_cpu_count_attr.attr,
	&chip_name_attr.attr,
	&hwirq_attr.attr,
	&type_attr.attr,
	&wakeup_attr.attr,
	&name_attr.attr,
	&actions_attr.attr,
	NULL
};
ATTRIBUTE_GROUPS(irq);

static struct kobj_type irq_kobj_type = {
	.release	= irq_kobj_release,
	.sysfs_ops	= &kobj_sysfs_ops,
	.default_groups = irq_groups,
};

static void irq_sysfs_add(int irq, struct irq_desc *desc)
{
	if (irq_kobj_base) {
		/*
		 * Continue even in case of failure as this is nothing
		 * crucial.
		 */
		if (kobject_add(&desc->kobj, irq_kobj_base, "%d", irq))
			pr_warn("Failed to add kobject for irq %d\n", irq);
	}
}

static void irq_sysfs_del(struct irq_desc *desc)
{
	/*
	 * If irq_sysfs_init() has not yet been invoked (early boot), then
	 * irq_kobj_base is NULL and the descriptor was never added.
	 * kobject_del() complains about a object with no parent, so make
	 * it conditional.
	 */
	if (irq_kobj_base)
		kobject_del(&desc->kobj);
}

static int __init irq_sysfs_init(void)
{
	struct irq_desc *desc;
	int irq;

	/* Prevent concurrent irq alloc/free */
	irq_lock_sparse();

	irq_kobj_base = kobject_create_and_add("irq", kernel_kobj);
	if (!irq_kobj_base) {
		irq_unlock_sparse();
		return -ENOMEM;
	}

	/* Add the already allocated interrupts */
	for_each_irq_desc(irq, desc)
		irq_sysfs_add(irq, desc);
	irq_unlock_sparse();

	return 0;
}
postcore_initcall(irq_sysfs_init);

#else /* !CONFIG_SYSFS */

static struct kobj_type irq_kobj_type = {
	.release	= irq_kobj_release,
};

static void irq_sysfs_add(int irq, struct irq_desc *desc) {}
static void irq_sysfs_del(struct irq_desc *desc) {}

#endif /* CONFIG_SYSFS */

static RADIX_TREE(irq_desc_tree, GFP_KERNEL);

static void irq_insert_desc(unsigned int irq, struct irq_desc *desc)
{
	radix_tree_insert(&irq_desc_tree, irq, desc);
}

struct irq_desc *irq_to_desc(unsigned int irq)
{
	return radix_tree_lookup(&irq_desc_tree, irq);
}
EXPORT_SYMBOL_GPL(irq_to_desc);

static void delete_irq_desc(unsigned int irq)
{
	radix_tree_delete(&irq_desc_tree, irq);
}

#ifdef CONFIG_SMP
static void free_masks(struct irq_desc *desc)
{
#ifdef CONFIG_GENERIC_PENDING_IRQ
	free_cpumask_var(desc->pending_mask);
#endif
	free_cpumask_var(desc->irq_common_data.affinity);
#ifdef CONFIG_GENERIC_IRQ_EFFECTIVE_AFF_MASK
	free_cpumask_var(desc->irq_common_data.effective_affinity);
#endif
}
#else
static inline void free_masks(struct irq_desc *desc) { }
#endif

void irq_lock_sparse(void)
{
	mutex_lock(&sparse_irq_lock);
}

void irq_unlock_sparse(void)
{
	mutex_unlock(&sparse_irq_lock);
}

static struct irq_desc *alloc_desc(int irq, int node, unsigned int flags,
				   const struct cpumask *affinity,
				   struct module *owner)
{
	struct irq_desc *desc;

	desc = kzalloc_node(sizeof(*desc), GFP_KERNEL, node);
	if (!desc)
		return NULL;
	/* allocate based on nr_cpu_ids */
	desc->kstat_irqs = alloc_percpu(unsigned int);
	if (!desc->kstat_irqs)
		goto err_desc;

	if (alloc_masks(desc, node))
		goto err_kstat;

	raw_spin_lock_init(&desc->lock);
	lockdep_set_class(&desc->lock, &irq_desc_lock_class);
	mutex_init(&desc->request_mutex);
	init_rcu_head(&desc->rcu);
	init_waitqueue_head(&desc->wait_for_threads);

	desc_set_defaults(irq, desc, node, affinity, owner);
	irqd_set(&desc->irq_data, flags);
	kobject_init(&desc->kobj, &irq_kobj_type);

	return desc;

err_kstat:
	free_percpu(desc->kstat_irqs);
err_desc:
	kfree(desc);
	return NULL;
}

static void irq_kobj_release(struct kobject *kobj)
{
	struct irq_desc *desc = container_of(kobj, struct irq_desc, kobj);

	free_masks(desc);
	free_percpu(desc->kstat_irqs);
	kfree(desc);
}

static void delayed_free_desc(struct rcu_head *rhp)
{
	struct irq_desc *desc = container_of(rhp, struct irq_desc, rcu);

	kobject_put(&desc->kobj);
}

static void free_desc(unsigned int irq)
{
	struct irq_desc *desc = irq_to_desc(irq);

	irq_remove_debugfs_entry(desc);
	unregister_irq_proc(irq, desc);

	/*
	 * sparse_irq_lock protects also show_interrupts() and
	 * kstat_irq_usr(). Once we deleted the descriptor from the
	 * sparse tree we can free it. Access in proc will fail to
	 * lookup the descriptor.
	 *
	 * The sysfs entry must be serialized against a concurrent
	 * irq_sysfs_init() as well.
	 */
	irq_sysfs_del(desc);
	delete_irq_desc(irq);

	/*
	 * We free the descriptor, masks and stat fields via RCU. That
	 * allows demultiplex interrupts to do rcu based management of
	 * the child interrupts.
	 * This also allows us to use rcu in kstat_irqs_usr().
	 */
	call_rcu(&desc->rcu, delayed_free_desc);
}

static int alloc_descs(unsigned int start, unsigned int cnt, int node,
		       const struct irq_affinity_desc *affinity,
		       struct module *owner)
{
	struct irq_desc *desc;
	int i;

	/* Validate affinity mask(s) */
	if (affinity) {
		for (i = 0; i < cnt; i++) {
			if (cpumask_empty(&affinity[i].mask))
				return -EINVAL;
		}
	}

	for (i = 0; i < cnt; i++) {
		const struct cpumask *mask = NULL;
		unsigned int flags = 0;

		if (affinity) {
			if (affinity->is_managed) {
				flags = IRQD_AFFINITY_MANAGED |
					IRQD_MANAGED_SHUTDOWN;
			}
			mask = &affinity->mask;
			node = cpu_to_node(cpumask_first(mask));
			affinity++;
		}

		desc = alloc_desc(start + i, node, flags, mask, owner);
		if (!desc)
			goto err;
		irq_insert_desc(start + i, desc);
		irq_sysfs_add(start + i, desc);
		irq_add_debugfs_entry(start + i, desc);
	}
	bitmap_set(allocated_irqs, start, cnt);
	return start;

err:
	for (i--; i >= 0; i--)
		free_desc(start + i);
	return -ENOMEM;
}

static int irq_expand_nr_irqs(unsigned int nr)
{
	if (nr > IRQ_BITMAP_BITS)
		return -ENOMEM;
	nr_irqs = nr;
	return 0;
}

int __init early_irq_init(void)
{
	int i, initcnt, node = first_online_node;
	struct irq_desc *desc;

	init_irq_default_affinity();

	/* Let arch update nr_irqs and return the nr of preallocated irqs */
	initcnt = arch_probe_nr_irqs();
	printk(KERN_INFO "NR_IRQS: %d, nr_irqs: %d, preallocated irqs: %d\n",
	       NR_IRQS, nr_irqs, initcnt);

	if (WARN_ON(nr_irqs > IRQ_BITMAP_BITS))
		nr_irqs = IRQ_BITMAP_BITS;

	if (WARN_ON(initcnt > IRQ_BITMAP_BITS))
		initcnt = IRQ_BITMAP_BITS;

	if (initcnt > nr_irqs)
		nr_irqs = initcnt;

	for (i = 0; i < initcnt; i++) {
		desc = alloc_desc(i, node, 0, NULL, NULL);
		set_bit(i, allocated_irqs);
		irq_insert_desc(i, desc);
	}
	return arch_early_irq_init();
}

#else /* !CONFIG_SPARSE_IRQ */

struct irq_desc irq_desc[NR_IRQS] __cacheline_aligned_in_smp = {
	[0 ... NR_IRQS-1] = {
		.handle_irq	= handle_bad_irq,
		.depth		= 1,
		.lock		= __RAW_SPIN_LOCK_UNLOCKED(irq_desc->lock),
	}
};

int __init early_irq_init(void)
{
	int count, i, node = first_online_node;
	struct irq_desc *desc;

	init_irq_default_affinity();

	printk(KERN_INFO "NR_IRQS: %d\n", NR_IRQS);

	desc = irq_desc;
	count = ARRAY_SIZE(irq_desc);

	for (i = 0; i < count; i++) {
		desc[i].kstat_irqs = alloc_percpu(unsigned int);
		alloc_masks(&desc[i], node);
		raw_spin_lock_init(&desc[i].lock);
		lockdep_set_class(&desc[i].lock, &irq_desc_lock_class);
		mutex_init(&desc[i].request_mutex);
		init_waitqueue_head(&desc[i].wait_for_threads);
		desc_set_defaults(i, &desc[i], node, NULL, NULL);
	}
	return arch_early_irq_init();
}

struct irq_desc *irq_to_desc(unsigned int irq)
{
	return (irq < NR_IRQS) ? irq_desc + irq : NULL;
}
EXPORT_SYMBOL(irq_to_desc);

static void free_desc(unsigned int irq)
{
	struct irq_desc *desc = irq_to_desc(irq);
	unsigned long flags;

	raw_spin_lock_irqsave(&desc->lock, flags);
	desc_set_defaults(irq, desc, irq_desc_get_node(desc), NULL, NULL);
	raw_spin_unlock_irqrestore(&desc->lock, flags);
}

static inline int alloc_descs(unsigned int start, unsigned int cnt, int node,
			      const struct irq_affinity_desc *affinity,
			      struct module *owner)
{
	u32 i;

	for (i = 0; i < cnt; i++) {
		struct irq_desc *desc = irq_to_desc(start + i);

		desc->owner = owner;
	}
	bitmap_set(allocated_irqs, start, cnt);
	return start;
}

static int irq_expand_nr_irqs(unsigned int nr)
{
	return -ENOMEM;
}

void irq_mark_irq(unsigned int irq)
{
	mutex_lock(&sparse_irq_lock);
	bitmap_set(allocated_irqs, irq, 1);
	mutex_unlock(&sparse_irq_lock);
}

#ifdef CONFIG_GENERIC_IRQ_LEGACY
void irq_init_desc(unsigned int irq)
{
	free_desc(irq);
}
#endif

#endif /* !CONFIG_SPARSE_IRQ */

int handle_irq_desc(struct irq_desc *desc)
{
	struct irq_data *data;

	if (!desc)
		return -EINVAL;

	data = irq_desc_get_irq_data(desc);
	if (WARN_ON_ONCE(!in_irq() && handle_enforce_irqctx(data)))
		return -EPERM;

	generic_handle_irq_desc(desc);
	return 0;
}
EXPORT_SYMBOL_GPL(handle_irq_desc);

/**
 * generic_handle_irq - Invoke the handler for a particular irq
 * @irq:	The irq number to handle
 *
 */
int generic_handle_irq(unsigned int irq)
{
	return handle_irq_desc(irq_to_desc(irq));
}
EXPORT_SYMBOL_GPL(generic_handle_irq);

#ifdef CONFIG_IRQ_DOMAIN
/**
 * generic_handle_domain_irq - Invoke the handler for a HW irq belonging
 *                             to a domain, usually for a non-root interrupt
 *                             controller
 * @domain:	The domain where to perform the lookup
 * @hwirq:	The HW irq number to convert to a logical one
 *
 * Returns:	0 on success, or -EINVAL if conversion has failed
 *
 */
int generic_handle_domain_irq(struct irq_domain *domain, unsigned int hwirq)
{
	return handle_irq_desc(irq_resolve_mapping(domain, hwirq));
}
EXPORT_SYMBOL_GPL(generic_handle_domain_irq);

#ifdef CONFIG_HANDLE_DOMAIN_IRQ
/**
 * handle_domain_irq - Invoke the handler for a HW irq belonging to a domain,
 *                     usually for a root interrupt controller
 * @domain:	The domain where to perform the lookup
 * @hwirq:	The HW irq number to convert to a logical one
 * @regs:	Register file coming from the low-level handling code
 *
 * Returns:	0 on success, or -EINVAL if conversion has failed
 */
int handle_domain_irq(struct irq_domain *domain,
		      unsigned int hwirq, struct pt_regs *regs)
{
	struct pt_regs *old_regs = set_irq_regs(regs);
	struct irq_desc *desc;
	int ret = 0;


	__irq_enter_raw();
	/* The irqdomain code provides boundary checks */
	desc = irq_resolve_mapping(domain, hwirq);
<<<<<<< HEAD
=======
	__irq_exit_raw();
>>>>>>> 50e12445
	if (likely(desc)) {
		if (IS_ENABLED(CONFIG_ARCH_WANTS_IRQ_RAW) &&
		    unlikely(irq_settings_is_raw(desc))) {
			handle_irq_desc(desc);
		} else {
			irq_enter();
			handle_irq_desc(desc);
			irq_exit();
		}
	}
	else
		ret = -EINVAL;

	set_irq_regs(old_regs);
	return ret;
}

/**
 * handle_domain_nmi - Invoke the handler for a HW irq belonging to a domain
 * @domain:	The domain where to perform the lookup
 * @hwirq:	The HW irq number to convert to a logical one
 * @regs:	Register file coming from the low-level handling code
 *
 *		This function must be called from an NMI context.
 *
 * Returns:	0 on success, or -EINVAL if conversion has failed
 */
int handle_domain_nmi(struct irq_domain *domain, unsigned int hwirq,
		      struct pt_regs *regs)
{
	struct pt_regs *old_regs = set_irq_regs(regs);
	struct irq_desc *desc;
	int ret = 0;

	/*
	 * NMI context needs to be setup earlier in order to deal with tracing.
	 */
	WARN_ON(!in_nmi());

	desc = irq_resolve_mapping(domain, hwirq);

	/*
	 * ack_bad_irq is not NMI-safe, just report
	 * an invalid interrupt.
	 */
	if (likely(desc))
		handle_irq_desc(desc);
	else
		ret = -EINVAL;

	set_irq_regs(old_regs);
	return ret;
}
#endif
#endif

/* Dynamic interrupt handling */

/**
 * irq_free_descs - free irq descriptors
 * @from:	Start of descriptor range
 * @cnt:	Number of consecutive irqs to free
 */
void irq_free_descs(unsigned int from, unsigned int cnt)
{
	int i;

	if (from >= nr_irqs || (from + cnt) > nr_irqs)
		return;

	mutex_lock(&sparse_irq_lock);
	for (i = 0; i < cnt; i++)
		free_desc(from + i);

	bitmap_clear(allocated_irqs, from, cnt);
	mutex_unlock(&sparse_irq_lock);
}
EXPORT_SYMBOL_GPL(irq_free_descs);

/**
 * __irq_alloc_descs - allocate and initialize a range of irq descriptors
 * @irq:	Allocate for specific irq number if irq >= 0
 * @from:	Start the search from this irq number
 * @cnt:	Number of consecutive irqs to allocate.
 * @node:	Preferred node on which the irq descriptor should be allocated
 * @owner:	Owning module (can be NULL)
 * @affinity:	Optional pointer to an affinity mask array of size @cnt which
 *		hints where the irq descriptors should be allocated and which
 *		default affinities to use
 *
 * Returns the first irq number or error code
 */
int __ref
__irq_alloc_descs(int irq, unsigned int from, unsigned int cnt, int node,
		  struct module *owner, const struct irq_affinity_desc *affinity)
{
	int start, ret;

	if (!cnt)
		return -EINVAL;

	if (irq >= 0) {
		if (from > irq)
			return -EINVAL;
		from = irq;
	} else {
		/*
		 * For interrupts which are freely allocated the
		 * architecture can force a lower bound to the @from
		 * argument. x86 uses this to exclude the GSI space.
		 */
		from = arch_dynirq_lower_bound(from);
	}

	mutex_lock(&sparse_irq_lock);

	start = bitmap_find_next_zero_area(allocated_irqs, IRQ_BITMAP_BITS,
					   from, cnt, 0);
	ret = -EEXIST;
	if (irq >=0 && start != irq)
		goto unlock;

	if (start + cnt > nr_irqs) {
		ret = irq_expand_nr_irqs(start + cnt);
		if (ret)
			goto unlock;
	}
	ret = alloc_descs(start, cnt, node, affinity, owner);
unlock:
	mutex_unlock(&sparse_irq_lock);
	return ret;
}
EXPORT_SYMBOL_GPL(__irq_alloc_descs);

/**
 * irq_get_next_irq - get next allocated irq number
 * @offset:	where to start the search
 *
 * Returns next irq number after offset or nr_irqs if none is found.
 */
unsigned int irq_get_next_irq(unsigned int offset)
{
	return find_next_bit(allocated_irqs, nr_irqs, offset);
}

struct irq_desc *
__irq_get_desc_lock(unsigned int irq, unsigned long *flags, bool bus,
		    unsigned int check)
{
	struct irq_desc *desc = irq_to_desc(irq);

	if (desc) {
		if (check & _IRQ_DESC_CHECK) {
			if ((check & _IRQ_DESC_PERCPU) &&
			    !irq_settings_is_per_cpu_devid(desc))
				return NULL;

			if (!(check & _IRQ_DESC_PERCPU) &&
			    irq_settings_is_per_cpu_devid(desc))
				return NULL;
		}

		if (bus)
			chip_bus_lock(desc);
		raw_spin_lock_irqsave(&desc->lock, *flags);
	}
	return desc;
}

void __irq_put_desc_unlock(struct irq_desc *desc, unsigned long flags, bool bus)
	__releases(&desc->lock)
{
	raw_spin_unlock_irqrestore(&desc->lock, flags);
	if (bus)
		chip_bus_sync_unlock(desc);
}

int irq_set_percpu_devid_partition(unsigned int irq,
				   const struct cpumask *affinity)
{
	struct irq_desc *desc = irq_to_desc(irq);

	if (!desc)
		return -EINVAL;

	if (desc->percpu_enabled)
		return -EINVAL;

	desc->percpu_enabled = kzalloc(sizeof(*desc->percpu_enabled), GFP_KERNEL);

	if (!desc->percpu_enabled)
		return -ENOMEM;

	if (affinity)
		desc->percpu_affinity = affinity;
	else
		desc->percpu_affinity = cpu_possible_mask;

	irq_set_percpu_devid_flags(irq);
	return 0;
}

int irq_set_percpu_devid(unsigned int irq)
{
	return irq_set_percpu_devid_partition(irq, NULL);
}

int irq_get_percpu_devid_partition(unsigned int irq, struct cpumask *affinity)
{
	struct irq_desc *desc = irq_to_desc(irq);

	if (!desc || !desc->percpu_enabled)
		return -EINVAL;

	if (affinity)
		cpumask_copy(affinity, desc->percpu_affinity);

	return 0;
}
EXPORT_SYMBOL_GPL(irq_get_percpu_devid_partition);

void kstat_incr_irq_this_cpu(unsigned int irq)
{
	kstat_incr_irqs_this_cpu(irq_to_desc(irq));
}

/**
 * kstat_irqs_cpu - Get the statistics for an interrupt on a cpu
 * @irq:	The interrupt number
 * @cpu:	The cpu number
 *
 * Returns the sum of interrupt counts on @cpu since boot for
 * @irq. The caller must ensure that the interrupt is not removed
 * concurrently.
 */
unsigned int kstat_irqs_cpu(unsigned int irq, int cpu)
{
	struct irq_desc *desc = irq_to_desc(irq);

	return desc && desc->kstat_irqs ?
			*per_cpu_ptr(desc->kstat_irqs, cpu) : 0;
}
EXPORT_SYMBOL_GPL(kstat_irqs_cpu);

static bool irq_is_nmi(struct irq_desc *desc)
{
	return desc->istate & IRQS_NMI;
}

static unsigned int kstat_irqs(unsigned int irq)
{
	struct irq_desc *desc = irq_to_desc(irq);
	unsigned int sum = 0;
	int cpu;

	if (!desc || !desc->kstat_irqs)
		return 0;
	if (!irq_settings_is_per_cpu_devid(desc) &&
	    !irq_settings_is_per_cpu(desc) &&
	    !irq_is_nmi(desc))
		return data_race(desc->tot_count);

	for_each_possible_cpu(cpu)
		sum += data_race(*per_cpu_ptr(desc->kstat_irqs, cpu));
	return sum;
}

/**
 * kstat_irqs_usr - Get the statistics for an interrupt from thread context
 * @irq:	The interrupt number
 *
 * Returns the sum of interrupt counts on all cpus since boot for @irq.
 *
 * It uses rcu to protect the access since a concurrent removal of an
 * interrupt descriptor is observing an rcu grace period before
 * delayed_free_desc()/irq_kobj_release().
 */
unsigned int kstat_irqs_usr(unsigned int irq)
{
	unsigned int sum;

	rcu_read_lock();
	sum = kstat_irqs(irq);
	rcu_read_unlock();
	return sum;
}

#ifdef CONFIG_LOCKDEP
void __irq_set_lockdep_class(unsigned int irq, struct lock_class_key *lock_class,
			     struct lock_class_key *request_class)
{
	struct irq_desc *desc = irq_to_desc(irq);

	if (desc) {
		lockdep_set_class(&desc->lock, lock_class);
		lockdep_set_class(&desc->request_mutex, request_class);
	}
}
EXPORT_SYMBOL_GPL(__irq_set_lockdep_class);
#endif
EXPORT_SYMBOL_GPL(kstat_irqs_usr);<|MERGE_RESOLUTION|>--- conflicted
+++ resolved
@@ -697,10 +697,7 @@
 	__irq_enter_raw();
 	/* The irqdomain code provides boundary checks */
 	desc = irq_resolve_mapping(domain, hwirq);
-<<<<<<< HEAD
-=======
 	__irq_exit_raw();
->>>>>>> 50e12445
 	if (likely(desc)) {
 		if (IS_ENABLED(CONFIG_ARCH_WANTS_IRQ_RAW) &&
 		    unlikely(irq_settings_is_raw(desc))) {
