--- conflicted
+++ resolved
@@ -2436,16 +2436,6 @@
 	return READ_ONCE(rq->avg_rt.util_avg);
 }
 
-<<<<<<< HEAD
-static inline unsigned long cpu_util_freq(int cpu)
-{
-	struct rq *rq = cpu_rq(cpu);
-
-	return min(cpu_util_cfs(rq) + cpu_util_rt(rq), capacity_orig_of(cpu));
-}
-
-=======
->>>>>>> 7520793d
 #else /* CONFIG_CPU_FREQ_GOV_SCHEDUTIL */
 static inline unsigned long schedutil_cpu_util(int cpu, unsigned long util_cfs,
 				 unsigned long max, enum schedutil_type type,
