/* SPDX-License-Identifier: GPL-2.0 */
/*
 * Scheduler internal types and methods:
 */
#ifdef CONFIG_SCHED_MUQSS
#include "MuQSS.h"

/* Begin compatibility wrappers for MuQSS/CFS differences */
#define rq_rt_nr_running(rq) ((rq)->rt_nr_running)
#define rq_h_nr_running(rq) ((rq)->nr_running)

#else /* CONFIG_SCHED_MUQSS */

#define rq_rt_nr_running(rq) ((rq)->rt.rt_nr_running)
#define rq_h_nr_running(rq) ((rq)->cfs.h_nr_running)


#include <linux/sched.h>

#include <linux/sched/autogroup.h>
#include <linux/sched/clock.h>
#include <linux/sched/coredump.h>
#include <linux/sched/cpufreq.h>
#include <linux/sched/cputime.h>
#include <linux/sched/deadline.h>
#include <linux/sched/debug.h>
#include <linux/sched/hotplug.h>
#include <linux/sched/idle.h>
#include <linux/sched/init.h>
#include <linux/sched/isolation.h>
#include <linux/sched/jobctl.h>
#include <linux/sched/loadavg.h>
#include <linux/sched/mm.h>
#include <linux/sched/nohz.h>
#include <linux/sched/numa_balancing.h>
#include <linux/sched/prio.h>
#include <linux/sched/rt.h>
#include <linux/sched/signal.h>
#include <linux/sched/smt.h>
#include <linux/sched/stat.h>
#include <linux/sched/sysctl.h>
#include <linux/sched/task.h>
#include <linux/sched/task_stack.h>
#include <linux/sched/topology.h>
#include <linux/sched/user.h>
#include <linux/sched/wake_q.h>
#include <linux/sched/xacct.h>

#include <uapi/linux/sched/types.h>

#include <linux/binfmts.h>
#include <linux/blkdev.h>
#include <linux/compat.h>
#include <linux/context_tracking.h>
#include <linux/cpufreq.h>
#include <linux/cpuidle.h>
#include <linux/cpuset.h>
#include <linux/ctype.h>
#include <linux/debugfs.h>
#include <linux/delayacct.h>
#include <linux/energy_model.h>
#include <linux/init_task.h>
#include <linux/kprobes.h>
#include <linux/kthread.h>
#include <linux/membarrier.h>
#include <linux/migrate.h>
#include <linux/mmu_context.h>
#include <linux/nmi.h>
#include <linux/proc_fs.h>
#include <linux/prefetch.h>
#include <linux/profile.h>
#include <linux/psi.h>
#include <linux/rcupdate_wait.h>
#include <linux/security.h>
#include <linux/stackprotector.h>
#include <linux/stop_machine.h>
#include <linux/suspend.h>
#include <linux/swait.h>
#include <linux/syscalls.h>
#include <linux/task_work.h>
#include <linux/tsacct_kern.h>

#include <asm/tlb.h>

#ifdef CONFIG_PARAVIRT
# include <asm/paravirt.h>
#endif

#include "cpupri.h"
#include "cpudeadline.h"

#ifdef CONFIG_SCHED_DEBUG
# define SCHED_WARN_ON(x)	WARN_ONCE(x, #x)
#else
# define SCHED_WARN_ON(x)	({ (void)(x), 0; })
#endif

#include "tune.h"

struct rq;
struct cpuidle_state;

/* task_struct::on_rq states: */
#define TASK_ON_RQ_QUEUED	1
#define TASK_ON_RQ_MIGRATING	2

extern __read_mostly int scheduler_running;

extern unsigned long calc_load_update;
extern atomic_long_t calc_load_tasks;

extern void calc_global_load_tick(struct rq *this_rq);
extern long calc_load_fold_active(struct rq *this_rq, long adjust);

#ifdef CONFIG_SMP
extern void cpu_load_update_active(struct rq *this_rq);
#else
static inline void cpu_load_update_active(struct rq *this_rq) { }
#endif

/*
 * Helpers for converting nanosecond timing to jiffy resolution
 */
#define NS_TO_JIFFIES(TIME)	((unsigned long)(TIME) / (NSEC_PER_SEC / HZ))

/*
 * Increase resolution of nice-level calculations for 64-bit architectures.
 * The extra resolution improves shares distribution and load balancing of
 * low-weight task groups (eg. nice +19 on an autogroup), deeper taskgroup
 * hierarchies, especially on larger systems. This is not a user-visible change
 * and does not change the user-interface for setting shares/weights.
 *
 * We increase resolution only if we have enough bits to allow this increased
 * resolution (i.e. 64-bit). The costs for increasing resolution when 32-bit
 * are pretty high and the returns do not justify the increased costs.
 *
 * Really only required when CONFIG_FAIR_GROUP_SCHED=y is also set, but to
 * increase coverage and consistency always enable it on 64-bit platforms.
 */
#ifdef CONFIG_64BIT
# define NICE_0_LOAD_SHIFT	(SCHED_FIXEDPOINT_SHIFT + SCHED_FIXEDPOINT_SHIFT)
# define scale_load(w)		((w) << SCHED_FIXEDPOINT_SHIFT)
# define scale_load_down(w)	((w) >> SCHED_FIXEDPOINT_SHIFT)
#else
# define NICE_0_LOAD_SHIFT	(SCHED_FIXEDPOINT_SHIFT)
# define scale_load(w)		(w)
# define scale_load_down(w)	(w)
#endif

/*
 * Task weight (visible to users) and its load (invisible to users) have
 * independent resolution, but they should be well calibrated. We use
 * scale_load() and scale_load_down(w) to convert between them. The
 * following must be true:
 *
 *  scale_load(sched_prio_to_weight[USER_PRIO(NICE_TO_PRIO(0))]) == NICE_0_LOAD
 *
 */
#define NICE_0_LOAD		(1L << NICE_0_LOAD_SHIFT)

/*
 * Single value that decides SCHED_DEADLINE internal math precision.
 * 10 -> just above 1us
 * 9  -> just above 0.5us
 */
#define DL_SCALE		10

/*
 * Single value that denotes runtime == period, ie unlimited time.
 */
#define RUNTIME_INF		((u64)~0ULL)

static inline int idle_policy(int policy)
{
	return policy == SCHED_IDLE;
}
static inline int fair_policy(int policy)
{
	return policy == SCHED_NORMAL || policy == SCHED_BATCH;
}

static inline int rt_policy(int policy)
{
	return policy == SCHED_FIFO || policy == SCHED_RR;
}

static inline int dl_policy(int policy)
{
	return policy == SCHED_DEADLINE;
}
static inline bool valid_policy(int policy)
{
	return idle_policy(policy) || fair_policy(policy) ||
		rt_policy(policy) || dl_policy(policy);
}

static inline int task_has_rt_policy(struct task_struct *p)
{
	return rt_policy(p->policy);
}

static inline int task_has_dl_policy(struct task_struct *p)
{
	return dl_policy(p->policy);
}

#define cap_scale(v, s) ((v)*(s) >> SCHED_CAPACITY_SHIFT)

/*
 * !! For sched_setattr_nocheck() (kernel) only !!
 *
 * This is actually gross. :(
 *
 * It is used to make schedutil kworker(s) higher priority than SCHED_DEADLINE
 * tasks, but still be able to sleep. We need this on platforms that cannot
 * atomically change clock frequency. Remove once fast switching will be
 * available on such platforms.
 *
 * SUGOV stands for SchedUtil GOVernor.
 */
#define SCHED_FLAG_SUGOV	0x10000000

static inline bool dl_entity_is_special(struct sched_dl_entity *dl_se)
{
#ifdef CONFIG_CPU_FREQ_GOV_SCHEDUTIL
	return unlikely(dl_se->flags & SCHED_FLAG_SUGOV);
#else
	return false;
#endif
}

/*
 * Tells if entity @a should preempt entity @b.
 */
static inline bool
dl_entity_preempt(struct sched_dl_entity *a, struct sched_dl_entity *b)
{
	return dl_entity_is_special(a) ||
	       dl_time_before(a->deadline, b->deadline);
}

/*
 * This is the priority-queue data structure of the RT scheduling class:
 */
struct rt_prio_array {
	DECLARE_BITMAP(bitmap, MAX_RT_PRIO+1); /* include 1 bit for delimiter */
	struct list_head queue[MAX_RT_PRIO];
};

struct rt_bandwidth {
	/* nests inside the rq lock: */
	raw_spinlock_t		rt_runtime_lock;
	ktime_t			rt_period;
	u64			rt_runtime;
	struct hrtimer		rt_period_timer;
	unsigned int		rt_period_active;
};

void __dl_clear_params(struct task_struct *p);

/*
 * To keep the bandwidth of -deadline tasks and groups under control
 * we need some place where:
 *  - store the maximum -deadline bandwidth of the system (the group);
 *  - cache the fraction of that bandwidth that is currently allocated.
 *
 * This is all done in the data structure below. It is similar to the
 * one used for RT-throttling (rt_bandwidth), with the main difference
 * that, since here we are only interested in admission control, we
 * do not decrease any runtime while the group "executes", neither we
 * need a timer to replenish it.
 *
 * With respect to SMP, the bandwidth is given on a per-CPU basis,
 * meaning that:
 *  - dl_bw (< 100%) is the bandwidth of the system (group) on each CPU;
 *  - dl_total_bw array contains, in the i-eth element, the currently
 *    allocated bandwidth on the i-eth CPU.
 * Moreover, groups consume bandwidth on each CPU, while tasks only
 * consume bandwidth on the CPU they're running on.
 * Finally, dl_total_bw_cpu is used to cache the index of dl_total_bw
 * that will be shown the next time the proc or cgroup controls will
 * be red. It on its turn can be changed by writing on its own
 * control.
 */
struct dl_bandwidth {
	raw_spinlock_t		dl_runtime_lock;
	u64			dl_runtime;
	u64			dl_period;
};

static inline int dl_bandwidth_enabled(void)
{
	return sysctl_sched_rt_runtime >= 0;
}

struct dl_bw {
	raw_spinlock_t		lock;
	u64			bw;
	u64			total_bw;
};

static inline void __dl_update(struct dl_bw *dl_b, s64 bw);

static inline
void __dl_sub(struct dl_bw *dl_b, u64 tsk_bw, int cpus)
{
	dl_b->total_bw -= tsk_bw;
	__dl_update(dl_b, (s32)tsk_bw / cpus);
}

static inline
void __dl_add(struct dl_bw *dl_b, u64 tsk_bw, int cpus)
{
	dl_b->total_bw += tsk_bw;
	__dl_update(dl_b, -((s32)tsk_bw / cpus));
}

static inline
bool __dl_overflow(struct dl_bw *dl_b, int cpus, u64 old_bw, u64 new_bw)
{
	return dl_b->bw != -1 &&
	       dl_b->bw * cpus < dl_b->total_bw - old_bw + new_bw;
}

extern void dl_change_utilization(struct task_struct *p, u64 new_bw);
extern void init_dl_bw(struct dl_bw *dl_b);
extern int  sched_dl_global_validate(void);
extern void sched_dl_do_global(void);
extern int  sched_dl_overflow(struct task_struct *p, int policy, const struct sched_attr *attr);
extern void __setparam_dl(struct task_struct *p, const struct sched_attr *attr);
extern void __getparam_dl(struct task_struct *p, struct sched_attr *attr);
extern bool __checkparam_dl(const struct sched_attr *attr);
extern bool dl_param_changed(struct task_struct *p, const struct sched_attr *attr);
extern int  dl_task_can_attach(struct task_struct *p, const struct cpumask *cs_cpus_allowed);
extern int  dl_cpuset_cpumask_can_shrink(const struct cpumask *cur, const struct cpumask *trial);
extern bool dl_cpu_busy(unsigned int cpu);

#ifdef CONFIG_CGROUP_SCHED

#include <linux/cgroup.h>
#include <linux/psi.h>

struct cfs_rq;
struct rt_rq;

extern struct list_head task_groups;

struct cfs_bandwidth {
#ifdef CONFIG_CFS_BANDWIDTH
	raw_spinlock_t		lock;
	ktime_t			period;
	u64			quota;
	u64			runtime;
	s64			hierarchical_quota;

	short			idle;
	short			period_active;
	struct hrtimer		period_timer;
	struct hrtimer		slack_timer;
	struct list_head	throttled_cfs_rq;

	/* Statistics: */
	int			nr_periods;
	int			nr_throttled;
	u64			throttled_time;

	bool                    distribute_running;
#endif
};

/* Task group related information */
struct task_group {
	struct cgroup_subsys_state css;

#ifdef CONFIG_FAIR_GROUP_SCHED
	/* schedulable entities of this group on each CPU */
	struct sched_entity	**se;
	/* runqueue "owned" by this group on each CPU */
	struct cfs_rq		**cfs_rq;
	unsigned long		shares;

#ifdef	CONFIG_SMP
	/*
	 * load_avg can be heavily contended at clock tick time, so put
	 * it in its own cacheline separated from the fields above which
	 * will also be accessed at each tick.
	 */
	atomic_long_t		load_avg ____cacheline_aligned;
#endif
#endif

#ifdef CONFIG_RT_GROUP_SCHED
	struct sched_rt_entity	**rt_se;
	struct rt_rq		**rt_rq;

	struct rt_bandwidth	rt_bandwidth;
#endif

	struct rcu_head		rcu;
	struct list_head	list;

	struct task_group	*parent;
	struct list_head	siblings;
	struct list_head	children;

#ifdef CONFIG_SCHED_AUTOGROUP
	struct autogroup	*autogroup;
#endif

	struct cfs_bandwidth	cfs_bandwidth;
};

#ifdef CONFIG_FAIR_GROUP_SCHED
#define ROOT_TASK_GROUP_LOAD	NICE_0_LOAD

/*
 * A weight of 0 or 1 can cause arithmetics problems.
 * A weight of a cfs_rq is the sum of weights of which entities
 * are queued on this cfs_rq, so a weight of a entity should not be
 * too large, so as the shares value of a task group.
 * (The default weight is 1024 - so there's no practical
 *  limitation from this.)
 */
#define MIN_SHARES		(1UL <<  1)
#define MAX_SHARES		(1UL << 18)
#endif

typedef int (*tg_visitor)(struct task_group *, void *);

extern int walk_tg_tree_from(struct task_group *from,
			     tg_visitor down, tg_visitor up, void *data);

/*
 * Iterate the full tree, calling @down when first entering a node and @up when
 * leaving it for the final time.
 *
 * Caller must hold rcu_lock or sufficient equivalent.
 */
static inline int walk_tg_tree(tg_visitor down, tg_visitor up, void *data)
{
	return walk_tg_tree_from(&root_task_group, down, up, data);
}

extern int tg_nop(struct task_group *tg, void *data);

extern void free_fair_sched_group(struct task_group *tg);
extern int alloc_fair_sched_group(struct task_group *tg, struct task_group *parent);
extern void online_fair_sched_group(struct task_group *tg);
extern void unregister_fair_sched_group(struct task_group *tg);
extern void init_tg_cfs_entry(struct task_group *tg, struct cfs_rq *cfs_rq,
			struct sched_entity *se, int cpu,
			struct sched_entity *parent);
extern void init_cfs_bandwidth(struct cfs_bandwidth *cfs_b);

extern void __refill_cfs_bandwidth_runtime(struct cfs_bandwidth *cfs_b);
extern void start_cfs_bandwidth(struct cfs_bandwidth *cfs_b);
extern void unthrottle_cfs_rq(struct cfs_rq *cfs_rq);

extern void free_rt_sched_group(struct task_group *tg);
extern int alloc_rt_sched_group(struct task_group *tg, struct task_group *parent);
extern void init_tg_rt_entry(struct task_group *tg, struct rt_rq *rt_rq,
		struct sched_rt_entity *rt_se, int cpu,
		struct sched_rt_entity *parent);
extern int sched_group_set_rt_runtime(struct task_group *tg, long rt_runtime_us);
extern int sched_group_set_rt_period(struct task_group *tg, u64 rt_period_us);
extern long sched_group_rt_runtime(struct task_group *tg);
extern long sched_group_rt_period(struct task_group *tg);
extern int sched_rt_can_attach(struct task_group *tg, struct task_struct *tsk);

extern struct task_group *sched_create_group(struct task_group *parent);
extern void sched_online_group(struct task_group *tg,
			       struct task_group *parent);
extern void sched_destroy_group(struct task_group *tg);
extern void sched_offline_group(struct task_group *tg);

extern void sched_move_task(struct task_struct *tsk);

#ifdef CONFIG_FAIR_GROUP_SCHED
extern int sched_group_set_shares(struct task_group *tg, unsigned long shares);

#ifdef CONFIG_SMP
extern void set_task_rq_fair(struct sched_entity *se,
			     struct cfs_rq *prev, struct cfs_rq *next);
#else /* !CONFIG_SMP */
static inline void set_task_rq_fair(struct sched_entity *se,
			     struct cfs_rq *prev, struct cfs_rq *next) { }
#endif /* CONFIG_SMP */
#endif /* CONFIG_FAIR_GROUP_SCHED */

#else /* CONFIG_CGROUP_SCHED */

struct cfs_bandwidth { };

#endif	/* CONFIG_CGROUP_SCHED */

/* CFS-related fields in a runqueue */
struct cfs_rq {
	struct load_weight	load;
	unsigned long		runnable_weight;
	unsigned int		nr_running;
	unsigned int		h_nr_running;

	u64			exec_clock;
	u64			min_vruntime;
#ifndef CONFIG_64BIT
	u64			min_vruntime_copy;
#endif

	struct rb_root_cached	tasks_timeline;

	/*
	 * 'curr' points to currently running entity on this cfs_rq.
	 * It is set to NULL otherwise (i.e when none are currently running).
	 */
	struct sched_entity	*curr;
	struct sched_entity	*next;
	struct sched_entity	*last;
	struct sched_entity	*skip;

#ifdef	CONFIG_SCHED_DEBUG
	unsigned int		nr_spread_over;
#endif

#ifdef CONFIG_SMP
	/*
	 * CFS load tracking
	 */
	struct sched_avg	avg;
#ifndef CONFIG_64BIT
	u64			load_last_update_time_copy;
#endif
	struct {
		raw_spinlock_t	lock ____cacheline_aligned;
		int		nr;
		unsigned long	load_avg;
		unsigned long	util_avg;
		unsigned long	runnable_sum;
	} removed;

#ifdef CONFIG_FAIR_GROUP_SCHED
	unsigned long		tg_load_avg_contrib;
	long			propagate;
	long			prop_runnable_sum;

	/*
	 *   h_load = weight * f(tg)
	 *
	 * Where f(tg) is the recursive weight fraction assigned to
	 * this group.
	 */
	unsigned long		h_load;
	u64			last_h_load_update;
	struct sched_entity	*h_load_next;
#endif /* CONFIG_FAIR_GROUP_SCHED */
#endif /* CONFIG_SMP */

#ifdef CONFIG_FAIR_GROUP_SCHED
	struct rq		*rq;	/* CPU runqueue to which this cfs_rq is attached */

	/*
	 * leaf cfs_rqs are those that hold tasks (lowest schedulable entity in
	 * a hierarchy). Non-leaf lrqs hold other higher schedulable entities
	 * (like users, containers etc.)
	 *
	 * leaf_cfs_rq_list ties together list of leaf cfs_rq's in a CPU.
	 * This list is used during load balance.
	 */
	int			on_list;
	struct list_head	leaf_cfs_rq_list;
	struct task_group	*tg;	/* group that "owns" this runqueue */

#ifdef CONFIG_CFS_BANDWIDTH
	int			runtime_enabled;
	s64			runtime_remaining;

	u64			throttled_clock;
	u64			throttled_clock_task;
	u64			throttled_clock_task_time;
	int			throttled;
	int			throttle_count;
	struct list_head	throttled_list;
#endif /* CONFIG_CFS_BANDWIDTH */
#endif /* CONFIG_FAIR_GROUP_SCHED */
};

static inline int rt_bandwidth_enabled(void)
{
	return sysctl_sched_rt_runtime >= 0;
}

/* RT IPI pull logic requires IRQ_WORK */
#if defined(CONFIG_IRQ_WORK) && defined(CONFIG_SMP)
# define HAVE_RT_PUSH_IPI
#endif

/* Real-Time classes' related field in a runqueue: */
struct rt_rq {
	struct rt_prio_array	active;
	unsigned int		rt_nr_running;
	unsigned int		rr_nr_running;
#if defined CONFIG_SMP || defined CONFIG_RT_GROUP_SCHED
	struct {
		int		curr; /* highest queued rt task prio */
#ifdef CONFIG_SMP
		int		next; /* next highest */
#endif
	} highest_prio;
#endif
#ifdef CONFIG_SMP
	unsigned long		rt_nr_migratory;
	unsigned long		rt_nr_total;
	int			overloaded;
	struct plist_head	pushable_tasks;

#endif /* CONFIG_SMP */
	int			rt_queued;

	int			rt_throttled;
	u64			rt_time;
	u64			rt_runtime;
	/* Nests inside the rq lock: */
	raw_spinlock_t		rt_runtime_lock;

#ifdef CONFIG_RT_GROUP_SCHED
	unsigned long		rt_nr_boosted;

	struct rq		*rq;
	struct task_group	*tg;
#endif
};

static inline bool rt_rq_is_runnable(struct rt_rq *rt_rq)
{
	return rt_rq->rt_queued && rt_rq->rt_nr_running;
}

/* Deadline class' related fields in a runqueue */
struct dl_rq {
	/* runqueue is an rbtree, ordered by deadline */
	struct rb_root_cached	root;

	unsigned long		dl_nr_running;

#ifdef CONFIG_SMP
	/*
	 * Deadline values of the currently executing and the
	 * earliest ready task on this rq. Caching these facilitates
	 * the decision wether or not a ready but not running task
	 * should migrate somewhere else.
	 */
	struct {
		u64		curr;
		u64		next;
	} earliest_dl;

	unsigned long		dl_nr_migratory;
	int			overloaded;

	/*
	 * Tasks on this rq that can be pushed away. They are kept in
	 * an rb-tree, ordered by tasks' deadlines, with caching
	 * of the leftmost (earliest deadline) element.
	 */
	struct rb_root_cached	pushable_dl_tasks_root;
#else
	struct dl_bw		dl_bw;
#endif
	/*
	 * "Active utilization" for this runqueue: increased when a
	 * task wakes up (becomes TASK_RUNNING) and decreased when a
	 * task blocks
	 */
	u64			running_bw;

	/*
	 * Utilization of the tasks "assigned" to this runqueue (including
	 * the tasks that are in runqueue and the tasks that executed on this
	 * CPU and blocked). Increased when a task moves to this runqueue, and
	 * decreased when the task moves away (migrates, changes scheduling
	 * policy, or terminates).
	 * This is needed to compute the "inactive utilization" for the
	 * runqueue (inactive utilization = this_bw - running_bw).
	 */
	u64			this_bw;
	u64			extra_bw;

	/*
	 * Inverse of the fraction of CPU utilization that can be reclaimed
	 * by the GRUB algorithm.
	 */
	u64			bw_ratio;
};

#ifdef CONFIG_FAIR_GROUP_SCHED
/* An entity is a task if it doesn't "own" a runqueue */
#define entity_is_task(se)	(!se->my_q)
#else
#define entity_is_task(se)	1
#endif

#ifdef CONFIG_SMP
/*
 * XXX we want to get rid of these helpers and use the full load resolution.
 */
static inline long se_weight(struct sched_entity *se)
{
	return scale_load_down(se->load.weight);
}

static inline long se_runnable(struct sched_entity *se)
{
	return scale_load_down(se->runnable_weight);
}

static inline bool sched_asym_prefer(int a, int b)
{
	return arch_asym_cpu_priority(a) > arch_asym_cpu_priority(b);
}

struct perf_domain {
	struct em_perf_domain *em_pd;
	struct perf_domain *next;
	struct rcu_head rcu;
};

struct max_cpu_capacity {
	raw_spinlock_t lock;
	unsigned long val;
	int cpu;
};

/* Scheduling group status flags */
#define SG_OVERLOAD		0x1 /* More than one runnable task on a CPU. */
#define SG_OVERUTILIZED		0x2 /* One or more CPUs are over-utilized. */

/*
 * We add the notion of a root-domain which will be used to define per-domain
 * variables. Each exclusive cpuset essentially defines an island domain by
 * fully partitioning the member CPUs from any other cpuset. Whenever a new
 * exclusive cpuset is created, we also create and attach a new root-domain
 * object.
 *
 */
struct root_domain {
	atomic_t		refcount;
	atomic_t		rto_count;
	struct rcu_head		rcu;
	cpumask_var_t		span;
	cpumask_var_t		online;

	/*
	 * Indicate pullable load on at least one CPU, e.g:
	 * - More than one runnable task
	 * - Running task is misfit
	 */
	int			overload;

	/* Indicate one or more cpus over-utilized (tipping point) */
	int			overutilized;

	/*
	 * The bit corresponding to a CPU gets set here if such CPU has more
	 * than one runnable -deadline task (as it is below for RT tasks).
	 */
	cpumask_var_t		dlo_mask;
	atomic_t		dlo_count;
	struct dl_bw		dl_bw;
	struct cpudl		cpudl;

#ifdef HAVE_RT_PUSH_IPI
	/*
	 * For IPI pull requests, loop across the rto_mask.
	 */
	struct irq_work		rto_push_work;
	raw_spinlock_t		rto_lock;
	/* These are only updated and read within rto_lock */
	int			rto_loop;
	int			rto_cpu;
	/* These atomics are updated outside of a lock */
	atomic_t		rto_loop_next;
	atomic_t		rto_loop_start;
#endif
	/*
	 * The "RT overload" flag: it gets set if a CPU has more than
	 * one runnable RT task.
	 */
	cpumask_var_t		rto_mask;
	struct cpupri		cpupri;

	/* Maximum cpu capacity in the system. */
	struct max_cpu_capacity max_cpu_capacity;

	/*
	 * NULL-terminated list of performance domains intersecting with the
	 * CPUs of the rd. Protected by RCU.
	 */
	struct perf_domain	*pd;
};

extern struct root_domain def_root_domain;
extern struct mutex sched_domains_mutex;

extern void init_defrootdomain(void);
extern void init_max_cpu_capacity(struct max_cpu_capacity *mcc);
extern int sched_init_domains(const struct cpumask *cpu_map);
extern void rq_attach_root(struct rq *rq, struct root_domain *rd);
extern void sched_get_rd(struct root_domain *rd);
extern void sched_put_rd(struct root_domain *rd);

#ifdef HAVE_RT_PUSH_IPI
extern void rto_push_irq_work_func(struct irq_work *work);
#endif
#endif /* CONFIG_SMP */

/*
 * This is the main, per-CPU runqueue data structure.
 *
 * Locking rule: those places that want to lock multiple runqueues
 * (such as the load balancing or the thread migration code), lock
 * acquire operations must be ordered by ascending &runqueue.
 */
struct rq {
	/* runqueue lock: */
	raw_spinlock_t		lock;

	/*
	 * nr_running and cpu_load should be in the same cacheline because
	 * remote CPUs use both these fields when doing load calculation.
	 */
	unsigned int		nr_running;
#ifdef CONFIG_NUMA_BALANCING
	unsigned int		nr_numa_running;
	unsigned int		nr_preferred_running;
	unsigned int		numa_migrate_on;
#endif
	#define CPU_LOAD_IDX_MAX 5
	unsigned long		cpu_load[CPU_LOAD_IDX_MAX];
#ifdef CONFIG_NO_HZ_COMMON
#ifdef CONFIG_SMP
	unsigned long		last_load_update_tick;
	unsigned long		last_blocked_load_update_tick;
	unsigned int		has_blocked_load;
#endif /* CONFIG_SMP */
	unsigned int		nohz_tick_stopped;
	atomic_t nohz_flags;
#endif /* CONFIG_NO_HZ_COMMON */

	/* capture load from *all* tasks on this CPU: */
	struct load_weight	load;
	unsigned long		nr_load_updates;
	u64			nr_switches;

	struct cfs_rq		cfs;
	struct rt_rq		rt;
	struct dl_rq		dl;

#ifdef CONFIG_FAIR_GROUP_SCHED
	/* list of leaf cfs_rq on this CPU: */
	struct list_head	leaf_cfs_rq_list;
	struct list_head	*tmp_alone_branch;
#endif /* CONFIG_FAIR_GROUP_SCHED */

	/*
	 * This is part of a global counter where only the total sum
	 * over all CPUs matters. A task can increase this counter on
	 * one CPU and if it got migrated afterwards it may decrease
	 * it on another CPU. Always updated under the runqueue lock:
	 */
	unsigned long		nr_uninterruptible;

	struct task_struct	*curr;
	struct task_struct	*idle;
	struct task_struct	*stop;
	unsigned long		next_balance;
	struct mm_struct	*prev_mm;

	unsigned int		clock_update_flags;
	u64			clock;
	/* Ensure that all clocks are in the same cache line */
	u64			clock_task ____cacheline_aligned;
	u64			clock_pelt;
	unsigned long		lost_idle_time;

	atomic_t		nr_iowait;

#ifdef CONFIG_SMP
	struct root_domain	*rd;
	struct sched_domain	*sd;

	unsigned long		cpu_capacity;
	unsigned long		cpu_capacity_orig;

	struct callback_head	*balance_callback;

	unsigned char		idle_balance;

	unsigned long		misfit_task_load;

	/* For active balancing */
	int			active_balance;
	int			push_cpu;
	struct cpu_stop_work	active_balance_work;

	/* CPU of this runqueue: */
	int			cpu;
	int			online;

	struct list_head cfs_tasks;

	struct sched_avg	avg_rt;
	struct sched_avg	avg_dl;
#ifdef CONFIG_HAVE_SCHED_AVG_IRQ
	struct sched_avg	avg_irq;
#endif
	u64			idle_stamp;
	u64			avg_idle;

	/* This is used to determine avg_idle's max value */
	u64			max_idle_balance_cost;
#endif

#ifdef CONFIG_IRQ_TIME_ACCOUNTING
	u64			prev_irq_time;
#endif
#ifdef CONFIG_PARAVIRT
	u64			prev_steal_time;
#endif
#ifdef CONFIG_PARAVIRT_TIME_ACCOUNTING
	u64			prev_steal_time_rq;
#endif

	/* calc_load related fields */
	unsigned long		calc_load_update;
	long			calc_load_active;

#ifdef CONFIG_SCHED_HRTICK
#ifdef CONFIG_SMP
	int			hrtick_csd_pending;
	call_single_data_t	hrtick_csd;
#endif
	struct hrtimer		hrtick_timer;
#endif

#ifdef CONFIG_SCHEDSTATS
	/* latency stats */
	struct sched_info	rq_sched_info;
	unsigned long long	rq_cpu_time;
	/* could above be rq->cfs_rq.exec_clock + rq->rt_rq.rt_runtime ? */

	/* sys_sched_yield() stats */
	unsigned int		yld_count;

	/* schedule() stats */
	unsigned int		sched_count;
	unsigned int		sched_goidle;

	/* try_to_wake_up() stats */
	unsigned int		ttwu_count;
	unsigned int		ttwu_local;
#endif

#ifdef CONFIG_SMP
	struct llist_head	wake_list;
#endif

#ifdef CONFIG_CPU_IDLE
	/* Must be inspected within a rcu lock section */
	struct cpuidle_state	*idle_state;
	int			idle_state_idx;
#endif
};

#ifdef CONFIG_FAIR_GROUP_SCHED

/* CPU runqueue to which this cfs_rq is attached */
static inline struct rq *rq_of(struct cfs_rq *cfs_rq)
{
	return cfs_rq->rq;
}

#else

static inline struct rq *rq_of(struct cfs_rq *cfs_rq)
{
	return container_of(cfs_rq, struct rq, cfs);
}
#endif

static inline int cpu_of(struct rq *rq)
{
#ifdef CONFIG_SMP
	return rq->cpu;
#else
	return 0;
#endif
}


#ifdef CONFIG_SCHED_SMT
extern void __update_idle_core(struct rq *rq);

static inline void update_idle_core(struct rq *rq)
{
	if (static_branch_unlikely(&sched_smt_present))
		__update_idle_core(rq);
}

#else
static inline void update_idle_core(struct rq *rq) { }
#endif

DECLARE_PER_CPU_SHARED_ALIGNED(struct rq, runqueues);

#define cpu_rq(cpu)		(&per_cpu(runqueues, (cpu)))
#define this_rq()		this_cpu_ptr(&runqueues)
#define task_rq(p)		cpu_rq(task_cpu(p))
#define cpu_curr(cpu)		(cpu_rq(cpu)->curr)
#define raw_rq()		raw_cpu_ptr(&runqueues)

extern void update_rq_clock(struct rq *rq);

static inline u64 __rq_clock_broken(struct rq *rq)
{
	return READ_ONCE(rq->clock);
}

/*
 * rq::clock_update_flags bits
 *
 * %RQCF_REQ_SKIP - will request skipping of clock update on the next
 *  call to __schedule(). This is an optimisation to avoid
 *  neighbouring rq clock updates.
 *
 * %RQCF_ACT_SKIP - is set from inside of __schedule() when skipping is
 *  in effect and calls to update_rq_clock() are being ignored.
 *
 * %RQCF_UPDATED - is a debug flag that indicates whether a call has been
 *  made to update_rq_clock() since the last time rq::lock was pinned.
 *
 * If inside of __schedule(), clock_update_flags will have been
 * shifted left (a left shift is a cheap operation for the fast path
 * to promote %RQCF_REQ_SKIP to %RQCF_ACT_SKIP), so you must use,
 *
 *	if (rq-clock_update_flags >= RQCF_UPDATED)
 *
 * to check if %RQCF_UPADTED is set. It'll never be shifted more than
 * one position though, because the next rq_unpin_lock() will shift it
 * back.
 */
#define RQCF_REQ_SKIP		0x01
#define RQCF_ACT_SKIP		0x02
#define RQCF_UPDATED		0x04

static inline void assert_clock_updated(struct rq *rq)
{
	/*
	 * The only reason for not seeing a clock update since the
	 * last rq_pin_lock() is if we're currently skipping updates.
	 */
	SCHED_WARN_ON(rq->clock_update_flags < RQCF_ACT_SKIP);
}

static inline u64 rq_clock(struct rq *rq)
{
	lockdep_assert_held(&rq->lock);
	assert_clock_updated(rq);

	return rq->clock;
}

static inline u64 rq_clock_task(struct rq *rq)
{
	lockdep_assert_held(&rq->lock);
	assert_clock_updated(rq);

	return rq->clock_task;
}

static inline void rq_clock_skip_update(struct rq *rq)
{
	lockdep_assert_held(&rq->lock);
	rq->clock_update_flags |= RQCF_REQ_SKIP;
}

/*
 * See rt task throttling, which is the only time a skip
 * request is cancelled.
 */
static inline void rq_clock_cancel_skipupdate(struct rq *rq)
{
	lockdep_assert_held(&rq->lock);
	rq->clock_update_flags &= ~RQCF_REQ_SKIP;
}

struct rq_flags {
	unsigned long flags;
	struct pin_cookie cookie;
#ifdef CONFIG_SCHED_DEBUG
	/*
	 * A copy of (rq::clock_update_flags & RQCF_UPDATED) for the
	 * current pin context is stashed here in case it needs to be
	 * restored in rq_repin_lock().
	 */
	unsigned int clock_update_flags;
#endif
};

static inline void rq_pin_lock(struct rq *rq, struct rq_flags *rf)
{
	rf->cookie = lockdep_pin_lock(&rq->lock);

#ifdef CONFIG_SCHED_DEBUG
	rq->clock_update_flags &= (RQCF_REQ_SKIP|RQCF_ACT_SKIP);
	rf->clock_update_flags = 0;
#endif
}

static inline void rq_unpin_lock(struct rq *rq, struct rq_flags *rf)
{
#ifdef CONFIG_SCHED_DEBUG
	if (rq->clock_update_flags > RQCF_ACT_SKIP)
		rf->clock_update_flags = RQCF_UPDATED;
#endif

	lockdep_unpin_lock(&rq->lock, rf->cookie);
}

static inline void rq_repin_lock(struct rq *rq, struct rq_flags *rf)
{
	lockdep_repin_lock(&rq->lock, rf->cookie);

#ifdef CONFIG_SCHED_DEBUG
	/*
	 * Restore the value we stashed in @rf for this pin context.
	 */
	rq->clock_update_flags |= rf->clock_update_flags;
#endif
}

struct rq *__task_rq_lock(struct task_struct *p, struct rq_flags *rf)
	__acquires(rq->lock);

struct rq *task_rq_lock(struct task_struct *p, struct rq_flags *rf)
	__acquires(p->pi_lock)
	__acquires(rq->lock);

static inline void __task_rq_unlock(struct rq *rq, struct rq_flags *rf)
	__releases(rq->lock)
{
	rq_unpin_lock(rq, rf);
	raw_spin_unlock(&rq->lock);
}

static inline void
task_rq_unlock(struct rq *rq, struct task_struct *p, struct rq_flags *rf)
	__releases(rq->lock)
	__releases(p->pi_lock)
{
	rq_unpin_lock(rq, rf);
	raw_spin_unlock(&rq->lock);
	raw_spin_unlock_irqrestore(&p->pi_lock, rf->flags);
}

static inline void
rq_lock_irqsave(struct rq *rq, struct rq_flags *rf)
	__acquires(rq->lock)
{
	raw_spin_lock_irqsave(&rq->lock, rf->flags);
	rq_pin_lock(rq, rf);
}

static inline void
rq_lock_irq(struct rq *rq, struct rq_flags *rf)
	__acquires(rq->lock)
{
	raw_spin_lock_irq(&rq->lock);
	rq_pin_lock(rq, rf);
}

static inline void
rq_lock(struct rq *rq, struct rq_flags *rf)
	__acquires(rq->lock)
{
	raw_spin_lock(&rq->lock);
	rq_pin_lock(rq, rf);
}

static inline void
rq_relock(struct rq *rq, struct rq_flags *rf)
	__acquires(rq->lock)
{
	raw_spin_lock(&rq->lock);
	rq_repin_lock(rq, rf);
}

static inline void
rq_unlock_irqrestore(struct rq *rq, struct rq_flags *rf)
	__releases(rq->lock)
{
	rq_unpin_lock(rq, rf);
	raw_spin_unlock_irqrestore(&rq->lock, rf->flags);
}

static inline void
rq_unlock_irq(struct rq *rq, struct rq_flags *rf)
	__releases(rq->lock)
{
	rq_unpin_lock(rq, rf);
	raw_spin_unlock_irq(&rq->lock);
}

static inline void
rq_unlock(struct rq *rq, struct rq_flags *rf)
	__releases(rq->lock)
{
	rq_unpin_lock(rq, rf);
	raw_spin_unlock(&rq->lock);
}

static inline struct rq *
this_rq_lock_irq(struct rq_flags *rf)
	__acquires(rq->lock)
{
	struct rq *rq;

	local_irq_disable();
	rq = this_rq();
	rq_lock(rq, rf);
	return rq;
}

#ifdef CONFIG_NUMA
enum numa_topology_type {
	NUMA_DIRECT,
	NUMA_GLUELESS_MESH,
	NUMA_BACKPLANE,
};
extern enum numa_topology_type sched_numa_topology_type;
extern int sched_max_numa_distance;
extern bool find_numa_distance(int distance);
#endif

#ifdef CONFIG_NUMA
extern void sched_init_numa(void);
extern void sched_domains_numa_masks_set(unsigned int cpu);
extern void sched_domains_numa_masks_clear(unsigned int cpu);
#else
static inline void sched_init_numa(void) { }
static inline void sched_domains_numa_masks_set(unsigned int cpu) { }
static inline void sched_domains_numa_masks_clear(unsigned int cpu) { }
#endif

#ifdef CONFIG_NUMA_BALANCING
/* The regions in numa_faults array from task_struct */
enum numa_faults_stats {
	NUMA_MEM = 0,
	NUMA_CPU,
	NUMA_MEMBUF,
	NUMA_CPUBUF
};
extern void sched_setnuma(struct task_struct *p, int node);
extern int migrate_task_to(struct task_struct *p, int cpu);
extern int migrate_swap(struct task_struct *p, struct task_struct *t,
			int cpu, int scpu);
extern void init_numa_balancing(unsigned long clone_flags, struct task_struct *p);
#else
static inline void
init_numa_balancing(unsigned long clone_flags, struct task_struct *p)
{
}
#endif /* CONFIG_NUMA_BALANCING */

#ifdef CONFIG_SMP

static inline void
queue_balance_callback(struct rq *rq,
		       struct callback_head *head,
		       void (*func)(struct rq *rq))
{
	lockdep_assert_held(&rq->lock);

	if (unlikely(head->next))
		return;

	head->func = (void (*)(struct callback_head *))func;
	head->next = rq->balance_callback;
	rq->balance_callback = head;
}

extern void sched_ttwu_pending(void);

#define rcu_dereference_check_sched_domain(p) \
	rcu_dereference_check((p), \
			      lockdep_is_held(&sched_domains_mutex))

/*
 * The domain tree (rq->sd) is protected by RCU's quiescent state transition.
 * See detach_destroy_domains: synchronize_sched for details.
 *
 * The domain tree of any CPU may only be accessed from within
 * preempt-disabled sections.
 */
#define for_each_domain(cpu, __sd) \
	for (__sd = rcu_dereference_check_sched_domain(cpu_rq(cpu)->sd); \
			__sd; __sd = __sd->parent)

#define for_each_lower_domain(sd) for (; sd; sd = sd->child)

/**
 * highest_flag_domain - Return highest sched_domain containing flag.
 * @cpu:	The CPU whose highest level of sched domain is to
 *		be returned.
 * @flag:	The flag to check for the highest sched_domain
 *		for the given CPU.
 *
 * Returns the highest sched_domain of a CPU which contains the given flag.
 */
static inline struct sched_domain *highest_flag_domain(int cpu, int flag)
{
	struct sched_domain *sd, *hsd = NULL;

	for_each_domain(cpu, sd) {
		if (!(sd->flags & flag))
			break;
		hsd = sd;
	}

	return hsd;
}

static inline struct sched_domain *lowest_flag_domain(int cpu, int flag)
{
	struct sched_domain *sd;

	for_each_domain(cpu, sd) {
		if (sd->flags & flag)
			break;
	}

	return sd;
}

DECLARE_PER_CPU(struct sched_domain *, sd_llc);
DECLARE_PER_CPU(int, sd_llc_size);
DECLARE_PER_CPU(int, sd_llc_id);
DECLARE_PER_CPU(struct sched_domain_shared *, sd_llc_shared);
DECLARE_PER_CPU(struct sched_domain *, sd_numa);
DECLARE_PER_CPU(struct sched_domain *, sd_asym_packing);
DECLARE_PER_CPU(struct sched_domain *, sd_asym_cpucapacity);
extern struct static_key_false sched_asym_cpucapacity;

struct sched_group_capacity {
	atomic_t		ref;
	/*
	 * CPU capacity of this group, SCHED_CAPACITY_SCALE being max capacity
	 * for a single CPU.
	 */
	unsigned long		capacity;
	unsigned long		min_capacity;		/* Min per-CPU capacity in group */
	unsigned long		max_capacity;		/* Max per-CPU capacity in group */
	unsigned long		next_update;
	int			imbalance;		/* XXX unrelated to capacity but shared group state */

#ifdef CONFIG_SCHED_DEBUG
	int			id;
#endif

	unsigned long		cpumask[0];		/* Balance mask */
};

struct sched_group {
	struct sched_group	*next;			/* Must be a circular list */
	atomic_t		ref;

	unsigned int		group_weight;
	struct sched_group_capacity *sgc;
	int			asym_prefer_cpu;	/* CPU of highest priority in group */

	/*
	 * The CPUs this group covers.
	 *
	 * NOTE: this field is variable length. (Allocated dynamically
	 * by attaching extra space to the end of the structure,
	 * depending on how many CPUs the kernel has booted up with)
	 */
	unsigned long		cpumask[0];
};

static inline struct cpumask *sched_group_span(struct sched_group *sg)
{
	return to_cpumask(sg->cpumask);
}

/*
 * See build_balance_mask().
 */
static inline struct cpumask *group_balance_mask(struct sched_group *sg)
{
	return to_cpumask(sg->sgc->cpumask);
}

/**
 * group_first_cpu - Returns the first CPU in the cpumask of a sched_group.
 * @group: The group whose first CPU is to be returned.
 */
static inline unsigned int group_first_cpu(struct sched_group *group)
{
	return cpumask_first(sched_group_span(group));
}

extern int group_balance_cpu(struct sched_group *sg);

#if defined(CONFIG_SCHED_DEBUG) && defined(CONFIG_SYSCTL)
void register_sched_domain_sysctl(void);
void dirty_sched_domain_sysctl(int cpu);
void unregister_sched_domain_sysctl(void);
#else
static inline void register_sched_domain_sysctl(void)
{
}
static inline void dirty_sched_domain_sysctl(int cpu)
{
}
static inline void unregister_sched_domain_sysctl(void)
{
}
#endif

#else

static inline void sched_ttwu_pending(void) { }

#endif /* CONFIG_SMP */

#include "stats.h"
#include "autogroup.h"

#ifdef CONFIG_CGROUP_SCHED

/*
 * Return the group to which this tasks belongs.
 *
 * We cannot use task_css() and friends because the cgroup subsystem
 * changes that value before the cgroup_subsys::attach() method is called,
 * therefore we cannot pin it and might observe the wrong value.
 *
 * The same is true for autogroup's p->signal->autogroup->tg, the autogroup
 * core changes this before calling sched_move_task().
 *
 * Instead we use a 'copy' which is updated from sched_move_task() while
 * holding both task_struct::pi_lock and rq::lock.
 */
static inline struct task_group *task_group(struct task_struct *p)
{
	return p->sched_task_group;
}

/* Change a task's cfs_rq and parent entity if it moves across CPUs/groups */
static inline void set_task_rq(struct task_struct *p, unsigned int cpu)
{
#if defined(CONFIG_FAIR_GROUP_SCHED) || defined(CONFIG_RT_GROUP_SCHED)
	struct task_group *tg = task_group(p);
#endif

#ifdef CONFIG_FAIR_GROUP_SCHED
	set_task_rq_fair(&p->se, p->se.cfs_rq, tg->cfs_rq[cpu]);
	p->se.cfs_rq = tg->cfs_rq[cpu];
	p->se.parent = tg->se[cpu];
#endif

#ifdef CONFIG_RT_GROUP_SCHED
	p->rt.rt_rq  = tg->rt_rq[cpu];
	p->rt.parent = tg->rt_se[cpu];
#endif
}

#else /* CONFIG_CGROUP_SCHED */

static inline void set_task_rq(struct task_struct *p, unsigned int cpu) { }
static inline struct task_group *task_group(struct task_struct *p)
{
	return NULL;
}

#endif /* CONFIG_CGROUP_SCHED */

static inline void __set_task_cpu(struct task_struct *p, unsigned int cpu)
{
	set_task_rq(p, cpu);
#ifdef CONFIG_SMP
	/*
	 * After ->cpu is set up to a new value, task_rq_lock(p, ...) can be
	 * successfuly executed on another CPU. We must ensure that updates of
	 * per-task data have been completed by this moment.
	 */
	smp_wmb();
#ifdef CONFIG_THREAD_INFO_IN_TASK
	WRITE_ONCE(p->cpu, cpu);
#else
	WRITE_ONCE(task_thread_info(p)->cpu, cpu);
#endif
	p->wake_cpu = cpu;
#endif
}

/*
 * Tunables that become constants when CONFIG_SCHED_DEBUG is off:
 */
#ifdef CONFIG_SCHED_DEBUG
# include <linux/static_key.h>
# define const_debug __read_mostly
#else
# define const_debug const
#endif

#define SCHED_FEAT(name, enabled)	\
	__SCHED_FEAT_##name ,

enum {
#include "features.h"
	__SCHED_FEAT_NR,
};

#undef SCHED_FEAT

#if defined(CONFIG_SCHED_DEBUG) && defined(CONFIG_JUMP_LABEL)

/*
 * To support run-time toggling of sched features, all the translation units
 * (but core.c) reference the sysctl_sched_features defined in core.c.
 */
extern const_debug unsigned int sysctl_sched_features;

#define SCHED_FEAT(name, enabled)					\
static __always_inline bool static_branch_##name(struct static_key *key) \
{									\
	return static_key_##enabled(key);				\
}

#include "features.h"
#undef SCHED_FEAT

extern struct static_key sched_feat_keys[__SCHED_FEAT_NR];
#define sched_feat(x) (static_branch_##x(&sched_feat_keys[__SCHED_FEAT_##x]))

#else /* !(SCHED_DEBUG && CONFIG_JUMP_LABEL) */

/*
 * Each translation unit has its own copy of sysctl_sched_features to allow
 * constants propagation at compile time and compiler optimization based on
 * features default.
 */
#define SCHED_FEAT(name, enabled)	\
	(1UL << __SCHED_FEAT_##name) * enabled |
static const_debug __maybe_unused unsigned int sysctl_sched_features =
#include "features.h"
	0;
#undef SCHED_FEAT

#define sched_feat(x) !!(sysctl_sched_features & (1UL << __SCHED_FEAT_##x))

#endif /* SCHED_DEBUG && CONFIG_JUMP_LABEL */

extern struct static_key_false sched_numa_balancing;
extern struct static_key_false sched_schedstats;

static inline u64 global_rt_period(void)
{
	return (u64)sysctl_sched_rt_period * NSEC_PER_USEC;
}

static inline u64 global_rt_runtime(void)
{
	if (sysctl_sched_rt_runtime < 0)
		return RUNTIME_INF;

	return (u64)sysctl_sched_rt_runtime * NSEC_PER_USEC;
}

static inline int task_current(struct rq *rq, struct task_struct *p)
{
	return rq->curr == p;
}

static inline int task_running(struct rq *rq, struct task_struct *p)
{
#ifdef CONFIG_SMP
	return p->on_cpu;
#else
	return task_current(rq, p);
#endif
}

static inline int task_on_rq_queued(struct task_struct *p)
{
	return p->on_rq == TASK_ON_RQ_QUEUED;
}

static inline int task_on_rq_migrating(struct task_struct *p)
{
	return READ_ONCE(p->on_rq) == TASK_ON_RQ_MIGRATING;
}

/*
 * wake flags
 */
#define WF_SYNC			0x01		/* Waker goes to sleep after wakeup */
#define WF_FORK			0x02		/* Child wakeup after fork */
#define WF_MIGRATED		0x4		/* Internal use, task got migrated */

/*
 * To aid in avoiding the subversion of "niceness" due to uneven distribution
 * of tasks with abnormal "nice" values across CPUs the contribution that
 * each task makes to its run queue's load is weighted according to its
 * scheduling class and "nice" value. For SCHED_NORMAL tasks this is just a
 * scaled version of the new time slice allocation that they receive on time
 * slice expiry etc.
 */

#define WEIGHT_IDLEPRIO		3
#define WMULT_IDLEPRIO		1431655765

extern const int		sched_prio_to_weight[40];
extern const u32		sched_prio_to_wmult[40];

/*
 * {de,en}queue flags:
 *
 * DEQUEUE_SLEEP  - task is no longer runnable
 * ENQUEUE_WAKEUP - task just became runnable
 *
 * SAVE/RESTORE - an otherwise spurious dequeue/enqueue, done to ensure tasks
 *                are in a known state which allows modification. Such pairs
 *                should preserve as much state as possible.
 *
 * MOVE - paired with SAVE/RESTORE, explicitly does not preserve the location
 *        in the runqueue.
 *
 * ENQUEUE_HEAD      - place at front of runqueue (tail if not specified)
 * ENQUEUE_REPLENISH - CBS (replenish runtime and postpone deadline)
 * ENQUEUE_MIGRATED  - the task was migrated during wakeup
 *
 */

#define DEQUEUE_SLEEP		0x01
#define DEQUEUE_SAVE		0x02 /* Matches ENQUEUE_RESTORE */
#define DEQUEUE_MOVE		0x04 /* Matches ENQUEUE_MOVE */
#define DEQUEUE_NOCLOCK		0x08 /* Matches ENQUEUE_NOCLOCK */

#define ENQUEUE_WAKEUP		0x01
#define ENQUEUE_RESTORE		0x02
#define ENQUEUE_MOVE		0x04
#define ENQUEUE_NOCLOCK		0x08

#define ENQUEUE_HEAD		0x10
#define ENQUEUE_REPLENISH	0x20
#ifdef CONFIG_SMP
#define ENQUEUE_MIGRATED	0x40
#else
#define ENQUEUE_MIGRATED	0x00
#endif

#define RETRY_TASK		((void *)-1UL)

struct sched_class {
	const struct sched_class *next;

	void (*enqueue_task) (struct rq *rq, struct task_struct *p, int flags);
	void (*dequeue_task) (struct rq *rq, struct task_struct *p, int flags);
	void (*yield_task)   (struct rq *rq);
	bool (*yield_to_task)(struct rq *rq, struct task_struct *p, bool preempt);

	void (*check_preempt_curr)(struct rq *rq, struct task_struct *p, int flags);

	/*
	 * It is the responsibility of the pick_next_task() method that will
	 * return the next task to call put_prev_task() on the @prev task or
	 * something equivalent.
	 *
	 * May return RETRY_TASK when it finds a higher prio class has runnable
	 * tasks.
	 */
	struct task_struct * (*pick_next_task)(struct rq *rq,
					       struct task_struct *prev,
					       struct rq_flags *rf);
	void (*put_prev_task)(struct rq *rq, struct task_struct *p);

#ifdef CONFIG_SMP
	int  (*select_task_rq)(struct task_struct *p, int task_cpu, int sd_flag, int flags,
			       int subling_count_hint);
	void (*migrate_task_rq)(struct task_struct *p, int new_cpu);

	void (*task_woken)(struct rq *this_rq, struct task_struct *task);

	void (*set_cpus_allowed)(struct task_struct *p,
				 const struct cpumask *newmask);

	void (*rq_online)(struct rq *rq);
	void (*rq_offline)(struct rq *rq);
#endif

	void (*set_curr_task)(struct rq *rq);
	void (*task_tick)(struct rq *rq, struct task_struct *p, int queued);
	void (*task_fork)(struct task_struct *p);
	void (*task_dead)(struct task_struct *p);

	/*
	 * The switched_from() call is allowed to drop rq->lock, therefore we
	 * cannot assume the switched_from/switched_to pair is serliazed by
	 * rq->lock. They are however serialized by p->pi_lock.
	 */
	void (*switched_from)(struct rq *this_rq, struct task_struct *task);
	void (*switched_to)  (struct rq *this_rq, struct task_struct *task);
	void (*prio_changed) (struct rq *this_rq, struct task_struct *task,
			      int oldprio);

	unsigned int (*get_rr_interval)(struct rq *rq,
					struct task_struct *task);

	void (*update_curr)(struct rq *rq);

#define TASK_SET_GROUP		0
#define TASK_MOVE_GROUP		1

#ifdef CONFIG_FAIR_GROUP_SCHED
	void (*task_change_group)(struct task_struct *p, int type);
#endif
};

static inline void put_prev_task(struct rq *rq, struct task_struct *prev)
{
	prev->sched_class->put_prev_task(rq, prev);
}

static inline void set_curr_task(struct rq *rq, struct task_struct *curr)
{
	curr->sched_class->set_curr_task(rq);
}

#ifdef CONFIG_SMP
#define sched_class_highest (&stop_sched_class)
#else
#define sched_class_highest (&dl_sched_class)
#endif
#define for_each_class(class) \
   for (class = sched_class_highest; class; class = class->next)

extern const struct sched_class stop_sched_class;
extern const struct sched_class dl_sched_class;
extern const struct sched_class rt_sched_class;
extern const struct sched_class fair_sched_class;
extern const struct sched_class idle_sched_class;


#ifdef CONFIG_SMP

extern void update_group_capacity(struct sched_domain *sd, int cpu);

extern void trigger_load_balance(struct rq *rq);

extern void set_cpus_allowed_common(struct task_struct *p, const struct cpumask *new_mask);

#endif

#ifdef CONFIG_CPU_IDLE
static inline void idle_set_state(struct rq *rq,
				  struct cpuidle_state *idle_state)
{
	rq->idle_state = idle_state;
}

static inline struct cpuidle_state *idle_get_state(struct rq *rq)
{
	SCHED_WARN_ON(!rcu_read_lock_held());

	return rq->idle_state;
}

static inline void idle_set_state_idx(struct rq *rq, int idle_state_idx)
{
	rq->idle_state_idx = idle_state_idx;
}

static inline int idle_get_state_idx(struct rq *rq)
{
	WARN_ON(!rcu_read_lock_held());
	return rq->idle_state_idx;
}
#else
static inline void idle_set_state(struct rq *rq,
				  struct cpuidle_state *idle_state)
{
}

static inline struct cpuidle_state *idle_get_state(struct rq *rq)
{
	return NULL;
}

static inline void idle_set_state_idx(struct rq *rq, int idle_state_idx)
{
}

static inline int idle_get_state_idx(struct rq *rq)
{
	return -1;
}
#endif

extern void schedule_idle(void);

extern void sysrq_sched_debug_show(void);
extern void sched_init_granularity(void);
extern void update_max_interval(void);

extern void init_sched_dl_class(void);
extern void init_sched_rt_class(void);
extern void init_sched_fair_class(void);

extern void reweight_task(struct task_struct *p, int prio);

extern void resched_curr(struct rq *rq);
extern void resched_cpu(int cpu);

extern struct rt_bandwidth def_rt_bandwidth;
extern void init_rt_bandwidth(struct rt_bandwidth *rt_b, u64 period, u64 runtime);

extern struct dl_bandwidth def_dl_bandwidth;
extern void init_dl_bandwidth(struct dl_bandwidth *dl_b, u64 period, u64 runtime);
extern void init_dl_task_timer(struct sched_dl_entity *dl_se);
extern void init_dl_inactive_task_timer(struct sched_dl_entity *dl_se);
extern void init_dl_rq_bw_ratio(struct dl_rq *dl_rq);

#define BW_SHIFT		20
#define BW_UNIT			(1 << BW_SHIFT)
#define RATIO_SHIFT		8
unsigned long to_ratio(u64 period, u64 runtime);

extern void init_entity_runnable_average(struct sched_entity *se);
extern void post_init_entity_util_avg(struct sched_entity *se);

#ifdef CONFIG_NO_HZ_FULL
extern bool sched_can_stop_tick(struct rq *rq);
extern int __init sched_tick_offload_init(void);

/*
 * Tick may be needed by tasks in the runqueue depending on their policy and
 * requirements. If tick is needed, lets send the target an IPI to kick it out of
 * nohz mode if necessary.
 */
static inline void sched_update_tick_dependency(struct rq *rq)
{
	int cpu;

	if (!tick_nohz_full_enabled())
		return;

	cpu = cpu_of(rq);

	if (!tick_nohz_full_cpu(cpu))
		return;

	if (sched_can_stop_tick(rq))
		tick_nohz_dep_clear_cpu(cpu, TICK_DEP_BIT_SCHED);
	else
		tick_nohz_dep_set_cpu(cpu, TICK_DEP_BIT_SCHED);
}
#else
static inline int sched_tick_offload_init(void) { return 0; }
static inline void sched_update_tick_dependency(struct rq *rq) { }
#endif

static inline void add_nr_running(struct rq *rq, unsigned count)
{
	unsigned prev_nr = rq->nr_running;

	rq->nr_running = prev_nr + count;

	if (prev_nr < 2 && rq->nr_running >= 2) {
#ifdef CONFIG_SMP
		if (!READ_ONCE(rq->rd->overload))
			WRITE_ONCE(rq->rd->overload, 1);
#endif
	}

	sched_update_tick_dependency(rq);
}

static inline void sub_nr_running(struct rq *rq, unsigned count)
{
	rq->nr_running -= count;
	/* Check if we still need preemption */
	sched_update_tick_dependency(rq);
}

extern void activate_task(struct rq *rq, struct task_struct *p, int flags);
extern void deactivate_task(struct rq *rq, struct task_struct *p, int flags);

extern void check_preempt_curr(struct rq *rq, struct task_struct *p, int flags);

extern const_debug unsigned int sysctl_sched_nr_migrate;
extern const_debug unsigned int sysctl_sched_migration_cost;

#ifdef CONFIG_SCHED_HRTICK

/*
 * Use hrtick when:
 *  - enabled by features
 *  - hrtimer is actually high res
 */
static inline int hrtick_enabled(struct rq *rq)
{
	if (!sched_feat(HRTICK))
		return 0;
	if (!cpu_active(cpu_of(rq)))
		return 0;
	return hrtimer_is_hres_active(&rq->hrtick_timer);
}

void hrtick_start(struct rq *rq, u64 delay);

#else

static inline int hrtick_enabled(struct rq *rq)
{
	return 0;
}

#endif /* CONFIG_SCHED_HRTICK */

#ifndef arch_scale_freq_capacity
static __always_inline
unsigned long arch_scale_freq_capacity(int cpu)
{
	return SCHED_CAPACITY_SCALE;
}
#endif

#ifndef arch_scale_max_freq_capacity
struct sched_domain;
static __always_inline
unsigned long arch_scale_max_freq_capacity(struct sched_domain *sd, int cpu)
{
	return SCHED_CAPACITY_SCALE;
}
#endif

#ifdef CONFIG_SMP
#ifdef CONFIG_PREEMPT

static inline void double_rq_lock(struct rq *rq1, struct rq *rq2);

/*
 * fair double_lock_balance: Safely acquires both rq->locks in a fair
 * way at the expense of forcing extra atomic operations in all
 * invocations.  This assures that the double_lock is acquired using the
 * same underlying policy as the spinlock_t on this architecture, which
 * reduces latency compared to the unfair variant below.  However, it
 * also adds more overhead and therefore may reduce throughput.
 */
static inline int _double_lock_balance(struct rq *this_rq, struct rq *busiest)
	__releases(this_rq->lock)
	__acquires(busiest->lock)
	__acquires(this_rq->lock)
{
	raw_spin_unlock(&this_rq->lock);
	double_rq_lock(this_rq, busiest);

	return 1;
}

#else
/*
 * Unfair double_lock_balance: Optimizes throughput at the expense of
 * latency by eliminating extra atomic operations when the locks are
 * already in proper order on entry.  This favors lower CPU-ids and will
 * grant the double lock to lower CPUs over higher ids under contention,
 * regardless of entry order into the function.
 */
static inline int _double_lock_balance(struct rq *this_rq, struct rq *busiest)
	__releases(this_rq->lock)
	__acquires(busiest->lock)
	__acquires(this_rq->lock)
{
	int ret = 0;

	if (unlikely(!raw_spin_trylock(&busiest->lock))) {
		if (busiest < this_rq) {
			raw_spin_unlock(&this_rq->lock);
			raw_spin_lock(&busiest->lock);
			raw_spin_lock_nested(&this_rq->lock,
					      SINGLE_DEPTH_NESTING);
			ret = 1;
		} else
			raw_spin_lock_nested(&busiest->lock,
					      SINGLE_DEPTH_NESTING);
	}
	return ret;
}

#endif /* CONFIG_PREEMPT */

/*
 * double_lock_balance - lock the busiest runqueue, this_rq is locked already.
 */
static inline int double_lock_balance(struct rq *this_rq, struct rq *busiest)
{
	if (unlikely(!irqs_disabled())) {
		/* printk() doesn't work well under rq->lock */
		raw_spin_unlock(&this_rq->lock);
		BUG_ON(1);
	}

	return _double_lock_balance(this_rq, busiest);
}

static inline void double_unlock_balance(struct rq *this_rq, struct rq *busiest)
	__releases(busiest->lock)
{
	raw_spin_unlock(&busiest->lock);
	lock_set_subclass(&this_rq->lock.dep_map, 0, _RET_IP_);
}

static inline void double_lock(spinlock_t *l1, spinlock_t *l2)
{
	if (l1 > l2)
		swap(l1, l2);

	spin_lock(l1);
	spin_lock_nested(l2, SINGLE_DEPTH_NESTING);
}

static inline void double_lock_irq(spinlock_t *l1, spinlock_t *l2)
{
	if (l1 > l2)
		swap(l1, l2);

	spin_lock_irq(l1);
	spin_lock_nested(l2, SINGLE_DEPTH_NESTING);
}

static inline void double_raw_lock(raw_spinlock_t *l1, raw_spinlock_t *l2)
{
	if (l1 > l2)
		swap(l1, l2);

	raw_spin_lock(l1);
	raw_spin_lock_nested(l2, SINGLE_DEPTH_NESTING);
}

/*
 * double_rq_lock - safely lock two runqueues
 *
 * Note this does not disable interrupts like task_rq_lock,
 * you need to do so manually before calling.
 */
static inline void double_rq_lock(struct rq *rq1, struct rq *rq2)
	__acquires(rq1->lock)
	__acquires(rq2->lock)
{
	BUG_ON(!irqs_disabled());
	if (rq1 == rq2) {
		raw_spin_lock(&rq1->lock);
		__acquire(rq2->lock);	/* Fake it out ;) */
	} else {
		if (rq1 < rq2) {
			raw_spin_lock(&rq1->lock);
			raw_spin_lock_nested(&rq2->lock, SINGLE_DEPTH_NESTING);
		} else {
			raw_spin_lock(&rq2->lock);
			raw_spin_lock_nested(&rq1->lock, SINGLE_DEPTH_NESTING);
		}
	}
}

/*
 * double_rq_unlock - safely unlock two runqueues
 *
 * Note this does not restore interrupts like task_rq_unlock,
 * you need to do so manually after calling.
 */
static inline void double_rq_unlock(struct rq *rq1, struct rq *rq2)
	__releases(rq1->lock)
	__releases(rq2->lock)
{
	raw_spin_unlock(&rq1->lock);
	if (rq1 != rq2)
		raw_spin_unlock(&rq2->lock);
	else
		__release(rq2->lock);
}

extern void set_rq_online (struct rq *rq);
extern void set_rq_offline(struct rq *rq);
extern bool sched_smp_initialized;

#else /* CONFIG_SMP */

/*
 * double_rq_lock - safely lock two runqueues
 *
 * Note this does not disable interrupts like task_rq_lock,
 * you need to do so manually before calling.
 */
static inline void double_rq_lock(struct rq *rq1, struct rq *rq2)
	__acquires(rq1->lock)
	__acquires(rq2->lock)
{
	BUG_ON(!irqs_disabled());
	BUG_ON(rq1 != rq2);
	raw_spin_lock(&rq1->lock);
	__acquire(rq2->lock);	/* Fake it out ;) */
}

/*
 * double_rq_unlock - safely unlock two runqueues
 *
 * Note this does not restore interrupts like task_rq_unlock,
 * you need to do so manually after calling.
 */
static inline void double_rq_unlock(struct rq *rq1, struct rq *rq2)
	__releases(rq1->lock)
	__releases(rq2->lock)
{
	BUG_ON(rq1 != rq2);
	raw_spin_unlock(&rq1->lock);
	__release(rq2->lock);
}

#endif

extern struct sched_entity *__pick_first_entity(struct cfs_rq *cfs_rq);
extern struct sched_entity *__pick_last_entity(struct cfs_rq *cfs_rq);

#ifdef	CONFIG_SCHED_DEBUG
extern bool sched_debug_enabled;

extern void print_cfs_stats(struct seq_file *m, int cpu);
extern void print_rt_stats(struct seq_file *m, int cpu);
extern void print_dl_stats(struct seq_file *m, int cpu);
extern void print_cfs_rq(struct seq_file *m, int cpu, struct cfs_rq *cfs_rq);
extern void print_rt_rq(struct seq_file *m, int cpu, struct rt_rq *rt_rq);
extern void print_dl_rq(struct seq_file *m, int cpu, struct dl_rq *dl_rq);
#ifdef CONFIG_NUMA_BALANCING
extern void
show_numa_stats(struct task_struct *p, struct seq_file *m);
extern void
print_numa_stats(struct seq_file *m, int node, unsigned long tsf,
	unsigned long tpf, unsigned long gsf, unsigned long gpf);
#endif /* CONFIG_NUMA_BALANCING */
#endif /* CONFIG_SCHED_DEBUG */

extern void init_cfs_rq(struct cfs_rq *cfs_rq);
extern void init_rt_rq(struct rt_rq *rt_rq);
extern void init_dl_rq(struct dl_rq *dl_rq);

extern void cfs_bandwidth_usage_inc(void);
extern void cfs_bandwidth_usage_dec(void);

#ifdef CONFIG_NO_HZ_COMMON
#define NOHZ_BALANCE_KICK_BIT	0
#define NOHZ_STATS_KICK_BIT	1

#define NOHZ_BALANCE_KICK	BIT(NOHZ_BALANCE_KICK_BIT)
#define NOHZ_STATS_KICK		BIT(NOHZ_STATS_KICK_BIT)

#define NOHZ_KICK_MASK	(NOHZ_BALANCE_KICK | NOHZ_STATS_KICK)

#define nohz_flags(cpu)	(&cpu_rq(cpu)->nohz_flags)

extern void nohz_balance_exit_idle(struct rq *rq);
#else
static inline void nohz_balance_exit_idle(struct rq *rq) { }
#endif


#ifdef CONFIG_SMP
static inline
void __dl_update(struct dl_bw *dl_b, s64 bw)
{
	struct root_domain *rd = container_of(dl_b, struct root_domain, dl_bw);
	int i;

	RCU_LOCKDEP_WARN(!rcu_read_lock_sched_held(),
			 "sched RCU must be held");
	for_each_cpu_and(i, rd->span, cpu_active_mask) {
		struct rq *rq = cpu_rq(i);

		rq->dl.extra_bw += bw;
	}
}
#else
static inline
void __dl_update(struct dl_bw *dl_b, s64 bw)
{
	struct dl_rq *dl = container_of(dl_b, struct dl_rq, dl_bw);

	dl->extra_bw += bw;
}
#endif


#ifdef CONFIG_IRQ_TIME_ACCOUNTING
struct irqtime {
	u64			total;
	u64			tick_delta;
	u64			irq_start_time;
	struct u64_stats_sync	sync;
};

DECLARE_PER_CPU(struct irqtime, cpu_irqtime);

/*
 * Returns the irqtime minus the softirq time computed by ksoftirqd.
 * Otherwise ksoftirqd's sum_exec_runtime is substracted its own runtime
 * and never move forward.
 */
static inline u64 irq_time_read(int cpu)
{
	struct irqtime *irqtime = &per_cpu(cpu_irqtime, cpu);
	unsigned int seq;
	u64 total;

	do {
		seq = __u64_stats_fetch_begin(&irqtime->sync);
		total = irqtime->total;
	} while (__u64_stats_fetch_retry(&irqtime->sync, seq));

	return total;
}
#endif /* CONFIG_IRQ_TIME_ACCOUNTING */

#ifdef CONFIG_CPU_FREQ
DECLARE_PER_CPU(struct update_util_data *, cpufreq_update_util_data);

/**
 * cpufreq_update_util - Take a note about CPU utilization changes.
 * @rq: Runqueue to carry out the update for.
 * @flags: Update reason flags.
 *
 * This function is called by the scheduler on the CPU whose utilization is
 * being updated.
 *
 * It can only be called from RCU-sched read-side critical sections.
 *
 * The way cpufreq is currently arranged requires it to evaluate the CPU
 * performance state (frequency/voltage) on a regular basis to prevent it from
 * being stuck in a completely inadequate performance level for too long.
 * That is not guaranteed to happen if the updates are only triggered from CFS
 * and DL, though, because they may not be coming in if only RT tasks are
 * active all the time (or there are RT tasks only).
 *
 * As a workaround for that issue, this function is called periodically by the
 * RT sched class to trigger extra cpufreq updates to prevent it from stalling,
 * but that really is a band-aid.  Going forward it should be replaced with
 * solutions targeted more specifically at RT tasks.
 */
static inline void cpufreq_update_util(struct rq *rq, unsigned int flags)
{
	struct update_util_data *data;

	data = rcu_dereference_sched(*per_cpu_ptr(&cpufreq_update_util_data,
						  cpu_of(rq)));
	if (data)
		data->func(data, rq_clock(rq), flags);
}
#else
static inline void cpufreq_update_util(struct rq *rq, unsigned int flags) {}
#endif /* CONFIG_CPU_FREQ */

#ifdef arch_scale_freq_capacity
# ifndef arch_scale_freq_invariant
#  define arch_scale_freq_invariant()	true
# endif
#else
# define arch_scale_freq_invariant()	false
#endif

#ifdef CONFIG_SMP
static inline unsigned long capacity_orig_of(int cpu)
{
	return cpu_rq(cpu)->cpu_capacity_orig;
}
#endif

#ifdef CONFIG_CPU_FREQ_GOV_SCHEDUTIL
/**
 * enum schedutil_type - CPU utilization type
 * @FREQUENCY_UTIL:	Utilization used to select frequency
 * @ENERGY_UTIL:	Utilization used during energy calculation
 *
 * The utilization signals of all scheduling classes (CFS/RT/DL) and IRQ time
 * need to be aggregated differently depending on the usage made of them. This
 * enum is used within schedutil_freq_util() to differentiate the types of
 * utilization expected by the callers, and adjust the aggregation accordingly.
 */
enum schedutil_type {
	FREQUENCY_UTIL,
	ENERGY_UTIL,
};

unsigned long schedutil_freq_util(int cpu, unsigned long util,
			          unsigned long max, enum schedutil_type type);

static inline unsigned long schedutil_energy_util(int cpu, unsigned long util)
{
	unsigned long max = arch_scale_cpu_capacity(NULL, cpu);

	return schedutil_freq_util(cpu, util, max, ENERGY_UTIL);
}
#else /* CONFIG_CPU_FREQ_GOV_SCHEDUTIL */
static inline unsigned long schedutil_energy_util(int cpu, unsigned long util)
{
	return util;
}
#endif

#ifdef CONFIG_SMP
static inline unsigned long cpu_bw_dl(struct rq *rq)
{
	return (rq->dl.running_bw * SCHED_CAPACITY_SCALE) >> BW_SHIFT;
}

static inline unsigned long cpu_util_dl(struct rq *rq)
{
	return READ_ONCE(rq->avg_dl.util_avg);
}

static inline unsigned long cpu_util_cfs(struct rq *rq)
{
	unsigned long util = READ_ONCE(rq->cfs.avg.util_avg);

	if (sched_feat(UTIL_EST)) {
		util = max_t(unsigned long, util,
			     READ_ONCE(rq->cfs.avg.util_est.enqueued));
	}

	return util;
}

static inline unsigned long cpu_util_rt(struct rq *rq)
{
	return READ_ONCE(rq->avg_rt.util_avg);
}
#endif

#ifdef CONFIG_HAVE_SCHED_AVG_IRQ
static inline unsigned long cpu_util_irq(struct rq *rq)
{
	return rq->avg_irq.util_avg;
}

static inline
unsigned long scale_irq_capacity(unsigned long util, unsigned long irq, unsigned long max)
{
	util *= (max - irq);
	util /= max;

	return util;

}
#else
static inline unsigned long cpu_util_irq(struct rq *rq)
{
	return 0;
}

static inline
unsigned long scale_irq_capacity(unsigned long util, unsigned long irq, unsigned long max)
{
	return util;
}
#endif

<<<<<<< HEAD
#if defined(CONFIG_ENERGY_MODEL) && defined(CONFIG_CPU_FREQ_GOV_SCHEDUTIL)
#define perf_domain_span(pd) (to_cpumask(((pd)->em_pd->cpus)))
#else
#define perf_domain_span(pd) NULL
#endif

#ifdef CONFIG_SMP
extern struct static_key_false sched_energy_present;
#endif
=======
/* MuQSS compatibility functions */
static inline bool softirq_pending(int cpu)
{
	return false;
}

#ifdef CONFIG_64BIT
static inline u64 read_sum_exec_runtime(struct task_struct *t)
{
	return t->se.sum_exec_runtime;
}
#else
static inline u64 read_sum_exec_runtime(struct task_struct *t)
{
	u64 ns;
	struct rq_flags rf;
	struct rq *rq;

	rq = task_rq_lock(t, &rf);
	ns = t->se.sum_exec_runtime;
	task_rq_unlock(rq, t, &rf);

	return ns;
}
#endif
#endif /* CONFIG_SCHED_MUQSS */
>>>>>>> 5bdd43db
<|MERGE_RESOLUTION|>--- conflicted
+++ resolved
@@ -2372,7 +2372,6 @@
 }
 #endif
 
-<<<<<<< HEAD
 #if defined(CONFIG_ENERGY_MODEL) && defined(CONFIG_CPU_FREQ_GOV_SCHEDUTIL)
 #define perf_domain_span(pd) (to_cpumask(((pd)->em_pd->cpus)))
 #else
@@ -2382,7 +2381,7 @@
 #ifdef CONFIG_SMP
 extern struct static_key_false sched_energy_present;
 #endif
-=======
+
 /* MuQSS compatibility functions */
 static inline bool softirq_pending(int cpu)
 {
@@ -2409,4 +2408,3 @@
 }
 #endif
 #endif /* CONFIG_SCHED_MUQSS */
->>>>>>> 5bdd43db
