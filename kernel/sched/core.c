--- conflicted
+++ resolved
@@ -1043,25 +1043,6 @@
 			if ((0x1 << clamp_id) & clamps)
 				uclamp_update_active(p, clamp_id);
 		}
-<<<<<<< HEAD
-	}
-	css_task_iter_end(&it);
-}
-
-static void cpu_util_update_eff(struct cgroup_subsys_state *css);
-static void uclamp_update_root_tg(void)
-{
-	struct task_group *tg = &root_task_group;
-
-	uclamp_se_set(&tg->uclamp_req[UCLAMP_MIN],
-		      sysctl_sched_uclamp_util_min, false);
-	uclamp_se_set(&tg->uclamp_req[UCLAMP_MAX],
-		      sysctl_sched_uclamp_util_max, false);
-
-	rcu_read_lock();
-	cpu_util_update_eff(&root_task_group.css);
-	rcu_read_unlock();
-=======
 	}
 	css_task_iter_end(&it);
 }
@@ -1315,256 +1296,7 @@
 	return schedtune_task_boost(p) > 0;
 #endif
 	return false;
->>>>>>> 7520793d
-}
-#else
-static void uclamp_update_root_tg(void) { }
-#endif
-
-int sysctl_sched_uclamp_handler(struct ctl_table *table, int write,
-				void __user *buffer, size_t *lenp,
-				loff_t *ppos)
-{
-	bool update_root_tg = false;
-	int old_min, old_max;
-	int result;
-
-	mutex_lock(&uclamp_mutex);
-	old_min = sysctl_sched_uclamp_util_min;
-	old_max = sysctl_sched_uclamp_util_max;
-
-	result = proc_dointvec(table, write, buffer, lenp, ppos);
-	if (result)
-		goto undo;
-	if (!write)
-		goto done;
-
-	if (sysctl_sched_uclamp_util_min > sysctl_sched_uclamp_util_max ||
-	    sysctl_sched_uclamp_util_max > SCHED_CAPACITY_SCALE) {
-		result = -EINVAL;
-		goto undo;
-	}
-
-	if (old_min != sysctl_sched_uclamp_util_min) {
-		uclamp_se_set(&uclamp_default[UCLAMP_MIN],
-			      sysctl_sched_uclamp_util_min, false);
-		update_root_tg = true;
-	}
-	if (old_max != sysctl_sched_uclamp_util_max) {
-		uclamp_se_set(&uclamp_default[UCLAMP_MAX],
-			      sysctl_sched_uclamp_util_max, false);
-		update_root_tg = true;
-	}
-
-	if (update_root_tg)
-		uclamp_update_root_tg();
-
-	/*
-	 * We update all RUNNABLE tasks only when task groups are in use.
-	 * Otherwise, keep it simple and do just a lazy update at each next
-	 * task enqueue time.
-	 */
-
-	goto done;
-
-undo:
-	sysctl_sched_uclamp_util_min = old_min;
-	sysctl_sched_uclamp_util_max = old_max;
-done:
-	mutex_unlock(&uclamp_mutex);
-
-	return result;
-}
-
-static int uclamp_validate(struct task_struct *p,
-			   const struct sched_attr *attr)
-{
-	unsigned int lower_bound = p->uclamp_req[UCLAMP_MIN].value;
-	unsigned int upper_bound = p->uclamp_req[UCLAMP_MAX].value;
-
-	if (attr->sched_flags & SCHED_FLAG_UTIL_CLAMP_MIN)
-		lower_bound = attr->sched_util_min;
-	if (attr->sched_flags & SCHED_FLAG_UTIL_CLAMP_MAX)
-		upper_bound = attr->sched_util_max;
-
-	if (lower_bound > upper_bound)
-		return -EINVAL;
-	if (upper_bound > SCHED_CAPACITY_SCALE)
-		return -EINVAL;
-
-	return 0;
-}
-
-static void __setscheduler_uclamp(struct task_struct *p,
-				  const struct sched_attr *attr)
-{
-	enum uclamp_id clamp_id;
-
-	/*
-	 * On scheduling class change, reset to default clamps for tasks
-	 * without a task-specific value.
-	 */
-	for_each_clamp_id(clamp_id) {
-		struct uclamp_se *uc_se = &p->uclamp_req[clamp_id];
-		unsigned int clamp_value = uclamp_none(clamp_id);
-
-		/* Keep using defined clamps across class changes */
-		if (uc_se->user_defined)
-			continue;
-
-		/* By default, RT tasks always get 100% boost */
-		if (sched_feat(SUGOV_RT_MAX_FREQ) &&
-			       unlikely(rt_task(p) &&
-			       clamp_id == UCLAMP_MIN)) {
-
-			clamp_value = uclamp_none(UCLAMP_MAX);
-		}
-
-		uclamp_se_set(uc_se, clamp_value, false);
-	}
-
-	if (likely(!(attr->sched_flags & SCHED_FLAG_UTIL_CLAMP)))
-		return;
-
-	if (attr->sched_flags & SCHED_FLAG_UTIL_CLAMP_MIN) {
-		uclamp_se_set(&p->uclamp_req[UCLAMP_MIN],
-			      attr->sched_util_min, true);
-	}
-
-	if (attr->sched_flags & SCHED_FLAG_UTIL_CLAMP_MAX) {
-		uclamp_se_set(&p->uclamp_req[UCLAMP_MAX],
-			      attr->sched_util_max, true);
-	}
-}
-
-static void uclamp_fork(struct task_struct *p)
-{
-	enum uclamp_id clamp_id;
-
-	for_each_clamp_id(clamp_id)
-		p->uclamp[clamp_id].active = false;
-
-	if (likely(!p->sched_reset_on_fork))
-		return;
-
-	for_each_clamp_id(clamp_id) {
-		uclamp_se_set(&p->uclamp_req[clamp_id],
-			      uclamp_none(clamp_id), false);
-	}
-}
-
-#ifdef CONFIG_SMP
-unsigned int uclamp_task(struct task_struct *p)
-{
-	unsigned long util;
-
-	util = task_util_est(p);
-	util = max(util, uclamp_eff_value(p, UCLAMP_MIN));
-	util = min(util, uclamp_eff_value(p, UCLAMP_MAX));
-
-	return util;
-}
-
-bool uclamp_boosted(struct task_struct *p)
-{
-	return uclamp_eff_value(p, UCLAMP_MIN) > 0;
-}
-
-bool uclamp_latency_sensitive(struct task_struct *p)
-{
-#ifdef CONFIG_UCLAMP_TASK_GROUP
-	struct cgroup_subsys_state *css = task_css(p, cpu_cgrp_id);
-	struct task_group *tg;
-
-	if (!css)
-		return false;
-	tg = container_of(css, struct task_group, css);
-
-	return tg->latency_sensitive;
-#else
-	return false;
-#endif
-}
-#endif /* CONFIG_SMP */
-
-static void __init init_uclamp(void)
-{
-	struct uclamp_se uc_max = {};
-	enum uclamp_id clamp_id;
-	int cpu;
-
-	mutex_init(&uclamp_mutex);
-
-	for_each_possible_cpu(cpu) {
-		memset(&cpu_rq(cpu)->uclamp, 0,
-				sizeof(struct uclamp_rq)*UCLAMP_CNT);
-		cpu_rq(cpu)->uclamp_flags = 0;
-	}
-
-	for_each_clamp_id(clamp_id) {
-		uclamp_se_set(&init_task.uclamp_req[clamp_id],
-			      uclamp_none(clamp_id), false);
-	}
-
-	/* System defaults allow max clamp values for both indexes */
-	uclamp_se_set(&uc_max, uclamp_none(UCLAMP_MAX), false);
-	for_each_clamp_id(clamp_id) {
-		uclamp_default[clamp_id] = uc_max;
-#ifdef CONFIG_UCLAMP_TASK_GROUP
-		root_task_group.uclamp_req[clamp_id] = uc_max;
-		root_task_group.uclamp[clamp_id] = uc_max;
-#endif
-	}
-}
-
-#else /* CONFIG_UCLAMP_TASK */
-static inline void uclamp_rq_inc(struct rq *rq, struct task_struct *p) { }
-static inline void uclamp_rq_dec(struct rq *rq, struct task_struct *p) { }
-static inline int uclamp_validate(struct task_struct *p,
-				  const struct sched_attr *attr)
-{
-	return -EOPNOTSUPP;
-}
-static void __setscheduler_uclamp(struct task_struct *p,
-				  const struct sched_attr *attr) { }
-static inline void uclamp_fork(struct task_struct *p) { }
-
-long schedtune_task_margin(struct task_struct *task);
-
-#ifdef CONFIG_SMP
-unsigned int uclamp_task(struct task_struct *p)
-{
-	unsigned long util = task_util_est(p);
-#ifdef CONFIG_SCHED_TUNE
-	long margin = schedtune_task_margin(p);
-
-	trace_sched_boost_task(p, util, margin);
-
-	util += margin;
-#endif
-
-	return util;
-}
-
-bool uclamp_boosted(struct task_struct *p)
-{
-#ifdef CONFIG_SCHED_TUNE
-	return schedtune_task_boost(p) > 0;
-#endif
-	return false;
-}
-
-bool uclamp_latency_sensitive(struct task_struct *p)
-{
-#ifdef CONFIG_SCHED_TUNE
-	return schedtune_prefer_idle(p) != 0;
-#endif
-	return false;
-}
-#endif /* CONFIG_SMP */
-
-static inline void init_uclamp(void) { }
-#endif /* CONFIG_UCLAMP_TASK */
+}
 
 bool uclamp_latency_sensitive(struct task_struct *p)
 {
@@ -3286,10 +3018,7 @@
 	 * as we're not fully set-up yet.
 	 */
 	p->recent_used_cpu = task_cpu(p);
-<<<<<<< HEAD
-=======
 	rseq_migrate(p);
->>>>>>> 7520793d
 	__set_task_cpu(p, select_task_rq(p, task_cpu(p), SD_BALANCE_FORK, 0, 1));
 #endif
 	rq = __task_rq_lock(p, &rf);
