--- conflicted
+++ resolved
@@ -128,14 +128,9 @@
  *
  * (default: 1 msec * (1 + ilog(ncpus)), units: nanoseconds)
  */
-<<<<<<< HEAD
 unsigned int sysctl_sched_wakeup_granularity			= 3000000UL;
+EXPORT_SYMBOL_GPL(sysctl_sched_wakeup_granularity);
 static unsigned int normalized_sysctl_sched_wakeup_granularity	= 3000000UL;
-=======
-unsigned int sysctl_sched_wakeup_granularity			= 1000000UL;
-EXPORT_SYMBOL_GPL(sysctl_sched_wakeup_granularity);
-static unsigned int normalized_sysctl_sched_wakeup_granularity	= 1000000UL;
->>>>>>> 47b24bf8
 
 const_debug unsigned int sysctl_sched_migration_cost	= 500000UL;
 
