// SPDX-License-Identifier: GPL-2.0
/*
 * Completely Fair Scheduling (CFS) Class (SCHED_NORMAL/SCHED_BATCH)
 *
 *  Copyright (C) 2007 Red Hat, Inc., Ingo Molnar <mingo@redhat.com>
 *
 *  Interactivity improvements by Mike Galbraith
 *  (C) 2007 Mike Galbraith <efault@gmx.de>
 *
 *  Various enhancements by Dmitry Adamushko.
 *  (C) 2007 Dmitry Adamushko <dmitry.adamushko@gmail.com>
 *
 *  Group scheduling enhancements by Srivatsa Vaddagiri
 *  Copyright IBM Corporation, 2007
 *  Author: Srivatsa Vaddagiri <vatsa@linux.vnet.ibm.com>
 *
 *  Scaled math optimizations by Thomas Gleixner
 *  Copyright (C) 2007, Thomas Gleixner <tglx@linutronix.de>
 *
 *  Adaptive scheduling granularity, math enhancements by Peter Zijlstra
 *  Copyright (C) 2007 Red Hat, Inc., Peter Zijlstra
 */
#include <linux/energy_model.h>
#include <linux/mmap_lock.h>
#include <linux/hugetlb_inline.h>
#include <linux/jiffies.h>
#include <linux/mm_api.h>
#include <linux/highmem.h>
#include <linux/spinlock_api.h>
#include <linux/cpumask_api.h>
#include <linux/lockdep_api.h>
#include <linux/softirq.h>
#include <linux/refcount_api.h>
#include <linux/topology.h>
#include <linux/sched/clock.h>
#include <linux/sched/cond_resched.h>
#include <linux/sched/cputime.h>
#include <linux/sched/isolation.h>
#include <linux/sched/nohz.h>

#include <linux/cpuidle.h>
#include <linux/interrupt.h>
#include <linux/memory-tiers.h>
#include <linux/mempolicy.h>
#include <linux/mutex_api.h>
#include <linux/profile.h>
#include <linux/psi.h>
#include <linux/ratelimit.h>
#include <linux/task_work.h>

#include <asm/switch_to.h>

#include <linux/sched/cond_resched.h>

#include "sched.h"
#include "stats.h"
#include "autogroup.h"

#include <trace/hooks/sched.h>

/*
 * Targeted preemption latency for CPU-bound tasks:
 *
 * NOTE: this latency value is not the same as the concept of
 * 'timeslice length' - timeslices in CFS are of variable length
 * and have no persistent notion like in traditional, time-slice
 * based scheduling concepts.
 *
 * (to see the precise effective timeslice length of your workload,
 *  run vmstat and monitor the context-switches (cs) field)
 *
 * (default: 6ms * (1 + ilog(ncpus)), units: nanoseconds)
 */
unsigned int sysctl_sched_latency			= 6000000ULL;
EXPORT_SYMBOL_GPL(sysctl_sched_latency);
static unsigned int normalized_sysctl_sched_latency	= 6000000ULL;

/*
 * The initial- and re-scaling of tunables is configurable
 *
 * Options are:
 *
 *   SCHED_TUNABLESCALING_NONE - unscaled, always *1
 *   SCHED_TUNABLESCALING_LOG - scaled logarithmical, *1+ilog(ncpus)
 *   SCHED_TUNABLESCALING_LINEAR - scaled linear, *ncpus
 *
 * (default SCHED_TUNABLESCALING_LOG = *(1+ilog(ncpus))
 */
unsigned int sysctl_sched_tunable_scaling = SCHED_TUNABLESCALING_LOG;

/*
 * Minimal preemption granularity for CPU-bound tasks:
 *
 * (default: 0.75 msec * (1 + ilog(ncpus)), units: nanoseconds)
 */
unsigned int sysctl_sched_min_granularity			= 750000ULL;
static unsigned int normalized_sysctl_sched_min_granularity	= 750000ULL;

/*
 * Minimal preemption granularity for CPU-bound SCHED_IDLE tasks.
 * Applies only when SCHED_IDLE tasks compete with normal tasks.
 *
 * (default: 0.75 msec)
 */
unsigned int sysctl_sched_idle_min_granularity			= 750000ULL;

/*
 * This value is kept at sysctl_sched_latency/sysctl_sched_min_granularity
 */
static unsigned int sched_nr_latency = 8;

/*
 * After fork, child runs first. If set to 0 (default) then
 * parent will (try to) run first.
 */
unsigned int sysctl_sched_child_runs_first __read_mostly;

/*
 * SCHED_OTHER wake-up granularity.
 *
 * This option delays the preemption effects of decoupled workloads
 * and reduces their over-scheduling. Synchronous workloads will still
 * have immediate wakeup/sleep latencies.
 *
 * (default: 1 msec * (1 + ilog(ncpus)), units: nanoseconds)
 */
unsigned int sysctl_sched_wakeup_granularity			= 1000000UL;
static unsigned int normalized_sysctl_sched_wakeup_granularity	= 1000000UL;

const_debug unsigned int sysctl_sched_migration_cost	= 500000UL;

int sched_thermal_decay_shift;
static int __init setup_sched_thermal_decay_shift(char *str)
{
	int _shift = 0;

	if (kstrtoint(str, 0, &_shift))
		pr_warn("Unable to set scheduler thermal pressure decay shift parameter\n");

	sched_thermal_decay_shift = clamp(_shift, 0, 10);
	return 1;
}
__setup("sched_thermal_decay_shift=", setup_sched_thermal_decay_shift);

#ifdef CONFIG_SMP
/*
 * For asym packing, by default the lower numbered CPU has higher priority.
 */
int __weak arch_asym_cpu_priority(int cpu)
{
	return -cpu;
}

/*
 * The margin used when comparing utilization with CPU capacity.
 *
 * (default: ~20%)
 */
#define fits_capacity(cap, max)	((cap) * 1280 < (max) * 1024)

/*
 * The margin used when comparing CPU capacities.
 * is 'cap1' noticeably greater than 'cap2'
 *
 * (default: ~5%)
 */
#define capacity_greater(cap1, cap2) ((cap1) * 1024 > (cap2) * 1078)
#endif

#ifdef CONFIG_CFS_BANDWIDTH
/*
 * Amount of runtime to allocate from global (tg) to local (per-cfs_rq) pool
 * each time a cfs_rq requests quota.
 *
 * Note: in the case that the slice exceeds the runtime remaining (either due
 * to consumption or the quota being specified to be smaller than the slice)
 * we will always only issue the remaining available time.
 *
 * (default: 5 msec, units: microseconds)
 */
static unsigned int sysctl_sched_cfs_bandwidth_slice		= 5000UL;
#endif

#ifdef CONFIG_SYSCTL
static struct ctl_table sched_fair_sysctls[] = {
	{
		.procname       = "sched_child_runs_first",
		.data           = &sysctl_sched_child_runs_first,
		.maxlen         = sizeof(unsigned int),
		.mode           = 0644,
		.proc_handler   = proc_dointvec,
	},
#ifdef CONFIG_CFS_BANDWIDTH
	{
		.procname       = "sched_cfs_bandwidth_slice_us",
		.data           = &sysctl_sched_cfs_bandwidth_slice,
		.maxlen         = sizeof(unsigned int),
		.mode           = 0644,
		.proc_handler   = proc_dointvec_minmax,
		.extra1         = SYSCTL_ONE,
	},
#endif
	{}
};

static int __init sched_fair_sysctl_init(void)
{
	register_sysctl_init("kernel", sched_fair_sysctls);
	return 0;
}
late_initcall(sched_fair_sysctl_init);
#endif

static inline void update_load_add(struct load_weight *lw, unsigned long inc)
{
	lw->weight += inc;
	lw->inv_weight = 0;
}

static inline void update_load_sub(struct load_weight *lw, unsigned long dec)
{
	lw->weight -= dec;
	lw->inv_weight = 0;
}

static inline void update_load_set(struct load_weight *lw, unsigned long w)
{
	lw->weight = w;
	lw->inv_weight = 0;
}

/*
 * Increase the granularity value when there are more CPUs,
 * because with more CPUs the 'effective latency' as visible
 * to users decreases. But the relationship is not linear,
 * so pick a second-best guess by going with the log2 of the
 * number of CPUs.
 *
 * This idea comes from the SD scheduler of Con Kolivas:
 */
static unsigned int get_update_sysctl_factor(void)
{
	unsigned int cpus = min_t(unsigned int, num_online_cpus(), 8);
	unsigned int factor;

	switch (sysctl_sched_tunable_scaling) {
	case SCHED_TUNABLESCALING_NONE:
		factor = 1;
		break;
	case SCHED_TUNABLESCALING_LINEAR:
		factor = cpus;
		break;
	case SCHED_TUNABLESCALING_LOG:
	default:
		factor = 1 + ilog2(cpus);
		break;
	}

	return factor;
}

static void update_sysctl(void)
{
	unsigned int factor = get_update_sysctl_factor();

#define SET_SYSCTL(name) \
	(sysctl_##name = (factor) * normalized_sysctl_##name)
	SET_SYSCTL(sched_min_granularity);
	SET_SYSCTL(sched_latency);
	SET_SYSCTL(sched_wakeup_granularity);
#undef SET_SYSCTL
}

void __init sched_init_granularity(void)
{
	update_sysctl();
}

#define WMULT_CONST	(~0U)
#define WMULT_SHIFT	32

static void __update_inv_weight(struct load_weight *lw)
{
	unsigned long w;

	if (likely(lw->inv_weight))
		return;

	w = scale_load_down(lw->weight);

	if (BITS_PER_LONG > 32 && unlikely(w >= WMULT_CONST))
		lw->inv_weight = 1;
	else if (unlikely(!w))
		lw->inv_weight = WMULT_CONST;
	else
		lw->inv_weight = WMULT_CONST / w;
}

/*
 * delta_exec * weight / lw.weight
 *   OR
 * (delta_exec * (weight * lw->inv_weight)) >> WMULT_SHIFT
 *
 * Either weight := NICE_0_LOAD and lw \e sched_prio_to_wmult[], in which case
 * we're guaranteed shift stays positive because inv_weight is guaranteed to
 * fit 32 bits, and NICE_0_LOAD gives another 10 bits; therefore shift >= 22.
 *
 * Or, weight =< lw.weight (because lw.weight is the runqueue weight), thus
 * weight/lw.weight <= 1, and therefore our shift will also be positive.
 */
static u64 __calc_delta(u64 delta_exec, unsigned long weight, struct load_weight *lw)
{
	u64 fact = scale_load_down(weight);
	u32 fact_hi = (u32)(fact >> 32);
	int shift = WMULT_SHIFT;
	int fs;

	__update_inv_weight(lw);

	if (unlikely(fact_hi)) {
		fs = fls(fact_hi);
		shift -= fs;
		fact >>= fs;
	}

	fact = mul_u32_u32(fact, lw->inv_weight);

	fact_hi = (u32)(fact >> 32);
	if (fact_hi) {
		fs = fls(fact_hi);
		shift -= fs;
		fact >>= fs;
	}

	return mul_u64_u32_shr(delta_exec, fact, shift);
}


const struct sched_class fair_sched_class;

/**************************************************************
 * CFS operations on generic schedulable entities:
 */

#ifdef CONFIG_FAIR_GROUP_SCHED

/* Walk up scheduling entities hierarchy */
#define for_each_sched_entity(se) \
		for (; se; se = se->parent)

static inline bool list_add_leaf_cfs_rq(struct cfs_rq *cfs_rq)
{
	struct rq *rq = rq_of(cfs_rq);
	int cpu = cpu_of(rq);

	if (cfs_rq->on_list)
		return rq->tmp_alone_branch == &rq->leaf_cfs_rq_list;

	cfs_rq->on_list = 1;

	/*
	 * Ensure we either appear before our parent (if already
	 * enqueued) or force our parent to appear after us when it is
	 * enqueued. The fact that we always enqueue bottom-up
	 * reduces this to two cases and a special case for the root
	 * cfs_rq. Furthermore, it also means that we will always reset
	 * tmp_alone_branch either when the branch is connected
	 * to a tree or when we reach the top of the tree
	 */
	if (cfs_rq->tg->parent &&
	    cfs_rq->tg->parent->cfs_rq[cpu]->on_list) {
		/*
		 * If parent is already on the list, we add the child
		 * just before. Thanks to circular linked property of
		 * the list, this means to put the child at the tail
		 * of the list that starts by parent.
		 */
		list_add_tail_rcu(&cfs_rq->leaf_cfs_rq_list,
			&(cfs_rq->tg->parent->cfs_rq[cpu]->leaf_cfs_rq_list));
		/*
		 * The branch is now connected to its tree so we can
		 * reset tmp_alone_branch to the beginning of the
		 * list.
		 */
		rq->tmp_alone_branch = &rq->leaf_cfs_rq_list;
		return true;
	}

	if (!cfs_rq->tg->parent) {
		/*
		 * cfs rq without parent should be put
		 * at the tail of the list.
		 */
		list_add_tail_rcu(&cfs_rq->leaf_cfs_rq_list,
			&rq->leaf_cfs_rq_list);
		/*
		 * We have reach the top of a tree so we can reset
		 * tmp_alone_branch to the beginning of the list.
		 */
		rq->tmp_alone_branch = &rq->leaf_cfs_rq_list;
		return true;
	}

	/*
	 * The parent has not already been added so we want to
	 * make sure that it will be put after us.
	 * tmp_alone_branch points to the begin of the branch
	 * where we will add parent.
	 */
	list_add_rcu(&cfs_rq->leaf_cfs_rq_list, rq->tmp_alone_branch);
	/*
	 * update tmp_alone_branch to points to the new begin
	 * of the branch
	 */
	rq->tmp_alone_branch = &cfs_rq->leaf_cfs_rq_list;
	return false;
}

static inline void list_del_leaf_cfs_rq(struct cfs_rq *cfs_rq)
{
	if (cfs_rq->on_list) {
		struct rq *rq = rq_of(cfs_rq);

		/*
		 * With cfs_rq being unthrottled/throttled during an enqueue,
		 * it can happen the tmp_alone_branch points the a leaf that
		 * we finally want to del. In this case, tmp_alone_branch moves
		 * to the prev element but it will point to rq->leaf_cfs_rq_list
		 * at the end of the enqueue.
		 */
		if (rq->tmp_alone_branch == &cfs_rq->leaf_cfs_rq_list)
			rq->tmp_alone_branch = cfs_rq->leaf_cfs_rq_list.prev;

		list_del_rcu(&cfs_rq->leaf_cfs_rq_list);
		cfs_rq->on_list = 0;
	}
}

static inline void assert_list_leaf_cfs_rq(struct rq *rq)
{
	SCHED_WARN_ON(rq->tmp_alone_branch != &rq->leaf_cfs_rq_list);
}

/* Iterate thr' all leaf cfs_rq's on a runqueue */
#define for_each_leaf_cfs_rq_safe(rq, cfs_rq, pos)			\
	list_for_each_entry_safe(cfs_rq, pos, &rq->leaf_cfs_rq_list,	\
				 leaf_cfs_rq_list)

/* Do the two (enqueued) entities belong to the same group ? */
static inline struct cfs_rq *
is_same_group(struct sched_entity *se, struct sched_entity *pse)
{
	if (se->cfs_rq == pse->cfs_rq)
		return se->cfs_rq;

	return NULL;
}

static inline struct sched_entity *parent_entity(struct sched_entity *se)
{
	return se->parent;
}

static void
find_matching_se(struct sched_entity **se, struct sched_entity **pse)
{
	int se_depth, pse_depth;

	/*
	 * preemption test can be made between sibling entities who are in the
	 * same cfs_rq i.e who have a common parent. Walk up the hierarchy of
	 * both tasks until we find their ancestors who are siblings of common
	 * parent.
	 */

	/* First walk up until both entities are at same depth */
	se_depth = (*se)->depth;
	pse_depth = (*pse)->depth;

	while (se_depth > pse_depth) {
		se_depth--;
		*se = parent_entity(*se);
	}

	while (pse_depth > se_depth) {
		pse_depth--;
		*pse = parent_entity(*pse);
	}

	while (!is_same_group(*se, *pse)) {
		*se = parent_entity(*se);
		*pse = parent_entity(*pse);
	}
}

static int tg_is_idle(struct task_group *tg)
{
	return tg->idle > 0;
}

static int cfs_rq_is_idle(struct cfs_rq *cfs_rq)
{
	return cfs_rq->idle > 0;
}

static int se_is_idle(struct sched_entity *se)
{
	if (entity_is_task(se))
		return task_has_idle_policy(task_of(se));
	return cfs_rq_is_idle(group_cfs_rq(se));
}

#else	/* !CONFIG_FAIR_GROUP_SCHED */

#define for_each_sched_entity(se) \
		for (; se; se = NULL)

static inline bool list_add_leaf_cfs_rq(struct cfs_rq *cfs_rq)
{
	return true;
}

static inline void list_del_leaf_cfs_rq(struct cfs_rq *cfs_rq)
{
}

static inline void assert_list_leaf_cfs_rq(struct rq *rq)
{
}

#define for_each_leaf_cfs_rq_safe(rq, cfs_rq, pos)	\
		for (cfs_rq = &rq->cfs, pos = NULL; cfs_rq; cfs_rq = pos)

static inline struct sched_entity *parent_entity(struct sched_entity *se)
{
	return NULL;
}

static inline void
find_matching_se(struct sched_entity **se, struct sched_entity **pse)
{
}

static inline int tg_is_idle(struct task_group *tg)
{
	return 0;
}

static int cfs_rq_is_idle(struct cfs_rq *cfs_rq)
{
	return 0;
}

static int se_is_idle(struct sched_entity *se)
{
	return 0;
}

#endif	/* CONFIG_FAIR_GROUP_SCHED */

static __always_inline
void account_cfs_rq_runtime(struct cfs_rq *cfs_rq, u64 delta_exec);

/**************************************************************
 * Scheduling class tree data structure manipulation methods:
 */

static inline u64 max_vruntime(u64 max_vruntime, u64 vruntime)
{
	s64 delta = (s64)(vruntime - max_vruntime);
	if (delta > 0)
		max_vruntime = vruntime;

	return max_vruntime;
}

static inline u64 min_vruntime(u64 min_vruntime, u64 vruntime)
{
	s64 delta = (s64)(vruntime - min_vruntime);
	if (delta < 0)
		min_vruntime = vruntime;

	return min_vruntime;
}

static inline bool entity_before(struct sched_entity *a,
				struct sched_entity *b)
{
	return (s64)(a->vruntime - b->vruntime) < 0;
}

#define __node_2_se(node) \
	rb_entry((node), struct sched_entity, run_node)

static void update_min_vruntime(struct cfs_rq *cfs_rq)
{
	struct sched_entity *curr = cfs_rq->curr;
	struct rb_node *leftmost = rb_first_cached(&cfs_rq->tasks_timeline);

	u64 vruntime = cfs_rq->min_vruntime;

	if (curr) {
		if (curr->on_rq)
			vruntime = curr->vruntime;
		else
			curr = NULL;
	}

	if (leftmost) { /* non-empty tree */
		struct sched_entity *se = __node_2_se(leftmost);

		if (!curr)
			vruntime = se->vruntime;
		else
			vruntime = min_vruntime(vruntime, se->vruntime);
	}

	/* ensure we never gain time by being placed backwards. */
	u64_u32_store(cfs_rq->min_vruntime,
		      max_vruntime(cfs_rq->min_vruntime, vruntime));
}

static inline bool __entity_less(struct rb_node *a, const struct rb_node *b)
{
	return entity_before(__node_2_se(a), __node_2_se(b));
}

/*
 * Enqueue an entity into the rb-tree:
 */
static void __enqueue_entity(struct cfs_rq *cfs_rq, struct sched_entity *se)
{
	trace_android_rvh_enqueue_entity(cfs_rq, se);
	rb_add_cached(&se->run_node, &cfs_rq->tasks_timeline, __entity_less);
}

static void __dequeue_entity(struct cfs_rq *cfs_rq, struct sched_entity *se)
{
	trace_android_rvh_dequeue_entity(cfs_rq, se);
	rb_erase_cached(&se->run_node, &cfs_rq->tasks_timeline);
}

struct sched_entity *__pick_first_entity(struct cfs_rq *cfs_rq)
{
	struct rb_node *left = rb_first_cached(&cfs_rq->tasks_timeline);

	if (!left)
		return NULL;

	return __node_2_se(left);
}

static struct sched_entity *__pick_next_entity(struct sched_entity *se)
{
	struct rb_node *next = rb_next(&se->run_node);

	if (!next)
		return NULL;

	return __node_2_se(next);
}

#ifdef CONFIG_SCHED_DEBUG
struct sched_entity *__pick_last_entity(struct cfs_rq *cfs_rq)
{
	struct rb_node *last = rb_last(&cfs_rq->tasks_timeline.rb_root);

	if (!last)
		return NULL;

	return __node_2_se(last);
}

/**************************************************************
 * Scheduling class statistics methods:
 */

int sched_update_scaling(void)
{
	unsigned int factor = get_update_sysctl_factor();

	sched_nr_latency = DIV_ROUND_UP(sysctl_sched_latency,
					sysctl_sched_min_granularity);

#define WRT_SYSCTL(name) \
	(normalized_sysctl_##name = sysctl_##name / (factor))
	WRT_SYSCTL(sched_min_granularity);
	WRT_SYSCTL(sched_latency);
	WRT_SYSCTL(sched_wakeup_granularity);
#undef WRT_SYSCTL

	return 0;
}
#endif

/*
 * delta /= w
 */
static inline u64 calc_delta_fair(u64 delta, struct sched_entity *se)
{
	if (unlikely(se->load.weight != NICE_0_LOAD))
		delta = __calc_delta(delta, NICE_0_LOAD, &se->load);

	return delta;
}

/*
 * The idea is to set a period in which each task runs once.
 *
 * When there are too many tasks (sched_nr_latency) we have to stretch
 * this period because otherwise the slices get too small.
 *
 * p = (nr <= nl) ? l : l*nr/nl
 */
static u64 __sched_period(unsigned long nr_running)
{
	if (unlikely(nr_running > sched_nr_latency))
		return nr_running * sysctl_sched_min_granularity;
	else
		return sysctl_sched_latency;
}

static bool sched_idle_cfs_rq(struct cfs_rq *cfs_rq);

/*
 * We calculate the wall-time slice from the period by taking a part
 * proportional to the weight.
 *
 * s = p*P[w/rw]
 */
static u64 sched_slice(struct cfs_rq *cfs_rq, struct sched_entity *se)
{
	unsigned int nr_running = cfs_rq->nr_running;
	struct sched_entity *init_se = se;
	unsigned int min_gran;
	u64 slice;

	if (sched_feat(ALT_PERIOD))
		nr_running = rq_of(cfs_rq)->cfs.h_nr_running;

	slice = __sched_period(nr_running + !se->on_rq);

	for_each_sched_entity(se) {
		struct load_weight *load;
		struct load_weight lw;
		struct cfs_rq *qcfs_rq;

		qcfs_rq = cfs_rq_of(se);
		load = &qcfs_rq->load;

		if (unlikely(!se->on_rq)) {
			lw = qcfs_rq->load;

			update_load_add(&lw, se->load.weight);
			load = &lw;
		}
		slice = __calc_delta(slice, se->load.weight, load);
	}

	if (sched_feat(BASE_SLICE)) {
		if (se_is_idle(init_se) && !sched_idle_cfs_rq(cfs_rq))
			min_gran = sysctl_sched_idle_min_granularity;
		else
			min_gran = sysctl_sched_min_granularity;

		slice = max_t(u64, slice, min_gran);
	}

	return slice;
}

/*
 * We calculate the vruntime slice of a to-be-inserted task.
 *
 * vs = s/w
 */
static u64 sched_vslice(struct cfs_rq *cfs_rq, struct sched_entity *se)
{
	return calc_delta_fair(sched_slice(cfs_rq, se), se);
}

#include "pelt.h"
#ifdef CONFIG_SMP

static int select_idle_sibling(struct task_struct *p, int prev_cpu, int cpu);
static unsigned long task_h_load(struct task_struct *p);
static unsigned long capacity_of(int cpu);

/* Give new sched_entity start runnable values to heavy its load in infant time */
void init_entity_runnable_average(struct sched_entity *se)
{
	struct sched_avg *sa = &se->avg;

	memset(sa, 0, sizeof(*sa));

	/*
	 * Tasks are initialized with full load to be seen as heavy tasks until
	 * they get a chance to stabilize to their real load level.
	 * Group entities are initialized with zero load to reflect the fact that
	 * nothing has been attached to the task group yet.
	 */
	if (entity_is_task(se))
		sa->load_avg = scale_load_down(se->load.weight);

	/* when this task enqueue'ed, it will contribute to its cfs_rq's load_avg */
}

/*
 * With new tasks being created, their initial util_avgs are extrapolated
 * based on the cfs_rq's current util_avg:
 *
 *   util_avg = cfs_rq->util_avg / (cfs_rq->load_avg + 1) * se.load.weight
 *
 * However, in many cases, the above util_avg does not give a desired
 * value. Moreover, the sum of the util_avgs may be divergent, such
 * as when the series is a harmonic series.
 *
 * To solve this problem, we also cap the util_avg of successive tasks to
 * only 1/2 of the left utilization budget:
 *
 *   util_avg_cap = (cpu_scale - cfs_rq->avg.util_avg) / 2^n
 *
 * where n denotes the nth task and cpu_scale the CPU capacity.
 *
 * For example, for a CPU with 1024 of capacity, a simplest series from
 * the beginning would be like:
 *
 *  task  util_avg: 512, 256, 128,  64,  32,   16,    8, ...
 * cfs_rq util_avg: 512, 768, 896, 960, 992, 1008, 1016, ...
 *
 * Finally, that extrapolated util_avg is clamped to the cap (util_avg_cap)
 * if util_avg > util_avg_cap.
 */
void post_init_entity_util_avg(struct task_struct *p)
{
	struct sched_entity *se = &p->se;
	struct cfs_rq *cfs_rq = cfs_rq_of(se);
	struct sched_avg *sa = &se->avg;
	long cpu_scale = arch_scale_cpu_capacity(cpu_of(rq_of(cfs_rq)));
	long cap = (long)(cpu_scale - cfs_rq->avg.util_avg) / 2;

	if (p->sched_class != &fair_sched_class) {
		/*
		 * For !fair tasks do:
		 *
		update_cfs_rq_load_avg(now, cfs_rq);
		attach_entity_load_avg(cfs_rq, se);
		switched_from_fair(rq, p);
		 *
		 * such that the next switched_to_fair() has the
		 * expected state.
		 */
		se->avg.last_update_time = cfs_rq_clock_pelt(cfs_rq);
		return;
	}

	if (cap > 0) {
		if (cfs_rq->avg.util_avg != 0) {
			sa->util_avg  = cfs_rq->avg.util_avg * se->load.weight;
			sa->util_avg /= (cfs_rq->avg.load_avg + 1);

			if (sa->util_avg > cap)
				sa->util_avg = cap;
		} else {
			sa->util_avg = cap;
		}
	}

	sa->runnable_avg = sa->util_avg;
}

#else /* !CONFIG_SMP */
void init_entity_runnable_average(struct sched_entity *se)
{
}
void post_init_entity_util_avg(struct task_struct *p)
{
}
static void update_tg_load_avg(struct cfs_rq *cfs_rq)
{
}
#endif /* CONFIG_SMP */

/*
 * Update the current task's runtime statistics.
 */
static void update_curr(struct cfs_rq *cfs_rq)
{
	struct sched_entity *curr = cfs_rq->curr;
	u64 now = rq_clock_task(rq_of(cfs_rq));
	u64 delta_exec;

	if (unlikely(!curr))
		return;

	delta_exec = now - curr->exec_start;
	if (unlikely((s64)delta_exec <= 0))
		return;

	curr->exec_start = now;

	if (schedstat_enabled()) {
		struct sched_statistics *stats;

		stats = __schedstats_from_se(curr);
		__schedstat_set(stats->exec_max,
				max(delta_exec, stats->exec_max));
	}

	curr->sum_exec_runtime += delta_exec;
	schedstat_add(cfs_rq->exec_clock, delta_exec);

	curr->vruntime += calc_delta_fair(delta_exec, curr);
	update_min_vruntime(cfs_rq);

	if (entity_is_task(curr)) {
		struct task_struct *curtask = task_of(curr);

		trace_sched_stat_runtime(curtask, delta_exec, curr->vruntime);
		cgroup_account_cputime(curtask, delta_exec);
		account_group_exec_runtime(curtask, delta_exec);
	}

	account_cfs_rq_runtime(cfs_rq, delta_exec);
}

static void update_curr_fair(struct rq *rq)
{
	update_curr(cfs_rq_of(&rq->curr->se));
}

static inline void
update_stats_wait_start_fair(struct cfs_rq *cfs_rq, struct sched_entity *se)
{
	struct sched_statistics *stats;
	struct task_struct *p = NULL;

	if (!schedstat_enabled())
		return;

	stats = __schedstats_from_se(se);

	if (entity_is_task(se))
		p = task_of(se);

	__update_stats_wait_start(rq_of(cfs_rq), p, stats);
}

static inline void
update_stats_wait_end_fair(struct cfs_rq *cfs_rq, struct sched_entity *se)
{
	struct sched_statistics *stats;
	struct task_struct *p = NULL;

	if (!schedstat_enabled())
		return;

	stats = __schedstats_from_se(se);

	/*
	 * When the sched_schedstat changes from 0 to 1, some sched se
	 * maybe already in the runqueue, the se->statistics.wait_start
	 * will be 0.So it will let the delta wrong. We need to avoid this
	 * scenario.
	 */
	if (unlikely(!schedstat_val(stats->wait_start)))
		return;

	if (entity_is_task(se))
		p = task_of(se);

	__update_stats_wait_end(rq_of(cfs_rq), p, stats);
}

static inline void
update_stats_enqueue_sleeper_fair(struct cfs_rq *cfs_rq, struct sched_entity *se)
{
	struct sched_statistics *stats;
	struct task_struct *tsk = NULL;

	if (!schedstat_enabled())
		return;

	stats = __schedstats_from_se(se);

	if (entity_is_task(se))
		tsk = task_of(se);

	__update_stats_enqueue_sleeper(rq_of(cfs_rq), tsk, stats);
}

/*
 * Task is being enqueued - update stats:
 */
static inline void
update_stats_enqueue_fair(struct cfs_rq *cfs_rq, struct sched_entity *se, int flags)
{
	if (!schedstat_enabled())
		return;

	/*
	 * Are we enqueueing a waiting task? (for current tasks
	 * a dequeue/enqueue event is a NOP)
	 */
	if (se != cfs_rq->curr)
		update_stats_wait_start_fair(cfs_rq, se);

	if (flags & ENQUEUE_WAKEUP)
		update_stats_enqueue_sleeper_fair(cfs_rq, se);
}

static inline void
update_stats_dequeue_fair(struct cfs_rq *cfs_rq, struct sched_entity *se, int flags)
{

	if (!schedstat_enabled())
		return;

	/*
	 * Mark the end of the wait period if dequeueing a
	 * waiting task:
	 */
	if (se != cfs_rq->curr)
		update_stats_wait_end_fair(cfs_rq, se);

	if ((flags & DEQUEUE_SLEEP) && entity_is_task(se)) {
		struct task_struct *tsk = task_of(se);
		unsigned int state;

		/* XXX racy against TTWU */
		state = READ_ONCE(tsk->__state);
		if (state & TASK_INTERRUPTIBLE)
			__schedstat_set(tsk->stats.sleep_start,
				      rq_clock(rq_of(cfs_rq)));
		if (state & TASK_UNINTERRUPTIBLE)
			__schedstat_set(tsk->stats.block_start,
				      rq_clock(rq_of(cfs_rq)));
	}
}

/*
 * We are picking a new current task - update its stats:
 */
static inline void
update_stats_curr_start(struct cfs_rq *cfs_rq, struct sched_entity *se)
{
	/*
	 * We are starting a new run period:
	 */
	se->exec_start = rq_clock_task(rq_of(cfs_rq));
}

/**************************************************
 * Scheduling class queueing methods:
 */

#ifdef CONFIG_NUMA
#define NUMA_IMBALANCE_MIN 2

static inline long
adjust_numa_imbalance(int imbalance, int dst_running, int imb_numa_nr)
{
	/*
	 * Allow a NUMA imbalance if busy CPUs is less than the maximum
	 * threshold. Above this threshold, individual tasks may be contending
	 * for both memory bandwidth and any shared HT resources.  This is an
	 * approximation as the number of running tasks may not be related to
	 * the number of busy CPUs due to sched_setaffinity.
	 */
	if (dst_running > imb_numa_nr)
		return imbalance;

	/*
	 * Allow a small imbalance based on a simple pair of communicating
	 * tasks that remain local when the destination is lightly loaded.
	 */
	if (imbalance <= NUMA_IMBALANCE_MIN)
		return 0;

	return imbalance;
}
#endif /* CONFIG_NUMA */

#ifdef CONFIG_NUMA_BALANCING
/*
 * Approximate time to scan a full NUMA task in ms. The task scan period is
 * calculated based on the tasks virtual memory size and
 * numa_balancing_scan_size.
 */
unsigned int sysctl_numa_balancing_scan_period_min = 1000;
unsigned int sysctl_numa_balancing_scan_period_max = 60000;

/* Portion of address space to scan in MB */
unsigned int sysctl_numa_balancing_scan_size = 256;

/* Scan @scan_size MB every @scan_period after an initial @scan_delay in ms */
unsigned int sysctl_numa_balancing_scan_delay = 1000;

/* The page with hint page fault latency < threshold in ms is considered hot */
unsigned int sysctl_numa_balancing_hot_threshold = MSEC_PER_SEC;

/* Restrict the NUMA promotion throughput (MB/s) for each target node. */
unsigned int sysctl_numa_balancing_promote_rate_limit = 65536;

struct numa_group {
	refcount_t refcount;

	spinlock_t lock; /* nr_tasks, tasks */
	int nr_tasks;
	pid_t gid;
	int active_nodes;

	struct rcu_head rcu;
	unsigned long total_faults;
	unsigned long max_faults_cpu;
	/*
	 * faults[] array is split into two regions: faults_mem and faults_cpu.
	 *
	 * Faults_cpu is used to decide whether memory should move
	 * towards the CPU. As a consequence, these stats are weighted
	 * more by CPU use than by memory faults.
	 */
	unsigned long faults[];
};

/*
 * For functions that can be called in multiple contexts that permit reading
 * ->numa_group (see struct task_struct for locking rules).
 */
static struct numa_group *deref_task_numa_group(struct task_struct *p)
{
	return rcu_dereference_check(p->numa_group, p == current ||
		(lockdep_is_held(__rq_lockp(task_rq(p))) && !READ_ONCE(p->on_cpu)));
}

static struct numa_group *deref_curr_numa_group(struct task_struct *p)
{
	return rcu_dereference_protected(p->numa_group, p == current);
}

static inline unsigned long group_faults_priv(struct numa_group *ng);
static inline unsigned long group_faults_shared(struct numa_group *ng);

static unsigned int task_nr_scan_windows(struct task_struct *p)
{
	unsigned long rss = 0;
	unsigned long nr_scan_pages;

	/*
	 * Calculations based on RSS as non-present and empty pages are skipped
	 * by the PTE scanner and NUMA hinting faults should be trapped based
	 * on resident pages
	 */
	nr_scan_pages = sysctl_numa_balancing_scan_size << (20 - PAGE_SHIFT);
	rss = get_mm_rss(p->mm);
	if (!rss)
		rss = nr_scan_pages;

	rss = round_up(rss, nr_scan_pages);
	return rss / nr_scan_pages;
}

/* For sanity's sake, never scan more PTEs than MAX_SCAN_WINDOW MB/sec. */
#define MAX_SCAN_WINDOW 2560

static unsigned int task_scan_min(struct task_struct *p)
{
	unsigned int scan_size = READ_ONCE(sysctl_numa_balancing_scan_size);
	unsigned int scan, floor;
	unsigned int windows = 1;

	if (scan_size < MAX_SCAN_WINDOW)
		windows = MAX_SCAN_WINDOW / scan_size;
	floor = 1000 / windows;

	scan = sysctl_numa_balancing_scan_period_min / task_nr_scan_windows(p);
	return max_t(unsigned int, floor, scan);
}

static unsigned int task_scan_start(struct task_struct *p)
{
	unsigned long smin = task_scan_min(p);
	unsigned long period = smin;
	struct numa_group *ng;

	/* Scale the maximum scan period with the amount of shared memory. */
	rcu_read_lock();
	ng = rcu_dereference(p->numa_group);
	if (ng) {
		unsigned long shared = group_faults_shared(ng);
		unsigned long private = group_faults_priv(ng);

		period *= refcount_read(&ng->refcount);
		period *= shared + 1;
		period /= private + shared + 1;
	}
	rcu_read_unlock();

	return max(smin, period);
}

static unsigned int task_scan_max(struct task_struct *p)
{
	unsigned long smin = task_scan_min(p);
	unsigned long smax;
	struct numa_group *ng;

	/* Watch for min being lower than max due to floor calculations */
	smax = sysctl_numa_balancing_scan_period_max / task_nr_scan_windows(p);

	/* Scale the maximum scan period with the amount of shared memory. */
	ng = deref_curr_numa_group(p);
	if (ng) {
		unsigned long shared = group_faults_shared(ng);
		unsigned long private = group_faults_priv(ng);
		unsigned long period = smax;

		period *= refcount_read(&ng->refcount);
		period *= shared + 1;
		period /= private + shared + 1;

		smax = max(smax, period);
	}

	return max(smin, smax);
}

static void account_numa_enqueue(struct rq *rq, struct task_struct *p)
{
	rq->nr_numa_running += (p->numa_preferred_nid != NUMA_NO_NODE);
	rq->nr_preferred_running += (p->numa_preferred_nid == task_node(p));
}

static void account_numa_dequeue(struct rq *rq, struct task_struct *p)
{
	rq->nr_numa_running -= (p->numa_preferred_nid != NUMA_NO_NODE);
	rq->nr_preferred_running -= (p->numa_preferred_nid == task_node(p));
}

/* Shared or private faults. */
#define NR_NUMA_HINT_FAULT_TYPES 2

/* Memory and CPU locality */
#define NR_NUMA_HINT_FAULT_STATS (NR_NUMA_HINT_FAULT_TYPES * 2)

/* Averaged statistics, and temporary buffers. */
#define NR_NUMA_HINT_FAULT_BUCKETS (NR_NUMA_HINT_FAULT_STATS * 2)

pid_t task_numa_group_id(struct task_struct *p)
{
	struct numa_group *ng;
	pid_t gid = 0;

	rcu_read_lock();
	ng = rcu_dereference(p->numa_group);
	if (ng)
		gid = ng->gid;
	rcu_read_unlock();

	return gid;
}

/*
 * The averaged statistics, shared & private, memory & CPU,
 * occupy the first half of the array. The second half of the
 * array is for current counters, which are averaged into the
 * first set by task_numa_placement.
 */
static inline int task_faults_idx(enum numa_faults_stats s, int nid, int priv)
{
	return NR_NUMA_HINT_FAULT_TYPES * (s * nr_node_ids + nid) + priv;
}

static inline unsigned long task_faults(struct task_struct *p, int nid)
{
	if (!p->numa_faults)
		return 0;

	return p->numa_faults[task_faults_idx(NUMA_MEM, nid, 0)] +
		p->numa_faults[task_faults_idx(NUMA_MEM, nid, 1)];
}

static inline unsigned long group_faults(struct task_struct *p, int nid)
{
	struct numa_group *ng = deref_task_numa_group(p);

	if (!ng)
		return 0;

	return ng->faults[task_faults_idx(NUMA_MEM, nid, 0)] +
		ng->faults[task_faults_idx(NUMA_MEM, nid, 1)];
}

static inline unsigned long group_faults_cpu(struct numa_group *group, int nid)
{
	return group->faults[task_faults_idx(NUMA_CPU, nid, 0)] +
		group->faults[task_faults_idx(NUMA_CPU, nid, 1)];
}

static inline unsigned long group_faults_priv(struct numa_group *ng)
{
	unsigned long faults = 0;
	int node;

	for_each_online_node(node) {
		faults += ng->faults[task_faults_idx(NUMA_MEM, node, 1)];
	}

	return faults;
}

static inline unsigned long group_faults_shared(struct numa_group *ng)
{
	unsigned long faults = 0;
	int node;

	for_each_online_node(node) {
		faults += ng->faults[task_faults_idx(NUMA_MEM, node, 0)];
	}

	return faults;
}

/*
 * A node triggering more than 1/3 as many NUMA faults as the maximum is
 * considered part of a numa group's pseudo-interleaving set. Migrations
 * between these nodes are slowed down, to allow things to settle down.
 */
#define ACTIVE_NODE_FRACTION 3

static bool numa_is_active_node(int nid, struct numa_group *ng)
{
	return group_faults_cpu(ng, nid) * ACTIVE_NODE_FRACTION > ng->max_faults_cpu;
}

/* Handle placement on systems where not all nodes are directly connected. */
static unsigned long score_nearby_nodes(struct task_struct *p, int nid,
					int lim_dist, bool task)
{
	unsigned long score = 0;
	int node, max_dist;

	/*
	 * All nodes are directly connected, and the same distance
	 * from each other. No need for fancy placement algorithms.
	 */
	if (sched_numa_topology_type == NUMA_DIRECT)
		return 0;

	/* sched_max_numa_distance may be changed in parallel. */
	max_dist = READ_ONCE(sched_max_numa_distance);
	/*
	 * This code is called for each node, introducing N^2 complexity,
	 * which should be ok given the number of nodes rarely exceeds 8.
	 */
	for_each_online_node(node) {
		unsigned long faults;
		int dist = node_distance(nid, node);

		/*
		 * The furthest away nodes in the system are not interesting
		 * for placement; nid was already counted.
		 */
		if (dist >= max_dist || node == nid)
			continue;

		/*
		 * On systems with a backplane NUMA topology, compare groups
		 * of nodes, and move tasks towards the group with the most
		 * memory accesses. When comparing two nodes at distance
		 * "hoplimit", only nodes closer by than "hoplimit" are part
		 * of each group. Skip other nodes.
		 */
		if (sched_numa_topology_type == NUMA_BACKPLANE && dist >= lim_dist)
			continue;

		/* Add up the faults from nearby nodes. */
		if (task)
			faults = task_faults(p, node);
		else
			faults = group_faults(p, node);

		/*
		 * On systems with a glueless mesh NUMA topology, there are
		 * no fixed "groups of nodes". Instead, nodes that are not
		 * directly connected bounce traffic through intermediate
		 * nodes; a numa_group can occupy any set of nodes.
		 * The further away a node is, the less the faults count.
		 * This seems to result in good task placement.
		 */
		if (sched_numa_topology_type == NUMA_GLUELESS_MESH) {
			faults *= (max_dist - dist);
			faults /= (max_dist - LOCAL_DISTANCE);
		}

		score += faults;
	}

	return score;
}

/*
 * These return the fraction of accesses done by a particular task, or
 * task group, on a particular numa node.  The group weight is given a
 * larger multiplier, in order to group tasks together that are almost
 * evenly spread out between numa nodes.
 */
static inline unsigned long task_weight(struct task_struct *p, int nid,
					int dist)
{
	unsigned long faults, total_faults;

	if (!p->numa_faults)
		return 0;

	total_faults = p->total_numa_faults;

	if (!total_faults)
		return 0;

	faults = task_faults(p, nid);
	faults += score_nearby_nodes(p, nid, dist, true);

	return 1000 * faults / total_faults;
}

static inline unsigned long group_weight(struct task_struct *p, int nid,
					 int dist)
{
	struct numa_group *ng = deref_task_numa_group(p);
	unsigned long faults, total_faults;

	if (!ng)
		return 0;

	total_faults = ng->total_faults;

	if (!total_faults)
		return 0;

	faults = group_faults(p, nid);
	faults += score_nearby_nodes(p, nid, dist, false);

	return 1000 * faults / total_faults;
}

/*
 * If memory tiering mode is enabled, cpupid of slow memory page is
 * used to record scan time instead of CPU and PID.  When tiering mode
 * is disabled at run time, the scan time (in cpupid) will be
 * interpreted as CPU and PID.  So CPU needs to be checked to avoid to
 * access out of array bound.
 */
static inline bool cpupid_valid(int cpupid)
{
	return cpupid_to_cpu(cpupid) < nr_cpu_ids;
}

/*
 * For memory tiering mode, if there are enough free pages (more than
 * enough watermark defined here) in fast memory node, to take full
 * advantage of fast memory capacity, all recently accessed slow
 * memory pages will be migrated to fast memory node without
 * considering hot threshold.
 */
static bool pgdat_free_space_enough(struct pglist_data *pgdat)
{
	int z;
	unsigned long enough_wmark;

	enough_wmark = max(1UL * 1024 * 1024 * 1024 >> PAGE_SHIFT,
			   pgdat->node_present_pages >> 4);
	for (z = pgdat->nr_zones - 1; z >= 0; z--) {
		struct zone *zone = pgdat->node_zones + z;

		if (!populated_zone(zone))
			continue;

		if (zone_watermark_ok(zone, 0,
				      wmark_pages(zone, WMARK_PROMO) + enough_wmark,
				      ZONE_MOVABLE, 0))
			return true;
	}
	return false;
}

/*
 * For memory tiering mode, when page tables are scanned, the scan
 * time will be recorded in struct page in addition to make page
 * PROT_NONE for slow memory page.  So when the page is accessed, in
 * hint page fault handler, the hint page fault latency is calculated
 * via,
 *
 *	hint page fault latency = hint page fault time - scan time
 *
 * The smaller the hint page fault latency, the higher the possibility
 * for the page to be hot.
 */
static int numa_hint_fault_latency(struct page *page)
{
	int last_time, time;

	time = jiffies_to_msecs(jiffies);
	last_time = xchg_page_access_time(page, time);

	return (time - last_time) & PAGE_ACCESS_TIME_MASK;
}

/*
 * For memory tiering mode, too high promotion/demotion throughput may
 * hurt application latency.  So we provide a mechanism to rate limit
 * the number of pages that are tried to be promoted.
 */
static bool numa_promotion_rate_limit(struct pglist_data *pgdat,
				      unsigned long rate_limit, int nr)
{
	unsigned long nr_cand;
	unsigned int now, start;

	now = jiffies_to_msecs(jiffies);
	mod_node_page_state(pgdat, PGPROMOTE_CANDIDATE, nr);
	nr_cand = node_page_state(pgdat, PGPROMOTE_CANDIDATE);
	start = pgdat->nbp_rl_start;
	if (now - start > MSEC_PER_SEC &&
	    cmpxchg(&pgdat->nbp_rl_start, start, now) == start)
		pgdat->nbp_rl_nr_cand = nr_cand;
	if (nr_cand - pgdat->nbp_rl_nr_cand >= rate_limit)
		return true;
	return false;
}

#define NUMA_MIGRATION_ADJUST_STEPS	16

static void numa_promotion_adjust_threshold(struct pglist_data *pgdat,
					    unsigned long rate_limit,
					    unsigned int ref_th)
{
	unsigned int now, start, th_period, unit_th, th;
	unsigned long nr_cand, ref_cand, diff_cand;

	now = jiffies_to_msecs(jiffies);
	th_period = sysctl_numa_balancing_scan_period_max;
	start = pgdat->nbp_th_start;
	if (now - start > th_period &&
	    cmpxchg(&pgdat->nbp_th_start, start, now) == start) {
		ref_cand = rate_limit *
			sysctl_numa_balancing_scan_period_max / MSEC_PER_SEC;
		nr_cand = node_page_state(pgdat, PGPROMOTE_CANDIDATE);
		diff_cand = nr_cand - pgdat->nbp_th_nr_cand;
		unit_th = ref_th * 2 / NUMA_MIGRATION_ADJUST_STEPS;
		th = pgdat->nbp_threshold ? : ref_th;
		if (diff_cand > ref_cand * 11 / 10)
			th = max(th - unit_th, unit_th);
		else if (diff_cand < ref_cand * 9 / 10)
			th = min(th + unit_th, ref_th * 2);
		pgdat->nbp_th_nr_cand = nr_cand;
		pgdat->nbp_threshold = th;
	}
}

bool should_numa_migrate_memory(struct task_struct *p, struct page * page,
				int src_nid, int dst_cpu)
{
	struct numa_group *ng = deref_curr_numa_group(p);
	int dst_nid = cpu_to_node(dst_cpu);
	int last_cpupid, this_cpupid;

	/*
	 * The pages in slow memory node should be migrated according
	 * to hot/cold instead of private/shared.
	 */
	if (sysctl_numa_balancing_mode & NUMA_BALANCING_MEMORY_TIERING &&
	    !node_is_toptier(src_nid)) {
		struct pglist_data *pgdat;
		unsigned long rate_limit;
		unsigned int latency, th, def_th;

		pgdat = NODE_DATA(dst_nid);
		if (pgdat_free_space_enough(pgdat)) {
			/* workload changed, reset hot threshold */
			pgdat->nbp_threshold = 0;
			return true;
		}

		def_th = sysctl_numa_balancing_hot_threshold;
		rate_limit = sysctl_numa_balancing_promote_rate_limit << \
			(20 - PAGE_SHIFT);
		numa_promotion_adjust_threshold(pgdat, rate_limit, def_th);

		th = pgdat->nbp_threshold ? : def_th;
		latency = numa_hint_fault_latency(page);
		if (latency >= th)
			return false;

		return !numa_promotion_rate_limit(pgdat, rate_limit,
						  thp_nr_pages(page));
	}

	this_cpupid = cpu_pid_to_cpupid(dst_cpu, current->pid);
	last_cpupid = page_cpupid_xchg_last(page, this_cpupid);

	if (!(sysctl_numa_balancing_mode & NUMA_BALANCING_MEMORY_TIERING) &&
	    !node_is_toptier(src_nid) && !cpupid_valid(last_cpupid))
		return false;

	/*
	 * Allow first faults or private faults to migrate immediately early in
	 * the lifetime of a task. The magic number 4 is based on waiting for
	 * two full passes of the "multi-stage node selection" test that is
	 * executed below.
	 */
	if ((p->numa_preferred_nid == NUMA_NO_NODE || p->numa_scan_seq <= 4) &&
	    (cpupid_pid_unset(last_cpupid) || cpupid_match_pid(p, last_cpupid)))
		return true;

	/*
	 * Multi-stage node selection is used in conjunction with a periodic
	 * migration fault to build a temporal task<->page relation. By using
	 * a two-stage filter we remove short/unlikely relations.
	 *
	 * Using P(p) ~ n_p / n_t as per frequentist probability, we can equate
	 * a task's usage of a particular page (n_p) per total usage of this
	 * page (n_t) (in a given time-span) to a probability.
	 *
	 * Our periodic faults will sample this probability and getting the
	 * same result twice in a row, given these samples are fully
	 * independent, is then given by P(n)^2, provided our sample period
	 * is sufficiently short compared to the usage pattern.
	 *
	 * This quadric squishes small probabilities, making it less likely we
	 * act on an unlikely task<->page relation.
	 */
	if (!cpupid_pid_unset(last_cpupid) &&
				cpupid_to_nid(last_cpupid) != dst_nid)
		return false;

	/* Always allow migrate on private faults */
	if (cpupid_match_pid(p, last_cpupid))
		return true;

	/* A shared fault, but p->numa_group has not been set up yet. */
	if (!ng)
		return true;

	/*
	 * Destination node is much more heavily used than the source
	 * node? Allow migration.
	 */
	if (group_faults_cpu(ng, dst_nid) > group_faults_cpu(ng, src_nid) *
					ACTIVE_NODE_FRACTION)
		return true;

	/*
	 * Distribute memory according to CPU & memory use on each node,
	 * with 3/4 hysteresis to avoid unnecessary memory migrations:
	 *
	 * faults_cpu(dst)   3   faults_cpu(src)
	 * --------------- * - > ---------------
	 * faults_mem(dst)   4   faults_mem(src)
	 */
	return group_faults_cpu(ng, dst_nid) * group_faults(p, src_nid) * 3 >
	       group_faults_cpu(ng, src_nid) * group_faults(p, dst_nid) * 4;
}

/*
 * 'numa_type' describes the node at the moment of load balancing.
 */
enum numa_type {
	/* The node has spare capacity that can be used to run more tasks.  */
	node_has_spare = 0,
	/*
	 * The node is fully used and the tasks don't compete for more CPU
	 * cycles. Nevertheless, some tasks might wait before running.
	 */
	node_fully_busy,
	/*
	 * The node is overloaded and can't provide expected CPU cycles to all
	 * tasks.
	 */
	node_overloaded
};

/* Cached statistics for all CPUs within a node */
struct numa_stats {
	unsigned long load;
	unsigned long runnable;
	unsigned long util;
	/* Total compute capacity of CPUs on a node */
	unsigned long compute_capacity;
	unsigned int nr_running;
	unsigned int weight;
	enum numa_type node_type;
	int idle_cpu;
};

static inline bool is_core_idle(int cpu)
{
#ifdef CONFIG_SCHED_SMT
	int sibling;

	for_each_cpu(sibling, cpu_smt_mask(cpu)) {
		if (cpu == sibling)
			continue;

		if (!idle_cpu(sibling))
			return false;
	}
#endif

	return true;
}

struct task_numa_env {
	struct task_struct *p;

	int src_cpu, src_nid;
	int dst_cpu, dst_nid;
	int imb_numa_nr;

	struct numa_stats src_stats, dst_stats;

	int imbalance_pct;
	int dist;

	struct task_struct *best_task;
	long best_imp;
	int best_cpu;
};

static unsigned long cpu_load(struct rq *rq);
static unsigned long cpu_runnable(struct rq *rq);

static inline enum
numa_type numa_classify(unsigned int imbalance_pct,
			 struct numa_stats *ns)
{
	if ((ns->nr_running > ns->weight) &&
	    (((ns->compute_capacity * 100) < (ns->util * imbalance_pct)) ||
	     ((ns->compute_capacity * imbalance_pct) < (ns->runnable * 100))))
		return node_overloaded;

	if ((ns->nr_running < ns->weight) ||
	    (((ns->compute_capacity * 100) > (ns->util * imbalance_pct)) &&
	     ((ns->compute_capacity * imbalance_pct) > (ns->runnable * 100))))
		return node_has_spare;

	return node_fully_busy;
}

#ifdef CONFIG_SCHED_SMT
/* Forward declarations of select_idle_sibling helpers */
static inline bool test_idle_cores(int cpu);
static inline int numa_idle_core(int idle_core, int cpu)
{
	if (!static_branch_likely(&sched_smt_present) ||
	    idle_core >= 0 || !test_idle_cores(cpu))
		return idle_core;

	/*
	 * Prefer cores instead of packing HT siblings
	 * and triggering future load balancing.
	 */
	if (is_core_idle(cpu))
		idle_core = cpu;

	return idle_core;
}
#else
static inline int numa_idle_core(int idle_core, int cpu)
{
	return idle_core;
}
#endif

/*
 * Gather all necessary information to make NUMA balancing placement
 * decisions that are compatible with standard load balancer. This
 * borrows code and logic from update_sg_lb_stats but sharing a
 * common implementation is impractical.
 */
static void update_numa_stats(struct task_numa_env *env,
			      struct numa_stats *ns, int nid,
			      bool find_idle)
{
	int cpu, idle_core = -1;

	memset(ns, 0, sizeof(*ns));
	ns->idle_cpu = -1;

	rcu_read_lock();
	for_each_cpu(cpu, cpumask_of_node(nid)) {
		struct rq *rq = cpu_rq(cpu);

		ns->load += cpu_load(rq);
		ns->runnable += cpu_runnable(rq);
		ns->util += cpu_util_cfs(cpu);
		ns->nr_running += rq->cfs.h_nr_running;
		ns->compute_capacity += capacity_of(cpu);

		if (find_idle && !rq->nr_running && idle_cpu(cpu)) {
			if (READ_ONCE(rq->numa_migrate_on) ||
			    !cpumask_test_cpu(cpu, env->p->cpus_ptr))
				continue;

			if (ns->idle_cpu == -1)
				ns->idle_cpu = cpu;

			idle_core = numa_idle_core(idle_core, cpu);
		}
	}
	rcu_read_unlock();

	ns->weight = cpumask_weight(cpumask_of_node(nid));

	ns->node_type = numa_classify(env->imbalance_pct, ns);

	if (idle_core >= 0)
		ns->idle_cpu = idle_core;
}

static void task_numa_assign(struct task_numa_env *env,
			     struct task_struct *p, long imp)
{
	struct rq *rq = cpu_rq(env->dst_cpu);

	/* Check if run-queue part of active NUMA balance. */
	if (env->best_cpu != env->dst_cpu && xchg(&rq->numa_migrate_on, 1)) {
		int cpu;
		int start = env->dst_cpu;

		/* Find alternative idle CPU. */
		for_each_cpu_wrap(cpu, cpumask_of_node(env->dst_nid), start) {
			if (cpu == env->best_cpu || !idle_cpu(cpu) ||
			    !cpumask_test_cpu(cpu, env->p->cpus_ptr)) {
				continue;
			}

			env->dst_cpu = cpu;
			rq = cpu_rq(env->dst_cpu);
			if (!xchg(&rq->numa_migrate_on, 1))
				goto assign;
		}

		/* Failed to find an alternative idle CPU */
		return;
	}

assign:
	/*
	 * Clear previous best_cpu/rq numa-migrate flag, since task now
	 * found a better CPU to move/swap.
	 */
	if (env->best_cpu != -1 && env->best_cpu != env->dst_cpu) {
		rq = cpu_rq(env->best_cpu);
		WRITE_ONCE(rq->numa_migrate_on, 0);
	}

	if (env->best_task)
		put_task_struct(env->best_task);
	if (p)
		get_task_struct(p);

	env->best_task = p;
	env->best_imp = imp;
	env->best_cpu = env->dst_cpu;
}

static bool load_too_imbalanced(long src_load, long dst_load,
				struct task_numa_env *env)
{
	long imb, old_imb;
	long orig_src_load, orig_dst_load;
	long src_capacity, dst_capacity;

	/*
	 * The load is corrected for the CPU capacity available on each node.
	 *
	 * src_load        dst_load
	 * ------------ vs ---------
	 * src_capacity    dst_capacity
	 */
	src_capacity = env->src_stats.compute_capacity;
	dst_capacity = env->dst_stats.compute_capacity;

	imb = abs(dst_load * src_capacity - src_load * dst_capacity);

	orig_src_load = env->src_stats.load;
	orig_dst_load = env->dst_stats.load;

	old_imb = abs(orig_dst_load * src_capacity - orig_src_load * dst_capacity);

	/* Would this change make things worse? */
	return (imb > old_imb);
}

/*
 * Maximum NUMA importance can be 1998 (2*999);
 * SMALLIMP @ 30 would be close to 1998/64.
 * Used to deter task migration.
 */
#define SMALLIMP	30

/*
 * This checks if the overall compute and NUMA accesses of the system would
 * be improved if the source tasks was migrated to the target dst_cpu taking
 * into account that it might be best if task running on the dst_cpu should
 * be exchanged with the source task
 */
static bool task_numa_compare(struct task_numa_env *env,
			      long taskimp, long groupimp, bool maymove)
{
	struct numa_group *cur_ng, *p_ng = deref_curr_numa_group(env->p);
	struct rq *dst_rq = cpu_rq(env->dst_cpu);
	long imp = p_ng ? groupimp : taskimp;
	struct task_struct *cur;
	long src_load, dst_load;
	int dist = env->dist;
	long moveimp = imp;
	long load;
	bool stopsearch = false;

	if (READ_ONCE(dst_rq->numa_migrate_on))
		return false;

	rcu_read_lock();
	cur = rcu_dereference(dst_rq->curr);
	if (cur && ((cur->flags & PF_EXITING) || is_idle_task(cur)))
		cur = NULL;

	/*
	 * Because we have preemption enabled we can get migrated around and
	 * end try selecting ourselves (current == env->p) as a swap candidate.
	 */
	if (cur == env->p) {
		stopsearch = true;
		goto unlock;
	}

	if (!cur) {
		if (maymove && moveimp >= env->best_imp)
			goto assign;
		else
			goto unlock;
	}

	/* Skip this swap candidate if cannot move to the source cpu. */
	if (!cpumask_test_cpu(env->src_cpu, cur->cpus_ptr))
		goto unlock;

	/*
	 * Skip this swap candidate if it is not moving to its preferred
	 * node and the best task is.
	 */
	if (env->best_task &&
	    env->best_task->numa_preferred_nid == env->src_nid &&
	    cur->numa_preferred_nid != env->src_nid) {
		goto unlock;
	}

	/*
	 * "imp" is the fault differential for the source task between the
	 * source and destination node. Calculate the total differential for
	 * the source task and potential destination task. The more negative
	 * the value is, the more remote accesses that would be expected to
	 * be incurred if the tasks were swapped.
	 *
	 * If dst and source tasks are in the same NUMA group, or not
	 * in any group then look only at task weights.
	 */
	cur_ng = rcu_dereference(cur->numa_group);
	if (cur_ng == p_ng) {
		/*
		 * Do not swap within a group or between tasks that have
		 * no group if there is spare capacity. Swapping does
		 * not address the load imbalance and helps one task at
		 * the cost of punishing another.
		 */
		if (env->dst_stats.node_type == node_has_spare)
			goto unlock;

		imp = taskimp + task_weight(cur, env->src_nid, dist) -
		      task_weight(cur, env->dst_nid, dist);
		/*
		 * Add some hysteresis to prevent swapping the
		 * tasks within a group over tiny differences.
		 */
		if (cur_ng)
			imp -= imp / 16;
	} else {
		/*
		 * Compare the group weights. If a task is all by itself
		 * (not part of a group), use the task weight instead.
		 */
		if (cur_ng && p_ng)
			imp += group_weight(cur, env->src_nid, dist) -
			       group_weight(cur, env->dst_nid, dist);
		else
			imp += task_weight(cur, env->src_nid, dist) -
			       task_weight(cur, env->dst_nid, dist);
	}

	/* Discourage picking a task already on its preferred node */
	if (cur->numa_preferred_nid == env->dst_nid)
		imp -= imp / 16;

	/*
	 * Encourage picking a task that moves to its preferred node.
	 * This potentially makes imp larger than it's maximum of
	 * 1998 (see SMALLIMP and task_weight for why) but in this
	 * case, it does not matter.
	 */
	if (cur->numa_preferred_nid == env->src_nid)
		imp += imp / 8;

	if (maymove && moveimp > imp && moveimp > env->best_imp) {
		imp = moveimp;
		cur = NULL;
		goto assign;
	}

	/*
	 * Prefer swapping with a task moving to its preferred node over a
	 * task that is not.
	 */
	if (env->best_task && cur->numa_preferred_nid == env->src_nid &&
	    env->best_task->numa_preferred_nid != env->src_nid) {
		goto assign;
	}

	/*
	 * If the NUMA importance is less than SMALLIMP,
	 * task migration might only result in ping pong
	 * of tasks and also hurt performance due to cache
	 * misses.
	 */
	if (imp < SMALLIMP || imp <= env->best_imp + SMALLIMP / 2)
		goto unlock;

	/*
	 * In the overloaded case, try and keep the load balanced.
	 */
	load = task_h_load(env->p) - task_h_load(cur);
	if (!load)
		goto assign;

	dst_load = env->dst_stats.load + load;
	src_load = env->src_stats.load - load;

	if (load_too_imbalanced(src_load, dst_load, env))
		goto unlock;

assign:
	/* Evaluate an idle CPU for a task numa move. */
	if (!cur) {
		int cpu = env->dst_stats.idle_cpu;

		/* Nothing cached so current CPU went idle since the search. */
		if (cpu < 0)
			cpu = env->dst_cpu;

		/*
		 * If the CPU is no longer truly idle and the previous best CPU
		 * is, keep using it.
		 */
		if (!idle_cpu(cpu) && env->best_cpu >= 0 &&
		    idle_cpu(env->best_cpu)) {
			cpu = env->best_cpu;
		}

		env->dst_cpu = cpu;
	}

	task_numa_assign(env, cur, imp);

	/*
	 * If a move to idle is allowed because there is capacity or load
	 * balance improves then stop the search. While a better swap
	 * candidate may exist, a search is not free.
	 */
	if (maymove && !cur && env->best_cpu >= 0 && idle_cpu(env->best_cpu))
		stopsearch = true;

	/*
	 * If a swap candidate must be identified and the current best task
	 * moves its preferred node then stop the search.
	 */
	if (!maymove && env->best_task &&
	    env->best_task->numa_preferred_nid == env->src_nid) {
		stopsearch = true;
	}
unlock:
	rcu_read_unlock();

	return stopsearch;
}

static void task_numa_find_cpu(struct task_numa_env *env,
				long taskimp, long groupimp)
{
	bool maymove = false;
	int cpu;

	/*
	 * If dst node has spare capacity, then check if there is an
	 * imbalance that would be overruled by the load balancer.
	 */
	if (env->dst_stats.node_type == node_has_spare) {
		unsigned int imbalance;
		int src_running, dst_running;

		/*
		 * Would movement cause an imbalance? Note that if src has
		 * more running tasks that the imbalance is ignored as the
		 * move improves the imbalance from the perspective of the
		 * CPU load balancer.
		 * */
		src_running = env->src_stats.nr_running - 1;
		dst_running = env->dst_stats.nr_running + 1;
		imbalance = max(0, dst_running - src_running);
		imbalance = adjust_numa_imbalance(imbalance, dst_running,
						  env->imb_numa_nr);

		/* Use idle CPU if there is no imbalance */
		if (!imbalance) {
			maymove = true;
			if (env->dst_stats.idle_cpu >= 0) {
				env->dst_cpu = env->dst_stats.idle_cpu;
				task_numa_assign(env, NULL, 0);
				return;
			}
		}
	} else {
		long src_load, dst_load, load;
		/*
		 * If the improvement from just moving env->p direction is better
		 * than swapping tasks around, check if a move is possible.
		 */
		load = task_h_load(env->p);
		dst_load = env->dst_stats.load + load;
		src_load = env->src_stats.load - load;
		maymove = !load_too_imbalanced(src_load, dst_load, env);
	}

	for_each_cpu(cpu, cpumask_of_node(env->dst_nid)) {
		/* Skip this CPU if the source task cannot migrate */
		if (!cpumask_test_cpu(cpu, env->p->cpus_ptr))
			continue;

		env->dst_cpu = cpu;
		if (task_numa_compare(env, taskimp, groupimp, maymove))
			break;
	}
}

static int task_numa_migrate(struct task_struct *p)
{
	struct task_numa_env env = {
		.p = p,

		.src_cpu = task_cpu(p),
		.src_nid = task_node(p),

		.imbalance_pct = 112,

		.best_task = NULL,
		.best_imp = 0,
		.best_cpu = -1,
	};
	unsigned long taskweight, groupweight;
	struct sched_domain *sd;
	long taskimp, groupimp;
	struct numa_group *ng;
	struct rq *best_rq;
	int nid, ret, dist;

	/*
	 * Pick the lowest SD_NUMA domain, as that would have the smallest
	 * imbalance and would be the first to start moving tasks about.
	 *
	 * And we want to avoid any moving of tasks about, as that would create
	 * random movement of tasks -- counter the numa conditions we're trying
	 * to satisfy here.
	 */
	rcu_read_lock();
	sd = rcu_dereference(per_cpu(sd_numa, env.src_cpu));
	if (sd) {
		env.imbalance_pct = 100 + (sd->imbalance_pct - 100) / 2;
		env.imb_numa_nr = sd->imb_numa_nr;
	}
	rcu_read_unlock();

	/*
	 * Cpusets can break the scheduler domain tree into smaller
	 * balance domains, some of which do not cross NUMA boundaries.
	 * Tasks that are "trapped" in such domains cannot be migrated
	 * elsewhere, so there is no point in (re)trying.
	 */
	if (unlikely(!sd)) {
		sched_setnuma(p, task_node(p));
		return -EINVAL;
	}

	env.dst_nid = p->numa_preferred_nid;
	dist = env.dist = node_distance(env.src_nid, env.dst_nid);
	taskweight = task_weight(p, env.src_nid, dist);
	groupweight = group_weight(p, env.src_nid, dist);
	update_numa_stats(&env, &env.src_stats, env.src_nid, false);
	taskimp = task_weight(p, env.dst_nid, dist) - taskweight;
	groupimp = group_weight(p, env.dst_nid, dist) - groupweight;
	update_numa_stats(&env, &env.dst_stats, env.dst_nid, true);

	/* Try to find a spot on the preferred nid. */
	task_numa_find_cpu(&env, taskimp, groupimp);

	/*
	 * Look at other nodes in these cases:
	 * - there is no space available on the preferred_nid
	 * - the task is part of a numa_group that is interleaved across
	 *   multiple NUMA nodes; in order to better consolidate the group,
	 *   we need to check other locations.
	 */
	ng = deref_curr_numa_group(p);
	if (env.best_cpu == -1 || (ng && ng->active_nodes > 1)) {
		for_each_node_state(nid, N_CPU) {
			if (nid == env.src_nid || nid == p->numa_preferred_nid)
				continue;

			dist = node_distance(env.src_nid, env.dst_nid);
			if (sched_numa_topology_type == NUMA_BACKPLANE &&
						dist != env.dist) {
				taskweight = task_weight(p, env.src_nid, dist);
				groupweight = group_weight(p, env.src_nid, dist);
			}

			/* Only consider nodes where both task and groups benefit */
			taskimp = task_weight(p, nid, dist) - taskweight;
			groupimp = group_weight(p, nid, dist) - groupweight;
			if (taskimp < 0 && groupimp < 0)
				continue;

			env.dist = dist;
			env.dst_nid = nid;
			update_numa_stats(&env, &env.dst_stats, env.dst_nid, true);
			task_numa_find_cpu(&env, taskimp, groupimp);
		}
	}

	/*
	 * If the task is part of a workload that spans multiple NUMA nodes,
	 * and is migrating into one of the workload's active nodes, remember
	 * this node as the task's preferred numa node, so the workload can
	 * settle down.
	 * A task that migrated to a second choice node will be better off
	 * trying for a better one later. Do not set the preferred node here.
	 */
	if (ng) {
		if (env.best_cpu == -1)
			nid = env.src_nid;
		else
			nid = cpu_to_node(env.best_cpu);

		if (nid != p->numa_preferred_nid)
			sched_setnuma(p, nid);
	}

	/* No better CPU than the current one was found. */
	if (env.best_cpu == -1) {
		trace_sched_stick_numa(p, env.src_cpu, NULL, -1);
		return -EAGAIN;
	}

	best_rq = cpu_rq(env.best_cpu);
	if (env.best_task == NULL) {
		ret = migrate_task_to(p, env.best_cpu);
		WRITE_ONCE(best_rq->numa_migrate_on, 0);
		if (ret != 0)
			trace_sched_stick_numa(p, env.src_cpu, NULL, env.best_cpu);
		return ret;
	}

	ret = migrate_swap(p, env.best_task, env.best_cpu, env.src_cpu);
	WRITE_ONCE(best_rq->numa_migrate_on, 0);

	if (ret != 0)
		trace_sched_stick_numa(p, env.src_cpu, env.best_task, env.best_cpu);
	put_task_struct(env.best_task);
	return ret;
}

/* Attempt to migrate a task to a CPU on the preferred node. */
static void numa_migrate_preferred(struct task_struct *p)
{
	unsigned long interval = HZ;

	/* This task has no NUMA fault statistics yet */
	if (unlikely(p->numa_preferred_nid == NUMA_NO_NODE || !p->numa_faults))
		return;

	/* Periodically retry migrating the task to the preferred node */
	interval = min(interval, msecs_to_jiffies(p->numa_scan_period) / 16);
	p->numa_migrate_retry = jiffies + interval;

	/* Success if task is already running on preferred CPU */
	if (task_node(p) == p->numa_preferred_nid)
		return;

	/* Otherwise, try migrate to a CPU on the preferred node */
	task_numa_migrate(p);
}

/*
 * Find out how many nodes the workload is actively running on. Do this by
 * tracking the nodes from which NUMA hinting faults are triggered. This can
 * be different from the set of nodes where the workload's memory is currently
 * located.
 */
static void numa_group_count_active_nodes(struct numa_group *numa_group)
{
	unsigned long faults, max_faults = 0;
	int nid, active_nodes = 0;

	for_each_node_state(nid, N_CPU) {
		faults = group_faults_cpu(numa_group, nid);
		if (faults > max_faults)
			max_faults = faults;
	}

	for_each_node_state(nid, N_CPU) {
		faults = group_faults_cpu(numa_group, nid);
		if (faults * ACTIVE_NODE_FRACTION > max_faults)
			active_nodes++;
	}

	numa_group->max_faults_cpu = max_faults;
	numa_group->active_nodes = active_nodes;
}

/*
 * When adapting the scan rate, the period is divided into NUMA_PERIOD_SLOTS
 * increments. The more local the fault statistics are, the higher the scan
 * period will be for the next scan window. If local/(local+remote) ratio is
 * below NUMA_PERIOD_THRESHOLD (where range of ratio is 1..NUMA_PERIOD_SLOTS)
 * the scan period will decrease. Aim for 70% local accesses.
 */
#define NUMA_PERIOD_SLOTS 10
#define NUMA_PERIOD_THRESHOLD 7

/*
 * Increase the scan period (slow down scanning) if the majority of
 * our memory is already on our local node, or if the majority of
 * the page accesses are shared with other processes.
 * Otherwise, decrease the scan period.
 */
static void update_task_scan_period(struct task_struct *p,
			unsigned long shared, unsigned long private)
{
	unsigned int period_slot;
	int lr_ratio, ps_ratio;
	int diff;

	unsigned long remote = p->numa_faults_locality[0];
	unsigned long local = p->numa_faults_locality[1];

	/*
	 * If there were no record hinting faults then either the task is
	 * completely idle or all activity is in areas that are not of interest
	 * to automatic numa balancing. Related to that, if there were failed
	 * migration then it implies we are migrating too quickly or the local
	 * node is overloaded. In either case, scan slower
	 */
	if (local + shared == 0 || p->numa_faults_locality[2]) {
		p->numa_scan_period = min(p->numa_scan_period_max,
			p->numa_scan_period << 1);

		p->mm->numa_next_scan = jiffies +
			msecs_to_jiffies(p->numa_scan_period);

		return;
	}

	/*
	 * Prepare to scale scan period relative to the current period.
	 *	 == NUMA_PERIOD_THRESHOLD scan period stays the same
	 *       <  NUMA_PERIOD_THRESHOLD scan period decreases (scan faster)
	 *	 >= NUMA_PERIOD_THRESHOLD scan period increases (scan slower)
	 */
	period_slot = DIV_ROUND_UP(p->numa_scan_period, NUMA_PERIOD_SLOTS);
	lr_ratio = (local * NUMA_PERIOD_SLOTS) / (local + remote);
	ps_ratio = (private * NUMA_PERIOD_SLOTS) / (private + shared);

	if (ps_ratio >= NUMA_PERIOD_THRESHOLD) {
		/*
		 * Most memory accesses are local. There is no need to
		 * do fast NUMA scanning, since memory is already local.
		 */
		int slot = ps_ratio - NUMA_PERIOD_THRESHOLD;
		if (!slot)
			slot = 1;
		diff = slot * period_slot;
	} else if (lr_ratio >= NUMA_PERIOD_THRESHOLD) {
		/*
		 * Most memory accesses are shared with other tasks.
		 * There is no point in continuing fast NUMA scanning,
		 * since other tasks may just move the memory elsewhere.
		 */
		int slot = lr_ratio - NUMA_PERIOD_THRESHOLD;
		if (!slot)
			slot = 1;
		diff = slot * period_slot;
	} else {
		/*
		 * Private memory faults exceed (SLOTS-THRESHOLD)/SLOTS,
		 * yet they are not on the local NUMA node. Speed up
		 * NUMA scanning to get the memory moved over.
		 */
		int ratio = max(lr_ratio, ps_ratio);
		diff = -(NUMA_PERIOD_THRESHOLD - ratio) * period_slot;
	}

	p->numa_scan_period = clamp(p->numa_scan_period + diff,
			task_scan_min(p), task_scan_max(p));
	memset(p->numa_faults_locality, 0, sizeof(p->numa_faults_locality));
}

/*
 * Get the fraction of time the task has been running since the last
 * NUMA placement cycle. The scheduler keeps similar statistics, but
 * decays those on a 32ms period, which is orders of magnitude off
 * from the dozens-of-seconds NUMA balancing period. Use the scheduler
 * stats only if the task is so new there are no NUMA statistics yet.
 */
static u64 numa_get_avg_runtime(struct task_struct *p, u64 *period)
{
	u64 runtime, delta, now;
	/* Use the start of this time slice to avoid calculations. */
	now = p->se.exec_start;
	runtime = p->se.sum_exec_runtime;

	if (p->last_task_numa_placement) {
		delta = runtime - p->last_sum_exec_runtime;
		*period = now - p->last_task_numa_placement;

		/* Avoid time going backwards, prevent potential divide error: */
		if (unlikely((s64)*period < 0))
			*period = 0;
	} else {
		delta = p->se.avg.load_sum;
		*period = LOAD_AVG_MAX;
	}

	p->last_sum_exec_runtime = runtime;
	p->last_task_numa_placement = now;

	return delta;
}

/*
 * Determine the preferred nid for a task in a numa_group. This needs to
 * be done in a way that produces consistent results with group_weight,
 * otherwise workloads might not converge.
 */
static int preferred_group_nid(struct task_struct *p, int nid)
{
	nodemask_t nodes;
	int dist;

	/* Direct connections between all NUMA nodes. */
	if (sched_numa_topology_type == NUMA_DIRECT)
		return nid;

	/*
	 * On a system with glueless mesh NUMA topology, group_weight
	 * scores nodes according to the number of NUMA hinting faults on
	 * both the node itself, and on nearby nodes.
	 */
	if (sched_numa_topology_type == NUMA_GLUELESS_MESH) {
		unsigned long score, max_score = 0;
		int node, max_node = nid;

		dist = sched_max_numa_distance;

		for_each_node_state(node, N_CPU) {
			score = group_weight(p, node, dist);
			if (score > max_score) {
				max_score = score;
				max_node = node;
			}
		}
		return max_node;
	}

	/*
	 * Finding the preferred nid in a system with NUMA backplane
	 * interconnect topology is more involved. The goal is to locate
	 * tasks from numa_groups near each other in the system, and
	 * untangle workloads from different sides of the system. This requires
	 * searching down the hierarchy of node groups, recursively searching
	 * inside the highest scoring group of nodes. The nodemask tricks
	 * keep the complexity of the search down.
	 */
	nodes = node_states[N_CPU];
	for (dist = sched_max_numa_distance; dist > LOCAL_DISTANCE; dist--) {
		unsigned long max_faults = 0;
		nodemask_t max_group = NODE_MASK_NONE;
		int a, b;

		/* Are there nodes at this distance from each other? */
		if (!find_numa_distance(dist))
			continue;

		for_each_node_mask(a, nodes) {
			unsigned long faults = 0;
			nodemask_t this_group;
			nodes_clear(this_group);

			/* Sum group's NUMA faults; includes a==b case. */
			for_each_node_mask(b, nodes) {
				if (node_distance(a, b) < dist) {
					faults += group_faults(p, b);
					node_set(b, this_group);
					node_clear(b, nodes);
				}
			}

			/* Remember the top group. */
			if (faults > max_faults) {
				max_faults = faults;
				max_group = this_group;
				/*
				 * subtle: at the smallest distance there is
				 * just one node left in each "group", the
				 * winner is the preferred nid.
				 */
				nid = a;
			}
		}
		/* Next round, evaluate the nodes within max_group. */
		if (!max_faults)
			break;
		nodes = max_group;
	}
	return nid;
}

static void task_numa_placement(struct task_struct *p)
{
	int seq, nid, max_nid = NUMA_NO_NODE;
	unsigned long max_faults = 0;
	unsigned long fault_types[2] = { 0, 0 };
	unsigned long total_faults;
	u64 runtime, period;
	spinlock_t *group_lock = NULL;
	struct numa_group *ng;

	/*
	 * The p->mm->numa_scan_seq field gets updated without
	 * exclusive access. Use READ_ONCE() here to ensure
	 * that the field is read in a single access:
	 */
	seq = READ_ONCE(p->mm->numa_scan_seq);
	if (p->numa_scan_seq == seq)
		return;
	p->numa_scan_seq = seq;
	p->numa_scan_period_max = task_scan_max(p);

	total_faults = p->numa_faults_locality[0] +
		       p->numa_faults_locality[1];
	runtime = numa_get_avg_runtime(p, &period);

	/* If the task is part of a group prevent parallel updates to group stats */
	ng = deref_curr_numa_group(p);
	if (ng) {
		group_lock = &ng->lock;
		spin_lock_irq(group_lock);
	}

	/* Find the node with the highest number of faults */
	for_each_online_node(nid) {
		/* Keep track of the offsets in numa_faults array */
		int mem_idx, membuf_idx, cpu_idx, cpubuf_idx;
		unsigned long faults = 0, group_faults = 0;
		int priv;

		for (priv = 0; priv < NR_NUMA_HINT_FAULT_TYPES; priv++) {
			long diff, f_diff, f_weight;

			mem_idx = task_faults_idx(NUMA_MEM, nid, priv);
			membuf_idx = task_faults_idx(NUMA_MEMBUF, nid, priv);
			cpu_idx = task_faults_idx(NUMA_CPU, nid, priv);
			cpubuf_idx = task_faults_idx(NUMA_CPUBUF, nid, priv);

			/* Decay existing window, copy faults since last scan */
			diff = p->numa_faults[membuf_idx] - p->numa_faults[mem_idx] / 2;
			fault_types[priv] += p->numa_faults[membuf_idx];
			p->numa_faults[membuf_idx] = 0;

			/*
			 * Normalize the faults_from, so all tasks in a group
			 * count according to CPU use, instead of by the raw
			 * number of faults. Tasks with little runtime have
			 * little over-all impact on throughput, and thus their
			 * faults are less important.
			 */
			f_weight = div64_u64(runtime << 16, period + 1);
			f_weight = (f_weight * p->numa_faults[cpubuf_idx]) /
				   (total_faults + 1);
			f_diff = f_weight - p->numa_faults[cpu_idx] / 2;
			p->numa_faults[cpubuf_idx] = 0;

			p->numa_faults[mem_idx] += diff;
			p->numa_faults[cpu_idx] += f_diff;
			faults += p->numa_faults[mem_idx];
			p->total_numa_faults += diff;
			if (ng) {
				/*
				 * safe because we can only change our own group
				 *
				 * mem_idx represents the offset for a given
				 * nid and priv in a specific region because it
				 * is at the beginning of the numa_faults array.
				 */
				ng->faults[mem_idx] += diff;
				ng->faults[cpu_idx] += f_diff;
				ng->total_faults += diff;
				group_faults += ng->faults[mem_idx];
			}
		}

		if (!ng) {
			if (faults > max_faults) {
				max_faults = faults;
				max_nid = nid;
			}
		} else if (group_faults > max_faults) {
			max_faults = group_faults;
			max_nid = nid;
		}
	}

	/* Cannot migrate task to CPU-less node */
	if (max_nid != NUMA_NO_NODE && !node_state(max_nid, N_CPU)) {
		int near_nid = max_nid;
		int distance, near_distance = INT_MAX;

		for_each_node_state(nid, N_CPU) {
			distance = node_distance(max_nid, nid);
			if (distance < near_distance) {
				near_nid = nid;
				near_distance = distance;
			}
		}
		max_nid = near_nid;
	}

	if (ng) {
		numa_group_count_active_nodes(ng);
		spin_unlock_irq(group_lock);
		max_nid = preferred_group_nid(p, max_nid);
	}

	if (max_faults) {
		/* Set the new preferred node */
		if (max_nid != p->numa_preferred_nid)
			sched_setnuma(p, max_nid);
	}

	update_task_scan_period(p, fault_types[0], fault_types[1]);
}

static inline int get_numa_group(struct numa_group *grp)
{
	return refcount_inc_not_zero(&grp->refcount);
}

static inline void put_numa_group(struct numa_group *grp)
{
	if (refcount_dec_and_test(&grp->refcount))
		kfree_rcu(grp, rcu);
}

static void task_numa_group(struct task_struct *p, int cpupid, int flags,
			int *priv)
{
	struct numa_group *grp, *my_grp;
	struct task_struct *tsk;
	bool join = false;
	int cpu = cpupid_to_cpu(cpupid);
	int i;

	if (unlikely(!deref_curr_numa_group(p))) {
		unsigned int size = sizeof(struct numa_group) +
				    NR_NUMA_HINT_FAULT_STATS *
				    nr_node_ids * sizeof(unsigned long);

		grp = kzalloc(size, GFP_KERNEL | __GFP_NOWARN);
		if (!grp)
			return;

		refcount_set(&grp->refcount, 1);
		grp->active_nodes = 1;
		grp->max_faults_cpu = 0;
		spin_lock_init(&grp->lock);
		grp->gid = p->pid;

		for (i = 0; i < NR_NUMA_HINT_FAULT_STATS * nr_node_ids; i++)
			grp->faults[i] = p->numa_faults[i];

		grp->total_faults = p->total_numa_faults;

		grp->nr_tasks++;
		rcu_assign_pointer(p->numa_group, grp);
	}

	rcu_read_lock();
	tsk = READ_ONCE(cpu_rq(cpu)->curr);

	if (!cpupid_match_pid(tsk, cpupid))
		goto no_join;

	grp = rcu_dereference(tsk->numa_group);
	if (!grp)
		goto no_join;

	my_grp = deref_curr_numa_group(p);
	if (grp == my_grp)
		goto no_join;

	/*
	 * Only join the other group if its bigger; if we're the bigger group,
	 * the other task will join us.
	 */
	if (my_grp->nr_tasks > grp->nr_tasks)
		goto no_join;

	/*
	 * Tie-break on the grp address.
	 */
	if (my_grp->nr_tasks == grp->nr_tasks && my_grp > grp)
		goto no_join;

	/* Always join threads in the same process. */
	if (tsk->mm == current->mm)
		join = true;

	/* Simple filter to avoid false positives due to PID collisions */
	if (flags & TNF_SHARED)
		join = true;

	/* Update priv based on whether false sharing was detected */
	*priv = !join;

	if (join && !get_numa_group(grp))
		goto no_join;

	rcu_read_unlock();

	if (!join)
		return;

	WARN_ON_ONCE(irqs_disabled());
	double_lock_irq(&my_grp->lock, &grp->lock);

	for (i = 0; i < NR_NUMA_HINT_FAULT_STATS * nr_node_ids; i++) {
		my_grp->faults[i] -= p->numa_faults[i];
		grp->faults[i] += p->numa_faults[i];
	}
	my_grp->total_faults -= p->total_numa_faults;
	grp->total_faults += p->total_numa_faults;

	my_grp->nr_tasks--;
	grp->nr_tasks++;

	spin_unlock(&my_grp->lock);
	spin_unlock_irq(&grp->lock);

	rcu_assign_pointer(p->numa_group, grp);

	put_numa_group(my_grp);
	return;

no_join:
	rcu_read_unlock();
	return;
}

/*
 * Get rid of NUMA statistics associated with a task (either current or dead).
 * If @final is set, the task is dead and has reached refcount zero, so we can
 * safely free all relevant data structures. Otherwise, there might be
 * concurrent reads from places like load balancing and procfs, and we should
 * reset the data back to default state without freeing ->numa_faults.
 */
void task_numa_free(struct task_struct *p, bool final)
{
	/* safe: p either is current or is being freed by current */
	struct numa_group *grp = rcu_dereference_raw(p->numa_group);
	unsigned long *numa_faults = p->numa_faults;
	unsigned long flags;
	int i;

	if (!numa_faults)
		return;

	if (grp) {
		spin_lock_irqsave(&grp->lock, flags);
		for (i = 0; i < NR_NUMA_HINT_FAULT_STATS * nr_node_ids; i++)
			grp->faults[i] -= p->numa_faults[i];
		grp->total_faults -= p->total_numa_faults;

		grp->nr_tasks--;
		spin_unlock_irqrestore(&grp->lock, flags);
		RCU_INIT_POINTER(p->numa_group, NULL);
		put_numa_group(grp);
	}

	if (final) {
		p->numa_faults = NULL;
		kfree(numa_faults);
	} else {
		p->total_numa_faults = 0;
		for (i = 0; i < NR_NUMA_HINT_FAULT_STATS * nr_node_ids; i++)
			numa_faults[i] = 0;
	}
}

/*
 * Got a PROT_NONE fault for a page on @node.
 */
void task_numa_fault(int last_cpupid, int mem_node, int pages, int flags)
{
	struct task_struct *p = current;
	bool migrated = flags & TNF_MIGRATED;
	int cpu_node = task_node(current);
	int local = !!(flags & TNF_FAULT_LOCAL);
	struct numa_group *ng;
	int priv;

	if (!static_branch_likely(&sched_numa_balancing))
		return;

	/* for example, ksmd faulting in a user's mm */
	if (!p->mm)
		return;

	/*
	 * NUMA faults statistics are unnecessary for the slow memory
	 * node for memory tiering mode.
	 */
	if (!node_is_toptier(mem_node) &&
	    (sysctl_numa_balancing_mode & NUMA_BALANCING_MEMORY_TIERING ||
	     !cpupid_valid(last_cpupid)))
		return;

	/* Allocate buffer to track faults on a per-node basis */
	if (unlikely(!p->numa_faults)) {
		int size = sizeof(*p->numa_faults) *
			   NR_NUMA_HINT_FAULT_BUCKETS * nr_node_ids;

		p->numa_faults = kzalloc(size, GFP_KERNEL|__GFP_NOWARN);
		if (!p->numa_faults)
			return;

		p->total_numa_faults = 0;
		memset(p->numa_faults_locality, 0, sizeof(p->numa_faults_locality));
	}

	/*
	 * First accesses are treated as private, otherwise consider accesses
	 * to be private if the accessing pid has not changed
	 */
	if (unlikely(last_cpupid == (-1 & LAST_CPUPID_MASK))) {
		priv = 1;
	} else {
		priv = cpupid_match_pid(p, last_cpupid);
		if (!priv && !(flags & TNF_NO_GROUP))
			task_numa_group(p, last_cpupid, flags, &priv);
	}

	/*
	 * If a workload spans multiple NUMA nodes, a shared fault that
	 * occurs wholly within the set of nodes that the workload is
	 * actively using should be counted as local. This allows the
	 * scan rate to slow down when a workload has settled down.
	 */
	ng = deref_curr_numa_group(p);
	if (!priv && !local && ng && ng->active_nodes > 1 &&
				numa_is_active_node(cpu_node, ng) &&
				numa_is_active_node(mem_node, ng))
		local = 1;

	/*
	 * Retry to migrate task to preferred node periodically, in case it
	 * previously failed, or the scheduler moved us.
	 */
	if (time_after(jiffies, p->numa_migrate_retry)) {
		task_numa_placement(p);
		numa_migrate_preferred(p);
	}

	if (migrated)
		p->numa_pages_migrated += pages;
	if (flags & TNF_MIGRATE_FAIL)
		p->numa_faults_locality[2] += pages;

	p->numa_faults[task_faults_idx(NUMA_MEMBUF, mem_node, priv)] += pages;
	p->numa_faults[task_faults_idx(NUMA_CPUBUF, cpu_node, priv)] += pages;
	p->numa_faults_locality[local] += pages;
}

static void reset_ptenuma_scan(struct task_struct *p)
{
	/*
	 * We only did a read acquisition of the mmap sem, so
	 * p->mm->numa_scan_seq is written to without exclusive access
	 * and the update is not guaranteed to be atomic. That's not
	 * much of an issue though, since this is just used for
	 * statistical sampling. Use READ_ONCE/WRITE_ONCE, which are not
	 * expensive, to avoid any form of compiler optimizations:
	 */
	WRITE_ONCE(p->mm->numa_scan_seq, READ_ONCE(p->mm->numa_scan_seq) + 1);
	p->mm->numa_scan_offset = 0;
}

/*
 * The expensive part of numa migration is done from task_work context.
 * Triggered from task_tick_numa().
 */
static void task_numa_work(struct callback_head *work)
{
	unsigned long migrate, next_scan, now = jiffies;
	struct task_struct *p = current;
	struct mm_struct *mm = p->mm;
	u64 runtime = p->se.sum_exec_runtime;
	MA_STATE(mas, &mm->mm_mt, 0, 0);
	struct vm_area_struct *vma;
	unsigned long start, end;
	unsigned long nr_pte_updates = 0;
	long pages, virtpages;

	SCHED_WARN_ON(p != container_of(work, struct task_struct, numa_work));

	work->next = work;
	/*
	 * Who cares about NUMA placement when they're dying.
	 *
	 * NOTE: make sure not to dereference p->mm before this check,
	 * exit_task_work() happens _after_ exit_mm() so we could be called
	 * without p->mm even though we still had it when we enqueued this
	 * work.
	 */
	if (p->flags & PF_EXITING)
		return;

	if (!mm->numa_next_scan) {
		mm->numa_next_scan = now +
			msecs_to_jiffies(sysctl_numa_balancing_scan_delay);
	}

	/*
	 * Enforce maximal scan/migration frequency..
	 */
	migrate = mm->numa_next_scan;
	if (time_before(now, migrate))
		return;

	if (p->numa_scan_period == 0) {
		p->numa_scan_period_max = task_scan_max(p);
		p->numa_scan_period = task_scan_start(p);
	}

	next_scan = now + msecs_to_jiffies(p->numa_scan_period);
	if (cmpxchg(&mm->numa_next_scan, migrate, next_scan) != migrate)
		return;

	/*
	 * Delay this task enough that another task of this mm will likely win
	 * the next time around.
	 */
	p->node_stamp += 2 * TICK_NSEC;

	start = mm->numa_scan_offset;
	pages = sysctl_numa_balancing_scan_size;
	pages <<= 20 - PAGE_SHIFT; /* MB in pages */
	virtpages = pages * 8;	   /* Scan up to this much virtual space */
	if (!pages)
		return;


	if (!mmap_read_trylock(mm))
		return;
	mas_set(&mas, start);
	vma = mas_find(&mas, ULONG_MAX);
	if (!vma) {
		reset_ptenuma_scan(p);
		start = 0;
		mas_set(&mas, start);
		vma = mas_find(&mas, ULONG_MAX);
	}

	for (; vma; vma = mas_find(&mas, ULONG_MAX)) {
		if (!vma_migratable(vma) || !vma_policy_mof(vma) ||
			is_vm_hugetlb_page(vma) || (vma->vm_flags & VM_MIXEDMAP)) {
			continue;
		}

		/*
		 * Shared library pages mapped by multiple processes are not
		 * migrated as it is expected they are cache replicated. Avoid
		 * hinting faults in read-only file-backed mappings or the vdso
		 * as migrating the pages will be of marginal benefit.
		 */
		if (!vma->vm_mm ||
		    (vma->vm_file && (vma->vm_flags & (VM_READ|VM_WRITE)) == (VM_READ)))
			continue;

		/*
		 * Skip inaccessible VMAs to avoid any confusion between
		 * PROT_NONE and NUMA hinting ptes
		 */
		if (!vma_is_accessible(vma))
			continue;

		do {
			start = max(start, vma->vm_start);
			end = ALIGN(start + (pages << PAGE_SHIFT), HPAGE_SIZE);
			end = min(end, vma->vm_end);
			nr_pte_updates = change_prot_numa(vma, start, end);

			/*
			 * Try to scan sysctl_numa_balancing_size worth of
			 * hpages that have at least one present PTE that
			 * is not already pte-numa. If the VMA contains
			 * areas that are unused or already full of prot_numa
			 * PTEs, scan up to virtpages, to skip through those
			 * areas faster.
			 */
			if (nr_pte_updates)
				pages -= (end - start) >> PAGE_SHIFT;
			virtpages -= (end - start) >> PAGE_SHIFT;

			start = end;
			if (pages <= 0 || virtpages <= 0)
				goto out;

			cond_resched();
		} while (end != vma->vm_end);
	}

out:
	/*
	 * It is possible to reach the end of the VMA list but the last few
	 * VMAs are not guaranteed to the vma_migratable. If they are not, we
	 * would find the !migratable VMA on the next scan but not reset the
	 * scanner to the start so check it now.
	 */
	if (vma)
		mm->numa_scan_offset = start;
	else
		reset_ptenuma_scan(p);
	mmap_read_unlock(mm);

	/*
	 * Make sure tasks use at least 32x as much time to run other code
	 * than they used here, to limit NUMA PTE scanning overhead to 3% max.
	 * Usually update_task_scan_period slows down scanning enough; on an
	 * overloaded system we need to limit overhead on a per task basis.
	 */
	if (unlikely(p->se.sum_exec_runtime != runtime)) {
		u64 diff = p->se.sum_exec_runtime - runtime;
		p->node_stamp += 32 * diff;
	}
}

void init_numa_balancing(unsigned long clone_flags, struct task_struct *p)
{
	int mm_users = 0;
	struct mm_struct *mm = p->mm;

	if (mm) {
		mm_users = atomic_read(&mm->mm_users);
		if (mm_users == 1) {
			mm->numa_next_scan = jiffies + msecs_to_jiffies(sysctl_numa_balancing_scan_delay);
			mm->numa_scan_seq = 0;
		}
	}
	p->node_stamp			= 0;
	p->numa_scan_seq		= mm ? mm->numa_scan_seq : 0;
	p->numa_scan_period		= sysctl_numa_balancing_scan_delay;
	p->numa_migrate_retry		= 0;
	/* Protect against double add, see task_tick_numa and task_numa_work */
	p->numa_work.next		= &p->numa_work;
	p->numa_faults			= NULL;
	p->numa_pages_migrated		= 0;
	p->total_numa_faults		= 0;
	RCU_INIT_POINTER(p->numa_group, NULL);
	p->last_task_numa_placement	= 0;
	p->last_sum_exec_runtime	= 0;

	init_task_work(&p->numa_work, task_numa_work);

	/* New address space, reset the preferred nid */
	if (!(clone_flags & CLONE_VM)) {
		p->numa_preferred_nid = NUMA_NO_NODE;
		return;
	}

	/*
	 * New thread, keep existing numa_preferred_nid which should be copied
	 * already by arch_dup_task_struct but stagger when scans start.
	 */
	if (mm) {
		unsigned int delay;

		delay = min_t(unsigned int, task_scan_max(current),
			current->numa_scan_period * mm_users * NSEC_PER_MSEC);
		delay += 2 * TICK_NSEC;
		p->node_stamp = delay;
	}
}

/*
 * Drive the periodic memory faults..
 */
static void task_tick_numa(struct rq *rq, struct task_struct *curr)
{
	struct callback_head *work = &curr->numa_work;
	u64 period, now;

	/*
	 * We don't care about NUMA placement if we don't have memory.
	 */
	if (!curr->mm || (curr->flags & (PF_EXITING | PF_KTHREAD)) || work->next != work)
		return;

	/*
	 * Using runtime rather than walltime has the dual advantage that
	 * we (mostly) drive the selection from busy threads and that the
	 * task needs to have done some actual work before we bother with
	 * NUMA placement.
	 */
	now = curr->se.sum_exec_runtime;
	period = (u64)curr->numa_scan_period * NSEC_PER_MSEC;

	if (now > curr->node_stamp + period) {
		if (!curr->node_stamp)
			curr->numa_scan_period = task_scan_start(curr);
		curr->node_stamp += period;

		if (!time_before(jiffies, curr->mm->numa_next_scan))
			task_work_add(curr, work, TWA_RESUME);
	}
}

static void update_scan_period(struct task_struct *p, int new_cpu)
{
	int src_nid = cpu_to_node(task_cpu(p));
	int dst_nid = cpu_to_node(new_cpu);

	if (!static_branch_likely(&sched_numa_balancing))
		return;

	if (!p->mm || !p->numa_faults || (p->flags & PF_EXITING))
		return;

	if (src_nid == dst_nid)
		return;

	/*
	 * Allow resets if faults have been trapped before one scan
	 * has completed. This is most likely due to a new task that
	 * is pulled cross-node due to wakeups or load balancing.
	 */
	if (p->numa_scan_seq) {
		/*
		 * Avoid scan adjustments if moving to the preferred
		 * node or if the task was not previously running on
		 * the preferred node.
		 */
		if (dst_nid == p->numa_preferred_nid ||
		    (p->numa_preferred_nid != NUMA_NO_NODE &&
			src_nid != p->numa_preferred_nid))
			return;
	}

	p->numa_scan_period = task_scan_start(p);
}

#else
static void task_tick_numa(struct rq *rq, struct task_struct *curr)
{
}

static inline void account_numa_enqueue(struct rq *rq, struct task_struct *p)
{
}

static inline void account_numa_dequeue(struct rq *rq, struct task_struct *p)
{
}

static inline void update_scan_period(struct task_struct *p, int new_cpu)
{
}

#endif /* CONFIG_NUMA_BALANCING */

static void
account_entity_enqueue(struct cfs_rq *cfs_rq, struct sched_entity *se)
{
	update_load_add(&cfs_rq->load, se->load.weight);
#ifdef CONFIG_SMP
	if (entity_is_task(se)) {
		struct rq *rq = rq_of(cfs_rq);

		account_numa_enqueue(rq, task_of(se));
		list_add(&se->group_node, &rq->cfs_tasks);
	}
#endif
	cfs_rq->nr_running++;
	if (se_is_idle(se))
		cfs_rq->idle_nr_running++;
}

static void
account_entity_dequeue(struct cfs_rq *cfs_rq, struct sched_entity *se)
{
	update_load_sub(&cfs_rq->load, se->load.weight);
#ifdef CONFIG_SMP
	if (entity_is_task(se)) {
		account_numa_dequeue(rq_of(cfs_rq), task_of(se));
		list_del_init(&se->group_node);
	}
#endif
	cfs_rq->nr_running--;
	if (se_is_idle(se))
		cfs_rq->idle_nr_running--;
}

/*
 * Signed add and clamp on underflow.
 *
 * Explicitly do a load-store to ensure the intermediate value never hits
 * memory. This allows lockless observations without ever seeing the negative
 * values.
 */
#define add_positive(_ptr, _val) do {                           \
	typeof(_ptr) ptr = (_ptr);                              \
	typeof(_val) val = (_val);                              \
	typeof(*ptr) res, var = READ_ONCE(*ptr);                \
								\
	res = var + val;                                        \
								\
	if (val < 0 && res > var)                               \
		res = 0;                                        \
								\
	WRITE_ONCE(*ptr, res);                                  \
} while (0)

/*
 * Unsigned subtract and clamp on underflow.
 *
 * Explicitly do a load-store to ensure the intermediate value never hits
 * memory. This allows lockless observations without ever seeing the negative
 * values.
 */
#define sub_positive(_ptr, _val) do {				\
	typeof(_ptr) ptr = (_ptr);				\
	typeof(*ptr) val = (_val);				\
	typeof(*ptr) res, var = READ_ONCE(*ptr);		\
	res = var - val;					\
	if (res > var)						\
		res = 0;					\
	WRITE_ONCE(*ptr, res);					\
} while (0)

/*
 * Remove and clamp on negative, from a local variable.
 *
 * A variant of sub_positive(), which does not use explicit load-store
 * and is thus optimized for local variable updates.
 */
#define lsub_positive(_ptr, _val) do {				\
	typeof(_ptr) ptr = (_ptr);				\
	*ptr -= min_t(typeof(*ptr), *ptr, _val);		\
} while (0)

#ifdef CONFIG_SMP
static inline void
enqueue_load_avg(struct cfs_rq *cfs_rq, struct sched_entity *se)
{
	cfs_rq->avg.load_avg += se->avg.load_avg;
	cfs_rq->avg.load_sum += se_weight(se) * se->avg.load_sum;
}

static inline void
dequeue_load_avg(struct cfs_rq *cfs_rq, struct sched_entity *se)
{
	sub_positive(&cfs_rq->avg.load_avg, se->avg.load_avg);
	sub_positive(&cfs_rq->avg.load_sum, se_weight(se) * se->avg.load_sum);
	/* See update_cfs_rq_load_avg() */
	cfs_rq->avg.load_sum = max_t(u32, cfs_rq->avg.load_sum,
					  cfs_rq->avg.load_avg * PELT_MIN_DIVIDER);
}
#else
static inline void
enqueue_load_avg(struct cfs_rq *cfs_rq, struct sched_entity *se) { }
static inline void
dequeue_load_avg(struct cfs_rq *cfs_rq, struct sched_entity *se) { }
#endif

static void reweight_entity(struct cfs_rq *cfs_rq, struct sched_entity *se,
			    unsigned long weight)
{
	if (se->on_rq) {
		/* commit outstanding execution time */
		if (cfs_rq->curr == se)
			update_curr(cfs_rq);
		update_load_sub(&cfs_rq->load, se->load.weight);
	}
	dequeue_load_avg(cfs_rq, se);

	update_load_set(&se->load, weight);

#ifdef CONFIG_SMP
	do {
		u32 divider = get_pelt_divider(&se->avg);

		se->avg.load_avg = div_u64(se_weight(se) * se->avg.load_sum, divider);
	} while (0);
#endif

	enqueue_load_avg(cfs_rq, se);
	if (se->on_rq)
		update_load_add(&cfs_rq->load, se->load.weight);

}

void reweight_task(struct task_struct *p, int prio)
{
	struct sched_entity *se = &p->se;
	struct cfs_rq *cfs_rq = cfs_rq_of(se);
	struct load_weight *load = &se->load;
	unsigned long weight = scale_load(sched_prio_to_weight[prio]);

	reweight_entity(cfs_rq, se, weight);
	load->inv_weight = sched_prio_to_wmult[prio];
}

static inline int throttled_hierarchy(struct cfs_rq *cfs_rq);

#ifdef CONFIG_FAIR_GROUP_SCHED
#ifdef CONFIG_SMP
/*
 * All this does is approximate the hierarchical proportion which includes that
 * global sum we all love to hate.
 *
 * That is, the weight of a group entity, is the proportional share of the
 * group weight based on the group runqueue weights. That is:
 *
 *                     tg->weight * grq->load.weight
 *   ge->load.weight = -----------------------------               (1)
 *                       \Sum grq->load.weight
 *
 * Now, because computing that sum is prohibitively expensive to compute (been
 * there, done that) we approximate it with this average stuff. The average
 * moves slower and therefore the approximation is cheaper and more stable.
 *
 * So instead of the above, we substitute:
 *
 *   grq->load.weight -> grq->avg.load_avg                         (2)
 *
 * which yields the following:
 *
 *                     tg->weight * grq->avg.load_avg
 *   ge->load.weight = ------------------------------              (3)
 *                             tg->load_avg
 *
 * Where: tg->load_avg ~= \Sum grq->avg.load_avg
 *
 * That is shares_avg, and it is right (given the approximation (2)).
 *
 * The problem with it is that because the average is slow -- it was designed
 * to be exactly that of course -- this leads to transients in boundary
 * conditions. In specific, the case where the group was idle and we start the
 * one task. It takes time for our CPU's grq->avg.load_avg to build up,
 * yielding bad latency etc..
 *
 * Now, in that special case (1) reduces to:
 *
 *                     tg->weight * grq->load.weight
 *   ge->load.weight = ----------------------------- = tg->weight   (4)
 *                         grp->load.weight
 *
 * That is, the sum collapses because all other CPUs are idle; the UP scenario.
 *
 * So what we do is modify our approximation (3) to approach (4) in the (near)
 * UP case, like:
 *
 *   ge->load.weight =
 *
 *              tg->weight * grq->load.weight
 *     ---------------------------------------------------         (5)
 *     tg->load_avg - grq->avg.load_avg + grq->load.weight
 *
 * But because grq->load.weight can drop to 0, resulting in a divide by zero,
 * we need to use grq->avg.load_avg as its lower bound, which then gives:
 *
 *
 *                     tg->weight * grq->load.weight
 *   ge->load.weight = -----------------------------		   (6)
 *                             tg_load_avg'
 *
 * Where:
 *
 *   tg_load_avg' = tg->load_avg - grq->avg.load_avg +
 *                  max(grq->load.weight, grq->avg.load_avg)
 *
 * And that is shares_weight and is icky. In the (near) UP case it approaches
 * (4) while in the normal case it approaches (3). It consistently
 * overestimates the ge->load.weight and therefore:
 *
 *   \Sum ge->load.weight >= tg->weight
 *
 * hence icky!
 */
static long calc_group_shares(struct cfs_rq *cfs_rq)
{
	long tg_weight, tg_shares, load, shares;
	struct task_group *tg = cfs_rq->tg;

	tg_shares = READ_ONCE(tg->shares);

	load = max(scale_load_down(cfs_rq->load.weight), cfs_rq->avg.load_avg);

	tg_weight = atomic_long_read(&tg->load_avg);

	/* Ensure tg_weight >= load */
	tg_weight -= cfs_rq->tg_load_avg_contrib;
	tg_weight += load;

	shares = (tg_shares * load);
	if (tg_weight)
		shares /= tg_weight;

	/*
	 * MIN_SHARES has to be unscaled here to support per-CPU partitioning
	 * of a group with small tg->shares value. It is a floor value which is
	 * assigned as a minimum load.weight to the sched_entity representing
	 * the group on a CPU.
	 *
	 * E.g. on 64-bit for a group with tg->shares of scale_load(15)=15*1024
	 * on an 8-core system with 8 tasks each runnable on one CPU shares has
	 * to be 15*1024*1/8=1920 instead of scale_load(MIN_SHARES)=2*1024. In
	 * case no task is runnable on a CPU MIN_SHARES=2 should be returned
	 * instead of 0.
	 */
	return clamp_t(long, shares, MIN_SHARES, tg_shares);
}
#endif /* CONFIG_SMP */

/*
 * Recomputes the group entity based on the current state of its group
 * runqueue.
 */
static void update_cfs_group(struct sched_entity *se)
{
	struct cfs_rq *gcfs_rq = group_cfs_rq(se);
	long shares;

	if (!gcfs_rq)
		return;

	if (throttled_hierarchy(gcfs_rq))
		return;

#ifndef CONFIG_SMP
	shares = READ_ONCE(gcfs_rq->tg->shares);

	if (likely(se->load.weight == shares))
		return;
#else
	shares   = calc_group_shares(gcfs_rq);
#endif

	reweight_entity(cfs_rq_of(se), se, shares);
}

#else /* CONFIG_FAIR_GROUP_SCHED */
static inline void update_cfs_group(struct sched_entity *se)
{
}
#endif /* CONFIG_FAIR_GROUP_SCHED */

static inline void cfs_rq_util_change(struct cfs_rq *cfs_rq, int flags)
{
	struct rq *rq = rq_of(cfs_rq);

	if (&rq->cfs == cfs_rq) {
		/*
		 * There are a few boundary cases this might miss but it should
		 * get called often enough that that should (hopefully) not be
		 * a real problem.
		 *
		 * It will not get called when we go idle, because the idle
		 * thread is a different class (!fair), nor will the utilization
		 * number include things like RT tasks.
		 *
		 * As is, the util number is not freq-invariant (we'd have to
		 * implement arch_scale_freq_capacity() for that).
		 *
		 * See cpu_util_cfs().
		 */
		cpufreq_update_util(rq, flags);
	}
}

#ifdef CONFIG_SMP
static inline bool load_avg_is_decayed(struct sched_avg *sa)
{
	if (sa->load_sum)
		return false;

	if (sa->util_sum)
		return false;

	if (sa->runnable_sum)
		return false;

	/*
	 * _avg must be null when _sum are null because _avg = _sum / divider
	 * Make sure that rounding and/or propagation of PELT values never
	 * break this.
	 */
	SCHED_WARN_ON(sa->load_avg ||
		      sa->util_avg ||
		      sa->runnable_avg);

	return true;
}

static inline u64 cfs_rq_last_update_time(struct cfs_rq *cfs_rq)
{
	return u64_u32_load_copy(cfs_rq->avg.last_update_time,
				 cfs_rq->last_update_time_copy);
}
#ifdef CONFIG_FAIR_GROUP_SCHED
/*
 * Because list_add_leaf_cfs_rq always places a child cfs_rq on the list
 * immediately before a parent cfs_rq, and cfs_rqs are removed from the list
 * bottom-up, we only have to test whether the cfs_rq before us on the list
 * is our child.
 * If cfs_rq is not on the list, test whether a child needs its to be added to
 * connect a branch to the tree  * (see list_add_leaf_cfs_rq() for details).
 */
static inline bool child_cfs_rq_on_list(struct cfs_rq *cfs_rq)
{
	struct cfs_rq *prev_cfs_rq;
	struct list_head *prev;

	if (cfs_rq->on_list) {
		prev = cfs_rq->leaf_cfs_rq_list.prev;
	} else {
		struct rq *rq = rq_of(cfs_rq);

		prev = rq->tmp_alone_branch;
	}

	prev_cfs_rq = container_of(prev, struct cfs_rq, leaf_cfs_rq_list);

	return (prev_cfs_rq->tg->parent == cfs_rq->tg);
}

static inline bool cfs_rq_is_decayed(struct cfs_rq *cfs_rq)
{
	if (cfs_rq->load.weight)
		return false;

	if (!load_avg_is_decayed(&cfs_rq->avg))
		return false;

	if (child_cfs_rq_on_list(cfs_rq))
		return false;

	return true;
}

/**
 * update_tg_load_avg - update the tg's load avg
 * @cfs_rq: the cfs_rq whose avg changed
 *
 * This function 'ensures': tg->load_avg := \Sum tg->cfs_rq[]->avg.load.
 * However, because tg->load_avg is a global value there are performance
 * considerations.
 *
 * In order to avoid having to look at the other cfs_rq's, we use a
 * differential update where we store the last value we propagated. This in
 * turn allows skipping updates if the differential is 'small'.
 *
 * Updating tg's load_avg is necessary before update_cfs_share().
 */
static inline void update_tg_load_avg(struct cfs_rq *cfs_rq)
{
	long delta = cfs_rq->avg.load_avg - cfs_rq->tg_load_avg_contrib;

	/*
	 * No need to update load_avg for root_task_group as it is not used.
	 */
	if (cfs_rq->tg == &root_task_group)
		return;

	if (abs(delta) > cfs_rq->tg_load_avg_contrib / 64) {
		atomic_long_add(delta, &cfs_rq->tg->load_avg);
		cfs_rq->tg_load_avg_contrib = cfs_rq->avg.load_avg;
	}
}

/*
 * Called within set_task_rq() right before setting a task's CPU. The
 * caller only guarantees p->pi_lock is held; no other assumptions,
 * including the state of rq->lock, should be made.
 */
void set_task_rq_fair(struct sched_entity *se,
		      struct cfs_rq *prev, struct cfs_rq *next)
{
	u64 p_last_update_time;
	u64 n_last_update_time;

	if (!sched_feat(ATTACH_AGE_LOAD))
		return;

	/*
	 * We are supposed to update the task to "current" time, then its up to
	 * date and ready to go to new CPU/cfs_rq. But we have difficulty in
	 * getting what current time is, so simply throw away the out-of-date
	 * time. This will result in the wakee task is less decayed, but giving
	 * the wakee more load sounds not bad.
	 */
	if (!(se->avg.last_update_time && prev))
		return;

	p_last_update_time = cfs_rq_last_update_time(prev);
	n_last_update_time = cfs_rq_last_update_time(next);

	__update_load_avg_blocked_se(p_last_update_time, se);
	se->avg.last_update_time = n_last_update_time;
}

/*
 * When on migration a sched_entity joins/leaves the PELT hierarchy, we need to
 * propagate its contribution. The key to this propagation is the invariant
 * that for each group:
 *
 *   ge->avg == grq->avg						(1)
 *
 * _IFF_ we look at the pure running and runnable sums. Because they
 * represent the very same entity, just at different points in the hierarchy.
 *
 * Per the above update_tg_cfs_util() and update_tg_cfs_runnable() are trivial
 * and simply copies the running/runnable sum over (but still wrong, because
 * the group entity and group rq do not have their PELT windows aligned).
 *
 * However, update_tg_cfs_load() is more complex. So we have:
 *
 *   ge->avg.load_avg = ge->load.weight * ge->avg.runnable_avg		(2)
 *
 * And since, like util, the runnable part should be directly transferable,
 * the following would _appear_ to be the straight forward approach:
 *
 *   grq->avg.load_avg = grq->load.weight * grq->avg.runnable_avg	(3)
 *
 * And per (1) we have:
 *
 *   ge->avg.runnable_avg == grq->avg.runnable_avg
 *
 * Which gives:
 *
 *                      ge->load.weight * grq->avg.load_avg
 *   ge->avg.load_avg = -----------------------------------		(4)
 *                               grq->load.weight
 *
 * Except that is wrong!
 *
 * Because while for entities historical weight is not important and we
 * really only care about our future and therefore can consider a pure
 * runnable sum, runqueues can NOT do this.
 *
 * We specifically want runqueues to have a load_avg that includes
 * historical weights. Those represent the blocked load, the load we expect
 * to (shortly) return to us. This only works by keeping the weights as
 * integral part of the sum. We therefore cannot decompose as per (3).
 *
 * Another reason this doesn't work is that runnable isn't a 0-sum entity.
 * Imagine a rq with 2 tasks that each are runnable 2/3 of the time. Then the
 * rq itself is runnable anywhere between 2/3 and 1 depending on how the
 * runnable section of these tasks overlap (or not). If they were to perfectly
 * align the rq as a whole would be runnable 2/3 of the time. If however we
 * always have at least 1 runnable task, the rq as a whole is always runnable.
 *
 * So we'll have to approximate.. :/
 *
 * Given the constraint:
 *
 *   ge->avg.running_sum <= ge->avg.runnable_sum <= LOAD_AVG_MAX
 *
 * We can construct a rule that adds runnable to a rq by assuming minimal
 * overlap.
 *
 * On removal, we'll assume each task is equally runnable; which yields:
 *
 *   grq->avg.runnable_sum = grq->avg.load_sum / grq->load.weight
 *
 * XXX: only do this for the part of runnable > running ?
 *
 */
static inline void
update_tg_cfs_util(struct cfs_rq *cfs_rq, struct sched_entity *se, struct cfs_rq *gcfs_rq)
{
	long delta_sum, delta_avg = gcfs_rq->avg.util_avg - se->avg.util_avg;
	u32 new_sum, divider;

	/* Nothing to update */
	if (!delta_avg)
		return;

	/*
	 * cfs_rq->avg.period_contrib can be used for both cfs_rq and se.
	 * See ___update_load_avg() for details.
	 */
	divider = get_pelt_divider(&cfs_rq->avg);


	/* Set new sched_entity's utilization */
	se->avg.util_avg = gcfs_rq->avg.util_avg;
	new_sum = se->avg.util_avg * divider;
	delta_sum = (long)new_sum - (long)se->avg.util_sum;
	se->avg.util_sum = new_sum;

	/* Update parent cfs_rq utilization */
	add_positive(&cfs_rq->avg.util_avg, delta_avg);
	add_positive(&cfs_rq->avg.util_sum, delta_sum);

	/* See update_cfs_rq_load_avg() */
	cfs_rq->avg.util_sum = max_t(u32, cfs_rq->avg.util_sum,
					  cfs_rq->avg.util_avg * PELT_MIN_DIVIDER);
}

static inline void
update_tg_cfs_runnable(struct cfs_rq *cfs_rq, struct sched_entity *se, struct cfs_rq *gcfs_rq)
{
	long delta_sum, delta_avg = gcfs_rq->avg.runnable_avg - se->avg.runnable_avg;
	u32 new_sum, divider;

	/* Nothing to update */
	if (!delta_avg)
		return;

	/*
	 * cfs_rq->avg.period_contrib can be used for both cfs_rq and se.
	 * See ___update_load_avg() for details.
	 */
	divider = get_pelt_divider(&cfs_rq->avg);

	/* Set new sched_entity's runnable */
	se->avg.runnable_avg = gcfs_rq->avg.runnable_avg;
	new_sum = se->avg.runnable_avg * divider;
	delta_sum = (long)new_sum - (long)se->avg.runnable_sum;
	se->avg.runnable_sum = new_sum;

	/* Update parent cfs_rq runnable */
	add_positive(&cfs_rq->avg.runnable_avg, delta_avg);
	add_positive(&cfs_rq->avg.runnable_sum, delta_sum);
	/* See update_cfs_rq_load_avg() */
	cfs_rq->avg.runnable_sum = max_t(u32, cfs_rq->avg.runnable_sum,
					      cfs_rq->avg.runnable_avg * PELT_MIN_DIVIDER);
}

static inline void
update_tg_cfs_load(struct cfs_rq *cfs_rq, struct sched_entity *se, struct cfs_rq *gcfs_rq)
{
	long delta_avg, running_sum, runnable_sum = gcfs_rq->prop_runnable_sum;
	unsigned long load_avg;
	u64 load_sum = 0;
	s64 delta_sum;
	u32 divider;

	if (!runnable_sum)
		return;

	gcfs_rq->prop_runnable_sum = 0;

	/*
	 * cfs_rq->avg.period_contrib can be used for both cfs_rq and se.
	 * See ___update_load_avg() for details.
	 */
	divider = get_pelt_divider(&cfs_rq->avg);

	if (runnable_sum >= 0) {
		/*
		 * Add runnable; clip at LOAD_AVG_MAX. Reflects that until
		 * the CPU is saturated running == runnable.
		 */
		runnable_sum += se->avg.load_sum;
		runnable_sum = min_t(long, runnable_sum, divider);
	} else {
		/*
		 * Estimate the new unweighted runnable_sum of the gcfs_rq by
		 * assuming all tasks are equally runnable.
		 */
		if (scale_load_down(gcfs_rq->load.weight)) {
			load_sum = div_u64(gcfs_rq->avg.load_sum,
				scale_load_down(gcfs_rq->load.weight));
		}

		/* But make sure to not inflate se's runnable */
		runnable_sum = min(se->avg.load_sum, load_sum);
	}

	/*
	 * runnable_sum can't be lower than running_sum
	 * Rescale running sum to be in the same range as runnable sum
	 * running_sum is in [0 : LOAD_AVG_MAX <<  SCHED_CAPACITY_SHIFT]
	 * runnable_sum is in [0 : LOAD_AVG_MAX]
	 */
	running_sum = se->avg.util_sum >> SCHED_CAPACITY_SHIFT;
	runnable_sum = max(runnable_sum, running_sum);

	load_sum = se_weight(se) * runnable_sum;
	load_avg = div_u64(load_sum, divider);

	delta_avg = load_avg - se->avg.load_avg;
	if (!delta_avg)
		return;

	delta_sum = load_sum - (s64)se_weight(se) * se->avg.load_sum;

	se->avg.load_sum = runnable_sum;
	se->avg.load_avg = load_avg;
	add_positive(&cfs_rq->avg.load_avg, delta_avg);
	add_positive(&cfs_rq->avg.load_sum, delta_sum);
	/* See update_cfs_rq_load_avg() */
	cfs_rq->avg.load_sum = max_t(u32, cfs_rq->avg.load_sum,
					  cfs_rq->avg.load_avg * PELT_MIN_DIVIDER);
}

static inline void add_tg_cfs_propagate(struct cfs_rq *cfs_rq, long runnable_sum)
{
	cfs_rq->propagate = 1;
	cfs_rq->prop_runnable_sum += runnable_sum;
}

/* Update task and its cfs_rq load average */
static inline int propagate_entity_load_avg(struct sched_entity *se)
{
	struct cfs_rq *cfs_rq, *gcfs_rq;

	if (entity_is_task(se))
		return 0;

	gcfs_rq = group_cfs_rq(se);
	if (!gcfs_rq->propagate)
		return 0;

	gcfs_rq->propagate = 0;

	cfs_rq = cfs_rq_of(se);

	add_tg_cfs_propagate(cfs_rq, gcfs_rq->prop_runnable_sum);

	update_tg_cfs_util(cfs_rq, se, gcfs_rq);
	update_tg_cfs_runnable(cfs_rq, se, gcfs_rq);
	update_tg_cfs_load(cfs_rq, se, gcfs_rq);

	trace_pelt_cfs_tp(cfs_rq);
	trace_pelt_se_tp(se);

	return 1;
}

/*
 * Check if we need to update the load and the utilization of a blocked
 * group_entity:
 */
static inline bool skip_blocked_update(struct sched_entity *se)
{
	struct cfs_rq *gcfs_rq = group_cfs_rq(se);

	/*
	 * If sched_entity still have not zero load or utilization, we have to
	 * decay it:
	 */
	if (se->avg.load_avg || se->avg.util_avg)
		return false;

	/*
	 * If there is a pending propagation, we have to update the load and
	 * the utilization of the sched_entity:
	 */
	if (gcfs_rq->propagate)
		return false;

	/*
	 * Otherwise, the load and the utilization of the sched_entity is
	 * already zero and there is no pending propagation, so it will be a
	 * waste of time to try to decay it:
	 */
	return true;
}

#else /* CONFIG_FAIR_GROUP_SCHED */

static inline void update_tg_load_avg(struct cfs_rq *cfs_rq) {}

static inline int propagate_entity_load_avg(struct sched_entity *se)
{
	return 0;
}

static inline void add_tg_cfs_propagate(struct cfs_rq *cfs_rq, long runnable_sum) {}

#endif /* CONFIG_FAIR_GROUP_SCHED */

#ifdef CONFIG_NO_HZ_COMMON
static inline void migrate_se_pelt_lag(struct sched_entity *se)
{
	u64 throttled = 0, now, lut;
	struct cfs_rq *cfs_rq;
	struct rq *rq;
	bool is_idle;

	if (load_avg_is_decayed(&se->avg))
		return;

	cfs_rq = cfs_rq_of(se);
	rq = rq_of(cfs_rq);

	rcu_read_lock();
	is_idle = is_idle_task(rcu_dereference(rq->curr));
	rcu_read_unlock();

	/*
	 * The lag estimation comes with a cost we don't want to pay all the
	 * time. Hence, limiting to the case where the source CPU is idle and
	 * we know we are at the greatest risk to have an outdated clock.
	 */
	if (!is_idle)
		return;

	/*
	 * Estimated "now" is: last_update_time + cfs_idle_lag + rq_idle_lag, where:
	 *
	 *   last_update_time (the cfs_rq's last_update_time)
	 *	= cfs_rq_clock_pelt()@cfs_rq_idle
	 *      = rq_clock_pelt()@cfs_rq_idle
	 *        - cfs->throttled_clock_pelt_time@cfs_rq_idle
	 *
	 *   cfs_idle_lag (delta between rq's update and cfs_rq's update)
	 *      = rq_clock_pelt()@rq_idle - rq_clock_pelt()@cfs_rq_idle
	 *
	 *   rq_idle_lag (delta between now and rq's update)
	 *      = sched_clock_cpu() - rq_clock()@rq_idle
	 *
	 * We can then write:
	 *
	 *    now = rq_clock_pelt()@rq_idle - cfs->throttled_clock_pelt_time +
	 *          sched_clock_cpu() - rq_clock()@rq_idle
	 * Where:
	 *      rq_clock_pelt()@rq_idle is rq->clock_pelt_idle
	 *      rq_clock()@rq_idle      is rq->clock_idle
	 *      cfs->throttled_clock_pelt_time@cfs_rq_idle
	 *                              is cfs_rq->throttled_pelt_idle
	 */

#ifdef CONFIG_CFS_BANDWIDTH
	throttled = u64_u32_load(cfs_rq->throttled_pelt_idle);
	/* The clock has been stopped for throttling */
	if (throttled == U64_MAX)
		return;
#endif
	now = u64_u32_load(rq->clock_pelt_idle);
	/*
	 * Paired with _update_idle_rq_clock_pelt(). It ensures at the worst case
	 * is observed the old clock_pelt_idle value and the new clock_idle,
	 * which lead to an underestimation. The opposite would lead to an
	 * overestimation.
	 */
	smp_rmb();
	lut = cfs_rq_last_update_time(cfs_rq);

	now -= throttled;
	if (now < lut)
		/*
		 * cfs_rq->avg.last_update_time is more recent than our
		 * estimation, let's use it.
		 */
		now = lut;
	else
		now += sched_clock_cpu(cpu_of(rq)) - u64_u32_load(rq->clock_idle);

	__update_load_avg_blocked_se(now, se);
}
#else
static void migrate_se_pelt_lag(struct sched_entity *se) {}
#endif

/**
 * update_cfs_rq_load_avg - update the cfs_rq's load/util averages
 * @now: current time, as per cfs_rq_clock_pelt()
 * @cfs_rq: cfs_rq to update
 *
 * The cfs_rq avg is the direct sum of all its entities (blocked and runnable)
 * avg. The immediate corollary is that all (fair) tasks must be attached.
 *
 * cfs_rq->avg is used for task_h_load() and update_cfs_share() for example.
 *
 * Return: true if the load decayed or we removed load.
 *
 * Since both these conditions indicate a changed cfs_rq->avg.load we should
 * call update_tg_load_avg() when this function returns true.
 */
static inline int
update_cfs_rq_load_avg(u64 now, struct cfs_rq *cfs_rq)
{
	unsigned long removed_load = 0, removed_util = 0, removed_runnable = 0;
	struct sched_avg *sa = &cfs_rq->avg;
	int decayed = 0;

	if (cfs_rq->removed.nr) {
		unsigned long r;
		u32 divider = get_pelt_divider(&cfs_rq->avg);

		raw_spin_lock(&cfs_rq->removed.lock);
		swap(cfs_rq->removed.util_avg, removed_util);
		swap(cfs_rq->removed.load_avg, removed_load);
		swap(cfs_rq->removed.runnable_avg, removed_runnable);
		cfs_rq->removed.nr = 0;
		raw_spin_unlock(&cfs_rq->removed.lock);

		r = removed_load;
		sub_positive(&sa->load_avg, r);
		sub_positive(&sa->load_sum, r * divider);
		/* See sa->util_sum below */
		sa->load_sum = max_t(u32, sa->load_sum, sa->load_avg * PELT_MIN_DIVIDER);

		r = removed_util;
		sub_positive(&sa->util_avg, r);
		sub_positive(&sa->util_sum, r * divider);
		/*
		 * Because of rounding, se->util_sum might ends up being +1 more than
		 * cfs->util_sum. Although this is not a problem by itself, detaching
		 * a lot of tasks with the rounding problem between 2 updates of
		 * util_avg (~1ms) can make cfs->util_sum becoming null whereas
		 * cfs_util_avg is not.
		 * Check that util_sum is still above its lower bound for the new
		 * util_avg. Given that period_contrib might have moved since the last
		 * sync, we are only sure that util_sum must be above or equal to
		 *    util_avg * minimum possible divider
		 */
		sa->util_sum = max_t(u32, sa->util_sum, sa->util_avg * PELT_MIN_DIVIDER);

		r = removed_runnable;
		sub_positive(&sa->runnable_avg, r);
		sub_positive(&sa->runnable_sum, r * divider);
		/* See sa->util_sum above */
		sa->runnable_sum = max_t(u32, sa->runnable_sum,
					      sa->runnable_avg * PELT_MIN_DIVIDER);

		/*
		 * removed_runnable is the unweighted version of removed_load so we
		 * can use it to estimate removed_load_sum.
		 */
		add_tg_cfs_propagate(cfs_rq,
			-(long)(removed_runnable * divider) >> SCHED_CAPACITY_SHIFT);

		decayed = 1;
	}

	decayed |= __update_load_avg_cfs_rq(now, cfs_rq);
	u64_u32_store_copy(sa->last_update_time,
			   cfs_rq->last_update_time_copy,
			   sa->last_update_time);
	return decayed;
}

/**
 * attach_entity_load_avg - attach this entity to its cfs_rq load avg
 * @cfs_rq: cfs_rq to attach to
 * @se: sched_entity to attach
 *
 * Must call update_cfs_rq_load_avg() before this, since we rely on
 * cfs_rq->avg.last_update_time being current.
 */
static void attach_entity_load_avg(struct cfs_rq *cfs_rq, struct sched_entity *se)
{
	/*
	 * cfs_rq->avg.period_contrib can be used for both cfs_rq and se.
	 * See ___update_load_avg() for details.
	 */
	u32 divider = get_pelt_divider(&cfs_rq->avg);

	/*
	 * When we attach the @se to the @cfs_rq, we must align the decay
	 * window because without that, really weird and wonderful things can
	 * happen.
	 *
	 * XXX illustrate
	 */
	se->avg.last_update_time = cfs_rq->avg.last_update_time;
	se->avg.period_contrib = cfs_rq->avg.period_contrib;

	/*
	 * Hell(o) Nasty stuff.. we need to recompute _sum based on the new
	 * period_contrib. This isn't strictly correct, but since we're
	 * entirely outside of the PELT hierarchy, nobody cares if we truncate
	 * _sum a little.
	 */
	se->avg.util_sum = se->avg.util_avg * divider;

	se->avg.runnable_sum = se->avg.runnable_avg * divider;

	se->avg.load_sum = se->avg.load_avg * divider;
	if (se_weight(se) < se->avg.load_sum)
		se->avg.load_sum = div_u64(se->avg.load_sum, se_weight(se));
	else
		se->avg.load_sum = 1;

	enqueue_load_avg(cfs_rq, se);
	cfs_rq->avg.util_avg += se->avg.util_avg;
	cfs_rq->avg.util_sum += se->avg.util_sum;
	cfs_rq->avg.runnable_avg += se->avg.runnable_avg;
	cfs_rq->avg.runnable_sum += se->avg.runnable_sum;

	add_tg_cfs_propagate(cfs_rq, se->avg.load_sum);

	cfs_rq_util_change(cfs_rq, 0);

	trace_pelt_cfs_tp(cfs_rq);
}

/**
 * detach_entity_load_avg - detach this entity from its cfs_rq load avg
 * @cfs_rq: cfs_rq to detach from
 * @se: sched_entity to detach
 *
 * Must call update_cfs_rq_load_avg() before this, since we rely on
 * cfs_rq->avg.last_update_time being current.
 */
static void detach_entity_load_avg(struct cfs_rq *cfs_rq, struct sched_entity *se)
{
	dequeue_load_avg(cfs_rq, se);
	sub_positive(&cfs_rq->avg.util_avg, se->avg.util_avg);
	sub_positive(&cfs_rq->avg.util_sum, se->avg.util_sum);
	/* See update_cfs_rq_load_avg() */
	cfs_rq->avg.util_sum = max_t(u32, cfs_rq->avg.util_sum,
					  cfs_rq->avg.util_avg * PELT_MIN_DIVIDER);

	sub_positive(&cfs_rq->avg.runnable_avg, se->avg.runnable_avg);
	sub_positive(&cfs_rq->avg.runnable_sum, se->avg.runnable_sum);
	/* See update_cfs_rq_load_avg() */
	cfs_rq->avg.runnable_sum = max_t(u32, cfs_rq->avg.runnable_sum,
					      cfs_rq->avg.runnable_avg * PELT_MIN_DIVIDER);

	add_tg_cfs_propagate(cfs_rq, -se->avg.load_sum);

	cfs_rq_util_change(cfs_rq, 0);

	trace_pelt_cfs_tp(cfs_rq);
}

/*
 * Optional action to be done while updating the load average
 */
#define UPDATE_TG	0x1
#define SKIP_AGE_LOAD	0x2
#define DO_ATTACH	0x4
#define DO_DETACH	0x8

/* Update task and its cfs_rq load average */
static inline void update_load_avg(struct cfs_rq *cfs_rq, struct sched_entity *se, int flags)
{
	u64 now = cfs_rq_clock_pelt(cfs_rq);
	int decayed;

	/*
	 * Track task load average for carrying it to new CPU after migrated, and
	 * track group sched_entity load average for task_h_load calc in migration
	 */
	if (se->avg.last_update_time && !(flags & SKIP_AGE_LOAD))
		__update_load_avg_se(now, cfs_rq, se);

	decayed  = update_cfs_rq_load_avg(now, cfs_rq);
	decayed |= propagate_entity_load_avg(se);

	if (!se->avg.last_update_time && (flags & DO_ATTACH)) {

		/*
		 * DO_ATTACH means we're here from enqueue_entity().
		 * !last_update_time means we've passed through
		 * migrate_task_rq_fair() indicating we migrated.
		 *
		 * IOW we're enqueueing a task on a new CPU.
		 */
		attach_entity_load_avg(cfs_rq, se);
		update_tg_load_avg(cfs_rq);

	} else if (flags & DO_DETACH) {
		/*
		 * DO_DETACH means we're here from dequeue_entity()
		 * and we are migrating task out of the CPU.
		 */
		detach_entity_load_avg(cfs_rq, se);
		update_tg_load_avg(cfs_rq);
	} else if (decayed) {
		cfs_rq_util_change(cfs_rq, 0);

		if (flags & UPDATE_TG)
			update_tg_load_avg(cfs_rq);
	}
}

/*
 * Synchronize entity load avg of dequeued entity without locking
 * the previous rq.
 */
static void sync_entity_load_avg(struct sched_entity *se)
{
	struct cfs_rq *cfs_rq = cfs_rq_of(se);
	u64 last_update_time;

	last_update_time = cfs_rq_last_update_time(cfs_rq);
	__update_load_avg_blocked_se(last_update_time, se);
}

/*
 * Task first catches up with cfs_rq, and then subtract
 * itself from the cfs_rq (task must be off the queue now).
 */
static void remove_entity_load_avg(struct sched_entity *se)
{
	struct cfs_rq *cfs_rq = cfs_rq_of(se);
	unsigned long flags;

	/*
	 * tasks cannot exit without having gone through wake_up_new_task() ->
	 * enqueue_task_fair() which will have added things to the cfs_rq,
	 * so we can remove unconditionally.
	 */

	sync_entity_load_avg(se);

	raw_spin_lock_irqsave(&cfs_rq->removed.lock, flags);
	++cfs_rq->removed.nr;
	cfs_rq->removed.util_avg	+= se->avg.util_avg;
	cfs_rq->removed.load_avg	+= se->avg.load_avg;
	cfs_rq->removed.runnable_avg	+= se->avg.runnable_avg;
	raw_spin_unlock_irqrestore(&cfs_rq->removed.lock, flags);
}

static inline unsigned long cfs_rq_runnable_avg(struct cfs_rq *cfs_rq)
{
	return cfs_rq->avg.runnable_avg;
}

static inline unsigned long cfs_rq_load_avg(struct cfs_rq *cfs_rq)
{
	return cfs_rq->avg.load_avg;
}

static int newidle_balance(struct rq *this_rq, struct rq_flags *rf);

static inline unsigned long task_util(struct task_struct *p)
{
	return READ_ONCE(p->se.avg.util_avg);
}

static inline unsigned long _task_util_est(struct task_struct *p)
{
	struct util_est ue = READ_ONCE(p->se.avg.util_est);

	return max(ue.ewma, (ue.enqueued & ~UTIL_AVG_UNCHANGED));
}

static inline unsigned long task_util_est(struct task_struct *p)
{
	return max(task_util(p), _task_util_est(p));
}

#ifdef CONFIG_UCLAMP_TASK
static inline unsigned long uclamp_task_util(struct task_struct *p,
					     unsigned long uclamp_min,
					     unsigned long uclamp_max)
{
	return clamp(task_util_est(p), uclamp_min, uclamp_max);
}
#else
static inline unsigned long uclamp_task_util(struct task_struct *p,
					     unsigned long uclamp_min,
					     unsigned long uclamp_max)
{
	return task_util_est(p);
}
#endif

static inline void util_est_enqueue(struct cfs_rq *cfs_rq,
				    struct task_struct *p)
{
	unsigned int enqueued;

	if (!sched_feat(UTIL_EST))
		return;

	/* Update root cfs_rq's estimated utilization */
	enqueued  = cfs_rq->avg.util_est.enqueued;
	enqueued += _task_util_est(p);
	WRITE_ONCE(cfs_rq->avg.util_est.enqueued, enqueued);

	trace_sched_util_est_cfs_tp(cfs_rq);
}

static inline void util_est_dequeue(struct cfs_rq *cfs_rq,
				    struct task_struct *p)
{
	unsigned int enqueued;

	if (!sched_feat(UTIL_EST))
		return;

	/* Update root cfs_rq's estimated utilization */
	enqueued  = cfs_rq->avg.util_est.enqueued;
	enqueued -= min_t(unsigned int, enqueued, _task_util_est(p));
	WRITE_ONCE(cfs_rq->avg.util_est.enqueued, enqueued);

	trace_sched_util_est_cfs_tp(cfs_rq);
}

#define UTIL_EST_MARGIN (SCHED_CAPACITY_SCALE / 100)

/*
 * Check if a (signed) value is within a specified (unsigned) margin,
 * based on the observation that:
 *
 *     abs(x) < y := (unsigned)(x + y - 1) < (2 * y - 1)
 *
 * NOTE: this only works when value + margin < INT_MAX.
 */
static inline bool within_margin(int value, int margin)
{
	return ((unsigned int)(value + margin - 1) < (2 * margin - 1));
}

static inline void util_est_update(struct cfs_rq *cfs_rq,
				   struct task_struct *p,
				   bool task_sleep)
{
	long last_ewma_diff, last_enqueued_diff;
	struct util_est ue;
	int ret = 0;

	trace_android_rvh_util_est_update(cfs_rq, p, task_sleep, &ret);
	if (ret)
		return;

	if (!sched_feat(UTIL_EST))
		return;

	/*
	 * Skip update of task's estimated utilization when the task has not
	 * yet completed an activation, e.g. being migrated.
	 */
	if (!task_sleep)
		return;

	/*
	 * If the PELT values haven't changed since enqueue time,
	 * skip the util_est update.
	 */
	ue = p->se.avg.util_est;
	if (ue.enqueued & UTIL_AVG_UNCHANGED)
		return;

	last_enqueued_diff = ue.enqueued;

	/*
	 * Reset EWMA on utilization increases, the moving average is used only
	 * to smooth utilization decreases.
	 */
	ue.enqueued = task_util(p);
	if (sched_feat(UTIL_EST_FASTUP)) {
		if (ue.ewma < ue.enqueued) {
			ue.ewma = ue.enqueued;
			goto done;
		}
	}

	/*
	 * Skip update of task's estimated utilization when its members are
	 * already ~1% close to its last activation value.
	 */
	last_ewma_diff = ue.enqueued - ue.ewma;
	last_enqueued_diff -= ue.enqueued;
	if (within_margin(last_ewma_diff, UTIL_EST_MARGIN)) {
		if (!within_margin(last_enqueued_diff, UTIL_EST_MARGIN))
			goto done;

		return;
	}

	/*
	 * To avoid overestimation of actual task utilization, skip updates if
	 * we cannot grant there is idle time in this CPU.
	 */
	if (task_util(p) > capacity_orig_of(cpu_of(rq_of(cfs_rq))))
		return;

	/*
	 * Update Task's estimated utilization
	 *
	 * When *p completes an activation we can consolidate another sample
	 * of the task size. This is done by storing the current PELT value
	 * as ue.enqueued and by using this value to update the Exponential
	 * Weighted Moving Average (EWMA):
	 *
	 *  ewma(t) = w *  task_util(p) + (1-w) * ewma(t-1)
	 *          = w *  task_util(p) +         ewma(t-1)  - w * ewma(t-1)
	 *          = w * (task_util(p) -         ewma(t-1)) +     ewma(t-1)
	 *          = w * (      last_ewma_diff            ) +     ewma(t-1)
	 *          = w * (last_ewma_diff  +  ewma(t-1) / w)
	 *
	 * Where 'w' is the weight of new samples, which is configured to be
	 * 0.25, thus making w=1/4 ( >>= UTIL_EST_WEIGHT_SHIFT)
	 */
	ue.ewma <<= UTIL_EST_WEIGHT_SHIFT;
	ue.ewma  += last_ewma_diff;
	ue.ewma >>= UTIL_EST_WEIGHT_SHIFT;
done:
	ue.enqueued |= UTIL_AVG_UNCHANGED;
	WRITE_ONCE(p->se.avg.util_est, ue);

	trace_sched_util_est_se_tp(&p->se);
}

static inline int util_fits_cpu(unsigned long util,
				unsigned long uclamp_min,
				unsigned long uclamp_max,
				int cpu)
{
	unsigned long capacity_orig, capacity_orig_thermal;
	unsigned long capacity = capacity_of(cpu);
	bool fits, uclamp_max_fits;

	/*
	 * Check if the real util fits without any uclamp boost/cap applied.
	 */
	fits = fits_capacity(util, capacity);

	if (!uclamp_is_used())
		return fits;

	/*
	 * We must use capacity_orig_of() for comparing against uclamp_min and
	 * uclamp_max. We only care about capacity pressure (by using
	 * capacity_of()) for comparing against the real util.
	 *
	 * If a task is boosted to 1024 for example, we don't want a tiny
	 * pressure to skew the check whether it fits a CPU or not.
	 *
	 * Similarly if a task is capped to capacity_orig_of(little_cpu), it
	 * should fit a little cpu even if there's some pressure.
	 *
	 * Only exception is for thermal pressure since it has a direct impact
	 * on available OPP of the system.
	 *
	 * We honour it for uclamp_min only as a drop in performance level
	 * could result in not getting the requested minimum performance level.
	 *
	 * For uclamp_max, we can tolerate a drop in performance level as the
	 * goal is to cap the task. So it's okay if it's getting less.
	 *
	 * In case of capacity inversion, which is not handled yet, we should
	 * honour the inverted capacity for both uclamp_min and uclamp_max all
	 * the time.
	 */
	capacity_orig = capacity_orig_of(cpu);
	capacity_orig_thermal = capacity_orig - arch_scale_thermal_pressure(cpu);

	/*
	 * We want to force a task to fit a cpu as implied by uclamp_max.
	 * But we do have some corner cases to cater for..
	 *
	 *
	 *                                 C=z
	 *   |                             ___
	 *   |                  C=y       |   |
	 *   |_ _ _ _ _ _ _ _ _ ___ _ _ _ | _ | _ _ _ _ _  uclamp_max
	 *   |      C=x        |   |      |   |
	 *   |      ___        |   |      |   |
	 *   |     |   |       |   |      |   |    (util somewhere in this region)
	 *   |     |   |       |   |      |   |
	 *   |     |   |       |   |      |   |
	 *   +----------------------------------------
	 *         cpu0        cpu1       cpu2
	 *
	 *   In the above example if a task is capped to a specific performance
	 *   point, y, then when:
	 *
	 *   * util = 80% of x then it does not fit on cpu0 and should migrate
	 *     to cpu1
	 *   * util = 80% of y then it is forced to fit on cpu1 to honour
	 *     uclamp_max request.
	 *
	 *   which is what we're enforcing here. A task always fits if
	 *   uclamp_max <= capacity_orig. But when uclamp_max > capacity_orig,
	 *   the normal upmigration rules should withhold still.
	 *
	 *   Only exception is when we are on max capacity, then we need to be
	 *   careful not to block overutilized state. This is so because:
	 *
	 *     1. There's no concept of capping at max_capacity! We can't go
	 *        beyond this performance level anyway.
	 *     2. The system is being saturated when we're operating near
	 *        max capacity, it doesn't make sense to block overutilized.
	 */
	uclamp_max_fits = (capacity_orig == SCHED_CAPACITY_SCALE) && (uclamp_max == SCHED_CAPACITY_SCALE);
	uclamp_max_fits = !uclamp_max_fits && (uclamp_max <= capacity_orig);
	fits = fits || uclamp_max_fits;

	/*
	 *
	 *                                 C=z
	 *   |                             ___       (region a, capped, util >= uclamp_max)
	 *   |                  C=y       |   |
	 *   |_ _ _ _ _ _ _ _ _ ___ _ _ _ | _ | _ _ _ _ _ uclamp_max
	 *   |      C=x        |   |      |   |
	 *   |      ___        |   |      |   |      (region b, uclamp_min <= util <= uclamp_max)
	 *   |_ _ _|_ _|_ _ _ _| _ | _ _ _| _ | _ _ _ _ _ uclamp_min
	 *   |     |   |       |   |      |   |
	 *   |     |   |       |   |      |   |      (region c, boosted, util < uclamp_min)
	 *   +----------------------------------------
	 *         cpu0        cpu1       cpu2
	 *
	 * a) If util > uclamp_max, then we're capped, we don't care about
	 *    actual fitness value here. We only care if uclamp_max fits
	 *    capacity without taking margin/pressure into account.
	 *    See comment above.
	 *
	 * b) If uclamp_min <= util <= uclamp_max, then the normal
	 *    fits_capacity() rules apply. Except we need to ensure that we
	 *    enforce we remain within uclamp_max, see comment above.
	 *
	 * c) If util < uclamp_min, then we are boosted. Same as (b) but we
	 *    need to take into account the boosted value fits the CPU without
	 *    taking margin/pressure into account.
	 *
	 * Cases (a) and (b) are handled in the 'fits' variable already. We
	 * just need to consider an extra check for case (c) after ensuring we
	 * handle the case uclamp_min > uclamp_max.
	 */
	uclamp_min = min(uclamp_min, uclamp_max);
	if (util < uclamp_min && capacity_orig != SCHED_CAPACITY_SCALE)
		fits = fits && (uclamp_min <= capacity_orig_thermal);

	return fits;
}

static inline int task_fits_cpu(struct task_struct *p, int cpu)
{
	unsigned long uclamp_min = uclamp_eff_value(p, UCLAMP_MIN);
	unsigned long uclamp_max = uclamp_eff_value(p, UCLAMP_MAX);
	unsigned long util = task_util_est(p);
	return util_fits_cpu(util, uclamp_min, uclamp_max, cpu);
}

static inline void update_misfit_status(struct task_struct *p, struct rq *rq)
{
	bool need_update = true;

	trace_android_rvh_update_misfit_status(p, rq, &need_update);
	if (!sched_asym_cpucap_active() || !need_update)
		return;

	if (!p || p->nr_cpus_allowed == 1) {
		rq->misfit_task_load = 0;
		return;
	}

	if (task_fits_cpu(p, cpu_of(rq))) {
		rq->misfit_task_load = 0;
		return;
	}

	/*
	 * Make sure that misfit_task_load will not be null even if
	 * task_h_load() returns 0.
	 */
	rq->misfit_task_load = max_t(unsigned long, task_h_load(p), 1);
}

#else /* CONFIG_SMP */

static inline bool cfs_rq_is_decayed(struct cfs_rq *cfs_rq)
{
	return true;
}

#define UPDATE_TG	0x0
#define SKIP_AGE_LOAD	0x0
#define DO_ATTACH	0x0
#define DO_DETACH	0x0

static inline void update_load_avg(struct cfs_rq *cfs_rq, struct sched_entity *se, int not_used1)
{
	cfs_rq_util_change(cfs_rq, 0);
}

static inline void remove_entity_load_avg(struct sched_entity *se) {}

static inline void
attach_entity_load_avg(struct cfs_rq *cfs_rq, struct sched_entity *se) {}
static inline void
detach_entity_load_avg(struct cfs_rq *cfs_rq, struct sched_entity *se) {}

static inline int newidle_balance(struct rq *rq, struct rq_flags *rf)
{
	return 0;
}

static inline void
util_est_enqueue(struct cfs_rq *cfs_rq, struct task_struct *p) {}

static inline void
util_est_dequeue(struct cfs_rq *cfs_rq, struct task_struct *p) {}

static inline void
util_est_update(struct cfs_rq *cfs_rq, struct task_struct *p,
		bool task_sleep) {}
static inline void update_misfit_status(struct task_struct *p, struct rq *rq) {}

#endif /* CONFIG_SMP */

static void check_spread(struct cfs_rq *cfs_rq, struct sched_entity *se)
{
#ifdef CONFIG_SCHED_DEBUG
	s64 d = se->vruntime - cfs_rq->min_vruntime;

	if (d < 0)
		d = -d;

	if (d > 3*sysctl_sched_latency)
		schedstat_inc(cfs_rq->nr_spread_over);
#endif
}

static void
place_entity(struct cfs_rq *cfs_rq, struct sched_entity *se, int initial)
{
	u64 vruntime = cfs_rq->min_vruntime;

	/*
	 * The 'current' period is already promised to the current tasks,
	 * however the extra weight of the new task will slow them down a
	 * little, place the new task so that it fits in the slot that
	 * stays open at the end.
	 */
	if (initial && sched_feat(START_DEBIT))
		vruntime += sched_vslice(cfs_rq, se);

	/* sleeps up to a single latency don't count. */
	if (!initial) {
		unsigned long thresh;

		if (se_is_idle(se))
			thresh = sysctl_sched_min_granularity;
		else
			thresh = sysctl_sched_latency;

		/*
		 * Halve their sleep time's effect, to allow
		 * for a gentler effect of sleepers:
		 */
		if (sched_feat(GENTLE_FAIR_SLEEPERS))
			thresh >>= 1;

		vruntime -= thresh;
	}

	/* ensure we never gain time by being placed backwards. */
	se->vruntime = max_vruntime(se->vruntime, vruntime);
	trace_android_rvh_place_entity(cfs_rq, se, initial, &vruntime);
}

static void check_enqueue_throttle(struct cfs_rq *cfs_rq);

static inline bool cfs_bandwidth_used(void);

/*
 * MIGRATION
 *
 *	dequeue
 *	  update_curr()
 *	    update_min_vruntime()
 *	  vruntime -= min_vruntime
 *
 *	enqueue
 *	  update_curr()
 *	    update_min_vruntime()
 *	  vruntime += min_vruntime
 *
 * this way the vruntime transition between RQs is done when both
 * min_vruntime are up-to-date.
 *
 * WAKEUP (remote)
 *
 *	->migrate_task_rq_fair() (p->state == TASK_WAKING)
 *	  vruntime -= min_vruntime
 *
 *	enqueue
 *	  update_curr()
 *	    update_min_vruntime()
 *	  vruntime += min_vruntime
 *
 * this way we don't have the most up-to-date min_vruntime on the originating
 * CPU and an up-to-date min_vruntime on the destination CPU.
 */

static void
enqueue_entity(struct cfs_rq *cfs_rq, struct sched_entity *se, int flags)
{
	bool renorm = !(flags & ENQUEUE_WAKEUP) || (flags & ENQUEUE_MIGRATED);
	bool curr = cfs_rq->curr == se;

	/*
	 * If we're the current task, we must renormalise before calling
	 * update_curr().
	 */
	if (renorm && curr)
		se->vruntime += cfs_rq->min_vruntime;

	update_curr(cfs_rq);

	/*
	 * Otherwise, renormalise after, such that we're placed at the current
	 * moment in time, instead of some random moment in the past. Being
	 * placed in the past could significantly boost this task to the
	 * fairness detriment of existing tasks.
	 */
	if (renorm && !curr)
		se->vruntime += cfs_rq->min_vruntime;

	/*
	 * When enqueuing a sched_entity, we must:
	 *   - Update loads to have both entity and cfs_rq synced with now.
	 *   - For group_entity, update its runnable_weight to reflect the new
	 *     h_nr_running of its group cfs_rq.
	 *   - For group_entity, update its weight to reflect the new share of
	 *     its group cfs_rq
	 *   - Add its new weight to cfs_rq->load.weight
	 */
	update_load_avg(cfs_rq, se, UPDATE_TG | DO_ATTACH);
	se_update_runnable(se);
	update_cfs_group(se);
	account_entity_enqueue(cfs_rq, se);

	if (flags & ENQUEUE_WAKEUP)
		place_entity(cfs_rq, se, 0);

	check_schedstat_required();
	update_stats_enqueue_fair(cfs_rq, se, flags);
	check_spread(cfs_rq, se);
	if (!curr)
		__enqueue_entity(cfs_rq, se);
	se->on_rq = 1;

	if (cfs_rq->nr_running == 1) {
		check_enqueue_throttle(cfs_rq);
		if (!throttled_hierarchy(cfs_rq))
			list_add_leaf_cfs_rq(cfs_rq);
	}
}

static void __clear_buddies_last(struct sched_entity *se)
{
	for_each_sched_entity(se) {
		struct cfs_rq *cfs_rq = cfs_rq_of(se);
		if (cfs_rq->last != se)
			break;

		cfs_rq->last = NULL;
	}
}

static void __clear_buddies_next(struct sched_entity *se)
{
	for_each_sched_entity(se) {
		struct cfs_rq *cfs_rq = cfs_rq_of(se);
		if (cfs_rq->next != se)
			break;

		cfs_rq->next = NULL;
	}
}

static void __clear_buddies_skip(struct sched_entity *se)
{
	for_each_sched_entity(se) {
		struct cfs_rq *cfs_rq = cfs_rq_of(se);
		if (cfs_rq->skip != se)
			break;

		cfs_rq->skip = NULL;
	}
}

static void clear_buddies(struct cfs_rq *cfs_rq, struct sched_entity *se)
{
	if (cfs_rq->last == se)
		__clear_buddies_last(se);

	if (cfs_rq->next == se)
		__clear_buddies_next(se);

	if (cfs_rq->skip == se)
		__clear_buddies_skip(se);
}

static __always_inline void return_cfs_rq_runtime(struct cfs_rq *cfs_rq);

static void
dequeue_entity(struct cfs_rq *cfs_rq, struct sched_entity *se, int flags)
{
	int action = UPDATE_TG;

	if (entity_is_task(se) && task_on_rq_migrating(task_of(se)))
		action |= DO_DETACH;

	/*
	 * Update run-time statistics of the 'current'.
	 */
	update_curr(cfs_rq);

	/*
	 * When dequeuing a sched_entity, we must:
	 *   - Update loads to have both entity and cfs_rq synced with now.
	 *   - For group_entity, update its runnable_weight to reflect the new
	 *     h_nr_running of its group cfs_rq.
	 *   - Subtract its previous weight from cfs_rq->load.weight.
	 *   - For group entity, update its weight to reflect the new share
	 *     of its group cfs_rq.
	 */
	update_load_avg(cfs_rq, se, action);
	se_update_runnable(se);

	update_stats_dequeue_fair(cfs_rq, se, flags);

	clear_buddies(cfs_rq, se);

	if (se != cfs_rq->curr)
		__dequeue_entity(cfs_rq, se);
	se->on_rq = 0;
	account_entity_dequeue(cfs_rq, se);

	/*
	 * Normalize after update_curr(); which will also have moved
	 * min_vruntime if @se is the one holding it back. But before doing
	 * update_min_vruntime() again, which will discount @se's position and
	 * can move min_vruntime forward still more.
	 */
	if (!(flags & DEQUEUE_SLEEP))
		se->vruntime -= cfs_rq->min_vruntime;

	/* return excess runtime on last dequeue */
	return_cfs_rq_runtime(cfs_rq);

	update_cfs_group(se);

	/*
	 * Now advance min_vruntime if @se was the entity holding it back,
	 * except when: DEQUEUE_SAVE && !DEQUEUE_MOVE, in this case we'll be
	 * put back on, and if we advance min_vruntime, we'll be placed back
	 * further than we started -- ie. we'll be penalized.
	 */
	if ((flags & (DEQUEUE_SAVE | DEQUEUE_MOVE)) != DEQUEUE_SAVE)
		update_min_vruntime(cfs_rq);

	if (cfs_rq->nr_running == 0)
		update_idle_cfs_rq_clock_pelt(cfs_rq);
}

/*
 * Preempt the current task with a newly woken task if needed:
 */
static void
check_preempt_tick(struct cfs_rq *cfs_rq, struct sched_entity *curr)
{
	unsigned long ideal_runtime, delta_exec;
	struct sched_entity *se;
	s64 delta;
	bool skip_preempt = false;

	ideal_runtime = sched_slice(cfs_rq, curr);
	delta_exec = curr->sum_exec_runtime - curr->prev_sum_exec_runtime;
	trace_android_rvh_check_preempt_tick(current, &ideal_runtime, &skip_preempt,
			delta_exec, cfs_rq, curr, sysctl_sched_min_granularity);
	if (skip_preempt)
		return;
	if (delta_exec > ideal_runtime) {
		resched_curr(rq_of(cfs_rq));
		/*
		 * The current task ran long enough, ensure it doesn't get
		 * re-elected due to buddy favours.
		 */
		clear_buddies(cfs_rq, curr);
		return;
	}

	/*
	 * Ensure that a task that missed wakeup preemption by a
	 * narrow margin doesn't have to wait for a full slice.
	 * This also mitigates buddy induced latencies under load.
	 */
	if (delta_exec < sysctl_sched_min_granularity)
		return;

	se = __pick_first_entity(cfs_rq);
	delta = curr->vruntime - se->vruntime;

	if (delta < 0)
		return;

	if (delta > ideal_runtime)
		resched_curr(rq_of(cfs_rq));
}

void set_next_entity(struct cfs_rq *cfs_rq, struct sched_entity *se)
{
	clear_buddies(cfs_rq, se);

	/* 'current' is not kept within the tree. */
	if (se->on_rq) {
		/*
		 * Any task has to be enqueued before it get to execute on
		 * a CPU. So account for the time it spent waiting on the
		 * runqueue.
		 */
		update_stats_wait_end_fair(cfs_rq, se);
		__dequeue_entity(cfs_rq, se);
		update_load_avg(cfs_rq, se, UPDATE_TG);
	}

	update_stats_curr_start(cfs_rq, se);
	cfs_rq->curr = se;

	/*
	 * Track our maximum slice length, if the CPU's load is at
	 * least twice that of our own weight (i.e. dont track it
	 * when there are only lesser-weight tasks around):
	 */
	if (schedstat_enabled() &&
	    rq_of(cfs_rq)->cfs.load.weight >= 2*se->load.weight) {
		struct sched_statistics *stats;

		stats = __schedstats_from_se(se);
		__schedstat_set(stats->slice_max,
				max((u64)stats->slice_max,
				    se->sum_exec_runtime - se->prev_sum_exec_runtime));
	}

	se->prev_sum_exec_runtime = se->sum_exec_runtime;
}
EXPORT_SYMBOL_GPL(set_next_entity);

static int
wakeup_preempt_entity(struct sched_entity *curr, struct sched_entity *se);

/*
 * Pick the next process, keeping these things in mind, in this order:
 * 1) keep things fair between processes/task groups
 * 2) pick the "next" process, since someone really wants that to run
 * 3) pick the "last" process, for cache locality
 * 4) do not run the "skip" process, if something else is available
 */
static struct sched_entity *
pick_next_entity(struct cfs_rq *cfs_rq, struct sched_entity *curr)
{
	struct sched_entity *left = __pick_first_entity(cfs_rq);
	struct sched_entity *se = NULL;

	trace_android_rvh_pick_next_entity(cfs_rq, curr, &se);
	if (se)
		goto done;

	/*
	 * If curr is set we have to see if its left of the leftmost entity
	 * still in the tree, provided there was anything in the tree at all.
	 */
	if (!left || (curr && entity_before(curr, left)))
		left = curr;

	se = left; /* ideally we run the leftmost entity */

	/*
	 * Avoid running the skip buddy, if running something else can
	 * be done without getting too unfair.
	 */
	if (cfs_rq->skip && cfs_rq->skip == se) {
		struct sched_entity *second;

		if (se == curr) {
			second = __pick_first_entity(cfs_rq);
		} else {
			second = __pick_next_entity(se);
			if (!second || (curr && entity_before(curr, second)))
				second = curr;
		}

		if (second && wakeup_preempt_entity(second, left) < 1)
			se = second;
	}

	if (cfs_rq->next && wakeup_preempt_entity(cfs_rq->next, left) < 1) {
		/*
		 * Someone really wants this to run. If it's not unfair, run it.
		 */
		se = cfs_rq->next;
	} else if (cfs_rq->last && wakeup_preempt_entity(cfs_rq->last, left) < 1) {
		/*
		 * Prefer last buddy, try to return the CPU to a preempted task.
		 */
		se = cfs_rq->last;
	}

done:
	return se;
}

static bool check_cfs_rq_runtime(struct cfs_rq *cfs_rq);

static void put_prev_entity(struct cfs_rq *cfs_rq, struct sched_entity *prev)
{
	/*
	 * If still on the runqueue then deactivate_task()
	 * was not called and update_curr() has to be done:
	 */
	if (prev->on_rq)
		update_curr(cfs_rq);

	/* throttle cfs_rqs exceeding runtime */
	check_cfs_rq_runtime(cfs_rq);

	check_spread(cfs_rq, prev);

	if (prev->on_rq) {
		update_stats_wait_start_fair(cfs_rq, prev);
		/* Put 'current' back into the tree. */
		__enqueue_entity(cfs_rq, prev);
		/* in !on_rq case, update occurred at dequeue */
		update_load_avg(cfs_rq, prev, 0);
	}
	cfs_rq->curr = NULL;
}

static void
entity_tick(struct cfs_rq *cfs_rq, struct sched_entity *curr, int queued)
{
	/*
	 * Update run-time statistics of the 'current'.
	 */
	update_curr(cfs_rq);

	/*
	 * Ensure that runnable average is periodically updated.
	 */
	update_load_avg(cfs_rq, curr, UPDATE_TG);
	update_cfs_group(curr);

#ifdef CONFIG_SCHED_HRTICK
	/*
	 * queued ticks are scheduled to match the slice, so don't bother
	 * validating it and just reschedule.
	 */
	if (queued) {
		resched_curr(rq_of(cfs_rq));
		return;
	}
	/*
	 * don't let the period tick interfere with the hrtick preemption
	 */
	if (!sched_feat(DOUBLE_TICK) &&
			hrtimer_active(&rq_of(cfs_rq)->hrtick_timer))
		return;
#endif

	if (cfs_rq->nr_running > 1)
		check_preempt_tick(cfs_rq, curr);
	trace_android_rvh_entity_tick(cfs_rq, curr);
}


/**************************************************
 * CFS bandwidth control machinery
 */

#ifdef CONFIG_CFS_BANDWIDTH

#ifdef CONFIG_JUMP_LABEL
static struct static_key __cfs_bandwidth_used;

static inline bool cfs_bandwidth_used(void)
{
	return static_key_false(&__cfs_bandwidth_used);
}

void cfs_bandwidth_usage_inc(void)
{
	static_key_slow_inc_cpuslocked(&__cfs_bandwidth_used);
}

void cfs_bandwidth_usage_dec(void)
{
	static_key_slow_dec_cpuslocked(&__cfs_bandwidth_used);
}
#else /* CONFIG_JUMP_LABEL */
static bool cfs_bandwidth_used(void)
{
	return true;
}

void cfs_bandwidth_usage_inc(void) {}
void cfs_bandwidth_usage_dec(void) {}
#endif /* CONFIG_JUMP_LABEL */

/*
 * default period for cfs group bandwidth.
 * default: 0.1s, units: nanoseconds
 */
static inline u64 default_cfs_period(void)
{
	return 100000000ULL;
}

static inline u64 sched_cfs_bandwidth_slice(void)
{
	return (u64)sysctl_sched_cfs_bandwidth_slice * NSEC_PER_USEC;
}

/*
 * Replenish runtime according to assigned quota. We use sched_clock_cpu
 * directly instead of rq->clock to avoid adding additional synchronization
 * around rq->lock.
 *
 * requires cfs_b->lock
 */
void __refill_cfs_bandwidth_runtime(struct cfs_bandwidth *cfs_b)
{
	s64 runtime;

	if (unlikely(cfs_b->quota == RUNTIME_INF))
		return;

	cfs_b->runtime += cfs_b->quota;
	runtime = cfs_b->runtime_snap - cfs_b->runtime;
	if (runtime > 0) {
		cfs_b->burst_time += runtime;
		cfs_b->nr_burst++;
	}

	cfs_b->runtime = min(cfs_b->runtime, cfs_b->quota + cfs_b->burst);
	cfs_b->runtime_snap = cfs_b->runtime;
}

static inline struct cfs_bandwidth *tg_cfs_bandwidth(struct task_group *tg)
{
	return &tg->cfs_bandwidth;
}

/* returns 0 on failure to allocate runtime */
static int __assign_cfs_rq_runtime(struct cfs_bandwidth *cfs_b,
				   struct cfs_rq *cfs_rq, u64 target_runtime)
{
	u64 min_amount, amount = 0;

	lockdep_assert_held(&cfs_b->lock);

	/* note: this is a positive sum as runtime_remaining <= 0 */
	min_amount = target_runtime - cfs_rq->runtime_remaining;

	if (cfs_b->quota == RUNTIME_INF)
		amount = min_amount;
	else {
		start_cfs_bandwidth(cfs_b);

		if (cfs_b->runtime > 0) {
			amount = min(cfs_b->runtime, min_amount);
			cfs_b->runtime -= amount;
			cfs_b->idle = 0;
		}
	}

	cfs_rq->runtime_remaining += amount;

	return cfs_rq->runtime_remaining > 0;
}

/* returns 0 on failure to allocate runtime */
static int assign_cfs_rq_runtime(struct cfs_rq *cfs_rq)
{
	struct cfs_bandwidth *cfs_b = tg_cfs_bandwidth(cfs_rq->tg);
	int ret;

	raw_spin_lock(&cfs_b->lock);
	ret = __assign_cfs_rq_runtime(cfs_b, cfs_rq, sched_cfs_bandwidth_slice());
	raw_spin_unlock(&cfs_b->lock);

	return ret;
}

static void __account_cfs_rq_runtime(struct cfs_rq *cfs_rq, u64 delta_exec)
{
	/* dock delta_exec before expiring quota (as it could span periods) */
	cfs_rq->runtime_remaining -= delta_exec;

	if (likely(cfs_rq->runtime_remaining > 0))
		return;

	if (cfs_rq->throttled)
		return;
	/*
	 * if we're unable to extend our runtime we resched so that the active
	 * hierarchy can be throttled
	 */
	if (!assign_cfs_rq_runtime(cfs_rq) && likely(cfs_rq->curr))
		resched_curr(rq_of(cfs_rq));
}

static __always_inline
void account_cfs_rq_runtime(struct cfs_rq *cfs_rq, u64 delta_exec)
{
	if (!cfs_bandwidth_used() || !cfs_rq->runtime_enabled)
		return;

	__account_cfs_rq_runtime(cfs_rq, delta_exec);
}

static inline int cfs_rq_throttled(struct cfs_rq *cfs_rq)
{
	return cfs_bandwidth_used() && cfs_rq->throttled;
}

/* check whether cfs_rq, or any parent, is throttled */
static inline int throttled_hierarchy(struct cfs_rq *cfs_rq)
{
	return cfs_bandwidth_used() && cfs_rq->throttle_count;
}

/*
 * Ensure that neither of the group entities corresponding to src_cpu or
 * dest_cpu are members of a throttled hierarchy when performing group
 * load-balance operations.
 */
static inline int throttled_lb_pair(struct task_group *tg,
				    int src_cpu, int dest_cpu)
{
	struct cfs_rq *src_cfs_rq, *dest_cfs_rq;

	src_cfs_rq = tg->cfs_rq[src_cpu];
	dest_cfs_rq = tg->cfs_rq[dest_cpu];

	return throttled_hierarchy(src_cfs_rq) ||
	       throttled_hierarchy(dest_cfs_rq);
}

static int tg_unthrottle_up(struct task_group *tg, void *data)
{
	struct rq *rq = data;
	struct cfs_rq *cfs_rq = tg->cfs_rq[cpu_of(rq)];

	cfs_rq->throttle_count--;
	if (!cfs_rq->throttle_count) {
		cfs_rq->throttled_clock_pelt_time += rq_clock_pelt(rq) -
					     cfs_rq->throttled_clock_pelt;

		/* Add cfs_rq with load or one or more already running entities to the list */
		if (!cfs_rq_is_decayed(cfs_rq))
			list_add_leaf_cfs_rq(cfs_rq);
	}

	return 0;
}

static int tg_throttle_down(struct task_group *tg, void *data)
{
	struct rq *rq = data;
	struct cfs_rq *cfs_rq = tg->cfs_rq[cpu_of(rq)];

	/* group is entering throttled state, stop time */
	if (!cfs_rq->throttle_count) {
		cfs_rq->throttled_clock_pelt = rq_clock_pelt(rq);
		list_del_leaf_cfs_rq(cfs_rq);
	}
	cfs_rq->throttle_count++;

	return 0;
}

static bool throttle_cfs_rq(struct cfs_rq *cfs_rq)
{
	struct rq *rq = rq_of(cfs_rq);
	struct cfs_bandwidth *cfs_b = tg_cfs_bandwidth(cfs_rq->tg);
	struct sched_entity *se;
	long task_delta, idle_task_delta, dequeue = 1;

	raw_spin_lock(&cfs_b->lock);
	/* This will start the period timer if necessary */
	if (__assign_cfs_rq_runtime(cfs_b, cfs_rq, 1)) {
		/*
		 * We have raced with bandwidth becoming available, and if we
		 * actually throttled the timer might not unthrottle us for an
		 * entire period. We additionally needed to make sure that any
		 * subsequent check_cfs_rq_runtime calls agree not to throttle
		 * us, as we may commit to do cfs put_prev+pick_next, so we ask
		 * for 1ns of runtime rather than just check cfs_b.
		 */
		dequeue = 0;
	} else {
		list_add_tail_rcu(&cfs_rq->throttled_list,
				  &cfs_b->throttled_cfs_rq);
	}
	raw_spin_unlock(&cfs_b->lock);

	if (!dequeue)
		return false;  /* Throttle no longer required. */

	se = cfs_rq->tg->se[cpu_of(rq_of(cfs_rq))];

	/* freeze hierarchy runnable averages while throttled */
	rcu_read_lock();
	walk_tg_tree_from(cfs_rq->tg, tg_throttle_down, tg_nop, (void *)rq);
	rcu_read_unlock();

	task_delta = cfs_rq->h_nr_running;
	idle_task_delta = cfs_rq->idle_h_nr_running;
	for_each_sched_entity(se) {
		struct cfs_rq *qcfs_rq = cfs_rq_of(se);
		/* throttled entity or throttle-on-deactivate */
		if (!se->on_rq)
			goto done;

		dequeue_entity(qcfs_rq, se, DEQUEUE_SLEEP);

		if (cfs_rq_is_idle(group_cfs_rq(se)))
			idle_task_delta = cfs_rq->h_nr_running;

		qcfs_rq->h_nr_running -= task_delta;
		qcfs_rq->idle_h_nr_running -= idle_task_delta;

		if (qcfs_rq->load.weight) {
			/* Avoid re-evaluating load for this entity: */
			se = parent_entity(se);
			break;
		}
	}

	for_each_sched_entity(se) {
		struct cfs_rq *qcfs_rq = cfs_rq_of(se);
		/* throttled entity or throttle-on-deactivate */
		if (!se->on_rq)
			goto done;

		update_load_avg(qcfs_rq, se, 0);
		se_update_runnable(se);

		if (cfs_rq_is_idle(group_cfs_rq(se)))
			idle_task_delta = cfs_rq->h_nr_running;

		qcfs_rq->h_nr_running -= task_delta;
		qcfs_rq->idle_h_nr_running -= idle_task_delta;
	}

	/* At this point se is NULL and we are at root level*/
	sub_nr_running(rq, task_delta);

done:
	/*
	 * Note: distribution will already see us throttled via the
	 * throttled-list.  rq->lock protects completion.
	 */
	cfs_rq->throttled = 1;
	cfs_rq->throttled_clock = rq_clock(rq);
	return true;
}

void unthrottle_cfs_rq(struct cfs_rq *cfs_rq)
{
	struct rq *rq = rq_of(cfs_rq);
	struct cfs_bandwidth *cfs_b = tg_cfs_bandwidth(cfs_rq->tg);
	struct sched_entity *se;
	long task_delta, idle_task_delta;

	se = cfs_rq->tg->se[cpu_of(rq)];

	cfs_rq->throttled = 0;

	update_rq_clock(rq);

	raw_spin_lock(&cfs_b->lock);
	cfs_b->throttled_time += rq_clock(rq) - cfs_rq->throttled_clock;
	list_del_rcu(&cfs_rq->throttled_list);
	raw_spin_unlock(&cfs_b->lock);

	/* update hierarchical throttle state */
	walk_tg_tree_from(cfs_rq->tg, tg_nop, tg_unthrottle_up, (void *)rq);

	if (!cfs_rq->load.weight) {
		if (!cfs_rq->on_list)
			return;
		/*
		 * Nothing to run but something to decay (on_list)?
		 * Complete the branch.
		 */
		for_each_sched_entity(se) {
			if (list_add_leaf_cfs_rq(cfs_rq_of(se)))
				break;
		}
		goto unthrottle_throttle;
	}

	task_delta = cfs_rq->h_nr_running;
	idle_task_delta = cfs_rq->idle_h_nr_running;
	for_each_sched_entity(se) {
		struct cfs_rq *qcfs_rq = cfs_rq_of(se);

		if (se->on_rq)
			break;
		enqueue_entity(qcfs_rq, se, ENQUEUE_WAKEUP);

		if (cfs_rq_is_idle(group_cfs_rq(se)))
			idle_task_delta = cfs_rq->h_nr_running;

		qcfs_rq->h_nr_running += task_delta;
		qcfs_rq->idle_h_nr_running += idle_task_delta;

		/* end evaluation on encountering a throttled cfs_rq */
		if (cfs_rq_throttled(qcfs_rq))
			goto unthrottle_throttle;
	}

	for_each_sched_entity(se) {
		struct cfs_rq *qcfs_rq = cfs_rq_of(se);

		update_load_avg(qcfs_rq, se, UPDATE_TG);
		se_update_runnable(se);

		if (cfs_rq_is_idle(group_cfs_rq(se)))
			idle_task_delta = cfs_rq->h_nr_running;

		qcfs_rq->h_nr_running += task_delta;
		qcfs_rq->idle_h_nr_running += idle_task_delta;

		/* end evaluation on encountering a throttled cfs_rq */
		if (cfs_rq_throttled(qcfs_rq))
			goto unthrottle_throttle;
	}

	/* At this point se is NULL and we are at root level*/
	add_nr_running(rq, task_delta);

unthrottle_throttle:
	assert_list_leaf_cfs_rq(rq);

	/* Determine whether we need to wake up potentially idle CPU: */
	if (rq->curr == rq->idle && rq->cfs.nr_running)
		resched_curr(rq);
}

static void distribute_cfs_runtime(struct cfs_bandwidth *cfs_b)
{
	struct cfs_rq *cfs_rq;
	u64 runtime, remaining = 1;

	rcu_read_lock();
	list_for_each_entry_rcu(cfs_rq, &cfs_b->throttled_cfs_rq,
				throttled_list) {
		struct rq *rq = rq_of(cfs_rq);
		struct rq_flags rf;

		rq_lock_irqsave(rq, &rf);
		if (!cfs_rq_throttled(cfs_rq))
			goto next;

		/* By the above check, this should never be true */
		SCHED_WARN_ON(cfs_rq->runtime_remaining > 0);

		raw_spin_lock(&cfs_b->lock);
		runtime = -cfs_rq->runtime_remaining + 1;
		if (runtime > cfs_b->runtime)
			runtime = cfs_b->runtime;
		cfs_b->runtime -= runtime;
		remaining = cfs_b->runtime;
		raw_spin_unlock(&cfs_b->lock);

		cfs_rq->runtime_remaining += runtime;

		/* we check whether we're throttled above */
		if (cfs_rq->runtime_remaining > 0)
			unthrottle_cfs_rq(cfs_rq);

next:
		rq_unlock_irqrestore(rq, &rf);

		if (!remaining)
			break;
	}
	rcu_read_unlock();
}

/*
 * Responsible for refilling a task_group's bandwidth and unthrottling its
 * cfs_rqs as appropriate. If there has been no activity within the last
 * period the timer is deactivated until scheduling resumes; cfs_b->idle is
 * used to track this state.
 */
static int do_sched_cfs_period_timer(struct cfs_bandwidth *cfs_b, int overrun, unsigned long flags)
{
	int throttled;

	/* no need to continue the timer with no bandwidth constraint */
	if (cfs_b->quota == RUNTIME_INF)
		goto out_deactivate;

	throttled = !list_empty(&cfs_b->throttled_cfs_rq);
	cfs_b->nr_periods += overrun;

	/* Refill extra burst quota even if cfs_b->idle */
	__refill_cfs_bandwidth_runtime(cfs_b);

	/*
	 * idle depends on !throttled (for the case of a large deficit), and if
	 * we're going inactive then everything else can be deferred
	 */
	if (cfs_b->idle && !throttled)
		goto out_deactivate;

	if (!throttled) {
		/* mark as potentially idle for the upcoming period */
		cfs_b->idle = 1;
		return 0;
	}

	/* account preceding periods in which throttling occurred */
	cfs_b->nr_throttled += overrun;

	/*
	 * This check is repeated as we release cfs_b->lock while we unthrottle.
	 */
	while (throttled && cfs_b->runtime > 0) {
		raw_spin_unlock_irqrestore(&cfs_b->lock, flags);
		/* we can't nest cfs_b->lock while distributing bandwidth */
		distribute_cfs_runtime(cfs_b);
		raw_spin_lock_irqsave(&cfs_b->lock, flags);

		throttled = !list_empty(&cfs_b->throttled_cfs_rq);
	}

	/*
	 * While we are ensured activity in the period following an
	 * unthrottle, this also covers the case in which the new bandwidth is
	 * insufficient to cover the existing bandwidth deficit.  (Forcing the
	 * timer to remain active while there are any throttled entities.)
	 */
	cfs_b->idle = 0;

	return 0;

out_deactivate:
	return 1;
}

/* a cfs_rq won't donate quota below this amount */
static const u64 min_cfs_rq_runtime = 1 * NSEC_PER_MSEC;
/* minimum remaining period time to redistribute slack quota */
static const u64 min_bandwidth_expiration = 2 * NSEC_PER_MSEC;
/* how long we wait to gather additional slack before distributing */
static const u64 cfs_bandwidth_slack_period = 5 * NSEC_PER_MSEC;

/*
 * Are we near the end of the current quota period?
 *
 * Requires cfs_b->lock for hrtimer_expires_remaining to be safe against the
 * hrtimer base being cleared by hrtimer_start. In the case of
 * migrate_hrtimers, base is never cleared, so we are fine.
 */
static int runtime_refresh_within(struct cfs_bandwidth *cfs_b, u64 min_expire)
{
	struct hrtimer *refresh_timer = &cfs_b->period_timer;
	s64 remaining;

	/* if the call-back is running a quota refresh is already occurring */
	if (hrtimer_callback_running(refresh_timer))
		return 1;

	/* is a quota refresh about to occur? */
	remaining = ktime_to_ns(hrtimer_expires_remaining(refresh_timer));
	if (remaining < (s64)min_expire)
		return 1;

	return 0;
}

static void start_cfs_slack_bandwidth(struct cfs_bandwidth *cfs_b)
{
	u64 min_left = cfs_bandwidth_slack_period + min_bandwidth_expiration;

	/* if there's a quota refresh soon don't bother with slack */
	if (runtime_refresh_within(cfs_b, min_left))
		return;

	/* don't push forwards an existing deferred unthrottle */
	if (cfs_b->slack_started)
		return;
	cfs_b->slack_started = true;

	hrtimer_start(&cfs_b->slack_timer,
			ns_to_ktime(cfs_bandwidth_slack_period),
			HRTIMER_MODE_REL);
}

/* we know any runtime found here is valid as update_curr() precedes return */
static void __return_cfs_rq_runtime(struct cfs_rq *cfs_rq)
{
	struct cfs_bandwidth *cfs_b = tg_cfs_bandwidth(cfs_rq->tg);
	s64 slack_runtime = cfs_rq->runtime_remaining - min_cfs_rq_runtime;

	if (slack_runtime <= 0)
		return;

	raw_spin_lock(&cfs_b->lock);
	if (cfs_b->quota != RUNTIME_INF) {
		cfs_b->runtime += slack_runtime;

		/* we are under rq->lock, defer unthrottling using a timer */
		if (cfs_b->runtime > sched_cfs_bandwidth_slice() &&
		    !list_empty(&cfs_b->throttled_cfs_rq))
			start_cfs_slack_bandwidth(cfs_b);
	}
	raw_spin_unlock(&cfs_b->lock);

	/* even if it's not valid for return we don't want to try again */
	cfs_rq->runtime_remaining -= slack_runtime;
}

static __always_inline void return_cfs_rq_runtime(struct cfs_rq *cfs_rq)
{
	if (!cfs_bandwidth_used())
		return;

	if (!cfs_rq->runtime_enabled || cfs_rq->nr_running)
		return;

	__return_cfs_rq_runtime(cfs_rq);
}

/*
 * This is done with a timer (instead of inline with bandwidth return) since
 * it's necessary to juggle rq->locks to unthrottle their respective cfs_rqs.
 */
static void do_sched_cfs_slack_timer(struct cfs_bandwidth *cfs_b)
{
	u64 runtime = 0, slice = sched_cfs_bandwidth_slice();
	unsigned long flags;

	/* confirm we're still not at a refresh boundary */
	raw_spin_lock_irqsave(&cfs_b->lock, flags);
	cfs_b->slack_started = false;

	if (runtime_refresh_within(cfs_b, min_bandwidth_expiration)) {
		raw_spin_unlock_irqrestore(&cfs_b->lock, flags);
		return;
	}

	if (cfs_b->quota != RUNTIME_INF && cfs_b->runtime > slice)
		runtime = cfs_b->runtime;

	raw_spin_unlock_irqrestore(&cfs_b->lock, flags);

	if (!runtime)
		return;

	distribute_cfs_runtime(cfs_b);
}

/*
 * When a group wakes up we want to make sure that its quota is not already
 * expired/exceeded, otherwise it may be allowed to steal additional ticks of
 * runtime as update_curr() throttling can not trigger until it's on-rq.
 */
static void check_enqueue_throttle(struct cfs_rq *cfs_rq)
{
	if (!cfs_bandwidth_used())
		return;

	/* an active group must be handled by the update_curr()->put() path */
	if (!cfs_rq->runtime_enabled || cfs_rq->curr)
		return;

	/* ensure the group is not already throttled */
	if (cfs_rq_throttled(cfs_rq))
		return;

	/* update runtime allocation */
	account_cfs_rq_runtime(cfs_rq, 0);
	if (cfs_rq->runtime_remaining <= 0)
		throttle_cfs_rq(cfs_rq);
}

static void sync_throttle(struct task_group *tg, int cpu)
{
	struct cfs_rq *pcfs_rq, *cfs_rq;

	if (!cfs_bandwidth_used())
		return;

	if (!tg->parent)
		return;

	cfs_rq = tg->cfs_rq[cpu];
	pcfs_rq = tg->parent->cfs_rq[cpu];

	cfs_rq->throttle_count = pcfs_rq->throttle_count;
	cfs_rq->throttled_clock_pelt = rq_clock_pelt(cpu_rq(cpu));
}

/* conditionally throttle active cfs_rq's from put_prev_entity() */
static bool check_cfs_rq_runtime(struct cfs_rq *cfs_rq)
{
	if (!cfs_bandwidth_used())
		return false;

	if (likely(!cfs_rq->runtime_enabled || cfs_rq->runtime_remaining > 0))
		return false;

	/*
	 * it's possible for a throttled entity to be forced into a running
	 * state (e.g. set_curr_task), in this case we're finished.
	 */
	if (cfs_rq_throttled(cfs_rq))
		return true;

	return throttle_cfs_rq(cfs_rq);
}

static enum hrtimer_restart sched_cfs_slack_timer(struct hrtimer *timer)
{
	struct cfs_bandwidth *cfs_b =
		container_of(timer, struct cfs_bandwidth, slack_timer);

	do_sched_cfs_slack_timer(cfs_b);

	return HRTIMER_NORESTART;
}

extern const u64 max_cfs_quota_period;

static enum hrtimer_restart sched_cfs_period_timer(struct hrtimer *timer)
{
	struct cfs_bandwidth *cfs_b =
		container_of(timer, struct cfs_bandwidth, period_timer);
	unsigned long flags;
	int overrun;
	int idle = 0;
	int count = 0;

	raw_spin_lock_irqsave(&cfs_b->lock, flags);
	for (;;) {
		overrun = hrtimer_forward_now(timer, cfs_b->period);
		if (!overrun)
			break;

		idle = do_sched_cfs_period_timer(cfs_b, overrun, flags);

		if (++count > 3) {
			u64 new, old = ktime_to_ns(cfs_b->period);

			/*
			 * Grow period by a factor of 2 to avoid losing precision.
			 * Precision loss in the quota/period ratio can cause __cfs_schedulable
			 * to fail.
			 */
			new = old * 2;
			if (new < max_cfs_quota_period) {
				cfs_b->period = ns_to_ktime(new);
				cfs_b->quota *= 2;
				cfs_b->burst *= 2;

				pr_warn_ratelimited(
	"cfs_period_timer[cpu%d]: period too short, scaling up (new cfs_period_us = %lld, cfs_quota_us = %lld)\n",
					smp_processor_id(),
					div_u64(new, NSEC_PER_USEC),
					div_u64(cfs_b->quota, NSEC_PER_USEC));
			} else {
				pr_warn_ratelimited(
	"cfs_period_timer[cpu%d]: period too short, but cannot scale up without losing precision (cfs_period_us = %lld, cfs_quota_us = %lld)\n",
					smp_processor_id(),
					div_u64(old, NSEC_PER_USEC),
					div_u64(cfs_b->quota, NSEC_PER_USEC));
			}

			/* reset count so we don't come right back in here */
			count = 0;
		}
	}
	if (idle)
		cfs_b->period_active = 0;
	raw_spin_unlock_irqrestore(&cfs_b->lock, flags);

	return idle ? HRTIMER_NORESTART : HRTIMER_RESTART;
}

void init_cfs_bandwidth(struct cfs_bandwidth *cfs_b)
{
	raw_spin_lock_init(&cfs_b->lock);
	cfs_b->runtime = 0;
	cfs_b->quota = RUNTIME_INF;
	cfs_b->period = ns_to_ktime(default_cfs_period());
	cfs_b->burst = 0;

	INIT_LIST_HEAD(&cfs_b->throttled_cfs_rq);
	hrtimer_init(&cfs_b->period_timer, CLOCK_MONOTONIC, HRTIMER_MODE_ABS_PINNED);
	cfs_b->period_timer.function = sched_cfs_period_timer;
	hrtimer_init(&cfs_b->slack_timer, CLOCK_MONOTONIC, HRTIMER_MODE_REL);
	cfs_b->slack_timer.function = sched_cfs_slack_timer;
	cfs_b->slack_started = false;
}

static void init_cfs_rq_runtime(struct cfs_rq *cfs_rq)
{
	cfs_rq->runtime_enabled = 0;
	INIT_LIST_HEAD(&cfs_rq->throttled_list);
}

void start_cfs_bandwidth(struct cfs_bandwidth *cfs_b)
{
	lockdep_assert_held(&cfs_b->lock);

	if (cfs_b->period_active)
		return;

	cfs_b->period_active = 1;
	hrtimer_forward_now(&cfs_b->period_timer, cfs_b->period);
	hrtimer_start_expires(&cfs_b->period_timer, HRTIMER_MODE_ABS_PINNED);
}

static void destroy_cfs_bandwidth(struct cfs_bandwidth *cfs_b)
{
	/* init_cfs_bandwidth() was not called */
	if (!cfs_b->throttled_cfs_rq.next)
		return;

	hrtimer_cancel(&cfs_b->period_timer);
	hrtimer_cancel(&cfs_b->slack_timer);
}

/*
 * Both these CPU hotplug callbacks race against unregister_fair_sched_group()
 *
 * The race is harmless, since modifying bandwidth settings of unhooked group
 * bits doesn't do much.
 */

/* cpu online callback */
static void __maybe_unused update_runtime_enabled(struct rq *rq)
{
	struct task_group *tg;

	lockdep_assert_rq_held(rq);

	rcu_read_lock();
	list_for_each_entry_rcu(tg, &task_groups, list) {
		struct cfs_bandwidth *cfs_b = &tg->cfs_bandwidth;
		struct cfs_rq *cfs_rq = tg->cfs_rq[cpu_of(rq)];

		raw_spin_lock(&cfs_b->lock);
		cfs_rq->runtime_enabled = cfs_b->quota != RUNTIME_INF;
		raw_spin_unlock(&cfs_b->lock);
	}
	rcu_read_unlock();
}

/* cpu offline callback */
static void __maybe_unused unthrottle_offline_cfs_rqs(struct rq *rq)
{
	struct task_group *tg;

	lockdep_assert_rq_held(rq);

	rcu_read_lock();
	list_for_each_entry_rcu(tg, &task_groups, list) {
		struct cfs_rq *cfs_rq = tg->cfs_rq[cpu_of(rq)];

		if (!cfs_rq->runtime_enabled)
			continue;

		/*
		 * clock_task is not advancing so we just need to make sure
		 * there's some valid quota amount
		 */
		cfs_rq->runtime_remaining = 1;
		/*
		 * Offline rq is schedulable till CPU is completely disabled
		 * in take_cpu_down(), so we prevent new cfs throttling here.
		 */
		cfs_rq->runtime_enabled = 0;

		if (cfs_rq_throttled(cfs_rq))
			unthrottle_cfs_rq(cfs_rq);
	}
	rcu_read_unlock();
}

#else /* CONFIG_CFS_BANDWIDTH */

static inline bool cfs_bandwidth_used(void)
{
	return false;
}

static void account_cfs_rq_runtime(struct cfs_rq *cfs_rq, u64 delta_exec) {}
static bool check_cfs_rq_runtime(struct cfs_rq *cfs_rq) { return false; }
static void check_enqueue_throttle(struct cfs_rq *cfs_rq) {}
static inline void sync_throttle(struct task_group *tg, int cpu) {}
static __always_inline void return_cfs_rq_runtime(struct cfs_rq *cfs_rq) {}

static inline int cfs_rq_throttled(struct cfs_rq *cfs_rq)
{
	return 0;
}

static inline int throttled_hierarchy(struct cfs_rq *cfs_rq)
{
	return 0;
}

static inline int throttled_lb_pair(struct task_group *tg,
				    int src_cpu, int dest_cpu)
{
	return 0;
}

void init_cfs_bandwidth(struct cfs_bandwidth *cfs_b) {}

#ifdef CONFIG_FAIR_GROUP_SCHED
static void init_cfs_rq_runtime(struct cfs_rq *cfs_rq) {}
#endif

static inline struct cfs_bandwidth *tg_cfs_bandwidth(struct task_group *tg)
{
	return NULL;
}
static inline void destroy_cfs_bandwidth(struct cfs_bandwidth *cfs_b) {}
static inline void update_runtime_enabled(struct rq *rq) {}
static inline void unthrottle_offline_cfs_rqs(struct rq *rq) {}

#endif /* CONFIG_CFS_BANDWIDTH */

/**************************************************
 * CFS operations on tasks:
 */

#ifdef CONFIG_SCHED_HRTICK
static void hrtick_start_fair(struct rq *rq, struct task_struct *p)
{
	struct sched_entity *se = &p->se;
	struct cfs_rq *cfs_rq = cfs_rq_of(se);

	SCHED_WARN_ON(task_rq(p) != rq);

	if (rq->cfs.h_nr_running > 1) {
		u64 slice = sched_slice(cfs_rq, se);
		u64 ran = se->sum_exec_runtime - se->prev_sum_exec_runtime;
		s64 delta = slice - ran;

		if (delta < 0) {
			if (task_current(rq, p))
				resched_curr(rq);
			return;
		}
		hrtick_start(rq, delta);
	}
}

/*
 * called from enqueue/dequeue and updates the hrtick when the
 * current task is from our class and nr_running is low enough
 * to matter.
 */
static void hrtick_update(struct rq *rq)
{
	struct task_struct *curr = rq->curr;

	if (!hrtick_enabled_fair(rq) || curr->sched_class != &fair_sched_class)
		return;

	if (cfs_rq_of(&curr->se)->nr_running < sched_nr_latency)
		hrtick_start_fair(rq, curr);
}
#else /* !CONFIG_SCHED_HRTICK */
static inline void
hrtick_start_fair(struct rq *rq, struct task_struct *p)
{
}

static inline void hrtick_update(struct rq *rq)
{
}
#endif

#ifdef CONFIG_SMP
static inline bool cpu_overutilized(int cpu)
{
	unsigned long rq_util_min = uclamp_rq_get(cpu_rq(cpu), UCLAMP_MIN);
	unsigned long rq_util_max = uclamp_rq_get(cpu_rq(cpu), UCLAMP_MAX);
	int overutilized = -1;

	trace_android_rvh_cpu_overutilized(cpu, &overutilized);
	if (overutilized != -1)
		return overutilized;

	return !util_fits_cpu(cpu_util_cfs(cpu), rq_util_min, rq_util_max, cpu);
}

static inline void update_overutilized_status(struct rq *rq)
{
	if (!READ_ONCE(rq->rd->overutilized) && cpu_overutilized(rq->cpu)) {
		WRITE_ONCE(rq->rd->overutilized, SG_OVERUTILIZED);
		trace_sched_overutilized_tp(rq->rd, SG_OVERUTILIZED);
	}
}
#else
static inline void update_overutilized_status(struct rq *rq) { }
#endif

/* Runqueue only has SCHED_IDLE tasks enqueued */
static int sched_idle_rq(struct rq *rq)
{
	return unlikely(rq->nr_running == rq->cfs.idle_h_nr_running &&
			rq->nr_running);
}

/*
 * Returns true if cfs_rq only has SCHED_IDLE entities enqueued. Note the use
 * of idle_nr_running, which does not consider idle descendants of normal
 * entities.
 */
static bool sched_idle_cfs_rq(struct cfs_rq *cfs_rq)
{
	return cfs_rq->nr_running &&
		cfs_rq->nr_running == cfs_rq->idle_nr_running;
}

#ifdef CONFIG_SMP
static int sched_idle_cpu(int cpu)
{
	return sched_idle_rq(cpu_rq(cpu));
}
#endif

/*
 * The enqueue_task method is called before nr_running is
 * increased. Here we update the fair scheduling stats and
 * then put the task into the rbtree:
 */
static void
enqueue_task_fair(struct rq *rq, struct task_struct *p, int flags)
{
	struct cfs_rq *cfs_rq;
	struct sched_entity *se = &p->se;
	int idle_h_nr_running = task_has_idle_policy(p);
	int task_new = !(flags & ENQUEUE_WAKEUP);

	/*
	 * The code below (indirectly) updates schedutil which looks at
	 * the cfs_rq utilization to select a frequency.
	 * Let's add the task's estimated utilization to the cfs_rq's
	 * estimated utilization, before we update schedutil.
	 */
	util_est_enqueue(&rq->cfs, p);

	/*
	 * If in_iowait is set, the code below may not trigger any cpufreq
	 * utilization updates, so do it here explicitly with the IOWAIT flag
	 * passed.
	 */
	if (p->in_iowait)
		cpufreq_update_util(rq, SCHED_CPUFREQ_IOWAIT);

	for_each_sched_entity(se) {
		if (se->on_rq)
			break;
		cfs_rq = cfs_rq_of(se);
		enqueue_entity(cfs_rq, se, flags);

		cfs_rq->h_nr_running++;
		cfs_rq->idle_h_nr_running += idle_h_nr_running;

		if (cfs_rq_is_idle(cfs_rq))
			idle_h_nr_running = 1;

		/* end evaluation on encountering a throttled cfs_rq */
		if (cfs_rq_throttled(cfs_rq))
			goto enqueue_throttle;

		flags = ENQUEUE_WAKEUP;
	}

	trace_android_rvh_enqueue_task_fair(rq, p, flags);
	for_each_sched_entity(se) {
		cfs_rq = cfs_rq_of(se);

		update_load_avg(cfs_rq, se, UPDATE_TG);
		se_update_runnable(se);
		update_cfs_group(se);

		cfs_rq->h_nr_running++;
		cfs_rq->idle_h_nr_running += idle_h_nr_running;

		if (cfs_rq_is_idle(cfs_rq))
			idle_h_nr_running = 1;

		/* end evaluation on encountering a throttled cfs_rq */
		if (cfs_rq_throttled(cfs_rq))
			goto enqueue_throttle;
	}

	/* At this point se is NULL and we are at root level*/
	add_nr_running(rq, 1);

	/*
	 * Since new tasks are assigned an initial util_avg equal to
	 * half of the spare capacity of their CPU, tiny tasks have the
	 * ability to cross the overutilized threshold, which will
	 * result in the load balancer ruining all the task placement
	 * done by EAS. As a way to mitigate that effect, do not account
	 * for the first enqueue operation of new tasks during the
	 * overutilized flag detection.
	 *
	 * A better way of solving this problem would be to wait for
	 * the PELT signals of tasks to converge before taking them
	 * into account, but that is not straightforward to implement,
	 * and the following generally works well enough in practice.
	 */
	if (!task_new)
		update_overutilized_status(rq);

enqueue_throttle:
	assert_list_leaf_cfs_rq(rq);

	hrtick_update(rq);
}

static void set_next_buddy(struct sched_entity *se);

/*
 * The dequeue_task method is called before nr_running is
 * decreased. We remove the task from the rbtree and
 * update the fair scheduling stats:
 */
static void dequeue_task_fair(struct rq *rq, struct task_struct *p, int flags)
{
	struct cfs_rq *cfs_rq;
	struct sched_entity *se = &p->se;
	int task_sleep = flags & DEQUEUE_SLEEP;
	int idle_h_nr_running = task_has_idle_policy(p);
	bool was_sched_idle = sched_idle_rq(rq);

	util_est_dequeue(&rq->cfs, p);

	for_each_sched_entity(se) {
		cfs_rq = cfs_rq_of(se);
		dequeue_entity(cfs_rq, se, flags);

		cfs_rq->h_nr_running--;
		cfs_rq->idle_h_nr_running -= idle_h_nr_running;

		if (cfs_rq_is_idle(cfs_rq))
			idle_h_nr_running = 1;

		/* end evaluation on encountering a throttled cfs_rq */
		if (cfs_rq_throttled(cfs_rq))
			goto dequeue_throttle;

		/* Don't dequeue parent if it has other entities besides us */
		if (cfs_rq->load.weight) {
			/* Avoid re-evaluating load for this entity: */
			se = parent_entity(se);
			/*
			 * Bias pick_next to pick a task from this cfs_rq, as
			 * p is sleeping when it is within its sched_slice.
			 */
			if (task_sleep && se && !throttled_hierarchy(cfs_rq))
				set_next_buddy(se);
			break;
		}
		flags |= DEQUEUE_SLEEP;
	}

	trace_android_rvh_dequeue_task_fair(rq, p, flags);
	for_each_sched_entity(se) {
		cfs_rq = cfs_rq_of(se);

		update_load_avg(cfs_rq, se, UPDATE_TG);
		se_update_runnable(se);
		update_cfs_group(se);

		cfs_rq->h_nr_running--;
		cfs_rq->idle_h_nr_running -= idle_h_nr_running;

		if (cfs_rq_is_idle(cfs_rq))
			idle_h_nr_running = 1;

		/* end evaluation on encountering a throttled cfs_rq */
		if (cfs_rq_throttled(cfs_rq))
			goto dequeue_throttle;

	}

	/* At this point se is NULL and we are at root level*/
	sub_nr_running(rq, 1);

	/* balance early to pull high priority tasks */
	if (unlikely(!was_sched_idle && sched_idle_rq(rq)))
		rq->next_balance = jiffies;

dequeue_throttle:
	util_est_update(&rq->cfs, p, task_sleep);
	hrtick_update(rq);
}

#ifdef CONFIG_SMP

/* Working cpumask for: load_balance, load_balance_newidle. */
static DEFINE_PER_CPU(cpumask_var_t, load_balance_mask);
static DEFINE_PER_CPU(cpumask_var_t, select_rq_mask);

#ifdef CONFIG_NO_HZ_COMMON

static struct {
	cpumask_var_t idle_cpus_mask;
	atomic_t nr_cpus;
	int has_blocked;		/* Idle CPUS has blocked load */
	int needs_update;		/* Newly idle CPUs need their next_balance collated */
	unsigned long next_balance;     /* in jiffy units */
	unsigned long next_blocked;	/* Next update of blocked load in jiffies */
} nohz ____cacheline_aligned;

#endif /* CONFIG_NO_HZ_COMMON */

static unsigned long cpu_load(struct rq *rq)
{
	return cfs_rq_load_avg(&rq->cfs);
}

/*
 * cpu_load_without - compute CPU load without any contributions from *p
 * @cpu: the CPU which load is requested
 * @p: the task which load should be discounted
 *
 * The load of a CPU is defined by the load of tasks currently enqueued on that
 * CPU as well as tasks which are currently sleeping after an execution on that
 * CPU.
 *
 * This method returns the load of the specified CPU by discounting the load of
 * the specified task, whenever the task is currently contributing to the CPU
 * load.
 */
static unsigned long cpu_load_without(struct rq *rq, struct task_struct *p)
{
	struct cfs_rq *cfs_rq;
	unsigned int load;

	/* Task has no contribution or is new */
	if (cpu_of(rq) != task_cpu(p) || !READ_ONCE(p->se.avg.last_update_time))
		return cpu_load(rq);

	cfs_rq = &rq->cfs;
	load = READ_ONCE(cfs_rq->avg.load_avg);

	/* Discount task's util from CPU's util */
	lsub_positive(&load, task_h_load(p));

	return load;
}

static unsigned long cpu_runnable(struct rq *rq)
{
	return cfs_rq_runnable_avg(&rq->cfs);
}

static unsigned long cpu_runnable_without(struct rq *rq, struct task_struct *p)
{
	struct cfs_rq *cfs_rq;
	unsigned int runnable;

	/* Task has no contribution or is new */
	if (cpu_of(rq) != task_cpu(p) || !READ_ONCE(p->se.avg.last_update_time))
		return cpu_runnable(rq);

	cfs_rq = &rq->cfs;
	runnable = READ_ONCE(cfs_rq->avg.runnable_avg);

	/* Discount task's runnable from CPU's runnable */
	lsub_positive(&runnable, p->se.avg.runnable_avg);

	return runnable;
}

static unsigned long capacity_of(int cpu)
{
	return cpu_rq(cpu)->cpu_capacity;
}

static void record_wakee(struct task_struct *p)
{
	/*
	 * Only decay a single time; tasks that have less then 1 wakeup per
	 * jiffy will not have built up many flips.
	 */
	if (time_after(jiffies, current->wakee_flip_decay_ts + HZ)) {
		current->wakee_flips >>= 1;
		current->wakee_flip_decay_ts = jiffies;
	}

	if (current->last_wakee != p) {
		current->last_wakee = p;
		current->wakee_flips++;
	}
}

/*
 * Detect M:N waker/wakee relationships via a switching-frequency heuristic.
 *
 * A waker of many should wake a different task than the one last awakened
 * at a frequency roughly N times higher than one of its wakees.
 *
 * In order to determine whether we should let the load spread vs consolidating
 * to shared cache, we look for a minimum 'flip' frequency of llc_size in one
 * partner, and a factor of lls_size higher frequency in the other.
 *
 * With both conditions met, we can be relatively sure that the relationship is
 * non-monogamous, with partner count exceeding socket size.
 *
 * Waker/wakee being client/server, worker/dispatcher, interrupt source or
 * whatever is irrelevant, spread criteria is apparent partner count exceeds
 * socket size.
 */
static int wake_wide(struct task_struct *p)
{
	unsigned int master = current->wakee_flips;
	unsigned int slave = p->wakee_flips;
	int factor = __this_cpu_read(sd_llc_size);

	if (master < slave)
		swap(master, slave);
	if (slave < factor || master < slave * factor)
		return 0;
	return 1;
}

/*
 * The purpose of wake_affine() is to quickly determine on which CPU we can run
 * soonest. For the purpose of speed we only consider the waking and previous
 * CPU.
 *
 * wake_affine_idle() - only considers 'now', it check if the waking CPU is
 *			cache-affine and is (or	will be) idle.
 *
 * wake_affine_weight() - considers the weight to reflect the average
 *			  scheduling latency of the CPUs. This seems to work
 *			  for the overloaded case.
 */
static int
wake_affine_idle(int this_cpu, int prev_cpu, int sync)
{
	/*
	 * If this_cpu is idle, it implies the wakeup is from interrupt
	 * context. Only allow the move if cache is shared. Otherwise an
	 * interrupt intensive workload could force all tasks onto one
	 * node depending on the IO topology or IRQ affinity settings.
	 *
	 * If the prev_cpu is idle and cache affine then avoid a migration.
	 * There is no guarantee that the cache hot data from an interrupt
	 * is more important than cache hot data on the prev_cpu and from
	 * a cpufreq perspective, it's better to have higher utilisation
	 * on one CPU.
	 */
	if (available_idle_cpu(this_cpu) && cpus_share_cache(this_cpu, prev_cpu))
		return available_idle_cpu(prev_cpu) ? prev_cpu : this_cpu;

	if (sync && cpu_rq(this_cpu)->nr_running == 1)
		return this_cpu;

	if (available_idle_cpu(prev_cpu))
		return prev_cpu;

	return nr_cpumask_bits;
}

static int
wake_affine_weight(struct sched_domain *sd, struct task_struct *p,
		   int this_cpu, int prev_cpu, int sync)
{
	s64 this_eff_load, prev_eff_load;
	unsigned long task_load;

	this_eff_load = cpu_load(cpu_rq(this_cpu));

	if (sync) {
		unsigned long current_load = task_h_load(current);

		if (current_load > this_eff_load)
			return this_cpu;

		this_eff_load -= current_load;
	}

	task_load = task_h_load(p);

	this_eff_load += task_load;
	if (sched_feat(WA_BIAS))
		this_eff_load *= 100;
	this_eff_load *= capacity_of(prev_cpu);

	prev_eff_load = cpu_load(cpu_rq(prev_cpu));
	prev_eff_load -= task_load;
	if (sched_feat(WA_BIAS))
		prev_eff_load *= 100 + (sd->imbalance_pct - 100) / 2;
	prev_eff_load *= capacity_of(this_cpu);

	/*
	 * If sync, adjust the weight of prev_eff_load such that if
	 * prev_eff == this_eff that select_idle_sibling() will consider
	 * stacking the wakee on top of the waker if no other CPU is
	 * idle.
	 */
	if (sync)
		prev_eff_load += 1;

	return this_eff_load < prev_eff_load ? this_cpu : nr_cpumask_bits;
}

static int wake_affine(struct sched_domain *sd, struct task_struct *p,
		       int this_cpu, int prev_cpu, int sync)
{
	int target = nr_cpumask_bits;

	if (sched_feat(WA_IDLE))
		target = wake_affine_idle(this_cpu, prev_cpu, sync);

	if (sched_feat(WA_WEIGHT) && target == nr_cpumask_bits)
		target = wake_affine_weight(sd, p, this_cpu, prev_cpu, sync);

	schedstat_inc(p->stats.nr_wakeups_affine_attempts);
	if (target == nr_cpumask_bits)
		return prev_cpu;

	schedstat_inc(sd->ttwu_move_affine);
	schedstat_inc(p->stats.nr_wakeups_affine);
	return target;
}

static struct sched_group *
find_idlest_group(struct sched_domain *sd, struct task_struct *p, int this_cpu);

/*
 * find_idlest_group_cpu - find the idlest CPU among the CPUs in the group.
 */
static int
find_idlest_group_cpu(struct sched_group *group, struct task_struct *p, int this_cpu)
{
	unsigned long load, min_load = ULONG_MAX;
	unsigned int min_exit_latency = UINT_MAX;
	u64 latest_idle_timestamp = 0;
	int least_loaded_cpu = this_cpu;
	int shallowest_idle_cpu = -1;
	int i;

	/* Check if we have any choice: */
	if (group->group_weight == 1)
		return cpumask_first(sched_group_span(group));

	/* Traverse only the allowed CPUs */
	for_each_cpu_and(i, sched_group_span(group), p->cpus_ptr) {
		struct rq *rq = cpu_rq(i);

		if (!sched_core_cookie_match(rq, p))
			continue;

		if (sched_idle_cpu(i))
			return i;

		if (available_idle_cpu(i)) {
			struct cpuidle_state *idle = idle_get_state(rq);
			if (idle && idle->exit_latency < min_exit_latency) {
				/*
				 * We give priority to a CPU whose idle state
				 * has the smallest exit latency irrespective
				 * of any idle timestamp.
				 */
				min_exit_latency = idle->exit_latency;
				latest_idle_timestamp = rq->idle_stamp;
				shallowest_idle_cpu = i;
			} else if ((!idle || idle->exit_latency == min_exit_latency) &&
				   rq->idle_stamp > latest_idle_timestamp) {
				/*
				 * If equal or no active idle state, then
				 * the most recently idled CPU might have
				 * a warmer cache.
				 */
				latest_idle_timestamp = rq->idle_stamp;
				shallowest_idle_cpu = i;
			}
		} else if (shallowest_idle_cpu == -1) {
			load = cpu_load(cpu_rq(i));
			if (load < min_load) {
				min_load = load;
				least_loaded_cpu = i;
			}
		}
	}

	return shallowest_idle_cpu != -1 ? shallowest_idle_cpu : least_loaded_cpu;
}

static inline int find_idlest_cpu(struct sched_domain *sd, struct task_struct *p,
				  int cpu, int prev_cpu, int sd_flag)
{
	int new_cpu = cpu;

	if (!cpumask_intersects(sched_domain_span(sd), p->cpus_ptr))
		return prev_cpu;

	/*
	 * We need task's util for cpu_util_without, sync it up to
	 * prev_cpu's last_update_time.
	 */
	if (!(sd_flag & SD_BALANCE_FORK))
		sync_entity_load_avg(&p->se);

	while (sd) {
		struct sched_group *group;
		struct sched_domain *tmp;
		int weight;

		if (!(sd->flags & sd_flag)) {
			sd = sd->child;
			continue;
		}

		group = find_idlest_group(sd, p, cpu);
		if (!group) {
			sd = sd->child;
			continue;
		}

		new_cpu = find_idlest_group_cpu(group, p, cpu);
		if (new_cpu == cpu) {
			/* Now try balancing at a lower domain level of 'cpu': */
			sd = sd->child;
			continue;
		}

		/* Now try balancing at a lower domain level of 'new_cpu': */
		cpu = new_cpu;
		weight = sd->span_weight;
		sd = NULL;
		for_each_domain(cpu, tmp) {
			if (weight <= tmp->span_weight)
				break;
			if (tmp->flags & sd_flag)
				sd = tmp;
		}
	}

	return new_cpu;
}

static inline int __select_idle_cpu(int cpu, struct task_struct *p)
{
	if ((available_idle_cpu(cpu) || sched_idle_cpu(cpu)) &&
	    sched_cpu_cookie_match(cpu_rq(cpu), p))
		return cpu;

	return -1;
}

#ifdef CONFIG_SCHED_SMT
DEFINE_STATIC_KEY_FALSE(sched_smt_present);
EXPORT_SYMBOL_GPL(sched_smt_present);

static inline void set_idle_cores(int cpu, int val)
{
	struct sched_domain_shared *sds;

	sds = rcu_dereference(per_cpu(sd_llc_shared, cpu));
	if (sds)
		WRITE_ONCE(sds->has_idle_cores, val);
}

static inline bool test_idle_cores(int cpu)
{
	struct sched_domain_shared *sds;

	sds = rcu_dereference(per_cpu(sd_llc_shared, cpu));
	if (sds)
		return READ_ONCE(sds->has_idle_cores);

	return false;
}

/*
 * Scans the local SMT mask to see if the entire core is idle, and records this
 * information in sd_llc_shared->has_idle_cores.
 *
 * Since SMT siblings share all cache levels, inspecting this limited remote
 * state should be fairly cheap.
 */
void __update_idle_core(struct rq *rq)
{
	int core = cpu_of(rq);
	int cpu;

	rcu_read_lock();
	if (test_idle_cores(core))
		goto unlock;

	for_each_cpu(cpu, cpu_smt_mask(core)) {
		if (cpu == core)
			continue;

		if (!available_idle_cpu(cpu))
			goto unlock;
	}

	set_idle_cores(core, 1);
unlock:
	rcu_read_unlock();
}

/*
 * Scan the entire LLC domain for idle cores; this dynamically switches off if
 * there are no idle cores left in the system; tracked through
 * sd_llc->shared->has_idle_cores and enabled through update_idle_core() above.
 */
static int select_idle_core(struct task_struct *p, int core, struct cpumask *cpus, int *idle_cpu)
{
	bool idle = true;
	int cpu;

	for_each_cpu(cpu, cpu_smt_mask(core)) {
		if (!available_idle_cpu(cpu)) {
			idle = false;
			if (*idle_cpu == -1) {
				if (sched_idle_cpu(cpu) && cpumask_test_cpu(cpu, p->cpus_ptr)) {
					*idle_cpu = cpu;
					break;
				}
				continue;
			}
			break;
		}
		if (*idle_cpu == -1 && cpumask_test_cpu(cpu, p->cpus_ptr))
			*idle_cpu = cpu;
	}

	if (idle)
		return core;

	cpumask_andnot(cpus, cpus, cpu_smt_mask(core));
	return -1;
}

/*
 * Scan the local SMT mask for idle CPUs.
 */
static int select_idle_smt(struct task_struct *p, int target)
{
	int cpu;

	for_each_cpu_and(cpu, cpu_smt_mask(target), p->cpus_ptr) {
		if (cpu == target)
			continue;
		if (available_idle_cpu(cpu) || sched_idle_cpu(cpu))
			return cpu;
	}

	return -1;
}

#else /* CONFIG_SCHED_SMT */

static inline void set_idle_cores(int cpu, int val)
{
}

static inline bool test_idle_cores(int cpu)
{
	return false;
}

static inline int select_idle_core(struct task_struct *p, int core, struct cpumask *cpus, int *idle_cpu)
{
	return __select_idle_cpu(core, p);
}

static inline int select_idle_smt(struct task_struct *p, int target)
{
	return -1;
}

#endif /* CONFIG_SCHED_SMT */

/*
 * Scan the LLC domain for idle CPUs; this is dynamically regulated by
 * comparing the average scan cost (tracked in sd->avg_scan_cost) against the
 * average idle time for this rq (as found in rq->avg_idle).
 */
static int select_idle_cpu(struct task_struct *p, struct sched_domain *sd, bool has_idle_core, int target)
{
	struct cpumask *cpus = this_cpu_cpumask_var_ptr(select_rq_mask);
	int i, cpu, idle_cpu = -1, nr = INT_MAX;
	struct sched_domain_shared *sd_share;
	struct rq *this_rq = this_rq();
	int this = smp_processor_id();
	struct sched_domain *this_sd = NULL;
	u64 time = 0;

	cpumask_and(cpus, sched_domain_span(sd), p->cpus_ptr);

	if (sched_feat(SIS_PROP) && !has_idle_core) {
		u64 avg_cost, avg_idle, span_avg;
		unsigned long now = jiffies;

		this_sd = rcu_dereference(*this_cpu_ptr(&sd_llc));
		if (!this_sd)
			return -1;

		/*
		 * If we're busy, the assumption that the last idle period
		 * predicts the future is flawed; age away the remaining
		 * predicted idle time.
		 */
		if (unlikely(this_rq->wake_stamp < now)) {
			while (this_rq->wake_stamp < now && this_rq->wake_avg_idle) {
				this_rq->wake_stamp++;
				this_rq->wake_avg_idle >>= 1;
			}
		}

		avg_idle = this_rq->wake_avg_idle;
		avg_cost = this_sd->avg_scan_cost + 1;

		span_avg = sd->span_weight * avg_idle;
		if (span_avg > 4*avg_cost)
			nr = div_u64(span_avg, avg_cost);
		else
			nr = 4;

		time = cpu_clock(this);
	}

	if (sched_feat(SIS_UTIL)) {
		sd_share = rcu_dereference(per_cpu(sd_llc_shared, target));
		if (sd_share) {
			/* because !--nr is the condition to stop scan */
			nr = READ_ONCE(sd_share->nr_idle_scan) + 1;
			/* overloaded LLC is unlikely to have idle cpu/core */
			if (nr == 1)
				return -1;
		}
	}

	for_each_cpu_wrap(cpu, cpus, target + 1) {
		if (has_idle_core) {
			i = select_idle_core(p, cpu, cpus, &idle_cpu);
			if ((unsigned int)i < nr_cpumask_bits)
				return i;

		} else {
			if (!--nr)
				return -1;
			idle_cpu = __select_idle_cpu(cpu, p);
			if ((unsigned int)idle_cpu < nr_cpumask_bits)
				break;
		}
	}

	if (has_idle_core)
		set_idle_cores(target, false);

	if (sched_feat(SIS_PROP) && this_sd && !has_idle_core) {
		time = cpu_clock(this) - time;

		/*
		 * Account for the scan cost of wakeups against the average
		 * idle time.
		 */
		this_rq->wake_avg_idle -= min(this_rq->wake_avg_idle, time);

		update_avg(&this_sd->avg_scan_cost, time);
	}

	return idle_cpu;
}

/*
 * Scan the asym_capacity domain for idle CPUs; pick the first idle one on which
 * the task fits. If no CPU is big enough, but there are idle ones, try to
 * maximize capacity.
 */
static int
select_idle_capacity(struct task_struct *p, struct sched_domain *sd, int target)
{
	unsigned long task_util, util_min, util_max, best_cap = 0;
	int cpu, best_cpu = -1;
	struct cpumask *cpus;

	cpus = this_cpu_cpumask_var_ptr(select_rq_mask);
	cpumask_and(cpus, sched_domain_span(sd), p->cpus_ptr);

	task_util = task_util_est(p);
	util_min = uclamp_eff_value(p, UCLAMP_MIN);
	util_max = uclamp_eff_value(p, UCLAMP_MAX);

	for_each_cpu_wrap(cpu, cpus, target) {
		unsigned long cpu_cap = capacity_of(cpu);

		if (!available_idle_cpu(cpu) && !sched_idle_cpu(cpu))
			continue;
		if (util_fits_cpu(task_util, util_min, util_max, cpu))
			return cpu;

		if (cpu_cap > best_cap) {
			best_cap = cpu_cap;
			best_cpu = cpu;
		}
	}

	return best_cpu;
}

static inline bool asym_fits_cpu(unsigned long util,
				 unsigned long util_min,
				 unsigned long util_max,
				 int cpu)
{
	if (sched_asym_cpucap_active())
		return util_fits_cpu(util, util_min, util_max, cpu);

	return true;
}

/*
 * Try and locate an idle core/thread in the LLC cache domain.
 */
static int select_idle_sibling(struct task_struct *p, int prev, int target)
{
	bool has_idle_core = false;
	struct sched_domain *sd;
	unsigned long task_util, util_min, util_max;
	int i, recent_used_cpu;

	/*
	 * On asymmetric system, update task utilization because we will check
	 * that the task fits with cpu's capacity.
	 */
	if (sched_asym_cpucap_active()) {
		sync_entity_load_avg(&p->se);
		task_util = task_util_est(p);
		util_min = uclamp_eff_value(p, UCLAMP_MIN);
		util_max = uclamp_eff_value(p, UCLAMP_MAX);
	}

	/*
	 * per-cpu select_rq_mask usage
	 */
	lockdep_assert_irqs_disabled();

	if ((available_idle_cpu(target) || sched_idle_cpu(target)) &&
	    asym_fits_cpu(task_util, util_min, util_max, target))
		return target;

	/*
	 * If the previous CPU is cache affine and idle, don't be stupid:
	 */
	if (prev != target && cpus_share_cache(prev, target) &&
	    (available_idle_cpu(prev) || sched_idle_cpu(prev)) &&
	    asym_fits_cpu(task_util, util_min, util_max, prev))
		return prev;

	/*
	 * Allow a per-cpu kthread to stack with the wakee if the
	 * kworker thread and the tasks previous CPUs are the same.
	 * The assumption is that the wakee queued work for the
	 * per-cpu kthread that is now complete and the wakeup is
	 * essentially a sync wakeup. An obvious example of this
	 * pattern is IO completions.
	 */
	if (is_per_cpu_kthread(current) &&
	    in_task() &&
	    prev == smp_processor_id() &&
	    this_rq()->nr_running <= 1 &&
	    asym_fits_cpu(task_util, util_min, util_max, prev)) {
		return prev;
	}

	/* Check a recently used CPU as a potential idle candidate: */
	recent_used_cpu = p->recent_used_cpu;
	p->recent_used_cpu = prev;
	if (recent_used_cpu != prev &&
	    recent_used_cpu != target &&
	    cpus_share_cache(recent_used_cpu, target) &&
	    (available_idle_cpu(recent_used_cpu) || sched_idle_cpu(recent_used_cpu)) &&
	    cpumask_test_cpu(p->recent_used_cpu, p->cpus_ptr) &&
	    asym_fits_cpu(task_util, util_min, util_max, recent_used_cpu)) {
		return recent_used_cpu;
	}

	/*
	 * For asymmetric CPU capacity systems, our domain of interest is
	 * sd_asym_cpucapacity rather than sd_llc.
	 */
	if (sched_asym_cpucap_active()) {
		sd = rcu_dereference(per_cpu(sd_asym_cpucapacity, target));
		/*
		 * On an asymmetric CPU capacity system where an exclusive
		 * cpuset defines a symmetric island (i.e. one unique
		 * capacity_orig value through the cpuset), the key will be set
		 * but the CPUs within that cpuset will not have a domain with
		 * SD_ASYM_CPUCAPACITY. These should follow the usual symmetric
		 * capacity path.
		 */
		if (sd) {
			i = select_idle_capacity(p, sd, target);
			return ((unsigned)i < nr_cpumask_bits) ? i : target;
		}
	}

	sd = rcu_dereference(per_cpu(sd_llc, target));
	if (!sd)
		return target;

	if (sched_smt_active()) {
		has_idle_core = test_idle_cores(target);

		if (!has_idle_core && cpus_share_cache(prev, target)) {
			i = select_idle_smt(p, prev);
			if ((unsigned int)i < nr_cpumask_bits)
				return i;
		}
	}

	i = select_idle_cpu(p, sd, has_idle_core, target);
	if ((unsigned)i < nr_cpumask_bits)
		return i;

	return target;
}

/*
 * Predicts what cpu_util(@cpu) would return if @p was removed from @cpu
 * (@dst_cpu = -1) or migrated to @dst_cpu.
 */
static unsigned long cpu_util_next(int cpu, struct task_struct *p, int dst_cpu)
{
	struct cfs_rq *cfs_rq = &cpu_rq(cpu)->cfs;
	unsigned long util = READ_ONCE(cfs_rq->avg.util_avg);

	/*
	 * If @dst_cpu is -1 or @p migrates from @cpu to @dst_cpu remove its
	 * contribution. If @p migrates from another CPU to @cpu add its
	 * contribution. In all the other cases @cpu is not impacted by the
	 * migration so its util_avg is already correct.
	 */
	if (task_cpu(p) == cpu && dst_cpu != cpu)
		lsub_positive(&util, task_util(p));
	else if (task_cpu(p) != cpu && dst_cpu == cpu)
		util += task_util(p);

	if (sched_feat(UTIL_EST)) {
		unsigned long util_est;

		util_est = READ_ONCE(cfs_rq->avg.util_est.enqueued);

		/*
		 * During wake-up @p isn't enqueued yet and doesn't contribute
		 * to any cpu_rq(cpu)->cfs.avg.util_est.enqueued.
		 * If @dst_cpu == @cpu add it to "simulate" cpu_util after @p
		 * has been enqueued.
		 *
		 * During exec (@dst_cpu = -1) @p is enqueued and does
		 * contribute to cpu_rq(cpu)->cfs.util_est.enqueued.
		 * Remove it to "simulate" cpu_util without @p's contribution.
		 *
		 * Despite the task_on_rq_queued(@p) check there is still a
		 * small window for a possible race when an exec
		 * select_task_rq_fair() races with LB's detach_task().
		 *
		 *   detach_task()
		 *     deactivate_task()
		 *       p->on_rq = TASK_ON_RQ_MIGRATING;
		 *       -------------------------------- A
		 *       dequeue_task()                    \
		 *         dequeue_task_fair()              + Race Time
		 *           util_est_dequeue()            /
		 *       -------------------------------- B
		 *
		 * The additional check "current == p" is required to further
		 * reduce the race window.
		 */
		if (dst_cpu == cpu)
			util_est += _task_util_est(p);
		else if (unlikely(task_on_rq_queued(p) || current == p))
			lsub_positive(&util_est, _task_util_est(p));

		util = max(util, util_est);
	}

	return min(util, capacity_orig_of(cpu));
}

/*
 * cpu_util_without: compute cpu utilization without any contributions from *p
 * @cpu: the CPU which utilization is requested
 * @p: the task which utilization should be discounted
 *
 * The utilization of a CPU is defined by the utilization of tasks currently
 * enqueued on that CPU as well as tasks which are currently sleeping after an
 * execution on that CPU.
 *
 * This method returns the utilization of the specified CPU by discounting the
 * utilization of the specified task, whenever the task is currently
 * contributing to the CPU utilization.
 */
static unsigned long cpu_util_without(int cpu, struct task_struct *p)
{
	/* Task has no contribution or is new */
	if (cpu != task_cpu(p) || !READ_ONCE(p->se.avg.last_update_time))
		return cpu_util_cfs(cpu);

	return cpu_util_next(cpu, p, -1);
}

/*
 * energy_env - Utilization landscape for energy estimation.
 * @task_busy_time: Utilization contribution by the task for which we test the
 *                  placement. Given by eenv_task_busy_time().
 * @pd_busy_time:   Utilization of the whole perf domain without the task
 *                  contribution. Given by eenv_pd_busy_time().
 * @cpu_cap:        Maximum CPU capacity for the perf domain.
 * @pd_cap:         Entire perf domain capacity. (pd->nr_cpus * cpu_cap).
 */
struct energy_env {
	unsigned long task_busy_time;
	unsigned long pd_busy_time;
	unsigned long cpu_cap;
	unsigned long pd_cap;
};

/*
 * Compute the task busy time for compute_energy(). This time cannot be
 * injected directly into effective_cpu_util() because of the IRQ scaling.
 * The latter only makes sense with the most recent CPUs where the task has
 * run.
 */
static inline void eenv_task_busy_time(struct energy_env *eenv,
				       struct task_struct *p, int prev_cpu)
{
	unsigned long busy_time, max_cap = arch_scale_cpu_capacity(prev_cpu);
	unsigned long irq = cpu_util_irq(cpu_rq(prev_cpu));

	if (unlikely(irq >= max_cap))
		busy_time = max_cap;
	else
		busy_time = scale_irq_capacity(task_util_est(p), irq, max_cap);

	eenv->task_busy_time = busy_time;
}

/*
 * Compute the perf_domain (PD) busy time for compute_energy(). Based on the
 * utilization for each @pd_cpus, it however doesn't take into account
 * clamping since the ratio (utilization / cpu_capacity) is already enough to
 * scale the EM reported power consumption at the (eventually clamped)
 * cpu_capacity.
 *
 * The contribution of the task @p for which we want to estimate the
 * energy cost is removed (by cpu_util_next()) and must be calculated
 * separately (see eenv_task_busy_time). This ensures:
 *
 *   - A stable PD utilization, no matter which CPU of that PD we want to place
 *     the task on.
 *
 *   - A fair comparison between CPUs as the task contribution (task_util())
 *     will always be the same no matter which CPU utilization we rely on
 *     (util_avg or util_est).
 *
 * Set @eenv busy time for the PD that spans @pd_cpus. This busy time can't
 * exceed @eenv->pd_cap.
 */
static inline void eenv_pd_busy_time(struct energy_env *eenv,
				     struct cpumask *pd_cpus,
				     struct task_struct *p)
{
	unsigned long busy_time = 0;
	int cpu;

	for_each_cpu(cpu, pd_cpus) {
		unsigned long util = cpu_util_next(cpu, p, -1);

		busy_time += effective_cpu_util(cpu, util, ENERGY_UTIL, NULL);
	}

	eenv->pd_busy_time = min(eenv->pd_cap, busy_time);
}

/*
 * Compute the maximum utilization for compute_energy() when the task @p
 * is placed on the cpu @dst_cpu.
 *
 * Returns the maximum utilization among @eenv->cpus. This utilization can't
 * exceed @eenv->cpu_cap.
 */
static inline unsigned long
eenv_pd_max_util(struct energy_env *eenv, struct cpumask *pd_cpus,
		 struct task_struct *p, int dst_cpu)
{
	unsigned long max_util = 0;
	int cpu;

	for_each_cpu(cpu, pd_cpus) {
		struct task_struct *tsk = (cpu == dst_cpu) ? p : NULL;
		unsigned long util = cpu_util_next(cpu, p, dst_cpu);
		unsigned long cpu_util;

		/*
		 * Performance domain frequency: utilization clamping
		 * must be considered since it affects the selection
		 * of the performance domain frequency.
		 * NOTE: in case RT tasks are running, by default the
		 * FREQUENCY_UTIL's utilization can be max OPP.
		 */
		cpu_util = effective_cpu_util(cpu, util, FREQUENCY_UTIL, tsk);
		max_util = max(max_util, cpu_util);
	}

	return min(max_util, eenv->cpu_cap);
}

/*
 * compute_energy(): Use the Energy Model to estimate the energy that @pd would
 * consume for a given utilization landscape @eenv. When @dst_cpu < 0, the task
 * contribution is ignored.
 */
static inline unsigned long
compute_energy(struct energy_env *eenv, struct perf_domain *pd,
	       struct cpumask *pd_cpus, struct task_struct *p, int dst_cpu)
{
	unsigned long max_util = eenv_pd_max_util(eenv, pd_cpus, p, dst_cpu);
	unsigned long busy_time = eenv->pd_busy_time;

	if (dst_cpu >= 0)
		busy_time = min(eenv->pd_cap, busy_time + eenv->task_busy_time);

	return em_cpu_energy(pd->em_pd, max_util, busy_time, eenv->cpu_cap);
}

/*
 * find_energy_efficient_cpu(): Find most energy-efficient target CPU for the
 * waking task. find_energy_efficient_cpu() looks for the CPU with maximum
 * spare capacity in each performance domain and uses it as a potential
 * candidate to execute the task. Then, it uses the Energy Model to figure
 * out which of the CPU candidates is the most energy-efficient.
 *
 * The rationale for this heuristic is as follows. In a performance domain,
 * all the most energy efficient CPU candidates (according to the Energy
 * Model) are those for which we'll request a low frequency. When there are
 * several CPUs for which the frequency request will be the same, we don't
 * have enough data to break the tie between them, because the Energy Model
 * only includes active power costs. With this model, if we assume that
 * frequency requests follow utilization (e.g. using schedutil), the CPU with
 * the maximum spare capacity in a performance domain is guaranteed to be among
 * the best candidates of the performance domain.
 *
 * In practice, it could be preferable from an energy standpoint to pack
 * small tasks on a CPU in order to let other CPUs go in deeper idle states,
 * but that could also hurt our chances to go cluster idle, and we have no
 * ways to tell with the current Energy Model if this is actually a good
 * idea or not. So, find_energy_efficient_cpu() basically favors
 * cluster-packing, and spreading inside a cluster. That should at least be
 * a good thing for latency, and this is consistent with the idea that most
 * of the energy savings of EAS come from the asymmetry of the system, and
 * not so much from breaking the tie between identical CPUs. That's also the
 * reason why EAS is enabled in the topology code only for systems where
 * SD_ASYM_CPUCAPACITY is set.
 *
 * NOTE: Forkees are not accepted in the energy-aware wake-up path because
 * they don't have any useful utilization data yet and it's not possible to
 * forecast their impact on energy consumption. Consequently, they will be
 * placed by find_idlest_cpu() on the least loaded CPU, which might turn out
 * to be energy-inefficient in some use-cases. The alternative would be to
 * bias new tasks towards specific types of CPUs first, or to try to infer
 * their util_avg from the parent task, but those heuristics could hurt
 * other use-cases too. So, until someone finds a better way to solve this,
 * let's keep things simple by re-using the existing slow path.
 */
static int find_energy_efficient_cpu(struct task_struct *p, int prev_cpu)
{
	struct cpumask *cpus = this_cpu_cpumask_var_ptr(select_rq_mask);
	unsigned long prev_delta = ULONG_MAX, best_delta = ULONG_MAX;
	unsigned long p_util_min = uclamp_is_used() ? uclamp_eff_value(p, UCLAMP_MIN) : 0;
	unsigned long p_util_max = uclamp_is_used() ? uclamp_eff_value(p, UCLAMP_MAX) : 1024;
	struct root_domain *rd = this_rq()->rd;
	int cpu, best_energy_cpu, target = -1;
	struct sched_domain *sd;
	struct perf_domain *pd;
	struct energy_env eenv;

	rcu_read_lock();
	pd = rcu_dereference(rd->pd);
	if (!pd || READ_ONCE(rd->overutilized))
		goto unlock;

<<<<<<< HEAD
=======
	cpu = smp_processor_id();
	if (sync && cpu_rq(cpu)->nr_running == 1 &&
	    cpumask_test_cpu(cpu, p->cpus_ptr) &&
	    task_fits_cpu(p, cpu)) {
		rcu_read_unlock();
		return cpu;
	}

>>>>>>> ead3191d
	/*
	 * Energy-aware wake-up happens on the lowest sched_domain starting
	 * from sd_asym_cpucapacity spanning over this_cpu and prev_cpu.
	 */
	sd = rcu_dereference(*this_cpu_ptr(&sd_asym_cpucapacity));
	while (sd && !cpumask_test_cpu(prev_cpu, sched_domain_span(sd)))
		sd = sd->parent;
	if (!sd)
		goto unlock;

	target = prev_cpu;

<<<<<<< HEAD
	sync_entity_load_avg(&p->se);
	if (!task_util_est(p))
=======
	if (!uclamp_task_util(p, p_util_min, p_util_max))
>>>>>>> ead3191d
		goto unlock;

	eenv_task_busy_time(&eenv, p, prev_cpu);

	for (; pd; pd = pd->next) {
		unsigned long cpu_cap, cpu_thermal_cap, util;
		unsigned long cur_delta, max_spare_cap = 0;
		unsigned long rq_util_min, rq_util_max;
		unsigned long util_min, util_max;
		bool compute_prev_delta = false;
		int max_spare_cap_cpu = -1;
		unsigned long base_energy;

		cpumask_and(cpus, perf_domain_span(pd), cpu_online_mask);

		if (cpumask_empty(cpus))
			continue;

		/* Account thermal pressure for the energy estimation */
		cpu = cpumask_first(cpus);
		cpu_thermal_cap = arch_scale_cpu_capacity(cpu);
		cpu_thermal_cap -= arch_scale_thermal_pressure(cpu);

		eenv.cpu_cap = cpu_thermal_cap;
		eenv.pd_cap = 0;

		for_each_cpu(cpu, cpus) {
			eenv.pd_cap += cpu_thermal_cap;

			if (!cpumask_test_cpu(cpu, sched_domain_span(sd)))
				continue;

			if (!cpumask_test_cpu(cpu, p->cpus_ptr))
				continue;

			util = cpu_util_next(cpu, p, cpu);
			cpu_cap = capacity_of(cpu);

			/*
			 * Skip CPUs that cannot satisfy the capacity request.
			 * IOW, placing the task there would make the CPU
			 * overutilized. Take uclamp into account to see how
			 * much capacity we can get out of the CPU; this is
			 * aligned with sched_cpu_util().
			 */
			if (uclamp_is_used()) {
				if (uclamp_rq_is_idle(cpu_rq(cpu))) {
					util_min = p_util_min;
					util_max = p_util_max;
				} else {
					/*
					 * Open code uclamp_rq_util_with() except for
					 * the clamp() part. Ie: apply max aggregation
					 * only. util_fits_cpu() logic requires to
					 * operate on non clamped util but must use the
					 * max-aggregated uclamp_{min, max}.
					 */
					rq_util_min = uclamp_rq_get(cpu_rq(cpu), UCLAMP_MIN);
					rq_util_max = uclamp_rq_get(cpu_rq(cpu), UCLAMP_MAX);

					util_min = max(rq_util_min, p_util_min);
					util_max = max(rq_util_max, p_util_max);
				}
			}
			if (!util_fits_cpu(util, util_min, util_max, cpu))
				continue;

			lsub_positive(&cpu_cap, util);

			if (cpu == prev_cpu) {
				/* Always use prev_cpu as a candidate. */
				compute_prev_delta = true;
			} else if (cpu_cap > max_spare_cap) {
				/*
				 * Find the CPU with the maximum spare capacity
				 * in the performance domain.
				 */
				max_spare_cap = cpu_cap;
				max_spare_cap_cpu = cpu;
			}
		}

		if (max_spare_cap_cpu < 0 && !compute_prev_delta)
			continue;

		eenv_pd_busy_time(&eenv, cpus, p);
		/* Compute the 'base' energy of the pd, without @p */
		base_energy = compute_energy(&eenv, pd, cpus, p, -1);

		/* Evaluate the energy impact of using prev_cpu. */
		if (compute_prev_delta) {
			prev_delta = compute_energy(&eenv, pd, cpus, p,
						    prev_cpu);
			/* CPU utilization has changed */
			if (prev_delta < base_energy)
				goto unlock;
			prev_delta -= base_energy;
			best_delta = min(best_delta, prev_delta);
		}

		/* Evaluate the energy impact of using max_spare_cap_cpu. */
		if (max_spare_cap_cpu >= 0) {
			cur_delta = compute_energy(&eenv, pd, cpus, p,
						   max_spare_cap_cpu);
			/* CPU utilization has changed */
			if (cur_delta < base_energy)
				goto unlock;
			cur_delta -= base_energy;
			if (cur_delta < best_delta) {
				best_delta = cur_delta;
				best_energy_cpu = max_spare_cap_cpu;
			}
		}
	}
	rcu_read_unlock();

	if (best_delta < prev_delta)
		target = best_energy_cpu;

	return target;

unlock:
	rcu_read_unlock();

	return target;
}

/*
 * select_task_rq_fair: Select target runqueue for the waking task in domains
 * that have the relevant SD flag set. In practice, this is SD_BALANCE_WAKE,
 * SD_BALANCE_FORK, or SD_BALANCE_EXEC.
 *
 * Balances load by selecting the idlest CPU in the idlest group, or under
 * certain conditions an idle sibling CPU if the domain has SD_WAKE_AFFINE set.
 *
 * Returns the target CPU number.
 */
static int
select_task_rq_fair(struct task_struct *p, int prev_cpu, int wake_flags)
{
	int sync = (wake_flags & WF_SYNC) && !(current->flags & PF_EXITING);
	struct sched_domain *tmp, *sd = NULL;
	int cpu = smp_processor_id();
	int new_cpu = prev_cpu;
	int want_affine = 0;
	int target_cpu = -1;
	/* SD_flags and WF_flags share the first nibble */
	int sd_flag = wake_flags & 0xF;

	if (trace_android_rvh_select_task_rq_fair_enabled() &&
	    !(sd_flag & SD_BALANCE_FORK))
		sync_entity_load_avg(&p->se);
	trace_android_rvh_select_task_rq_fair(p, prev_cpu, sd_flag,
			wake_flags, &target_cpu);
	if (target_cpu >= 0)
		return target_cpu;

	/*
	 * required for stable ->cpus_allowed
	 */
	lockdep_assert_held(&p->pi_lock);
	if (wake_flags & WF_TTWU) {
		record_wakee(p);

		if (sched_energy_enabled()) {
			new_cpu = find_energy_efficient_cpu(p, prev_cpu);
			if (new_cpu >= 0)
				return new_cpu;
			new_cpu = prev_cpu;
		}

		want_affine = !wake_wide(p) && cpumask_test_cpu(cpu, p->cpus_ptr);
	}

	rcu_read_lock();
	for_each_domain(cpu, tmp) {
		/*
		 * If both 'cpu' and 'prev_cpu' are part of this domain,
		 * cpu is a valid SD_WAKE_AFFINE target.
		 */
		if (want_affine && (tmp->flags & SD_WAKE_AFFINE) &&
		    cpumask_test_cpu(prev_cpu, sched_domain_span(tmp))) {
			if (cpu != prev_cpu)
				new_cpu = wake_affine(tmp, p, cpu, prev_cpu, sync);

			sd = NULL; /* Prefer wake_affine over balance flags */
			break;
		}

		/*
		 * Usually only true for WF_EXEC and WF_FORK, as sched_domains
		 * usually do not have SD_BALANCE_WAKE set. That means wakeup
		 * will usually go to the fast path.
		 */
		if (tmp->flags & sd_flag)
			sd = tmp;
		else if (!want_affine)
			break;
	}

	if (unlikely(sd)) {
		/* Slow path */
		new_cpu = find_idlest_cpu(sd, p, cpu, prev_cpu, sd_flag);
	} else if (wake_flags & WF_TTWU) { /* XXX always ? */
		/* Fast path */
		new_cpu = select_idle_sibling(p, prev_cpu, new_cpu);
	}
	rcu_read_unlock();

	return new_cpu;
}

/*
 * Called immediately before a task is migrated to a new CPU; task_cpu(p) and
 * cfs_rq_of(p) references at time of call are still valid and identify the
 * previous CPU. The caller guarantees p->pi_lock or task_rq(p)->lock is held.
 */
static void migrate_task_rq_fair(struct task_struct *p, int new_cpu)
{
	struct sched_entity *se = &p->se;

	/*
	 * As blocked tasks retain absolute vruntime the migration needs to
	 * deal with this by subtracting the old and adding the new
	 * min_vruntime -- the latter is done by enqueue_entity() when placing
	 * the task on the new runqueue.
	 */
	if (READ_ONCE(p->__state) == TASK_WAKING) {
		struct cfs_rq *cfs_rq = cfs_rq_of(se);

		se->vruntime -= u64_u32_load(cfs_rq->min_vruntime);
	}

	if (!task_on_rq_migrating(p)) {
		remove_entity_load_avg(se);

		/*
		 * Here, the task's PELT values have been updated according to
		 * the current rq's clock. But if that clock hasn't been
		 * updated in a while, a substantial idle time will be missed,
		 * leading to an inflation after wake-up on the new rq.
		 *
		 * Estimate the missing time from the cfs_rq last_update_time
		 * and update sched_avg to improve the PELT continuity after
		 * migration.
		 */
		migrate_se_pelt_lag(se);
	}

	/* Tell new CPU we are migrated */
	se->avg.last_update_time = 0;

	/* We have migrated, no longer consider this task hot */
	se->exec_start = 0;

	update_scan_period(p, new_cpu);
}

static void task_dead_fair(struct task_struct *p)
{
	remove_entity_load_avg(&p->se);
}

static int
balance_fair(struct rq *rq, struct task_struct *prev, struct rq_flags *rf)
{
	if (rq->nr_running)
		return 1;

	return newidle_balance(rq, rf) != 0;
}
#endif /* CONFIG_SMP */

static unsigned long wakeup_gran(struct sched_entity *se)
{
	unsigned long gran = sysctl_sched_wakeup_granularity;

	/*
	 * Since its curr running now, convert the gran from real-time
	 * to virtual-time in his units.
	 *
	 * By using 'se' instead of 'curr' we penalize light tasks, so
	 * they get preempted easier. That is, if 'se' < 'curr' then
	 * the resulting gran will be larger, therefore penalizing the
	 * lighter, if otoh 'se' > 'curr' then the resulting gran will
	 * be smaller, again penalizing the lighter task.
	 *
	 * This is especially important for buddies when the leftmost
	 * task is higher priority than the buddy.
	 */
	return calc_delta_fair(gran, se);
}

/*
 * Should 'se' preempt 'curr'.
 *
 *             |s1
 *        |s2
 *   |s3
 *         g
 *      |<--->|c
 *
 *  w(c, s1) = -1
 *  w(c, s2) =  0
 *  w(c, s3) =  1
 *
 */
static int
wakeup_preempt_entity(struct sched_entity *curr, struct sched_entity *se)
{
	s64 gran, vdiff = curr->vruntime - se->vruntime;

	if (vdiff <= 0)
		return -1;

	gran = wakeup_gran(se);
	if (vdiff > gran)
		return 1;

	return 0;
}

static void set_last_buddy(struct sched_entity *se)
{
	for_each_sched_entity(se) {
		if (SCHED_WARN_ON(!se->on_rq))
			return;
		if (se_is_idle(se))
			return;
		cfs_rq_of(se)->last = se;
	}
}

static void set_next_buddy(struct sched_entity *se)
{
	for_each_sched_entity(se) {
		if (SCHED_WARN_ON(!se->on_rq))
			return;
		if (se_is_idle(se))
			return;
		cfs_rq_of(se)->next = se;
	}
}

static void set_skip_buddy(struct sched_entity *se)
{
	for_each_sched_entity(se)
		cfs_rq_of(se)->skip = se;
}

/*
 * Preempt the current task with a newly woken task if needed:
 */
static void check_preempt_wakeup(struct rq *rq, struct task_struct *p, int wake_flags)
{
	struct task_struct *curr = rq->curr;
	struct sched_entity *se = &curr->se, *pse = &p->se;
	struct cfs_rq *cfs_rq = task_cfs_rq(curr);
	int scale = cfs_rq->nr_running >= sched_nr_latency;
	int next_buddy_marked = 0;
	int cse_is_idle, pse_is_idle;
	bool ignore = false;
	bool preempt = false;

	if (unlikely(se == pse))
		return;
	trace_android_rvh_check_preempt_wakeup_ignore(curr, &ignore);
	if (ignore)
		return;

	/*
	 * This is possible from callers such as attach_tasks(), in which we
	 * unconditionally check_preempt_curr() after an enqueue (which may have
	 * lead to a throttle).  This both saves work and prevents false
	 * next-buddy nomination below.
	 */
	if (unlikely(throttled_hierarchy(cfs_rq_of(pse))))
		return;

	if (sched_feat(NEXT_BUDDY) && scale && !(wake_flags & WF_FORK)) {
		set_next_buddy(pse);
		next_buddy_marked = 1;
	}

	/*
	 * We can come here with TIF_NEED_RESCHED already set from new task
	 * wake up path.
	 *
	 * Note: this also catches the edge-case of curr being in a throttled
	 * group (e.g. via set_curr_task), since update_curr() (in the
	 * enqueue of curr) will have resulted in resched being set.  This
	 * prevents us from potentially nominating it as a false LAST_BUDDY
	 * below.
	 */
	if (test_tsk_need_resched(curr))
		return;

	/* Idle tasks are by definition preempted by non-idle tasks. */
	if (unlikely(task_has_idle_policy(curr)) &&
	    likely(!task_has_idle_policy(p)))
		goto preempt;

	/*
	 * Batch and idle tasks do not preempt non-idle tasks (their preemption
	 * is driven by the tick):
	 */
	if (unlikely(p->policy != SCHED_NORMAL) || !sched_feat(WAKEUP_PREEMPTION))
		return;

	find_matching_se(&se, &pse);
	WARN_ON_ONCE(!pse);

	cse_is_idle = se_is_idle(se);
	pse_is_idle = se_is_idle(pse);

	/*
	 * Preempt an idle group in favor of a non-idle group (and don't preempt
	 * in the inverse case).
	 */
	if (cse_is_idle && !pse_is_idle)
		goto preempt;
	if (cse_is_idle != pse_is_idle)
		return;

	update_curr(cfs_rq_of(se));
	trace_android_rvh_check_preempt_wakeup(rq, p, &preempt, &ignore,
			wake_flags, se, pse, next_buddy_marked, sysctl_sched_wakeup_granularity);
	if (preempt)
		goto preempt;
	if (ignore)
		return;

	if (wakeup_preempt_entity(se, pse) == 1) {
		/*
		 * Bias pick_next to pick the sched entity that is
		 * triggering this preemption.
		 */
		if (!next_buddy_marked)
			set_next_buddy(pse);
		goto preempt;
	}

	return;

preempt:
	resched_curr(rq);
	/*
	 * Only set the backward buddy when the current task is still
	 * on the rq. This can happen when a wakeup gets interleaved
	 * with schedule on the ->pre_schedule() or idle_balance()
	 * point, either of which can * drop the rq lock.
	 *
	 * Also, during early boot the idle thread is in the fair class,
	 * for obvious reasons its a bad idea to schedule back to it.
	 */
	if (unlikely(!se->on_rq || curr == rq->idle))
		return;

	if (sched_feat(LAST_BUDDY) && scale && entity_is_task(se))
		set_last_buddy(se);
}

#ifdef CONFIG_SMP
static struct task_struct *pick_task_fair(struct rq *rq)
{
	struct sched_entity *se;
	struct cfs_rq *cfs_rq;

again:
	cfs_rq = &rq->cfs;
	if (!cfs_rq->nr_running)
		return NULL;

	do {
		struct sched_entity *curr = cfs_rq->curr;

		/* When we pick for a remote RQ, we'll not have done put_prev_entity() */
		if (curr) {
			if (curr->on_rq)
				update_curr(cfs_rq);
			else
				curr = NULL;

			if (unlikely(check_cfs_rq_runtime(cfs_rq)))
				goto again;
		}

		se = pick_next_entity(cfs_rq, curr);
		cfs_rq = group_cfs_rq(se);
	} while (cfs_rq);

	return task_of(se);
}
#endif

struct task_struct *
pick_next_task_fair(struct rq *rq, struct task_struct *prev, struct rq_flags *rf)
{
	struct cfs_rq *cfs_rq = &rq->cfs;
	struct sched_entity *se = NULL;
	struct task_struct *p = NULL;
	int new_tasks;
	bool repick = false;

again:
	if (!sched_fair_runnable(rq))
		goto idle;

#ifdef CONFIG_FAIR_GROUP_SCHED
	if (!prev || prev->sched_class != &fair_sched_class)
		goto simple;

	/*
	 * Because of the set_next_buddy() in dequeue_task_fair() it is rather
	 * likely that a next task is from the same cgroup as the current.
	 *
	 * Therefore attempt to avoid putting and setting the entire cgroup
	 * hierarchy, only change the part that actually changes.
	 */

	do {
		struct sched_entity *curr = cfs_rq->curr;

		/*
		 * Since we got here without doing put_prev_entity() we also
		 * have to consider cfs_rq->curr. If it is still a runnable
		 * entity, update_curr() will update its vruntime, otherwise
		 * forget we've ever seen it.
		 */
		if (curr) {
			if (curr->on_rq)
				update_curr(cfs_rq);
			else
				curr = NULL;

			/*
			 * This call to check_cfs_rq_runtime() will do the
			 * throttle and dequeue its entity in the parent(s).
			 * Therefore the nr_running test will indeed
			 * be correct.
			 */
			if (unlikely(check_cfs_rq_runtime(cfs_rq))) {
				cfs_rq = &rq->cfs;

				if (!cfs_rq->nr_running)
					goto idle;

				goto simple;
			}
		}

		se = pick_next_entity(cfs_rq, curr);
		cfs_rq = group_cfs_rq(se);
	} while (cfs_rq);

	p = task_of(se);
	trace_android_rvh_replace_next_task_fair(rq, &p, &se, &repick, false, prev);
	/*
	 * Since we haven't yet done put_prev_entity and if the selected task
	 * is a different task than we started out with, try and touch the
	 * least amount of cfs_rqs.
	 */
	if (prev != p) {
		struct sched_entity *pse = &prev->se;

		while (!(cfs_rq = is_same_group(se, pse))) {
			int se_depth = se->depth;
			int pse_depth = pse->depth;

			if (se_depth <= pse_depth) {
				put_prev_entity(cfs_rq_of(pse), pse);
				pse = parent_entity(pse);
			}
			if (se_depth >= pse_depth) {
				set_next_entity(cfs_rq_of(se), se);
				se = parent_entity(se);
			}
		}

		put_prev_entity(cfs_rq, pse);
		set_next_entity(cfs_rq, se);
	}

	goto done;
simple:
#endif
	if (prev)
		put_prev_task(rq, prev);

	trace_android_rvh_replace_next_task_fair(rq, &p, &se, &repick, true, prev);
	if (repick)
		goto done;

	do {
		se = pick_next_entity(cfs_rq, NULL);
		set_next_entity(cfs_rq, se);
		cfs_rq = group_cfs_rq(se);
	} while (cfs_rq);

	p = task_of(se);

done: __maybe_unused;
#ifdef CONFIG_SMP
	/*
	 * Move the next running task to the front of
	 * the list, so our cfs_tasks list becomes MRU
	 * one.
	 */
	list_move(&p->se.group_node, &rq->cfs_tasks);
#endif

	if (hrtick_enabled_fair(rq))
		hrtick_start_fair(rq, p);

	update_misfit_status(p, rq);

	return p;

idle:
	if (!rf)
		return NULL;

	new_tasks = newidle_balance(rq, rf);

	/*
	 * Because newidle_balance() releases (and re-acquires) rq->lock, it is
	 * possible for any higher priority task to appear. In that case we
	 * must re-start the pick_next_entity() loop.
	 */
	if (new_tasks < 0)
		return RETRY_TASK;

	if (new_tasks > 0)
		goto again;

	/*
	 * rq is about to be idle, check if we need to update the
	 * lost_idle_time of clock_pelt
	 */
	update_idle_rq_clock_pelt(rq);

	return NULL;
}

static struct task_struct *__pick_next_task_fair(struct rq *rq)
{
	return pick_next_task_fair(rq, NULL, NULL);
}

/*
 * Account for a descheduled task:
 */
static void put_prev_task_fair(struct rq *rq, struct task_struct *prev)
{
	struct sched_entity *se = &prev->se;
	struct cfs_rq *cfs_rq;

	for_each_sched_entity(se) {
		cfs_rq = cfs_rq_of(se);
		put_prev_entity(cfs_rq, se);
	}
}

/*
 * sched_yield() is very simple
 *
 * The magic of dealing with the ->skip buddy is in pick_next_entity.
 */
static void yield_task_fair(struct rq *rq)
{
	struct task_struct *curr = rq->curr;
	struct cfs_rq *cfs_rq = task_cfs_rq(curr);
	struct sched_entity *se = &curr->se;

	/*
	 * Are we the only task in the tree?
	 */
	if (unlikely(rq->nr_running == 1))
		return;

	clear_buddies(cfs_rq, se);

	if (curr->policy != SCHED_BATCH) {
		update_rq_clock(rq);
		/*
		 * Update run-time statistics of the 'current'.
		 */
		update_curr(cfs_rq);
		/*
		 * Tell update_rq_clock() that we've just updated,
		 * so we don't do microscopic update in schedule()
		 * and double the fastpath cost.
		 */
		rq_clock_skip_update(rq);
	}

	set_skip_buddy(se);
}

static bool yield_to_task_fair(struct rq *rq, struct task_struct *p)
{
	struct sched_entity *se = &p->se;

	/* throttled hierarchies are not runnable */
	if (!se->on_rq || throttled_hierarchy(cfs_rq_of(se)))
		return false;

	/* Tell the scheduler that we'd really like pse to run next. */
	set_next_buddy(se);

	yield_task_fair(rq);

	return true;
}

#ifdef CONFIG_SMP
/**************************************************
 * Fair scheduling class load-balancing methods.
 *
 * BASICS
 *
 * The purpose of load-balancing is to achieve the same basic fairness the
 * per-CPU scheduler provides, namely provide a proportional amount of compute
 * time to each task. This is expressed in the following equation:
 *
 *   W_i,n/P_i == W_j,n/P_j for all i,j                               (1)
 *
 * Where W_i,n is the n-th weight average for CPU i. The instantaneous weight
 * W_i,0 is defined as:
 *
 *   W_i,0 = \Sum_j w_i,j                                             (2)
 *
 * Where w_i,j is the weight of the j-th runnable task on CPU i. This weight
 * is derived from the nice value as per sched_prio_to_weight[].
 *
 * The weight average is an exponential decay average of the instantaneous
 * weight:
 *
 *   W'_i,n = (2^n - 1) / 2^n * W_i,n + 1 / 2^n * W_i,0               (3)
 *
 * C_i is the compute capacity of CPU i, typically it is the
 * fraction of 'recent' time available for SCHED_OTHER task execution. But it
 * can also include other factors [XXX].
 *
 * To achieve this balance we define a measure of imbalance which follows
 * directly from (1):
 *
 *   imb_i,j = max{ avg(W/C), W_i/C_i } - min{ avg(W/C), W_j/C_j }    (4)
 *
 * We them move tasks around to minimize the imbalance. In the continuous
 * function space it is obvious this converges, in the discrete case we get
 * a few fun cases generally called infeasible weight scenarios.
 *
 * [XXX expand on:
 *     - infeasible weights;
 *     - local vs global optima in the discrete case. ]
 *
 *
 * SCHED DOMAINS
 *
 * In order to solve the imbalance equation (4), and avoid the obvious O(n^2)
 * for all i,j solution, we create a tree of CPUs that follows the hardware
 * topology where each level pairs two lower groups (or better). This results
 * in O(log n) layers. Furthermore we reduce the number of CPUs going up the
 * tree to only the first of the previous level and we decrease the frequency
 * of load-balance at each level inv. proportional to the number of CPUs in
 * the groups.
 *
 * This yields:
 *
 *     log_2 n     1     n
 *   \Sum       { --- * --- * 2^i } = O(n)                            (5)
 *     i = 0      2^i   2^i
 *                               `- size of each group
 *         |         |     `- number of CPUs doing load-balance
 *         |         `- freq
 *         `- sum over all levels
 *
 * Coupled with a limit on how many tasks we can migrate every balance pass,
 * this makes (5) the runtime complexity of the balancer.
 *
 * An important property here is that each CPU is still (indirectly) connected
 * to every other CPU in at most O(log n) steps:
 *
 * The adjacency matrix of the resulting graph is given by:
 *
 *             log_2 n
 *   A_i,j = \Union     (i % 2^k == 0) && i / 2^(k+1) == j / 2^(k+1)  (6)
 *             k = 0
 *
 * And you'll find that:
 *
 *   A^(log_2 n)_i,j != 0  for all i,j                                (7)
 *
 * Showing there's indeed a path between every CPU in at most O(log n) steps.
 * The task movement gives a factor of O(m), giving a convergence complexity
 * of:
 *
 *   O(nm log n),  n := nr_cpus, m := nr_tasks                        (8)
 *
 *
 * WORK CONSERVING
 *
 * In order to avoid CPUs going idle while there's still work to do, new idle
 * balancing is more aggressive and has the newly idle CPU iterate up the domain
 * tree itself instead of relying on other CPUs to bring it work.
 *
 * This adds some complexity to both (5) and (8) but it reduces the total idle
 * time.
 *
 * [XXX more?]
 *
 *
 * CGROUPS
 *
 * Cgroups make a horror show out of (2), instead of a simple sum we get:
 *
 *                                s_k,i
 *   W_i,0 = \Sum_j \Prod_k w_k * -----                               (9)
 *                                 S_k
 *
 * Where
 *
 *   s_k,i = \Sum_j w_i,j,k  and  S_k = \Sum_i s_k,i                 (10)
 *
 * w_i,j,k is the weight of the j-th runnable task in the k-th cgroup on CPU i.
 *
 * The big problem is S_k, its a global sum needed to compute a local (W_i)
 * property.
 *
 * [XXX write more on how we solve this.. _after_ merging pjt's patches that
 *      rewrite all of this once again.]
 */

unsigned long __read_mostly max_load_balance_interval = HZ/10;
EXPORT_SYMBOL_GPL(max_load_balance_interval);

enum fbq_type { regular, remote, all };

/*
 * 'group_type' describes the group of CPUs at the moment of load balancing.
 *
 * The enum is ordered by pulling priority, with the group with lowest priority
 * first so the group_type can simply be compared when selecting the busiest
 * group. See update_sd_pick_busiest().
 */
enum group_type {
	/* The group has spare capacity that can be used to run more tasks.  */
	group_has_spare = 0,
	/*
	 * The group is fully used and the tasks don't compete for more CPU
	 * cycles. Nevertheless, some tasks might wait before running.
	 */
	group_fully_busy,
	/*
	 * One task doesn't fit with CPU's capacity and must be migrated to a
	 * more powerful CPU.
	 */
	group_misfit_task,
	/*
	 * SD_ASYM_PACKING only: One local CPU with higher capacity is available,
	 * and the task should be migrated to it instead of running on the
	 * current CPU.
	 */
	group_asym_packing,
	/*
	 * The tasks' affinity constraints previously prevented the scheduler
	 * from balancing the load across the system.
	 */
	group_imbalanced,
	/*
	 * The CPU is overloaded and can't provide expected CPU cycles to all
	 * tasks.
	 */
	group_overloaded
};

enum migration_type {
	migrate_load = 0,
	migrate_util,
	migrate_task,
	migrate_misfit
};

#define LBF_ALL_PINNED	0x01
#define LBF_NEED_BREAK	0x02
#define LBF_DST_PINNED  0x04
#define LBF_SOME_PINNED	0x08
#define LBF_ACTIVE_LB	0x10

struct lb_env {
	struct sched_domain	*sd;

	struct rq		*src_rq;
	int			src_cpu;

	int			dst_cpu;
	struct rq		*dst_rq;

	struct cpumask		*dst_grpmask;
	int			new_dst_cpu;
	enum cpu_idle_type	idle;
	long			imbalance;
	/* The set of CPUs under consideration for load-balancing */
	struct cpumask		*cpus;

	unsigned int		flags;

	unsigned int		loop;
	unsigned int		loop_break;
	unsigned int		loop_max;

	enum fbq_type		fbq_type;
	enum migration_type	migration_type;
	struct list_head	tasks;
	struct rq_flags		*src_rq_rf;
};

/*
 * Is this task likely cache-hot:
 */
static int task_hot(struct task_struct *p, struct lb_env *env)
{
	s64 delta;

	lockdep_assert_rq_held(env->src_rq);

	if (p->sched_class != &fair_sched_class)
		return 0;

	if (unlikely(task_has_idle_policy(p)))
		return 0;

	/* SMT siblings share cache */
	if (env->sd->flags & SD_SHARE_CPUCAPACITY)
		return 0;

	/*
	 * Buddy candidates are cache hot:
	 */
	if (sched_feat(CACHE_HOT_BUDDY) && env->dst_rq->nr_running &&
			(&p->se == cfs_rq_of(&p->se)->next ||
			 &p->se == cfs_rq_of(&p->se)->last))
		return 1;

	if (sysctl_sched_migration_cost == -1)
		return 1;

	/*
	 * Don't migrate task if the task's cookie does not match
	 * with the destination CPU's core cookie.
	 */
	if (!sched_core_cookie_match(cpu_rq(env->dst_cpu), p))
		return 1;

	if (sysctl_sched_migration_cost == 0)
		return 0;

	delta = rq_clock_task(env->src_rq) - p->se.exec_start;

	return delta < (s64)sysctl_sched_migration_cost;
}

#ifdef CONFIG_NUMA_BALANCING
/*
 * Returns 1, if task migration degrades locality
 * Returns 0, if task migration improves locality i.e migration preferred.
 * Returns -1, if task migration is not affected by locality.
 */
static int migrate_degrades_locality(struct task_struct *p, struct lb_env *env)
{
	struct numa_group *numa_group = rcu_dereference(p->numa_group);
	unsigned long src_weight, dst_weight;
	int src_nid, dst_nid, dist;

	if (!static_branch_likely(&sched_numa_balancing))
		return -1;

	if (!p->numa_faults || !(env->sd->flags & SD_NUMA))
		return -1;

	src_nid = cpu_to_node(env->src_cpu);
	dst_nid = cpu_to_node(env->dst_cpu);

	if (src_nid == dst_nid)
		return -1;

	/* Migrating away from the preferred node is always bad. */
	if (src_nid == p->numa_preferred_nid) {
		if (env->src_rq->nr_running > env->src_rq->nr_preferred_running)
			return 1;
		else
			return -1;
	}

	/* Encourage migration to the preferred node. */
	if (dst_nid == p->numa_preferred_nid)
		return 0;

	/* Leaving a core idle is often worse than degrading locality. */
	if (env->idle == CPU_IDLE)
		return -1;

	dist = node_distance(src_nid, dst_nid);
	if (numa_group) {
		src_weight = group_weight(p, src_nid, dist);
		dst_weight = group_weight(p, dst_nid, dist);
	} else {
		src_weight = task_weight(p, src_nid, dist);
		dst_weight = task_weight(p, dst_nid, dist);
	}

	return dst_weight < src_weight;
}

#else
static inline int migrate_degrades_locality(struct task_struct *p,
					     struct lb_env *env)
{
	return -1;
}
#endif

/*
 * can_migrate_task - may task p from runqueue rq be migrated to this_cpu?
 */
static
int can_migrate_task(struct task_struct *p, struct lb_env *env)
{
	int tsk_cache_hot;
	int can_migrate = 1;

	lockdep_assert_rq_held(env->src_rq);

	trace_android_rvh_can_migrate_task(p, env->dst_cpu, &can_migrate);
	if (!can_migrate)
		return 0;

	/*
	 * We do not migrate tasks that are:
	 * 1) throttled_lb_pair, or
	 * 2) cannot be migrated to this CPU due to cpus_ptr, or
	 * 3) running (obviously), or
	 * 4) are cache-hot on their current CPU.
	 */
	if (throttled_lb_pair(task_group(p), env->src_cpu, env->dst_cpu))
		return 0;

	/* Disregard pcpu kthreads; they are where they need to be. */
	if (kthread_is_per_cpu(p))
		return 0;

	if (!cpumask_test_cpu(env->dst_cpu, p->cpus_ptr)) {
		int cpu;

		schedstat_inc(p->stats.nr_failed_migrations_affine);

		env->flags |= LBF_SOME_PINNED;

		/*
		 * Remember if this task can be migrated to any other CPU in
		 * our sched_group. We may want to revisit it if we couldn't
		 * meet load balance goals by pulling other tasks on src_cpu.
		 *
		 * Avoid computing new_dst_cpu
		 * - for NEWLY_IDLE
		 * - if we have already computed one in current iteration
		 * - if it's an active balance
		 */
		if (env->idle == CPU_NEWLY_IDLE ||
		    env->flags & (LBF_DST_PINNED | LBF_ACTIVE_LB))
			return 0;

		/* Prevent to re-select dst_cpu via env's CPUs: */
		for_each_cpu_and(cpu, env->dst_grpmask, env->cpus) {
			if (cpumask_test_cpu(cpu, p->cpus_ptr)) {
				env->flags |= LBF_DST_PINNED;
				env->new_dst_cpu = cpu;
				break;
			}
		}

		return 0;
	}

	/* Record that we found at least one task that could run on dst_cpu */
	env->flags &= ~LBF_ALL_PINNED;

	if (task_on_cpu(env->src_rq, p)) {
		schedstat_inc(p->stats.nr_failed_migrations_running);
		return 0;
	}

	/*
	 * Aggressive migration if:
	 * 1) active balance
	 * 2) destination numa is preferred
	 * 3) task is cache cold, or
	 * 4) too many balance attempts have failed.
	 */
	if (env->flags & LBF_ACTIVE_LB)
		return 1;

	tsk_cache_hot = migrate_degrades_locality(p, env);
	if (tsk_cache_hot == -1)
		tsk_cache_hot = task_hot(p, env);

	if (tsk_cache_hot <= 0 ||
	    env->sd->nr_balance_failed > env->sd->cache_nice_tries) {
		if (tsk_cache_hot == 1) {
			schedstat_inc(env->sd->lb_hot_gained[env->idle]);
			schedstat_inc(p->stats.nr_forced_migrations);
		}
		return 1;
	}

	schedstat_inc(p->stats.nr_failed_migrations_hot);
	return 0;
}

/*
 * detach_task() -- detach the task for the migration specified in env
 */
static void detach_task(struct task_struct *p, struct lb_env *env)
{
	int detached = 0;

	lockdep_assert_rq_held(env->src_rq);

	/*
	 * The vendor hook may drop the lock temporarily, so
	 * pass the rq flags to unpin lock. We expect the
	 * rq lock to be held after return.
	 */
	trace_android_rvh_migrate_queued_task(env->src_rq, env->src_rq_rf, p,
					      env->dst_cpu, &detached);
	if (detached)
		return;

	deactivate_task(env->src_rq, p, DEQUEUE_NOCLOCK);
	set_task_cpu(p, env->dst_cpu);
}

/*
 * detach_one_task() -- tries to dequeue exactly one task from env->src_rq, as
 * part of active balancing operations within "domain".
 *
 * Returns a task if successful and NULL otherwise.
 */
static struct task_struct *detach_one_task(struct lb_env *env)
{
	struct task_struct *p;

	lockdep_assert_rq_held(env->src_rq);

	list_for_each_entry_reverse(p,
			&env->src_rq->cfs_tasks, se.group_node) {
		if (!can_migrate_task(p, env))
			continue;

		detach_task(p, env);

		/*
		 * Right now, this is only the second place where
		 * lb_gained[env->idle] is updated (other is detach_tasks)
		 * so we can safely collect stats here rather than
		 * inside detach_tasks().
		 */
		schedstat_inc(env->sd->lb_gained[env->idle]);
		return p;
	}
	return NULL;
}

/*
 * detach_tasks() -- tries to detach up to imbalance load/util/tasks from
 * busiest_rq, as part of a balancing operation within domain "sd".
 *
 * Returns number of detached tasks if successful and 0 otherwise.
 */
static int detach_tasks(struct lb_env *env)
{
	struct list_head *tasks = &env->src_rq->cfs_tasks;
	unsigned long util, load;
	struct task_struct *p;
	int detached = 0;

	lockdep_assert_rq_held(env->src_rq);

	/*
	 * Source run queue has been emptied by another CPU, clear
	 * LBF_ALL_PINNED flag as we will not test any task.
	 */
	if (env->src_rq->nr_running <= 1) {
		env->flags &= ~LBF_ALL_PINNED;
		return 0;
	}

	if (env->imbalance <= 0)
		return 0;

	while (!list_empty(tasks)) {
		/*
		 * We don't want to steal all, otherwise we may be treated likewise,
		 * which could at worst lead to a livelock crash.
		 */
		if (env->idle != CPU_NOT_IDLE && env->src_rq->nr_running <= 1)
			break;

		env->loop++;
		/*
		 * We've more or less seen every task there is, call it quits
		 * unless we haven't found any movable task yet.
		 */
		if (env->loop > env->loop_max &&
		    !(env->flags & LBF_ALL_PINNED))
			break;

		/* take a breather every nr_migrate tasks */
		if (env->loop > env->loop_break) {
			env->loop_break += SCHED_NR_MIGRATE_BREAK;
			env->flags |= LBF_NEED_BREAK;
			break;
		}

		p = list_last_entry(tasks, struct task_struct, se.group_node);

		if (!can_migrate_task(p, env))
			goto next;

		switch (env->migration_type) {
		case migrate_load:
			/*
			 * Depending of the number of CPUs and tasks and the
			 * cgroup hierarchy, task_h_load() can return a null
			 * value. Make sure that env->imbalance decreases
			 * otherwise detach_tasks() will stop only after
			 * detaching up to loop_max tasks.
			 */
			load = max_t(unsigned long, task_h_load(p), 1);

			if (sched_feat(LB_MIN) &&
			    load < 16 && !env->sd->nr_balance_failed)
				goto next;

			/*
			 * Make sure that we don't migrate too much load.
			 * Nevertheless, let relax the constraint if
			 * scheduler fails to find a good waiting task to
			 * migrate.
			 */
			if (shr_bound(load, env->sd->nr_balance_failed) > env->imbalance)
				goto next;

			env->imbalance -= load;
			break;

		case migrate_util:
			util = task_util_est(p);

			if (util > env->imbalance)
				goto next;

			env->imbalance -= util;
			break;

		case migrate_task:
			env->imbalance--;
			break;

		case migrate_misfit:
			/* This is not a misfit task */
			if (task_fits_cpu(p, env->src_cpu))
				goto next;

			env->imbalance = 0;
			break;
		}

		detach_task(p, env);
		list_add(&p->se.group_node, &env->tasks);

		detached++;

#ifdef CONFIG_PREEMPTION
		/*
		 * NEWIDLE balancing is a source of latency, so preemptible
		 * kernels will stop after the first task is detached to minimize
		 * the critical section.
		 */
		if (env->idle == CPU_NEWLY_IDLE)
			break;
#endif

		/*
		 * We only want to steal up to the prescribed amount of
		 * load/util/tasks.
		 */
		if (env->imbalance <= 0)
			break;

		continue;
next:
		list_move(&p->se.group_node, tasks);
	}

	/*
	 * Right now, this is one of only two places we collect this stat
	 * so we can safely collect detach_one_task() stats here rather
	 * than inside detach_one_task().
	 */
	schedstat_add(env->sd->lb_gained[env->idle], detached);

	return detached;
}

/*
 * attach_task() -- attach the task detached by detach_task() to its new rq.
 */
static void attach_task(struct rq *rq, struct task_struct *p)
{
	lockdep_assert_rq_held(rq);

	WARN_ON_ONCE(task_rq(p) != rq);
	activate_task(rq, p, ENQUEUE_NOCLOCK);
	check_preempt_curr(rq, p, 0);
}

/*
 * attach_one_task() -- attaches the task returned from detach_one_task() to
 * its new rq.
 */
static void attach_one_task(struct rq *rq, struct task_struct *p)
{
	struct rq_flags rf;

	rq_lock(rq, &rf);
	update_rq_clock(rq);
	attach_task(rq, p);
	rq_unlock(rq, &rf);
}

/*
 * attach_tasks() -- attaches all tasks detached by detach_tasks() to their
 * new rq.
 */
static void attach_tasks(struct lb_env *env)
{
	struct list_head *tasks = &env->tasks;
	struct task_struct *p;
	struct rq_flags rf;

	rq_lock(env->dst_rq, &rf);
	update_rq_clock(env->dst_rq);

	while (!list_empty(tasks)) {
		p = list_first_entry(tasks, struct task_struct, se.group_node);
		list_del_init(&p->se.group_node);

		attach_task(env->dst_rq, p);
	}

	rq_unlock(env->dst_rq, &rf);
}

#ifdef CONFIG_NO_HZ_COMMON
static inline bool cfs_rq_has_blocked(struct cfs_rq *cfs_rq)
{
	if (cfs_rq->avg.load_avg)
		return true;

	if (cfs_rq->avg.util_avg)
		return true;

	return false;
}

static inline bool others_have_blocked(struct rq *rq)
{
	if (READ_ONCE(rq->avg_rt.util_avg))
		return true;

	if (READ_ONCE(rq->avg_dl.util_avg))
		return true;

	if (thermal_load_avg(rq))
		return true;

#ifdef CONFIG_HAVE_SCHED_AVG_IRQ
	if (READ_ONCE(rq->avg_irq.util_avg))
		return true;
#endif

	return false;
}

static inline void update_blocked_load_tick(struct rq *rq)
{
	WRITE_ONCE(rq->last_blocked_load_update_tick, jiffies);
}

static inline void update_blocked_load_status(struct rq *rq, bool has_blocked)
{
	if (!has_blocked)
		rq->has_blocked_load = 0;
}
#else
static inline bool cfs_rq_has_blocked(struct cfs_rq *cfs_rq) { return false; }
static inline bool others_have_blocked(struct rq *rq) { return false; }
static inline void update_blocked_load_tick(struct rq *rq) {}
static inline void update_blocked_load_status(struct rq *rq, bool has_blocked) {}
#endif

static bool __update_blocked_others(struct rq *rq, bool *done)
{
	const struct sched_class *curr_class;
	u64 now = rq_clock_pelt(rq);
	unsigned long thermal_pressure;
	bool decayed;

	/*
	 * update_load_avg() can call cpufreq_update_util(). Make sure that RT,
	 * DL and IRQ signals have been updated before updating CFS.
	 */
	curr_class = rq->curr->sched_class;

	thermal_pressure = arch_scale_thermal_pressure(cpu_of(rq));

	decayed = update_rt_rq_load_avg(now, rq, curr_class == &rt_sched_class) |
		  update_dl_rq_load_avg(now, rq, curr_class == &dl_sched_class) |
		  update_thermal_load_avg(rq_clock_thermal(rq), rq, thermal_pressure) |
		  update_irq_load_avg(rq, 0);

	if (others_have_blocked(rq))
		*done = false;

	return decayed;
}

#ifdef CONFIG_FAIR_GROUP_SCHED

static bool __update_blocked_fair(struct rq *rq, bool *done)
{
	struct cfs_rq *cfs_rq, *pos;
	bool decayed = false;
	int cpu = cpu_of(rq);

	/*
	 * Iterates the task_group tree in a bottom up fashion, see
	 * list_add_leaf_cfs_rq() for details.
	 */
	for_each_leaf_cfs_rq_safe(rq, cfs_rq, pos) {
		struct sched_entity *se;

		if (update_cfs_rq_load_avg(cfs_rq_clock_pelt(cfs_rq), cfs_rq)) {
			update_tg_load_avg(cfs_rq);

			if (cfs_rq->nr_running == 0)
				update_idle_cfs_rq_clock_pelt(cfs_rq);

			if (cfs_rq == &rq->cfs)
				decayed = true;
		}

		/* Propagate pending load changes to the parent, if any: */
		se = cfs_rq->tg->se[cpu];
		if (se && !skip_blocked_update(se))
			update_load_avg(cfs_rq_of(se), se, UPDATE_TG);

		/*
		 * There can be a lot of idle CPU cgroups.  Don't let fully
		 * decayed cfs_rqs linger on the list.
		 */
		if (cfs_rq_is_decayed(cfs_rq))
			list_del_leaf_cfs_rq(cfs_rq);

		/* Don't need periodic decay once load/util_avg are null */
		if (cfs_rq_has_blocked(cfs_rq))
			*done = false;
	}

	return decayed;
}

/*
 * Compute the hierarchical load factor for cfs_rq and all its ascendants.
 * This needs to be done in a top-down fashion because the load of a child
 * group is a fraction of its parents load.
 */
static void update_cfs_rq_h_load(struct cfs_rq *cfs_rq)
{
	struct rq *rq = rq_of(cfs_rq);
	struct sched_entity *se = cfs_rq->tg->se[cpu_of(rq)];
	unsigned long now = jiffies;
	unsigned long load;

	if (cfs_rq->last_h_load_update == now)
		return;

	WRITE_ONCE(cfs_rq->h_load_next, NULL);
	for_each_sched_entity(se) {
		cfs_rq = cfs_rq_of(se);
		WRITE_ONCE(cfs_rq->h_load_next, se);
		if (cfs_rq->last_h_load_update == now)
			break;
	}

	if (!se) {
		cfs_rq->h_load = cfs_rq_load_avg(cfs_rq);
		cfs_rq->last_h_load_update = now;
	}

	while ((se = READ_ONCE(cfs_rq->h_load_next)) != NULL) {
		load = cfs_rq->h_load;
		load = div64_ul(load * se->avg.load_avg,
			cfs_rq_load_avg(cfs_rq) + 1);
		cfs_rq = group_cfs_rq(se);
		cfs_rq->h_load = load;
		cfs_rq->last_h_load_update = now;
	}
}

static unsigned long task_h_load(struct task_struct *p)
{
	struct cfs_rq *cfs_rq = task_cfs_rq(p);

	update_cfs_rq_h_load(cfs_rq);
	return div64_ul(p->se.avg.load_avg * cfs_rq->h_load,
			cfs_rq_load_avg(cfs_rq) + 1);
}
#else
static bool __update_blocked_fair(struct rq *rq, bool *done)
{
	struct cfs_rq *cfs_rq = &rq->cfs;
	bool decayed;

	decayed = update_cfs_rq_load_avg(cfs_rq_clock_pelt(cfs_rq), cfs_rq);
	if (cfs_rq_has_blocked(cfs_rq))
		*done = false;

	return decayed;
}

static unsigned long task_h_load(struct task_struct *p)
{
	return p->se.avg.load_avg;
}
#endif

static void update_blocked_averages(int cpu)
{
	bool decayed = false, done = true;
	struct rq *rq = cpu_rq(cpu);
	struct rq_flags rf;

	rq_lock_irqsave(rq, &rf);
	update_blocked_load_tick(rq);
	update_rq_clock(rq);

	decayed |= __update_blocked_others(rq, &done);
	decayed |= __update_blocked_fair(rq, &done);

	update_blocked_load_status(rq, !done);
	if (decayed)
		cpufreq_update_util(rq, 0);
	rq_unlock_irqrestore(rq, &rf);
}

/********** Helpers for find_busiest_group ************************/

/*
 * sg_lb_stats - stats of a sched_group required for load_balancing
 */
struct sg_lb_stats {
	unsigned long avg_load; /*Avg load across the CPUs of the group */
	unsigned long group_load; /* Total load over the CPUs of the group */
	unsigned long group_capacity;
	unsigned long group_util; /* Total utilization over the CPUs of the group */
	unsigned long group_runnable; /* Total runnable time over the CPUs of the group */
	unsigned int sum_nr_running; /* Nr of tasks running in the group */
	unsigned int sum_h_nr_running; /* Nr of CFS tasks running in the group */
	unsigned int idle_cpus;
	unsigned int group_weight;
	enum group_type group_type;
	unsigned int group_asym_packing; /* Tasks should be moved to preferred CPU */
	unsigned long group_misfit_task_load; /* A CPU has a task too big for its capacity */
#ifdef CONFIG_NUMA_BALANCING
	unsigned int nr_numa_running;
	unsigned int nr_preferred_running;
#endif
};

/*
 * sd_lb_stats - Structure to store the statistics of a sched_domain
 *		 during load balancing.
 */
struct sd_lb_stats {
	struct sched_group *busiest;	/* Busiest group in this sd */
	struct sched_group *local;	/* Local group in this sd */
	unsigned long total_load;	/* Total load of all groups in sd */
	unsigned long total_capacity;	/* Total capacity of all groups in sd */
	unsigned long avg_load;	/* Average load across all groups in sd */
	unsigned int prefer_sibling; /* tasks should go to sibling first */

	struct sg_lb_stats busiest_stat;/* Statistics of the busiest group */
	struct sg_lb_stats local_stat;	/* Statistics of the local group */
};

static inline void init_sd_lb_stats(struct sd_lb_stats *sds)
{
	/*
	 * Skimp on the clearing to avoid duplicate work. We can avoid clearing
	 * local_stat because update_sg_lb_stats() does a full clear/assignment.
	 * We must however set busiest_stat::group_type and
	 * busiest_stat::idle_cpus to the worst busiest group because
	 * update_sd_pick_busiest() reads these before assignment.
	 */
	*sds = (struct sd_lb_stats){
		.busiest = NULL,
		.local = NULL,
		.total_load = 0UL,
		.total_capacity = 0UL,
		.busiest_stat = {
			.idle_cpus = UINT_MAX,
			.group_type = group_has_spare,
		},
	};
}

static unsigned long scale_rt_capacity(int cpu)
{
	struct rq *rq = cpu_rq(cpu);
	unsigned long max = arch_scale_cpu_capacity(cpu);
	unsigned long used, free;
	unsigned long irq;

	irq = cpu_util_irq(rq);

	if (unlikely(irq >= max))
		return 1;

	/*
	 * avg_rt.util_avg and avg_dl.util_avg track binary signals
	 * (running and not running) with weights 0 and 1024 respectively.
	 * avg_thermal.load_avg tracks thermal pressure and the weighted
	 * average uses the actual delta max capacity(load).
	 */
	used = READ_ONCE(rq->avg_rt.util_avg);
	used += READ_ONCE(rq->avg_dl.util_avg);
	used += thermal_load_avg(rq);

	if (unlikely(used >= max))
		return 1;

	free = max - used;

	return scale_irq_capacity(free, irq, max);
}

static void update_cpu_capacity(struct sched_domain *sd, int cpu)
{
	unsigned long capacity = scale_rt_capacity(cpu);
	struct sched_group *sdg = sd->groups;

	cpu_rq(cpu)->cpu_capacity_orig = arch_scale_cpu_capacity(cpu);

	if (!capacity)
		capacity = 1;

	trace_android_rvh_update_cpu_capacity(cpu, &capacity);
	cpu_rq(cpu)->cpu_capacity = capacity;
	trace_sched_cpu_capacity_tp(cpu_rq(cpu));

	sdg->sgc->capacity = capacity;
	sdg->sgc->min_capacity = capacity;
	sdg->sgc->max_capacity = capacity;
}

void update_group_capacity(struct sched_domain *sd, int cpu)
{
	struct sched_domain *child = sd->child;
	struct sched_group *group, *sdg = sd->groups;
	unsigned long capacity, min_capacity, max_capacity;
	unsigned long interval;

	interval = msecs_to_jiffies(sd->balance_interval);
	interval = clamp(interval, 1UL, max_load_balance_interval);
	sdg->sgc->next_update = jiffies + interval;

	if (!child) {
		update_cpu_capacity(sd, cpu);
		return;
	}

	capacity = 0;
	min_capacity = ULONG_MAX;
	max_capacity = 0;

	if (child->flags & SD_OVERLAP) {
		/*
		 * SD_OVERLAP domains cannot assume that child groups
		 * span the current group.
		 */

		for_each_cpu(cpu, sched_group_span(sdg)) {
			unsigned long cpu_cap = capacity_of(cpu);

			capacity += cpu_cap;
			min_capacity = min(cpu_cap, min_capacity);
			max_capacity = max(cpu_cap, max_capacity);
		}
	} else  {
		/*
		 * !SD_OVERLAP domains can assume that child groups
		 * span the current group.
		 */

		group = child->groups;
		do {
			struct sched_group_capacity *sgc = group->sgc;

			capacity += sgc->capacity;
			min_capacity = min(sgc->min_capacity, min_capacity);
			max_capacity = max(sgc->max_capacity, max_capacity);
			group = group->next;
		} while (group != child->groups);
	}

	sdg->sgc->capacity = capacity;
	sdg->sgc->min_capacity = min_capacity;
	sdg->sgc->max_capacity = max_capacity;
}

/*
 * Check whether the capacity of the rq has been noticeably reduced by side
 * activity. The imbalance_pct is used for the threshold.
 * Return true is the capacity is reduced
 */
static inline int
check_cpu_capacity(struct rq *rq, struct sched_domain *sd)
{
	return ((rq->cpu_capacity * sd->imbalance_pct) <
				(rq->cpu_capacity_orig * 100));
}

/*
 * Check whether a rq has a misfit task and if it looks like we can actually
 * help that task: we can migrate the task to a CPU of higher capacity, or
 * the task's current CPU is heavily pressured.
 */
static inline int check_misfit_status(struct rq *rq, struct sched_domain *sd)
{
	return rq->misfit_task_load &&
		(rq->cpu_capacity_orig < rq->rd->max_cpu_capacity ||
		 check_cpu_capacity(rq, sd));
}

/*
 * Group imbalance indicates (and tries to solve) the problem where balancing
 * groups is inadequate due to ->cpus_ptr constraints.
 *
 * Imagine a situation of two groups of 4 CPUs each and 4 tasks each with a
 * cpumask covering 1 CPU of the first group and 3 CPUs of the second group.
 * Something like:
 *
 *	{ 0 1 2 3 } { 4 5 6 7 }
 *	        *     * * *
 *
 * If we were to balance group-wise we'd place two tasks in the first group and
 * two tasks in the second group. Clearly this is undesired as it will overload
 * cpu 3 and leave one of the CPUs in the second group unused.
 *
 * The current solution to this issue is detecting the skew in the first group
 * by noticing the lower domain failed to reach balance and had difficulty
 * moving tasks due to affinity constraints.
 *
 * When this is so detected; this group becomes a candidate for busiest; see
 * update_sd_pick_busiest(). And calculate_imbalance() and
 * find_busiest_group() avoid some of the usual balance conditions to allow it
 * to create an effective group imbalance.
 *
 * This is a somewhat tricky proposition since the next run might not find the
 * group imbalance and decide the groups need to be balanced again. A most
 * subtle and fragile situation.
 */

static inline int sg_imbalanced(struct sched_group *group)
{
	return group->sgc->imbalance;
}

/*
 * group_has_capacity returns true if the group has spare capacity that could
 * be used by some tasks.
 * We consider that a group has spare capacity if the number of task is
 * smaller than the number of CPUs or if the utilization is lower than the
 * available capacity for CFS tasks.
 * For the latter, we use a threshold to stabilize the state, to take into
 * account the variance of the tasks' load and to return true if the available
 * capacity in meaningful for the load balancer.
 * As an example, an available capacity of 1% can appear but it doesn't make
 * any benefit for the load balance.
 */
static inline bool
group_has_capacity(unsigned int imbalance_pct, struct sg_lb_stats *sgs)
{
	if (sgs->sum_nr_running < sgs->group_weight)
		return true;

	if ((sgs->group_capacity * imbalance_pct) <
			(sgs->group_runnable * 100))
		return false;

	if ((sgs->group_capacity * 100) >
			(sgs->group_util * imbalance_pct))
		return true;

	return false;
}

/*
 *  group_is_overloaded returns true if the group has more tasks than it can
 *  handle.
 *  group_is_overloaded is not equals to !group_has_capacity because a group
 *  with the exact right number of tasks, has no more spare capacity but is not
 *  overloaded so both group_has_capacity and group_is_overloaded return
 *  false.
 */
static inline bool
group_is_overloaded(unsigned int imbalance_pct, struct sg_lb_stats *sgs)
{
	if (sgs->sum_nr_running <= sgs->group_weight)
		return false;

	if ((sgs->group_capacity * 100) <
			(sgs->group_util * imbalance_pct))
		return true;

	if ((sgs->group_capacity * imbalance_pct) <
			(sgs->group_runnable * 100))
		return true;

	return false;
}

static inline enum
group_type group_classify(unsigned int imbalance_pct,
			  struct sched_group *group,
			  struct sg_lb_stats *sgs)
{
	if (group_is_overloaded(imbalance_pct, sgs))
		return group_overloaded;

	if (sg_imbalanced(group))
		return group_imbalanced;

	if (sgs->group_asym_packing)
		return group_asym_packing;

	if (sgs->group_misfit_task_load)
		return group_misfit_task;

	if (!group_has_capacity(imbalance_pct, sgs))
		return group_fully_busy;

	return group_has_spare;
}

/**
 * asym_smt_can_pull_tasks - Check whether the load balancing CPU can pull tasks
 * @dst_cpu:	Destination CPU of the load balancing
 * @sds:	Load-balancing data with statistics of the local group
 * @sgs:	Load-balancing statistics of the candidate busiest group
 * @sg:		The candidate busiest group
 *
 * Check the state of the SMT siblings of both @sds::local and @sg and decide
 * if @dst_cpu can pull tasks.
 *
 * If @dst_cpu does not have SMT siblings, it can pull tasks if two or more of
 * the SMT siblings of @sg are busy. If only one CPU in @sg is busy, pull tasks
 * only if @dst_cpu has higher priority.
 *
 * If both @dst_cpu and @sg have SMT siblings, and @sg has exactly one more
 * busy CPU than @sds::local, let @dst_cpu pull tasks if it has higher priority.
 * Bigger imbalances in the number of busy CPUs will be dealt with in
 * update_sd_pick_busiest().
 *
 * If @sg does not have SMT siblings, only pull tasks if all of the SMT siblings
 * of @dst_cpu are idle and @sg has lower priority.
 *
 * Return: true if @dst_cpu can pull tasks, false otherwise.
 */
static bool asym_smt_can_pull_tasks(int dst_cpu, struct sd_lb_stats *sds,
				    struct sg_lb_stats *sgs,
				    struct sched_group *sg)
{
#ifdef CONFIG_SCHED_SMT
	bool local_is_smt, sg_is_smt;
	int sg_busy_cpus;

	local_is_smt = sds->local->flags & SD_SHARE_CPUCAPACITY;
	sg_is_smt = sg->flags & SD_SHARE_CPUCAPACITY;

	sg_busy_cpus = sgs->group_weight - sgs->idle_cpus;

	if (!local_is_smt) {
		/*
		 * If we are here, @dst_cpu is idle and does not have SMT
		 * siblings. Pull tasks if candidate group has two or more
		 * busy CPUs.
		 */
		if (sg_busy_cpus >= 2) /* implies sg_is_smt */
			return true;

		/*
		 * @dst_cpu does not have SMT siblings. @sg may have SMT
		 * siblings and only one is busy. In such case, @dst_cpu
		 * can help if it has higher priority and is idle (i.e.,
		 * it has no running tasks).
		 */
		return sched_asym_prefer(dst_cpu, sg->asym_prefer_cpu);
	}

	/* @dst_cpu has SMT siblings. */

	if (sg_is_smt) {
		int local_busy_cpus = sds->local->group_weight -
				      sds->local_stat.idle_cpus;
		int busy_cpus_delta = sg_busy_cpus - local_busy_cpus;

		if (busy_cpus_delta == 1)
			return sched_asym_prefer(dst_cpu, sg->asym_prefer_cpu);

		return false;
	}

	/*
	 * @sg does not have SMT siblings. Ensure that @sds::local does not end
	 * up with more than one busy SMT sibling and only pull tasks if there
	 * are not busy CPUs (i.e., no CPU has running tasks).
	 */
	if (!sds->local_stat.sum_nr_running)
		return sched_asym_prefer(dst_cpu, sg->asym_prefer_cpu);

	return false;
#else
	/* Always return false so that callers deal with non-SMT cases. */
	return false;
#endif
}

static inline bool
sched_asym(struct lb_env *env, struct sd_lb_stats *sds,  struct sg_lb_stats *sgs,
	   struct sched_group *group)
{
	/* Only do SMT checks if either local or candidate have SMT siblings */
	if ((sds->local->flags & SD_SHARE_CPUCAPACITY) ||
	    (group->flags & SD_SHARE_CPUCAPACITY))
		return asym_smt_can_pull_tasks(env->dst_cpu, sds, sgs, group);

	return sched_asym_prefer(env->dst_cpu, group->asym_prefer_cpu);
}

static inline bool
sched_reduced_capacity(struct rq *rq, struct sched_domain *sd)
{
	/*
	 * When there is more than 1 task, the group_overloaded case already
	 * takes care of cpu with reduced capacity
	 */
	if (rq->cfs.h_nr_running != 1)
		return false;

	return check_cpu_capacity(rq, sd);
}

/**
 * update_sg_lb_stats - Update sched_group's statistics for load balancing.
 * @env: The load balancing environment.
 * @sds: Load-balancing data with statistics of the local group.
 * @group: sched_group whose statistics are to be updated.
 * @sgs: variable to hold the statistics for this group.
 * @sg_status: Holds flag indicating the status of the sched_group
 */
static inline void update_sg_lb_stats(struct lb_env *env,
				      struct sd_lb_stats *sds,
				      struct sched_group *group,
				      struct sg_lb_stats *sgs,
				      int *sg_status)
{
	int i, nr_running, local_group;

	memset(sgs, 0, sizeof(*sgs));

	local_group = group == sds->local;

	for_each_cpu_and(i, sched_group_span(group), env->cpus) {
		struct rq *rq = cpu_rq(i);
		unsigned long load = cpu_load(rq);

		sgs->group_load += load;
		sgs->group_util += cpu_util_cfs(i);
		sgs->group_runnable += cpu_runnable(rq);
		sgs->sum_h_nr_running += rq->cfs.h_nr_running;

		nr_running = rq->nr_running;
		sgs->sum_nr_running += nr_running;

		if (nr_running > 1)
			*sg_status |= SG_OVERLOAD;

		if (cpu_overutilized(i))
			*sg_status |= SG_OVERUTILIZED;

#ifdef CONFIG_NUMA_BALANCING
		sgs->nr_numa_running += rq->nr_numa_running;
		sgs->nr_preferred_running += rq->nr_preferred_running;
#endif
		/*
		 * No need to call idle_cpu() if nr_running is not 0
		 */
		if (!nr_running && idle_cpu(i)) {
			sgs->idle_cpus++;
			/* Idle cpu can't have misfit task */
			continue;
		}

		if (local_group)
			continue;

		if (env->sd->flags & SD_ASYM_CPUCAPACITY) {
			/* Check for a misfit task on the cpu */
			if (sgs->group_misfit_task_load < rq->misfit_task_load) {
				sgs->group_misfit_task_load = rq->misfit_task_load;
				*sg_status |= SG_OVERLOAD;
			}
		} else if ((env->idle != CPU_NOT_IDLE) &&
			   sched_reduced_capacity(rq, env->sd)) {
			/* Check for a task running on a CPU with reduced capacity */
			if (sgs->group_misfit_task_load < load)
				sgs->group_misfit_task_load = load;
		}
	}

	sgs->group_capacity = group->sgc->capacity;

	sgs->group_weight = group->group_weight;

	/* Check if dst CPU is idle and preferred to this group */
	if (!local_group && env->sd->flags & SD_ASYM_PACKING &&
	    env->idle != CPU_NOT_IDLE && sgs->sum_h_nr_running &&
	    sched_asym(env, sds, sgs, group)) {
		sgs->group_asym_packing = 1;
	}

	sgs->group_type = group_classify(env->sd->imbalance_pct, group, sgs);

	/* Computing avg_load makes sense only when group is overloaded */
	if (sgs->group_type == group_overloaded)
		sgs->avg_load = (sgs->group_load * SCHED_CAPACITY_SCALE) /
				sgs->group_capacity;
}

/**
 * update_sd_pick_busiest - return 1 on busiest group
 * @env: The load balancing environment.
 * @sds: sched_domain statistics
 * @sg: sched_group candidate to be checked for being the busiest
 * @sgs: sched_group statistics
 *
 * Determine if @sg is a busier group than the previously selected
 * busiest group.
 *
 * Return: %true if @sg is a busier group than the previously selected
 * busiest group. %false otherwise.
 */
static bool update_sd_pick_busiest(struct lb_env *env,
				   struct sd_lb_stats *sds,
				   struct sched_group *sg,
				   struct sg_lb_stats *sgs)
{
	struct sg_lb_stats *busiest = &sds->busiest_stat;

	/* Make sure that there is at least one task to pull */
	if (!sgs->sum_h_nr_running)
		return false;

	/*
	 * Don't try to pull misfit tasks we can't help.
	 * We can use max_capacity here as reduction in capacity on some
	 * CPUs in the group should either be possible to resolve
	 * internally or be covered by avg_load imbalance (eventually).
	 */
	if ((env->sd->flags & SD_ASYM_CPUCAPACITY) &&
	    (sgs->group_type == group_misfit_task) &&
	    (!capacity_greater(capacity_of(env->dst_cpu), sg->sgc->max_capacity) ||
	     sds->local_stat.group_type != group_has_spare))
		return false;

	if (sgs->group_type > busiest->group_type)
		return true;

	if (sgs->group_type < busiest->group_type)
		return false;

	/*
	 * The candidate and the current busiest group are the same type of
	 * group. Let check which one is the busiest according to the type.
	 */

	switch (sgs->group_type) {
	case group_overloaded:
		/* Select the overloaded group with highest avg_load. */
		if (sgs->avg_load <= busiest->avg_load)
			return false;
		break;

	case group_imbalanced:
		/*
		 * Select the 1st imbalanced group as we don't have any way to
		 * choose one more than another.
		 */
		return false;

	case group_asym_packing:
		/* Prefer to move from lowest priority CPU's work */
		if (sched_asym_prefer(sg->asym_prefer_cpu, sds->busiest->asym_prefer_cpu))
			return false;
		break;

	case group_misfit_task:
		/*
		 * If we have more than one misfit sg go with the biggest
		 * misfit.
		 */
		if (sgs->group_misfit_task_load < busiest->group_misfit_task_load)
			return false;
		break;

	case group_fully_busy:
		/*
		 * Select the fully busy group with highest avg_load. In
		 * theory, there is no need to pull task from such kind of
		 * group because tasks have all compute capacity that they need
		 * but we can still improve the overall throughput by reducing
		 * contention when accessing shared HW resources.
		 *
		 * XXX for now avg_load is not computed and always 0 so we
		 * select the 1st one.
		 */
		if (sgs->avg_load <= busiest->avg_load)
			return false;
		break;

	case group_has_spare:
		/*
		 * Select not overloaded group with lowest number of idle cpus
		 * and highest number of running tasks. We could also compare
		 * the spare capacity which is more stable but it can end up
		 * that the group has less spare capacity but finally more idle
		 * CPUs which means less opportunity to pull tasks.
		 */
		if (sgs->idle_cpus > busiest->idle_cpus)
			return false;
		else if ((sgs->idle_cpus == busiest->idle_cpus) &&
			 (sgs->sum_nr_running <= busiest->sum_nr_running))
			return false;

		break;
	}

	/*
	 * Candidate sg has no more than one task per CPU and has higher
	 * per-CPU capacity. Migrating tasks to less capable CPUs may harm
	 * throughput. Maximize throughput, power/energy consequences are not
	 * considered.
	 */
	if ((env->sd->flags & SD_ASYM_CPUCAPACITY) &&
	    (sgs->group_type <= group_fully_busy) &&
	    (capacity_greater(sg->sgc->min_capacity, capacity_of(env->dst_cpu))))
		return false;

	return true;
}

#ifdef CONFIG_NUMA_BALANCING
static inline enum fbq_type fbq_classify_group(struct sg_lb_stats *sgs)
{
	if (sgs->sum_h_nr_running > sgs->nr_numa_running)
		return regular;
	if (sgs->sum_h_nr_running > sgs->nr_preferred_running)
		return remote;
	return all;
}

static inline enum fbq_type fbq_classify_rq(struct rq *rq)
{
	if (rq->nr_running > rq->nr_numa_running)
		return regular;
	if (rq->nr_running > rq->nr_preferred_running)
		return remote;
	return all;
}
#else
static inline enum fbq_type fbq_classify_group(struct sg_lb_stats *sgs)
{
	return all;
}

static inline enum fbq_type fbq_classify_rq(struct rq *rq)
{
	return regular;
}
#endif /* CONFIG_NUMA_BALANCING */


struct sg_lb_stats;

/*
 * task_running_on_cpu - return 1 if @p is running on @cpu.
 */

static unsigned int task_running_on_cpu(int cpu, struct task_struct *p)
{
	/* Task has no contribution or is new */
	if (cpu != task_cpu(p) || !READ_ONCE(p->se.avg.last_update_time))
		return 0;

	if (task_on_rq_queued(p))
		return 1;

	return 0;
}

/**
 * idle_cpu_without - would a given CPU be idle without p ?
 * @cpu: the processor on which idleness is tested.
 * @p: task which should be ignored.
 *
 * Return: 1 if the CPU would be idle. 0 otherwise.
 */
static int idle_cpu_without(int cpu, struct task_struct *p)
{
	struct rq *rq = cpu_rq(cpu);

	if (rq->curr != rq->idle && rq->curr != p)
		return 0;

	/*
	 * rq->nr_running can't be used but an updated version without the
	 * impact of p on cpu must be used instead. The updated nr_running
	 * be computed and tested before calling idle_cpu_without().
	 */

#ifdef CONFIG_SMP
	if (rq->ttwu_pending)
		return 0;
#endif

	return 1;
}

/*
 * update_sg_wakeup_stats - Update sched_group's statistics for wakeup.
 * @sd: The sched_domain level to look for idlest group.
 * @group: sched_group whose statistics are to be updated.
 * @sgs: variable to hold the statistics for this group.
 * @p: The task for which we look for the idlest group/CPU.
 */
static inline void update_sg_wakeup_stats(struct sched_domain *sd,
					  struct sched_group *group,
					  struct sg_lb_stats *sgs,
					  struct task_struct *p)
{
	int i, nr_running;

	memset(sgs, 0, sizeof(*sgs));

	/* Assume that task can't fit any CPU of the group */
	if (sd->flags & SD_ASYM_CPUCAPACITY)
		sgs->group_misfit_task_load = 1;

	for_each_cpu(i, sched_group_span(group)) {
		struct rq *rq = cpu_rq(i);
		unsigned int local;

		sgs->group_load += cpu_load_without(rq, p);
		sgs->group_util += cpu_util_without(i, p);
		sgs->group_runnable += cpu_runnable_without(rq, p);
		local = task_running_on_cpu(i, p);
		sgs->sum_h_nr_running += rq->cfs.h_nr_running - local;

		nr_running = rq->nr_running - local;
		sgs->sum_nr_running += nr_running;

		/*
		 * No need to call idle_cpu_without() if nr_running is not 0
		 */
		if (!nr_running && idle_cpu_without(i, p))
			sgs->idle_cpus++;

		/* Check if task fits in the CPU */
		if (sd->flags & SD_ASYM_CPUCAPACITY &&
		    sgs->group_misfit_task_load &&
		    task_fits_cpu(p, i))
			sgs->group_misfit_task_load = 0;

	}

	sgs->group_capacity = group->sgc->capacity;

	sgs->group_weight = group->group_weight;

	sgs->group_type = group_classify(sd->imbalance_pct, group, sgs);

	/*
	 * Computing avg_load makes sense only when group is fully busy or
	 * overloaded
	 */
	if (sgs->group_type == group_fully_busy ||
		sgs->group_type == group_overloaded)
		sgs->avg_load = (sgs->group_load * SCHED_CAPACITY_SCALE) /
				sgs->group_capacity;
}

static bool update_pick_idlest(struct sched_group *idlest,
			       struct sg_lb_stats *idlest_sgs,
			       struct sched_group *group,
			       struct sg_lb_stats *sgs)
{
	if (sgs->group_type < idlest_sgs->group_type)
		return true;

	if (sgs->group_type > idlest_sgs->group_type)
		return false;

	/*
	 * The candidate and the current idlest group are the same type of
	 * group. Let check which one is the idlest according to the type.
	 */

	switch (sgs->group_type) {
	case group_overloaded:
	case group_fully_busy:
		/* Select the group with lowest avg_load. */
		if (idlest_sgs->avg_load <= sgs->avg_load)
			return false;
		break;

	case group_imbalanced:
	case group_asym_packing:
		/* Those types are not used in the slow wakeup path */
		return false;

	case group_misfit_task:
		/* Select group with the highest max capacity */
		if (idlest->sgc->max_capacity >= group->sgc->max_capacity)
			return false;
		break;

	case group_has_spare:
		/* Select group with most idle CPUs */
		if (idlest_sgs->idle_cpus > sgs->idle_cpus)
			return false;

		/* Select group with lowest group_util */
		if (idlest_sgs->idle_cpus == sgs->idle_cpus &&
			idlest_sgs->group_util <= sgs->group_util)
			return false;

		break;
	}

	return true;
}

/*
 * find_idlest_group() finds and returns the least busy CPU group within the
 * domain.
 *
 * Assumes p is allowed on at least one CPU in sd.
 */
static struct sched_group *
find_idlest_group(struct sched_domain *sd, struct task_struct *p, int this_cpu)
{
	struct sched_group *idlest = NULL, *local = NULL, *group = sd->groups;
	struct sg_lb_stats local_sgs, tmp_sgs;
	struct sg_lb_stats *sgs;
	unsigned long imbalance;
	struct sg_lb_stats idlest_sgs = {
			.avg_load = UINT_MAX,
			.group_type = group_overloaded,
	};

	do {
		int local_group;

		/* Skip over this group if it has no CPUs allowed */
		if (!cpumask_intersects(sched_group_span(group),
					p->cpus_ptr))
			continue;

		/* Skip over this group if no cookie matched */
		if (!sched_group_cookie_match(cpu_rq(this_cpu), p, group))
			continue;

		local_group = cpumask_test_cpu(this_cpu,
					       sched_group_span(group));

		if (local_group) {
			sgs = &local_sgs;
			local = group;
		} else {
			sgs = &tmp_sgs;
		}

		update_sg_wakeup_stats(sd, group, sgs, p);

		if (!local_group && update_pick_idlest(idlest, &idlest_sgs, group, sgs)) {
			idlest = group;
			idlest_sgs = *sgs;
		}

	} while (group = group->next, group != sd->groups);


	/* There is no idlest group to push tasks to */
	if (!idlest)
		return NULL;

	/* The local group has been skipped because of CPU affinity */
	if (!local)
		return idlest;

	/*
	 * If the local group is idler than the selected idlest group
	 * don't try and push the task.
	 */
	if (local_sgs.group_type < idlest_sgs.group_type)
		return NULL;

	/*
	 * If the local group is busier than the selected idlest group
	 * try and push the task.
	 */
	if (local_sgs.group_type > idlest_sgs.group_type)
		return idlest;

	switch (local_sgs.group_type) {
	case group_overloaded:
	case group_fully_busy:

		/* Calculate allowed imbalance based on load */
		imbalance = scale_load_down(NICE_0_LOAD) *
				(sd->imbalance_pct-100) / 100;

		/*
		 * When comparing groups across NUMA domains, it's possible for
		 * the local domain to be very lightly loaded relative to the
		 * remote domains but "imbalance" skews the comparison making
		 * remote CPUs look much more favourable. When considering
		 * cross-domain, add imbalance to the load on the remote node
		 * and consider staying local.
		 */

		if ((sd->flags & SD_NUMA) &&
		    ((idlest_sgs.avg_load + imbalance) >= local_sgs.avg_load))
			return NULL;

		/*
		 * If the local group is less loaded than the selected
		 * idlest group don't try and push any tasks.
		 */
		if (idlest_sgs.avg_load >= (local_sgs.avg_load + imbalance))
			return NULL;

		if (100 * local_sgs.avg_load <= sd->imbalance_pct * idlest_sgs.avg_load)
			return NULL;
		break;

	case group_imbalanced:
	case group_asym_packing:
		/* Those type are not used in the slow wakeup path */
		return NULL;

	case group_misfit_task:
		/* Select group with the highest max capacity */
		if (local->sgc->max_capacity >= idlest->sgc->max_capacity)
			return NULL;
		break;

	case group_has_spare:
#ifdef CONFIG_NUMA
		if (sd->flags & SD_NUMA) {
			int imb_numa_nr = sd->imb_numa_nr;
#ifdef CONFIG_NUMA_BALANCING
			int idlest_cpu;
			/*
			 * If there is spare capacity at NUMA, try to select
			 * the preferred node
			 */
			if (cpu_to_node(this_cpu) == p->numa_preferred_nid)
				return NULL;

			idlest_cpu = cpumask_first(sched_group_span(idlest));
			if (cpu_to_node(idlest_cpu) == p->numa_preferred_nid)
				return idlest;
#endif /* CONFIG_NUMA_BALANCING */
			/*
			 * Otherwise, keep the task close to the wakeup source
			 * and improve locality if the number of running tasks
			 * would remain below threshold where an imbalance is
			 * allowed while accounting for the possibility the
			 * task is pinned to a subset of CPUs. If there is a
			 * real need of migration, periodic load balance will
			 * take care of it.
			 */
			if (p->nr_cpus_allowed != NR_CPUS) {
				struct cpumask *cpus = this_cpu_cpumask_var_ptr(select_rq_mask);

				cpumask_and(cpus, sched_group_span(local), p->cpus_ptr);
				imb_numa_nr = min(cpumask_weight(cpus), sd->imb_numa_nr);
			}

			imbalance = abs(local_sgs.idle_cpus - idlest_sgs.idle_cpus);
			if (!adjust_numa_imbalance(imbalance,
						   local_sgs.sum_nr_running + 1,
						   imb_numa_nr)) {
				return NULL;
			}
		}
#endif /* CONFIG_NUMA */

		/*
		 * Select group with highest number of idle CPUs. We could also
		 * compare the utilization which is more stable but it can end
		 * up that the group has less spare capacity but finally more
		 * idle CPUs which means more opportunity to run task.
		 */
		if (local_sgs.idle_cpus >= idlest_sgs.idle_cpus)
			return NULL;
		break;
	}

	return idlest;
}

static void update_idle_cpu_scan(struct lb_env *env,
				 unsigned long sum_util)
{
	struct sched_domain_shared *sd_share;
	int llc_weight, pct;
	u64 x, y, tmp;
	/*
	 * Update the number of CPUs to scan in LLC domain, which could
	 * be used as a hint in select_idle_cpu(). The update of sd_share
	 * could be expensive because it is within a shared cache line.
	 * So the write of this hint only occurs during periodic load
	 * balancing, rather than CPU_NEWLY_IDLE, because the latter
	 * can fire way more frequently than the former.
	 */
	if (!sched_feat(SIS_UTIL) || env->idle == CPU_NEWLY_IDLE)
		return;

	llc_weight = per_cpu(sd_llc_size, env->dst_cpu);
	if (env->sd->span_weight != llc_weight)
		return;

	sd_share = rcu_dereference(per_cpu(sd_llc_shared, env->dst_cpu));
	if (!sd_share)
		return;

	/*
	 * The number of CPUs to search drops as sum_util increases, when
	 * sum_util hits 85% or above, the scan stops.
	 * The reason to choose 85% as the threshold is because this is the
	 * imbalance_pct(117) when a LLC sched group is overloaded.
	 *
	 * let y = SCHED_CAPACITY_SCALE - p * x^2                       [1]
	 * and y'= y / SCHED_CAPACITY_SCALE
	 *
	 * x is the ratio of sum_util compared to the CPU capacity:
	 * x = sum_util / (llc_weight * SCHED_CAPACITY_SCALE)
	 * y' is the ratio of CPUs to be scanned in the LLC domain,
	 * and the number of CPUs to scan is calculated by:
	 *
	 * nr_scan = llc_weight * y'                                    [2]
	 *
	 * When x hits the threshold of overloaded, AKA, when
	 * x = 100 / pct, y drops to 0. According to [1],
	 * p should be SCHED_CAPACITY_SCALE * pct^2 / 10000
	 *
	 * Scale x by SCHED_CAPACITY_SCALE:
	 * x' = sum_util / llc_weight;                                  [3]
	 *
	 * and finally [1] becomes:
	 * y = SCHED_CAPACITY_SCALE -
	 *     x'^2 * pct^2 / (10000 * SCHED_CAPACITY_SCALE)            [4]
	 *
	 */
	/* equation [3] */
	x = sum_util;
	do_div(x, llc_weight);

	/* equation [4] */
	pct = env->sd->imbalance_pct;
	tmp = x * x * pct * pct;
	do_div(tmp, 10000 * SCHED_CAPACITY_SCALE);
	tmp = min_t(long, tmp, SCHED_CAPACITY_SCALE);
	y = SCHED_CAPACITY_SCALE - tmp;

	/* equation [2] */
	y *= llc_weight;
	do_div(y, SCHED_CAPACITY_SCALE);
	if ((int)y != sd_share->nr_idle_scan)
		WRITE_ONCE(sd_share->nr_idle_scan, (int)y);
}

/**
 * update_sd_lb_stats - Update sched_domain's statistics for load balancing.
 * @env: The load balancing environment.
 * @sds: variable to hold the statistics for this sched_domain.
 */

static inline void update_sd_lb_stats(struct lb_env *env, struct sd_lb_stats *sds)
{
	struct sched_domain *child = env->sd->child;
	struct sched_group *sg = env->sd->groups;
	struct sg_lb_stats *local = &sds->local_stat;
	struct sg_lb_stats tmp_sgs;
	unsigned long sum_util = 0;
	int sg_status = 0;

	do {
		struct sg_lb_stats *sgs = &tmp_sgs;
		int local_group;

		local_group = cpumask_test_cpu(env->dst_cpu, sched_group_span(sg));
		if (local_group) {
			sds->local = sg;
			sgs = local;

			if (env->idle != CPU_NEWLY_IDLE ||
			    time_after_eq(jiffies, sg->sgc->next_update))
				update_group_capacity(env->sd, env->dst_cpu);
		}

		update_sg_lb_stats(env, sds, sg, sgs, &sg_status);

		if (local_group)
			goto next_group;


		if (update_sd_pick_busiest(env, sds, sg, sgs)) {
			sds->busiest = sg;
			sds->busiest_stat = *sgs;
		}

next_group:
		/* Now, start updating sd_lb_stats */
		sds->total_load += sgs->group_load;
		sds->total_capacity += sgs->group_capacity;

		sum_util += sgs->group_util;
		sg = sg->next;
	} while (sg != env->sd->groups);

	/* Tag domain that child domain prefers tasks go to siblings first */
	sds->prefer_sibling = child && child->flags & SD_PREFER_SIBLING;


	if (env->sd->flags & SD_NUMA)
		env->fbq_type = fbq_classify_group(&sds->busiest_stat);

	if (!env->sd->parent) {
		struct root_domain *rd = env->dst_rq->rd;

		/* update overload indicator if we are at root domain */
		WRITE_ONCE(rd->overload, sg_status & SG_OVERLOAD);

		/* Update over-utilization (tipping point, U >= 0) indicator */
		WRITE_ONCE(rd->overutilized, sg_status & SG_OVERUTILIZED);
		trace_sched_overutilized_tp(rd, sg_status & SG_OVERUTILIZED);
	} else if (sg_status & SG_OVERUTILIZED) {
		struct root_domain *rd = env->dst_rq->rd;

		WRITE_ONCE(rd->overutilized, SG_OVERUTILIZED);
		trace_sched_overutilized_tp(rd, SG_OVERUTILIZED);
	}

	update_idle_cpu_scan(env, sum_util);
}

/**
 * calculate_imbalance - Calculate the amount of imbalance present within the
 *			 groups of a given sched_domain during load balance.
 * @env: load balance environment
 * @sds: statistics of the sched_domain whose imbalance is to be calculated.
 */
static inline void calculate_imbalance(struct lb_env *env, struct sd_lb_stats *sds)
{
	struct sg_lb_stats *local, *busiest;

	local = &sds->local_stat;
	busiest = &sds->busiest_stat;

	if (busiest->group_type == group_misfit_task) {
		if (env->sd->flags & SD_ASYM_CPUCAPACITY) {
			/* Set imbalance to allow misfit tasks to be balanced. */
			env->migration_type = migrate_misfit;
			env->imbalance = 1;
		} else {
			/*
			 * Set load imbalance to allow moving task from cpu
			 * with reduced capacity.
			 */
			env->migration_type = migrate_load;
			env->imbalance = busiest->group_misfit_task_load;
		}
		return;
	}

	if (busiest->group_type == group_asym_packing) {
		/*
		 * In case of asym capacity, we will try to migrate all load to
		 * the preferred CPU.
		 */
		env->migration_type = migrate_task;
		env->imbalance = busiest->sum_h_nr_running;
		return;
	}

	if (busiest->group_type == group_imbalanced) {
		/*
		 * In the group_imb case we cannot rely on group-wide averages
		 * to ensure CPU-load equilibrium, try to move any task to fix
		 * the imbalance. The next load balance will take care of
		 * balancing back the system.
		 */
		env->migration_type = migrate_task;
		env->imbalance = 1;
		return;
	}

	/*
	 * Try to use spare capacity of local group without overloading it or
	 * emptying busiest.
	 */
	if (local->group_type == group_has_spare) {
		if ((busiest->group_type > group_fully_busy) &&
		    !(env->sd->flags & SD_SHARE_PKG_RESOURCES)) {
			/*
			 * If busiest is overloaded, try to fill spare
			 * capacity. This might end up creating spare capacity
			 * in busiest or busiest still being overloaded but
			 * there is no simple way to directly compute the
			 * amount of load to migrate in order to balance the
			 * system.
			 */
			env->migration_type = migrate_util;
			env->imbalance = max(local->group_capacity, local->group_util) -
					 local->group_util;

			/*
			 * In some cases, the group's utilization is max or even
			 * higher than capacity because of migrations but the
			 * local CPU is (newly) idle. There is at least one
			 * waiting task in this overloaded busiest group. Let's
			 * try to pull it.
			 */
			if (env->idle != CPU_NOT_IDLE && env->imbalance == 0) {
				env->migration_type = migrate_task;
				env->imbalance = 1;
			}

			return;
		}

		if (busiest->group_weight == 1 || sds->prefer_sibling) {
			unsigned int nr_diff = busiest->sum_nr_running;
			/*
			 * When prefer sibling, evenly spread running tasks on
			 * groups.
			 */
			env->migration_type = migrate_task;
			lsub_positive(&nr_diff, local->sum_nr_running);
			env->imbalance = nr_diff;
		} else {

			/*
			 * If there is no overload, we just want to even the number of
			 * idle cpus.
			 */
			env->migration_type = migrate_task;
			env->imbalance = max_t(long, 0,
					       (local->idle_cpus - busiest->idle_cpus));
		}

#ifdef CONFIG_NUMA
		/* Consider allowing a small imbalance between NUMA groups */
		if (env->sd->flags & SD_NUMA) {
			env->imbalance = adjust_numa_imbalance(env->imbalance,
							       local->sum_nr_running + 1,
							       env->sd->imb_numa_nr);
		}
#endif

		/* Number of tasks to move to restore balance */
		env->imbalance >>= 1;

		return;
	}

	/*
	 * Local is fully busy but has to take more load to relieve the
	 * busiest group
	 */
	if (local->group_type < group_overloaded) {
		/*
		 * Local will become overloaded so the avg_load metrics are
		 * finally needed.
		 */

		local->avg_load = (local->group_load * SCHED_CAPACITY_SCALE) /
				  local->group_capacity;

		/*
		 * If the local group is more loaded than the selected
		 * busiest group don't try to pull any tasks.
		 */
		if (local->avg_load >= busiest->avg_load) {
			env->imbalance = 0;
			return;
		}

		sds->avg_load = (sds->total_load * SCHED_CAPACITY_SCALE) /
				sds->total_capacity;
	}

	/*
	 * Both group are or will become overloaded and we're trying to get all
	 * the CPUs to the average_load, so we don't want to push ourselves
	 * above the average load, nor do we wish to reduce the max loaded CPU
	 * below the average load. At the same time, we also don't want to
	 * reduce the group load below the group capacity. Thus we look for
	 * the minimum possible imbalance.
	 */
	env->migration_type = migrate_load;
	env->imbalance = min(
		(busiest->avg_load - sds->avg_load) * busiest->group_capacity,
		(sds->avg_load - local->avg_load) * local->group_capacity
	) / SCHED_CAPACITY_SCALE;
}

/******* find_busiest_group() helpers end here *********************/

/*
 * Decision matrix according to the local and busiest group type:
 *
 * busiest \ local has_spare fully_busy misfit asym imbalanced overloaded
 * has_spare        nr_idle   balanced   N/A    N/A  balanced   balanced
 * fully_busy       nr_idle   nr_idle    N/A    N/A  balanced   balanced
 * misfit_task      force     N/A        N/A    N/A  N/A        N/A
 * asym_packing     force     force      N/A    N/A  force      force
 * imbalanced       force     force      N/A    N/A  force      force
 * overloaded       force     force      N/A    N/A  force      avg_load
 *
 * N/A :      Not Applicable because already filtered while updating
 *            statistics.
 * balanced : The system is balanced for these 2 groups.
 * force :    Calculate the imbalance as load migration is probably needed.
 * avg_load : Only if imbalance is significant enough.
 * nr_idle :  dst_cpu is not busy and the number of idle CPUs is quite
 *            different in groups.
 */

/**
 * find_busiest_group - Returns the busiest group within the sched_domain
 * if there is an imbalance.
 * @env: The load balancing environment.
 *
 * Also calculates the amount of runnable load which should be moved
 * to restore balance.
 *
 * Return:	- The busiest group if imbalance exists.
 */
static struct sched_group *find_busiest_group(struct lb_env *env)
{
	struct sg_lb_stats *local, *busiest;
	struct sd_lb_stats sds;

	init_sd_lb_stats(&sds);

	/*
	 * Compute the various statistics relevant for load balancing at
	 * this level.
	 */
	update_sd_lb_stats(env, &sds);

	if (sched_energy_enabled()) {
		struct root_domain *rd = env->dst_rq->rd;
		int out_balance = 1;

		trace_android_rvh_find_busiest_group(sds.busiest, env->dst_rq,
					&out_balance);
		if (rcu_dereference(rd->pd) && !READ_ONCE(rd->overutilized)
					&& out_balance)
			goto out_balanced;
	}

	local = &sds.local_stat;
	busiest = &sds.busiest_stat;

	/* There is no busy sibling group to pull tasks from */
	if (!sds.busiest)
		goto out_balanced;

	/* Misfit tasks should be dealt with regardless of the avg load */
	if (busiest->group_type == group_misfit_task)
		goto force_balance;

	/* ASYM feature bypasses nice load balance check */
	if (busiest->group_type == group_asym_packing)
		goto force_balance;

	/*
	 * If the busiest group is imbalanced the below checks don't
	 * work because they assume all things are equal, which typically
	 * isn't true due to cpus_ptr constraints and the like.
	 */
	if (busiest->group_type == group_imbalanced)
		goto force_balance;

	/*
	 * If the local group is busier than the selected busiest group
	 * don't try and pull any tasks.
	 */
	if (local->group_type > busiest->group_type)
		goto out_balanced;

	/*
	 * When groups are overloaded, use the avg_load to ensure fairness
	 * between tasks.
	 */
	if (local->group_type == group_overloaded) {
		/*
		 * If the local group is more loaded than the selected
		 * busiest group don't try to pull any tasks.
		 */
		if (local->avg_load >= busiest->avg_load)
			goto out_balanced;

		/* XXX broken for overlapping NUMA groups */
		sds.avg_load = (sds.total_load * SCHED_CAPACITY_SCALE) /
				sds.total_capacity;

		/*
		 * Don't pull any tasks if this group is already above the
		 * domain average load.
		 */
		if (local->avg_load >= sds.avg_load)
			goto out_balanced;

		/*
		 * If the busiest group is more loaded, use imbalance_pct to be
		 * conservative.
		 */
		if (100 * busiest->avg_load <=
				env->sd->imbalance_pct * local->avg_load)
			goto out_balanced;
	}

	/* Try to move all excess tasks to child's sibling domain */
	if (sds.prefer_sibling && local->group_type == group_has_spare &&
	    busiest->sum_nr_running > local->sum_nr_running + 1)
		goto force_balance;

	if (busiest->group_type != group_overloaded) {
		if (env->idle == CPU_NOT_IDLE)
			/*
			 * If the busiest group is not overloaded (and as a
			 * result the local one too) but this CPU is already
			 * busy, let another idle CPU try to pull task.
			 */
			goto out_balanced;

		if (busiest->group_weight > 1 &&
		    local->idle_cpus <= (busiest->idle_cpus + 1))
			/*
			 * If the busiest group is not overloaded
			 * and there is no imbalance between this and busiest
			 * group wrt idle CPUs, it is balanced. The imbalance
			 * becomes significant if the diff is greater than 1
			 * otherwise we might end up to just move the imbalance
			 * on another group. Of course this applies only if
			 * there is more than 1 CPU per group.
			 */
			goto out_balanced;

		if (busiest->sum_h_nr_running == 1)
			/*
			 * busiest doesn't have any tasks waiting to run
			 */
			goto out_balanced;
	}

force_balance:
	/* Looks like there is an imbalance. Compute it */
	calculate_imbalance(env, &sds);
	return env->imbalance ? sds.busiest : NULL;

out_balanced:
	env->imbalance = 0;
	return NULL;
}

/*
 * find_busiest_queue - find the busiest runqueue among the CPUs in the group.
 */
static struct rq *find_busiest_queue(struct lb_env *env,
				     struct sched_group *group)
{
	struct rq *busiest = NULL, *rq;
	unsigned long busiest_util = 0, busiest_load = 0, busiest_capacity = 1;
	unsigned int busiest_nr = 0;
	int i, done = 0;

	trace_android_rvh_find_busiest_queue(env->dst_cpu, group, env->cpus,
					     &busiest, &done);
	if (done)
		return busiest;

	for_each_cpu_and(i, sched_group_span(group), env->cpus) {
		unsigned long capacity, load, util;
		unsigned int nr_running;
		enum fbq_type rt;

		rq = cpu_rq(i);
		rt = fbq_classify_rq(rq);

		/*
		 * We classify groups/runqueues into three groups:
		 *  - regular: there are !numa tasks
		 *  - remote:  there are numa tasks that run on the 'wrong' node
		 *  - all:     there is no distinction
		 *
		 * In order to avoid migrating ideally placed numa tasks,
		 * ignore those when there's better options.
		 *
		 * If we ignore the actual busiest queue to migrate another
		 * task, the next balance pass can still reduce the busiest
		 * queue by moving tasks around inside the node.
		 *
		 * If we cannot move enough load due to this classification
		 * the next pass will adjust the group classification and
		 * allow migration of more tasks.
		 *
		 * Both cases only affect the total convergence complexity.
		 */
		if (rt > env->fbq_type)
			continue;

		nr_running = rq->cfs.h_nr_running;
		if (!nr_running)
			continue;

		capacity = capacity_of(i);

		/*
		 * For ASYM_CPUCAPACITY domains, don't pick a CPU that could
		 * eventually lead to active_balancing high->low capacity.
		 * Higher per-CPU capacity is considered better than balancing
		 * average load.
		 */
		if (env->sd->flags & SD_ASYM_CPUCAPACITY &&
		    !capacity_greater(capacity_of(env->dst_cpu), capacity) &&
		    nr_running == 1)
			continue;

		/* Make sure we only pull tasks from a CPU of lower priority */
		if ((env->sd->flags & SD_ASYM_PACKING) &&
		    sched_asym_prefer(i, env->dst_cpu) &&
		    nr_running == 1)
			continue;

		switch (env->migration_type) {
		case migrate_load:
			/*
			 * When comparing with load imbalance, use cpu_load()
			 * which is not scaled with the CPU capacity.
			 */
			load = cpu_load(rq);

			if (nr_running == 1 && load > env->imbalance &&
			    !check_cpu_capacity(rq, env->sd))
				break;

			/*
			 * For the load comparisons with the other CPUs,
			 * consider the cpu_load() scaled with the CPU
			 * capacity, so that the load can be moved away
			 * from the CPU that is potentially running at a
			 * lower capacity.
			 *
			 * Thus we're looking for max(load_i / capacity_i),
			 * crosswise multiplication to rid ourselves of the
			 * division works out to:
			 * load_i * capacity_j > load_j * capacity_i;
			 * where j is our previous maximum.
			 */
			if (load * busiest_capacity > busiest_load * capacity) {
				busiest_load = load;
				busiest_capacity = capacity;
				busiest = rq;
			}
			break;

		case migrate_util:
			util = cpu_util_cfs(i);

			/*
			 * Don't try to pull utilization from a CPU with one
			 * running task. Whatever its utilization, we will fail
			 * detach the task.
			 */
			if (nr_running <= 1)
				continue;

			if (busiest_util < util) {
				busiest_util = util;
				busiest = rq;
			}
			break;

		case migrate_task:
			if (busiest_nr < nr_running) {
				busiest_nr = nr_running;
				busiest = rq;
			}
			break;

		case migrate_misfit:
			/*
			 * For ASYM_CPUCAPACITY domains with misfit tasks we
			 * simply seek the "biggest" misfit task.
			 */
			if (rq->misfit_task_load > busiest_load) {
				busiest_load = rq->misfit_task_load;
				busiest = rq;
			}

			break;

		}
	}

	return busiest;
}

/*
 * Max backoff if we encounter pinned tasks. Pretty arbitrary value, but
 * so long as it is large enough.
 */
#define MAX_PINNED_INTERVAL	512

static inline bool
asym_active_balance(struct lb_env *env)
{
	/*
	 * ASYM_PACKING needs to force migrate tasks from busy but
	 * lower priority CPUs in order to pack all tasks in the
	 * highest priority CPUs.
	 */
	return env->idle != CPU_NOT_IDLE && (env->sd->flags & SD_ASYM_PACKING) &&
	       sched_asym_prefer(env->dst_cpu, env->src_cpu);
}

static inline bool
imbalanced_active_balance(struct lb_env *env)
{
	struct sched_domain *sd = env->sd;

	/*
	 * The imbalanced case includes the case of pinned tasks preventing a fair
	 * distribution of the load on the system but also the even distribution of the
	 * threads on a system with spare capacity
	 */
	if ((env->migration_type == migrate_task) &&
	    (sd->nr_balance_failed > sd->cache_nice_tries+2))
		return 1;

	return 0;
}

static int need_active_balance(struct lb_env *env)
{
	struct sched_domain *sd = env->sd;

	if (asym_active_balance(env))
		return 1;

	if (imbalanced_active_balance(env))
		return 1;

	/*
	 * The dst_cpu is idle and the src_cpu CPU has only 1 CFS task.
	 * It's worth migrating the task if the src_cpu's capacity is reduced
	 * because of other sched_class or IRQs if more capacity stays
	 * available on dst_cpu.
	 */
	if ((env->idle != CPU_NOT_IDLE) &&
	    (env->src_rq->cfs.h_nr_running == 1)) {
		if ((check_cpu_capacity(env->src_rq, sd)) &&
		    (capacity_of(env->src_cpu)*sd->imbalance_pct < capacity_of(env->dst_cpu)*100))
			return 1;
	}

	if (env->migration_type == migrate_misfit)
		return 1;

	return 0;
}

static int active_load_balance_cpu_stop(void *data);

static int should_we_balance(struct lb_env *env)
{
	struct sched_group *sg = env->sd->groups;
	int cpu;

	/*
	 * Ensure the balancing environment is consistent; can happen
	 * when the softirq triggers 'during' hotplug.
	 */
	if (!cpumask_test_cpu(env->dst_cpu, env->cpus))
		return 0;

	/*
	 * In the newly idle case, we will allow all the CPUs
	 * to do the newly idle load balance.
	 *
	 * However, we bail out if we already have tasks or a wakeup pending,
	 * to optimize wakeup latency.
	 */
	if (env->idle == CPU_NEWLY_IDLE) {
		if (env->dst_rq->nr_running > 0 || env->dst_rq->ttwu_pending)
			return 0;
		return 1;
	}

	/* Try to find first idle CPU */
	for_each_cpu_and(cpu, group_balance_mask(sg), env->cpus) {
		if (!idle_cpu(cpu))
			continue;

		/* Are we the first idle CPU? */
		return cpu == env->dst_cpu;
	}

	/* Are we the first CPU of this group ? */
	return group_balance_cpu(sg) == env->dst_cpu;
}

/*
 * Check this_cpu to ensure it is balanced within domain. Attempt to move
 * tasks if there is an imbalance.
 */
static int load_balance(int this_cpu, struct rq *this_rq,
			struct sched_domain *sd, enum cpu_idle_type idle,
			int *continue_balancing)
{
	int ld_moved, cur_ld_moved, active_balance = 0;
	struct sched_domain *sd_parent = sd->parent;
	struct sched_group *group;
	struct rq *busiest;
	struct rq_flags rf;
	struct cpumask *cpus = this_cpu_cpumask_var_ptr(load_balance_mask);
	struct lb_env env = {
		.sd		= sd,
		.dst_cpu	= this_cpu,
		.dst_rq		= this_rq,
		.dst_grpmask    = sched_group_span(sd->groups),
		.idle		= idle,
		.loop_break	= SCHED_NR_MIGRATE_BREAK,
		.cpus		= cpus,
		.fbq_type	= all,
		.tasks		= LIST_HEAD_INIT(env.tasks),
	};

	cpumask_and(cpus, sched_domain_span(sd), cpu_active_mask);

	schedstat_inc(sd->lb_count[idle]);

redo:
	if (!should_we_balance(&env)) {
		*continue_balancing = 0;
		goto out_balanced;
	}

	group = find_busiest_group(&env);
	if (!group) {
		schedstat_inc(sd->lb_nobusyg[idle]);
		goto out_balanced;
	}

	busiest = find_busiest_queue(&env, group);
	if (!busiest) {
		schedstat_inc(sd->lb_nobusyq[idle]);
		goto out_balanced;
	}

	WARN_ON_ONCE(busiest == env.dst_rq);

	schedstat_add(sd->lb_imbalance[idle], env.imbalance);

	env.src_cpu = busiest->cpu;
	env.src_rq = busiest;

	ld_moved = 0;
	/* Clear this flag as soon as we find a pullable task */
	env.flags |= LBF_ALL_PINNED;
	if (busiest->nr_running > 1) {
		/*
		 * Attempt to move tasks. If find_busiest_group has found
		 * an imbalance but busiest->nr_running <= 1, the group is
		 * still unbalanced. ld_moved simply stays zero, so it is
		 * correctly treated as an imbalance.
		 */
		env.loop_max  = min(sysctl_sched_nr_migrate, busiest->nr_running);

more_balance:
		rq_lock_irqsave(busiest, &rf);
		env.src_rq_rf = &rf;
		update_rq_clock(busiest);

		/*
		 * cur_ld_moved - load moved in current iteration
		 * ld_moved     - cumulative load moved across iterations
		 */
		cur_ld_moved = detach_tasks(&env);

		/*
		 * We've detached some tasks from busiest_rq. Every
		 * task is masked "TASK_ON_RQ_MIGRATING", so we can safely
		 * unlock busiest->lock, and we are able to be sure
		 * that nobody can manipulate the tasks in parallel.
		 * See task_rq_lock() family for the details.
		 */

		rq_unlock(busiest, &rf);

		if (cur_ld_moved) {
			attach_tasks(&env);
			ld_moved += cur_ld_moved;
		}

		local_irq_restore(rf.flags);

		if (env.flags & LBF_NEED_BREAK) {
			env.flags &= ~LBF_NEED_BREAK;
			/* Stop if we tried all running tasks */
			if (env.loop < busiest->nr_running)
				goto more_balance;
		}

		/*
		 * Revisit (affine) tasks on src_cpu that couldn't be moved to
		 * us and move them to an alternate dst_cpu in our sched_group
		 * where they can run. The upper limit on how many times we
		 * iterate on same src_cpu is dependent on number of CPUs in our
		 * sched_group.
		 *
		 * This changes load balance semantics a bit on who can move
		 * load to a given_cpu. In addition to the given_cpu itself
		 * (or a ilb_cpu acting on its behalf where given_cpu is
		 * nohz-idle), we now have balance_cpu in a position to move
		 * load to given_cpu. In rare situations, this may cause
		 * conflicts (balance_cpu and given_cpu/ilb_cpu deciding
		 * _independently_ and at _same_ time to move some load to
		 * given_cpu) causing excess load to be moved to given_cpu.
		 * This however should not happen so much in practice and
		 * moreover subsequent load balance cycles should correct the
		 * excess load moved.
		 */
		if ((env.flags & LBF_DST_PINNED) && env.imbalance > 0) {

			/* Prevent to re-select dst_cpu via env's CPUs */
			__cpumask_clear_cpu(env.dst_cpu, env.cpus);

			env.dst_rq	 = cpu_rq(env.new_dst_cpu);
			env.dst_cpu	 = env.new_dst_cpu;
			env.flags	&= ~LBF_DST_PINNED;
			env.loop	 = 0;
			env.loop_break	 = SCHED_NR_MIGRATE_BREAK;

			/*
			 * Go back to "more_balance" rather than "redo" since we
			 * need to continue with same src_cpu.
			 */
			goto more_balance;
		}

		/*
		 * We failed to reach balance because of affinity.
		 */
		if (sd_parent) {
			int *group_imbalance = &sd_parent->groups->sgc->imbalance;

			if ((env.flags & LBF_SOME_PINNED) && env.imbalance > 0)
				*group_imbalance = 1;
		}

		/* All tasks on this runqueue were pinned by CPU affinity */
		if (unlikely(env.flags & LBF_ALL_PINNED)) {
			__cpumask_clear_cpu(cpu_of(busiest), cpus);
			/*
			 * Attempting to continue load balancing at the current
			 * sched_domain level only makes sense if there are
			 * active CPUs remaining as possible busiest CPUs to
			 * pull load from which are not contained within the
			 * destination group that is receiving any migrated
			 * load.
			 */
			if (!cpumask_subset(cpus, env.dst_grpmask)) {
				env.loop = 0;
				env.loop_break = SCHED_NR_MIGRATE_BREAK;
				goto redo;
			}
			goto out_all_pinned;
		}
	}

	if (!ld_moved) {
		schedstat_inc(sd->lb_failed[idle]);
		/*
		 * Increment the failure counter only on periodic balance.
		 * We do not want newidle balance, which can be very
		 * frequent, pollute the failure counter causing
		 * excessive cache_hot migrations and active balances.
		 */
		if (idle != CPU_NEWLY_IDLE)
			sd->nr_balance_failed++;

		if (need_active_balance(&env)) {
			unsigned long flags;

			raw_spin_rq_lock_irqsave(busiest, flags);

			/*
			 * Don't kick the active_load_balance_cpu_stop,
			 * if the curr task on busiest CPU can't be
			 * moved to this_cpu:
			 */
			if (!cpumask_test_cpu(this_cpu, busiest->curr->cpus_ptr)) {
				raw_spin_rq_unlock_irqrestore(busiest, flags);
				goto out_one_pinned;
			}

			/* Record that we found at least one task that could run on this_cpu */
			env.flags &= ~LBF_ALL_PINNED;

			/*
			 * ->active_balance synchronizes accesses to
			 * ->active_balance_work.  Once set, it's cleared
			 * only after active load balance is finished.
			 */
			if (!busiest->active_balance) {
				busiest->active_balance = 1;
				busiest->push_cpu = this_cpu;
				active_balance = 1;
			}
			raw_spin_rq_unlock_irqrestore(busiest, flags);

			if (active_balance) {
				stop_one_cpu_nowait(cpu_of(busiest),
					active_load_balance_cpu_stop, busiest,
					&busiest->active_balance_work);
			}
		}
	} else {
		sd->nr_balance_failed = 0;
	}

	if (likely(!active_balance) || need_active_balance(&env)) {
		/* We were unbalanced, so reset the balancing interval */
		sd->balance_interval = sd->min_interval;
	}

	goto out;

out_balanced:
	/*
	 * We reach balance although we may have faced some affinity
	 * constraints. Clear the imbalance flag only if other tasks got
	 * a chance to move and fix the imbalance.
	 */
	if (sd_parent && !(env.flags & LBF_ALL_PINNED)) {
		int *group_imbalance = &sd_parent->groups->sgc->imbalance;

		if (*group_imbalance)
			*group_imbalance = 0;
	}

out_all_pinned:
	/*
	 * We reach balance because all tasks are pinned at this level so
	 * we can't migrate them. Let the imbalance flag set so parent level
	 * can try to migrate them.
	 */
	schedstat_inc(sd->lb_balanced[idle]);

	sd->nr_balance_failed = 0;

out_one_pinned:
	ld_moved = 0;

	/*
	 * newidle_balance() disregards balance intervals, so we could
	 * repeatedly reach this code, which would lead to balance_interval
	 * skyrocketing in a short amount of time. Skip the balance_interval
	 * increase logic to avoid that.
	 */
	if (env.idle == CPU_NEWLY_IDLE)
		goto out;

	/* tune up the balancing interval */
	if ((env.flags & LBF_ALL_PINNED &&
	     sd->balance_interval < MAX_PINNED_INTERVAL) ||
	    sd->balance_interval < sd->max_interval)
		sd->balance_interval *= 2;
out:
	return ld_moved;
}

static inline unsigned long
get_sd_balance_interval(struct sched_domain *sd, int cpu_busy)
{
	unsigned long interval = sd->balance_interval;

	if (cpu_busy)
		interval *= sd->busy_factor;

	/* scale ms to jiffies */
	interval = msecs_to_jiffies(interval);

	/*
	 * Reduce likelihood of busy balancing at higher domains racing with
	 * balancing at lower domains by preventing their balancing periods
	 * from being multiples of each other.
	 */
	if (cpu_busy)
		interval -= 1;

	interval = clamp(interval, 1UL, max_load_balance_interval);

	return interval;
}

static inline void
update_next_balance(struct sched_domain *sd, unsigned long *next_balance)
{
	unsigned long interval, next;

	/* used by idle balance, so cpu_busy = 0 */
	interval = get_sd_balance_interval(sd, 0);
	next = sd->last_balance + interval;

	if (time_after(*next_balance, next))
		*next_balance = next;
}

/*
 * active_load_balance_cpu_stop is run by the CPU stopper. It pushes
 * running tasks off the busiest CPU onto idle CPUs. It requires at
 * least 1 task to be running on each physical CPU where possible, and
 * avoids physical / logical imbalances.
 */
static int active_load_balance_cpu_stop(void *data)
{
	struct rq *busiest_rq = data;
	int busiest_cpu = cpu_of(busiest_rq);
	int target_cpu = busiest_rq->push_cpu;
	struct rq *target_rq = cpu_rq(target_cpu);
	struct sched_domain *sd;
	struct task_struct *p = NULL;
	struct rq_flags rf;

	rq_lock_irq(busiest_rq, &rf);
	/*
	 * Between queueing the stop-work and running it is a hole in which
	 * CPUs can become inactive. We should not move tasks from or to
	 * inactive CPUs.
	 */
	if (!cpu_active(busiest_cpu) || !cpu_active(target_cpu))
		goto out_unlock;

	/* Make sure the requested CPU hasn't gone down in the meantime: */
	if (unlikely(busiest_cpu != smp_processor_id() ||
		     !busiest_rq->active_balance))
		goto out_unlock;

	/* Is there any task to move? */
	if (busiest_rq->nr_running <= 1)
		goto out_unlock;

	/*
	 * This condition is "impossible", if it occurs
	 * we need to fix it. Originally reported by
	 * Bjorn Helgaas on a 128-CPU setup.
	 */
	WARN_ON_ONCE(busiest_rq == target_rq);

	/* Search for an sd spanning us and the target CPU. */
	rcu_read_lock();
	for_each_domain(target_cpu, sd) {
		if (cpumask_test_cpu(busiest_cpu, sched_domain_span(sd)))
			break;
	}

	if (likely(sd)) {
		struct lb_env env = {
			.sd		= sd,
			.dst_cpu	= target_cpu,
			.dst_rq		= target_rq,
			.src_cpu	= busiest_rq->cpu,
			.src_rq		= busiest_rq,
			.idle		= CPU_IDLE,
			.flags		= LBF_ACTIVE_LB,
			.src_rq_rf	= &rf,
		};

		schedstat_inc(sd->alb_count);
		update_rq_clock(busiest_rq);

		p = detach_one_task(&env);
		if (p) {
			schedstat_inc(sd->alb_pushed);
			/* Active balancing done, reset the failure counter. */
			sd->nr_balance_failed = 0;
		} else {
			schedstat_inc(sd->alb_failed);
		}
	}
	rcu_read_unlock();
out_unlock:
	busiest_rq->active_balance = 0;
	rq_unlock(busiest_rq, &rf);

	if (p)
		attach_one_task(target_rq, p);

	local_irq_enable();

	return 0;
}

static DEFINE_SPINLOCK(balancing);

/*
 * Scale the max load_balance interval with the number of CPUs in the system.
 * This trades load-balance latency on larger machines for less cross talk.
 */
void update_max_interval(void)
{
	max_load_balance_interval = HZ*num_online_cpus()/10;
}

static inline bool update_newidle_cost(struct sched_domain *sd, u64 cost)
{
	if (cost > sd->max_newidle_lb_cost) {
		/*
		 * Track max cost of a domain to make sure to not delay the
		 * next wakeup on the CPU.
		 */
		sd->max_newidle_lb_cost = cost;
		sd->last_decay_max_lb_cost = jiffies;
	} else if (time_after(jiffies, sd->last_decay_max_lb_cost + HZ)) {
		/*
		 * Decay the newidle max times by ~1% per second to ensure that
		 * it is not outdated and the current max cost is actually
		 * shorter.
		 */
		sd->max_newidle_lb_cost = (sd->max_newidle_lb_cost * 253) / 256;
		sd->last_decay_max_lb_cost = jiffies;

		return true;
	}

	return false;
}

/*
 * It checks each scheduling domain to see if it is due to be balanced,
 * and initiates a balancing operation if so.
 *
 * Balancing parameters are set up in init_sched_domains.
 */
static void rebalance_domains(struct rq *rq, enum cpu_idle_type idle)
{
	int continue_balancing = 1;
	int cpu = rq->cpu;
	int busy = idle != CPU_IDLE && !sched_idle_cpu(cpu);
	unsigned long interval;
	struct sched_domain *sd;
	/* Earliest time when we have to do rebalance again */
	unsigned long next_balance = jiffies + 60*HZ;
	int update_next_balance = 0;
	int need_serialize, need_decay = 0;
	u64 max_cost = 0;

	trace_android_rvh_sched_rebalance_domains(rq, &continue_balancing);
	if (!continue_balancing)
		return;

	rcu_read_lock();
	for_each_domain(cpu, sd) {
		/*
		 * Decay the newidle max times here because this is a regular
		 * visit to all the domains.
		 */
		need_decay = update_newidle_cost(sd, 0);
		max_cost += sd->max_newidle_lb_cost;

		/*
		 * Stop the load balance at this level. There is another
		 * CPU in our sched group which is doing load balancing more
		 * actively.
		 */
		if (!continue_balancing) {
			if (need_decay)
				continue;
			break;
		}

		interval = get_sd_balance_interval(sd, busy);

		need_serialize = sd->flags & SD_SERIALIZE;
		if (need_serialize) {
			if (!spin_trylock(&balancing))
				goto out;
		}

		if (time_after_eq(jiffies, sd->last_balance + interval)) {
			if (load_balance(cpu, rq, sd, idle, &continue_balancing)) {
				/*
				 * The LBF_DST_PINNED logic could have changed
				 * env->dst_cpu, so we can't know our idle
				 * state even if we migrated tasks. Update it.
				 */
				idle = idle_cpu(cpu) ? CPU_IDLE : CPU_NOT_IDLE;
				busy = idle != CPU_IDLE && !sched_idle_cpu(cpu);
			}
			sd->last_balance = jiffies;
			interval = get_sd_balance_interval(sd, busy);
		}
		if (need_serialize)
			spin_unlock(&balancing);
out:
		if (time_after(next_balance, sd->last_balance + interval)) {
			next_balance = sd->last_balance + interval;
			update_next_balance = 1;
		}
	}
	if (need_decay) {
		/*
		 * Ensure the rq-wide value also decays but keep it at a
		 * reasonable floor to avoid funnies with rq->avg_idle.
		 */
		rq->max_idle_balance_cost =
			max((u64)sysctl_sched_migration_cost, max_cost);
	}
	rcu_read_unlock();

	/*
	 * next_balance will be updated only when there is a need.
	 * When the cpu is attached to null domain for ex, it will not be
	 * updated.
	 */
	if (likely(update_next_balance))
		rq->next_balance = next_balance;

}

static inline int on_null_domain(struct rq *rq)
{
	return unlikely(!rcu_dereference_sched(rq->sd));
}

#ifdef CONFIG_NO_HZ_COMMON
/*
 * idle load balancing details
 * - When one of the busy CPUs notice that there may be an idle rebalancing
 *   needed, they will kick the idle load balancer, which then does idle
 *   load balancing for all the idle CPUs.
 * - HK_TYPE_MISC CPUs are used for this task, because HK_TYPE_SCHED not set
 *   anywhere yet.
 */

static inline int find_new_ilb(void)
{
	int ilb = -1;
	const struct cpumask *hk_mask;

	trace_android_rvh_find_new_ilb(nohz.idle_cpus_mask, &ilb);
	if (ilb >= 0)
		return ilb;

	hk_mask = housekeeping_cpumask(HK_TYPE_MISC);

	for_each_cpu_and(ilb, nohz.idle_cpus_mask, hk_mask) {

		if (ilb == smp_processor_id())
			continue;

		if (idle_cpu(ilb))
			return ilb;
	}

	return nr_cpu_ids;
}

/*
 * Kick a CPU to do the nohz balancing, if it is time for it. We pick any
 * idle CPU in the HK_TYPE_MISC housekeeping set (if there is one).
 */
static void kick_ilb(unsigned int flags)
{
	int ilb_cpu;

	/*
	 * Increase nohz.next_balance only when if full ilb is triggered but
	 * not if we only update stats.
	 */
	if (flags & NOHZ_BALANCE_KICK)
		nohz.next_balance = jiffies+1;

	ilb_cpu = find_new_ilb();

	if (ilb_cpu >= nr_cpu_ids)
		return;

	/*
	 * Access to rq::nohz_csd is serialized by NOHZ_KICK_MASK; he who sets
	 * the first flag owns it; cleared by nohz_csd_func().
	 */
	flags = atomic_fetch_or(flags, nohz_flags(ilb_cpu));
	if (flags & NOHZ_KICK_MASK)
		return;

	/*
	 * This way we generate an IPI on the target CPU which
	 * is idle. And the softirq performing nohz idle load balance
	 * will be run before returning from the IPI.
	 */
	smp_call_function_single_async(ilb_cpu, &cpu_rq(ilb_cpu)->nohz_csd);
}

/*
 * Current decision point for kicking the idle load balancer in the presence
 * of idle CPUs in the system.
 */
static void nohz_balancer_kick(struct rq *rq)
{
	unsigned long now = jiffies;
	struct sched_domain_shared *sds;
	struct sched_domain *sd;
	int nr_busy, i, cpu = rq->cpu;
	unsigned int flags = 0;
	int done = 0;

	if (unlikely(rq->idle_balance))
		return;

	/*
	 * We may be recently in ticked or tickless idle mode. At the first
	 * busy tick after returning from idle, we will update the busy stats.
	 */
	nohz_balance_exit_idle(rq);

	/*
	 * None are in tickless mode and hence no need for NOHZ idle load
	 * balancing.
	 */
	if (likely(!atomic_read(&nohz.nr_cpus)))
		return;

	if (READ_ONCE(nohz.has_blocked) &&
	    time_after(now, READ_ONCE(nohz.next_blocked)))
		flags = NOHZ_STATS_KICK;

	if (time_before(now, nohz.next_balance))
		goto out;

	trace_android_rvh_sched_nohz_balancer_kick(rq, &flags, &done);
	if (done)
		goto out;

	if (rq->nr_running >= 2) {
		flags = NOHZ_STATS_KICK | NOHZ_BALANCE_KICK;
		goto out;
	}

	rcu_read_lock();

	sd = rcu_dereference(rq->sd);
	if (sd) {
		/*
		 * If there's a CFS task and the current CPU has reduced
		 * capacity; kick the ILB to see if there's a better CPU to run
		 * on.
		 */
		if (rq->cfs.h_nr_running >= 1 && check_cpu_capacity(rq, sd)) {
			flags = NOHZ_STATS_KICK | NOHZ_BALANCE_KICK;
			goto unlock;
		}
	}

	sd = rcu_dereference(per_cpu(sd_asym_packing, cpu));
	if (sd) {
		/*
		 * When ASYM_PACKING; see if there's a more preferred CPU
		 * currently idle; in which case, kick the ILB to move tasks
		 * around.
		 */
		for_each_cpu_and(i, sched_domain_span(sd), nohz.idle_cpus_mask) {
			if (sched_asym_prefer(i, cpu)) {
				flags = NOHZ_STATS_KICK | NOHZ_BALANCE_KICK;
				goto unlock;
			}
		}
	}

	sd = rcu_dereference(per_cpu(sd_asym_cpucapacity, cpu));
	if (sd) {
		/*
		 * When ASYM_CPUCAPACITY; see if there's a higher capacity CPU
		 * to run the misfit task on.
		 */
		if (check_misfit_status(rq, sd)) {
			flags = NOHZ_STATS_KICK | NOHZ_BALANCE_KICK;
			goto unlock;
		}

		/*
		 * For asymmetric systems, we do not want to nicely balance
		 * cache use, instead we want to embrace asymmetry and only
		 * ensure tasks have enough CPU capacity.
		 *
		 * Skip the LLC logic because it's not relevant in that case.
		 */
		goto unlock;
	}

	sds = rcu_dereference(per_cpu(sd_llc_shared, cpu));
	if (sds) {
		/*
		 * If there is an imbalance between LLC domains (IOW we could
		 * increase the overall cache use), we need some less-loaded LLC
		 * domain to pull some load. Likewise, we may need to spread
		 * load within the current LLC domain (e.g. packed SMT cores but
		 * other CPUs are idle). We can't really know from here how busy
		 * the others are - so just get a nohz balance going if it looks
		 * like this LLC domain has tasks we could move.
		 */
		nr_busy = atomic_read(&sds->nr_busy_cpus);
		if (nr_busy > 1) {
			flags = NOHZ_STATS_KICK | NOHZ_BALANCE_KICK;
			goto unlock;
		}
	}
unlock:
	rcu_read_unlock();
out:
	if (READ_ONCE(nohz.needs_update))
		flags |= NOHZ_NEXT_KICK;

	if (flags)
		kick_ilb(flags);
}

static void set_cpu_sd_state_busy(int cpu)
{
	struct sched_domain *sd;

	rcu_read_lock();
	sd = rcu_dereference(per_cpu(sd_llc, cpu));

	if (!sd || !sd->nohz_idle)
		goto unlock;
	sd->nohz_idle = 0;

	atomic_inc(&sd->shared->nr_busy_cpus);
unlock:
	rcu_read_unlock();
}

void nohz_balance_exit_idle(struct rq *rq)
{
	SCHED_WARN_ON(rq != this_rq());

	if (likely(!rq->nohz_tick_stopped))
		return;

	rq->nohz_tick_stopped = 0;
	cpumask_clear_cpu(rq->cpu, nohz.idle_cpus_mask);
	atomic_dec(&nohz.nr_cpus);

	set_cpu_sd_state_busy(rq->cpu);
}

static void set_cpu_sd_state_idle(int cpu)
{
	struct sched_domain *sd;

	rcu_read_lock();
	sd = rcu_dereference(per_cpu(sd_llc, cpu));

	if (!sd || sd->nohz_idle)
		goto unlock;
	sd->nohz_idle = 1;

	atomic_dec(&sd->shared->nr_busy_cpus);
unlock:
	rcu_read_unlock();
}

/*
 * This routine will record that the CPU is going idle with tick stopped.
 * This info will be used in performing idle load balancing in the future.
 */
void nohz_balance_enter_idle(int cpu)
{
	struct rq *rq = cpu_rq(cpu);

	SCHED_WARN_ON(cpu != smp_processor_id());

	/* If this CPU is going down, then nothing needs to be done: */
	if (!cpu_active(cpu))
		return;

	/* Spare idle load balancing on CPUs that don't want to be disturbed: */
	if (!housekeeping_cpu(cpu, HK_TYPE_SCHED))
		return;

	/*
	 * Can be set safely without rq->lock held
	 * If a clear happens, it will have evaluated last additions because
	 * rq->lock is held during the check and the clear
	 */
	rq->has_blocked_load = 1;

	/*
	 * The tick is still stopped but load could have been added in the
	 * meantime. We set the nohz.has_blocked flag to trig a check of the
	 * *_avg. The CPU is already part of nohz.idle_cpus_mask so the clear
	 * of nohz.has_blocked can only happen after checking the new load
	 */
	if (rq->nohz_tick_stopped)
		goto out;

	/* If we're a completely isolated CPU, we don't play: */
	if (on_null_domain(rq))
		return;

	rq->nohz_tick_stopped = 1;

	cpumask_set_cpu(cpu, nohz.idle_cpus_mask);
	atomic_inc(&nohz.nr_cpus);

	/*
	 * Ensures that if nohz_idle_balance() fails to observe our
	 * @idle_cpus_mask store, it must observe the @has_blocked
	 * and @needs_update stores.
	 */
	smp_mb__after_atomic();

	set_cpu_sd_state_idle(cpu);

	WRITE_ONCE(nohz.needs_update, 1);
out:
	/*
	 * Each time a cpu enter idle, we assume that it has blocked load and
	 * enable the periodic update of the load of idle cpus
	 */
	WRITE_ONCE(nohz.has_blocked, 1);
}

static bool update_nohz_stats(struct rq *rq)
{
	unsigned int cpu = rq->cpu;

	if (!rq->has_blocked_load)
		return false;

	if (!cpumask_test_cpu(cpu, nohz.idle_cpus_mask))
		return false;

	if (!time_after(jiffies, READ_ONCE(rq->last_blocked_load_update_tick)))
		return true;

	update_blocked_averages(cpu);

	return rq->has_blocked_load;
}

/*
 * Internal function that runs load balance for all idle cpus. The load balance
 * can be a simple update of blocked load or a complete load balance with
 * tasks movement depending of flags.
 */
static void _nohz_idle_balance(struct rq *this_rq, unsigned int flags)
{
	/* Earliest time when we have to do rebalance again */
	unsigned long now = jiffies;
	unsigned long next_balance = now + 60*HZ;
	bool has_blocked_load = false;
	int update_next_balance = 0;
	int this_cpu = this_rq->cpu;
	int balance_cpu;
	struct rq *rq;

	SCHED_WARN_ON((flags & NOHZ_KICK_MASK) == NOHZ_BALANCE_KICK);

	/*
	 * We assume there will be no idle load after this update and clear
	 * the has_blocked flag. If a cpu enters idle in the mean time, it will
	 * set the has_blocked flag and trigger another update of idle load.
	 * Because a cpu that becomes idle, is added to idle_cpus_mask before
	 * setting the flag, we are sure to not clear the state and not
	 * check the load of an idle cpu.
	 *
	 * Same applies to idle_cpus_mask vs needs_update.
	 */
	if (flags & NOHZ_STATS_KICK)
		WRITE_ONCE(nohz.has_blocked, 0);
	if (flags & NOHZ_NEXT_KICK)
		WRITE_ONCE(nohz.needs_update, 0);

	/*
	 * Ensures that if we miss the CPU, we must see the has_blocked
	 * store from nohz_balance_enter_idle().
	 */
	smp_mb();

	/*
	 * Start with the next CPU after this_cpu so we will end with this_cpu and let a
	 * chance for other idle cpu to pull load.
	 */
	for_each_cpu_wrap(balance_cpu,  nohz.idle_cpus_mask, this_cpu+1) {
		if (!idle_cpu(balance_cpu))
			continue;

		/*
		 * If this CPU gets work to do, stop the load balancing
		 * work being done for other CPUs. Next load
		 * balancing owner will pick it up.
		 */
		if (need_resched()) {
			if (flags & NOHZ_STATS_KICK)
				has_blocked_load = true;
			if (flags & NOHZ_NEXT_KICK)
				WRITE_ONCE(nohz.needs_update, 1);
			goto abort;
		}

		rq = cpu_rq(balance_cpu);

		if (flags & NOHZ_STATS_KICK)
			has_blocked_load |= update_nohz_stats(rq);

		/*
		 * If time for next balance is due,
		 * do the balance.
		 */
		if (time_after_eq(jiffies, rq->next_balance)) {
			struct rq_flags rf;

			rq_lock_irqsave(rq, &rf);
			update_rq_clock(rq);
			rq_unlock_irqrestore(rq, &rf);

			if (flags & NOHZ_BALANCE_KICK)
				rebalance_domains(rq, CPU_IDLE);
		}

		if (time_after(next_balance, rq->next_balance)) {
			next_balance = rq->next_balance;
			update_next_balance = 1;
		}
	}

	/*
	 * next_balance will be updated only when there is a need.
	 * When the CPU is attached to null domain for ex, it will not be
	 * updated.
	 */
	if (likely(update_next_balance))
		nohz.next_balance = next_balance;

	if (flags & NOHZ_STATS_KICK)
		WRITE_ONCE(nohz.next_blocked,
			   now + msecs_to_jiffies(LOAD_AVG_PERIOD));

abort:
	/* There is still blocked load, enable periodic update */
	if (has_blocked_load)
		WRITE_ONCE(nohz.has_blocked, 1);
}

/*
 * In CONFIG_NO_HZ_COMMON case, the idle balance kickee will do the
 * rebalancing for all the cpus for whom scheduler ticks are stopped.
 */
static bool nohz_idle_balance(struct rq *this_rq, enum cpu_idle_type idle)
{
	unsigned int flags = this_rq->nohz_idle_balance;

	if (!flags)
		return false;

	this_rq->nohz_idle_balance = 0;

	if (idle != CPU_IDLE)
		return false;

	_nohz_idle_balance(this_rq, flags);

	return true;
}

/*
 * Check if we need to run the ILB for updating blocked load before entering
 * idle state.
 */
void nohz_run_idle_balance(int cpu)
{
	unsigned int flags;

	flags = atomic_fetch_andnot(NOHZ_NEWILB_KICK, nohz_flags(cpu));

	/*
	 * Update the blocked load only if no SCHED_SOFTIRQ is about to happen
	 * (ie NOHZ_STATS_KICK set) and will do the same.
	 */
	if ((flags == NOHZ_NEWILB_KICK) && !need_resched())
		_nohz_idle_balance(cpu_rq(cpu), NOHZ_STATS_KICK);
}

static void nohz_newidle_balance(struct rq *this_rq)
{
	int this_cpu = this_rq->cpu;

	/*
	 * This CPU doesn't want to be disturbed by scheduler
	 * housekeeping
	 */
	if (!housekeeping_cpu(this_cpu, HK_TYPE_SCHED))
		return;

	/* Will wake up very soon. No time for doing anything else*/
	if (this_rq->avg_idle < sysctl_sched_migration_cost)
		return;

	/* Don't need to update blocked load of idle CPUs*/
	if (!READ_ONCE(nohz.has_blocked) ||
	    time_before(jiffies, READ_ONCE(nohz.next_blocked)))
		return;

	/*
	 * Set the need to trigger ILB in order to update blocked load
	 * before entering idle state.
	 */
	atomic_or(NOHZ_NEWILB_KICK, nohz_flags(this_cpu));
}

#else /* !CONFIG_NO_HZ_COMMON */
static inline void nohz_balancer_kick(struct rq *rq) { }

static inline bool nohz_idle_balance(struct rq *this_rq, enum cpu_idle_type idle)
{
	return false;
}

static inline void nohz_newidle_balance(struct rq *this_rq) { }
#endif /* CONFIG_NO_HZ_COMMON */

/*
 * newidle_balance is called by schedule() if this_cpu is about to become
 * idle. Attempts to pull tasks from other CPUs.
 *
 * Returns:
 *   < 0 - we released the lock and there are !fair tasks present
 *     0 - failed, no new tasks
 *   > 0 - success, new (fair) tasks present
 */
static int newidle_balance(struct rq *this_rq, struct rq_flags *rf)
{
	unsigned long next_balance = jiffies + HZ;
	int this_cpu = this_rq->cpu;
	u64 t0, t1, curr_cost = 0;
	struct sched_domain *sd;
	int pulled_task = 0;
	int done = 0;

	trace_android_rvh_sched_newidle_balance(this_rq, rf, &pulled_task, &done);
	if (done)
		return pulled_task;

	update_misfit_status(NULL, this_rq);

	/*
	 * There is a task waiting to run. No need to search for one.
	 * Return 0; the task will be enqueued when switching to idle.
	 */
	if (this_rq->ttwu_pending)
		return 0;

	/*
	 * We must set idle_stamp _before_ calling idle_balance(), such that we
	 * measure the duration of idle_balance() as idle time.
	 */
	this_rq->idle_stamp = rq_clock(this_rq);

	/*
	 * Do not pull tasks towards !active CPUs...
	 */
	if (!cpu_active(this_cpu))
		return 0;

	/*
	 * This is OK, because current is on_cpu, which avoids it being picked
	 * for load-balance and preemption/IRQs are still disabled avoiding
	 * further scheduler activity on it and we're being very careful to
	 * re-start the picking loop.
	 */
	rq_unpin_lock(this_rq, rf);

	rcu_read_lock();
	sd = rcu_dereference_check_sched_domain(this_rq->sd);

	if (!READ_ONCE(this_rq->rd->overload) ||
	    (sd && this_rq->avg_idle < sd->max_newidle_lb_cost)) {

		if (sd)
			update_next_balance(sd, &next_balance);
		rcu_read_unlock();

		goto out;
	}
	rcu_read_unlock();

	raw_spin_rq_unlock(this_rq);

	t0 = sched_clock_cpu(this_cpu);
	update_blocked_averages(this_cpu);

	rcu_read_lock();
	for_each_domain(this_cpu, sd) {
		int continue_balancing = 1;
		u64 domain_cost;

		update_next_balance(sd, &next_balance);

		if (this_rq->avg_idle < curr_cost + sd->max_newidle_lb_cost)
			break;

		if (sd->flags & SD_BALANCE_NEWIDLE) {

			pulled_task = load_balance(this_cpu, this_rq,
						   sd, CPU_NEWLY_IDLE,
						   &continue_balancing);

			t1 = sched_clock_cpu(this_cpu);
			domain_cost = t1 - t0;
			update_newidle_cost(sd, domain_cost);

			curr_cost += domain_cost;
			t0 = t1;
		}

		/*
		 * Stop searching for tasks to pull if there are
		 * now runnable tasks on this rq.
		 */
		if (pulled_task || this_rq->nr_running > 0 ||
		    this_rq->ttwu_pending)
			break;
	}
	rcu_read_unlock();

	raw_spin_rq_lock(this_rq);

	if (curr_cost > this_rq->max_idle_balance_cost)
		this_rq->max_idle_balance_cost = curr_cost;

	/*
	 * While browsing the domains, we released the rq lock, a task could
	 * have been enqueued in the meantime. Since we're not going idle,
	 * pretend we pulled a task.
	 */
	if (this_rq->cfs.h_nr_running && !pulled_task)
		pulled_task = 1;

	/* Is there a task of a high priority class? */
	if (this_rq->nr_running != this_rq->cfs.h_nr_running)
		pulled_task = -1;

out:
	/* Move the next balance forward */
	if (time_after(this_rq->next_balance, next_balance))
		this_rq->next_balance = next_balance;

	if (pulled_task)
		this_rq->idle_stamp = 0;
	else
		nohz_newidle_balance(this_rq);

	rq_repin_lock(this_rq, rf);

	return pulled_task;
}

/*
 * run_rebalance_domains is triggered when needed from the scheduler tick.
 * Also triggered for nohz idle balancing (with nohz_balancing_kick set).
 */
static __latent_entropy void run_rebalance_domains(struct softirq_action *h)
{
	struct rq *this_rq = this_rq();
	enum cpu_idle_type idle = this_rq->idle_balance ?
						CPU_IDLE : CPU_NOT_IDLE;

	/*
	 * If this CPU has a pending nohz_balance_kick, then do the
	 * balancing on behalf of the other idle CPUs whose ticks are
	 * stopped. Do nohz_idle_balance *before* rebalance_domains to
	 * give the idle CPUs a chance to load balance. Else we may
	 * load balance only within the local sched_domain hierarchy
	 * and abort nohz_idle_balance altogether if we pull some load.
	 */
	if (nohz_idle_balance(this_rq, idle))
		return;

	/* normal load balance */
	update_blocked_averages(this_rq->cpu);
	rebalance_domains(this_rq, idle);
}

/*
 * Trigger the SCHED_SOFTIRQ if it is time to do periodic load balancing.
 */
void trigger_load_balance(struct rq *rq)
{
	/*
	 * Don't need to rebalance while attached to NULL domain or
	 * runqueue CPU is not active
	 */
	if (unlikely(on_null_domain(rq) || !cpu_active(cpu_of(rq))))
		return;

	if (time_after_eq(jiffies, rq->next_balance))
		raise_softirq(SCHED_SOFTIRQ);

	nohz_balancer_kick(rq);
}

static void rq_online_fair(struct rq *rq)
{
	update_sysctl();

	update_runtime_enabled(rq);
}

static void rq_offline_fair(struct rq *rq)
{
	update_sysctl();

	/* Ensure any throttled groups are reachable by pick_next_task */
	unthrottle_offline_cfs_rqs(rq);
}

#endif /* CONFIG_SMP */

#ifdef CONFIG_SCHED_CORE
static inline bool
__entity_slice_used(struct sched_entity *se, int min_nr_tasks)
{
	u64 slice = sched_slice(cfs_rq_of(se), se);
	u64 rtime = se->sum_exec_runtime - se->prev_sum_exec_runtime;

	return (rtime * min_nr_tasks > slice);
}

#define MIN_NR_TASKS_DURING_FORCEIDLE	2
static inline void task_tick_core(struct rq *rq, struct task_struct *curr)
{
	if (!sched_core_enabled(rq))
		return;

	/*
	 * If runqueue has only one task which used up its slice and
	 * if the sibling is forced idle, then trigger schedule to
	 * give forced idle task a chance.
	 *
	 * sched_slice() considers only this active rq and it gets the
	 * whole slice. But during force idle, we have siblings acting
	 * like a single runqueue and hence we need to consider runnable
	 * tasks on this CPU and the forced idle CPU. Ideally, we should
	 * go through the forced idle rq, but that would be a perf hit.
	 * We can assume that the forced idle CPU has at least
	 * MIN_NR_TASKS_DURING_FORCEIDLE - 1 tasks and use that to check
	 * if we need to give up the CPU.
	 */
	if (rq->core->core_forceidle_count && rq->cfs.nr_running == 1 &&
	    __entity_slice_used(&curr->se, MIN_NR_TASKS_DURING_FORCEIDLE))
		resched_curr(rq);
}

/*
 * se_fi_update - Update the cfs_rq->min_vruntime_fi in a CFS hierarchy if needed.
 */
static void se_fi_update(struct sched_entity *se, unsigned int fi_seq, bool forceidle)
{
	for_each_sched_entity(se) {
		struct cfs_rq *cfs_rq = cfs_rq_of(se);

		if (forceidle) {
			if (cfs_rq->forceidle_seq == fi_seq)
				break;
			cfs_rq->forceidle_seq = fi_seq;
		}

		cfs_rq->min_vruntime_fi = cfs_rq->min_vruntime;
	}
}

void task_vruntime_update(struct rq *rq, struct task_struct *p, bool in_fi)
{
	struct sched_entity *se = &p->se;

	if (p->sched_class != &fair_sched_class)
		return;

	se_fi_update(se, rq->core->core_forceidle_seq, in_fi);
}

bool cfs_prio_less(struct task_struct *a, struct task_struct *b, bool in_fi)
{
	struct rq *rq = task_rq(a);
	struct sched_entity *sea = &a->se;
	struct sched_entity *seb = &b->se;
	struct cfs_rq *cfs_rqa;
	struct cfs_rq *cfs_rqb;
	s64 delta;

	SCHED_WARN_ON(task_rq(b)->core != rq->core);

#ifdef CONFIG_FAIR_GROUP_SCHED
	/*
	 * Find an se in the hierarchy for tasks a and b, such that the se's
	 * are immediate siblings.
	 */
	while (sea->cfs_rq->tg != seb->cfs_rq->tg) {
		int sea_depth = sea->depth;
		int seb_depth = seb->depth;

		if (sea_depth >= seb_depth)
			sea = parent_entity(sea);
		if (sea_depth <= seb_depth)
			seb = parent_entity(seb);
	}

	se_fi_update(sea, rq->core->core_forceidle_seq, in_fi);
	se_fi_update(seb, rq->core->core_forceidle_seq, in_fi);

	cfs_rqa = sea->cfs_rq;
	cfs_rqb = seb->cfs_rq;
#else
	cfs_rqa = &task_rq(a)->cfs;
	cfs_rqb = &task_rq(b)->cfs;
#endif

	/*
	 * Find delta after normalizing se's vruntime with its cfs_rq's
	 * min_vruntime_fi, which would have been updated in prior calls
	 * to se_fi_update().
	 */
	delta = (s64)(sea->vruntime - seb->vruntime) +
		(s64)(cfs_rqb->min_vruntime_fi - cfs_rqa->min_vruntime_fi);

	return delta > 0;
}
#else
static inline void task_tick_core(struct rq *rq, struct task_struct *curr) {}
#endif

/*
 * scheduler tick hitting a task of our scheduling class.
 *
 * NOTE: This function can be called remotely by the tick offload that
 * goes along full dynticks. Therefore no local assumption can be made
 * and everything must be accessed through the @rq and @curr passed in
 * parameters.
 */
static void task_tick_fair(struct rq *rq, struct task_struct *curr, int queued)
{
	struct cfs_rq *cfs_rq;
	struct sched_entity *se = &curr->se;

	for_each_sched_entity(se) {
		cfs_rq = cfs_rq_of(se);
		entity_tick(cfs_rq, se, queued);
	}

	if (static_branch_unlikely(&sched_numa_balancing))
		task_tick_numa(rq, curr);

	update_misfit_status(curr, rq);
	update_overutilized_status(task_rq(curr));

	task_tick_core(rq, curr);
}

/*
 * called on fork with the child task as argument from the parent's context
 *  - child not yet on the tasklist
 *  - preemption disabled
 */
static void task_fork_fair(struct task_struct *p)
{
	struct cfs_rq *cfs_rq;
	struct sched_entity *se = &p->se, *curr;
	struct rq *rq = this_rq();
	struct rq_flags rf;

	rq_lock(rq, &rf);
	update_rq_clock(rq);

	cfs_rq = task_cfs_rq(current);
	curr = cfs_rq->curr;
	if (curr) {
		update_curr(cfs_rq);
		se->vruntime = curr->vruntime;
	}
	place_entity(cfs_rq, se, 1);

	if (sysctl_sched_child_runs_first && curr && entity_before(curr, se)) {
		/*
		 * Upon rescheduling, sched_class::put_prev_task() will place
		 * 'current' within the tree based on its new key value.
		 */
		swap(curr->vruntime, se->vruntime);
		resched_curr(rq);
	}

	se->vruntime -= cfs_rq->min_vruntime;
	rq_unlock(rq, &rf);
}

/*
 * Priority of the task has changed. Check to see if we preempt
 * the current task.
 */
static void
prio_changed_fair(struct rq *rq, struct task_struct *p, int oldprio)
{
	if (!task_on_rq_queued(p))
		return;

	if (rq->cfs.nr_running == 1)
		return;

	/*
	 * Reschedule if we are currently running on this runqueue and
	 * our priority decreased, or if we are not currently running on
	 * this runqueue and our priority is higher than the current's
	 */
	if (task_current(rq, p)) {
		if (p->prio > oldprio)
			resched_curr(rq);
	} else
		check_preempt_curr(rq, p, 0);
}

static inline bool vruntime_normalized(struct task_struct *p)
{
	struct sched_entity *se = &p->se;

	/*
	 * In both the TASK_ON_RQ_QUEUED and TASK_ON_RQ_MIGRATING cases,
	 * the dequeue_entity(.flags=0) will already have normalized the
	 * vruntime.
	 */
	if (p->on_rq)
		return true;

	/*
	 * When !on_rq, vruntime of the task has usually NOT been normalized.
	 * But there are some cases where it has already been normalized:
	 *
	 * - A forked child which is waiting for being woken up by
	 *   wake_up_new_task().
	 * - A task which has been woken up by try_to_wake_up() and
	 *   waiting for actually being woken up by sched_ttwu_pending().
	 */
	if (!se->sum_exec_runtime ||
	    (READ_ONCE(p->__state) == TASK_WAKING && p->sched_remote_wakeup))
		return true;

	return false;
}

#ifdef CONFIG_FAIR_GROUP_SCHED
/*
 * Propagate the changes of the sched_entity across the tg tree to make it
 * visible to the root
 */
static void propagate_entity_cfs_rq(struct sched_entity *se)
{
	struct cfs_rq *cfs_rq = cfs_rq_of(se);

	if (cfs_rq_throttled(cfs_rq))
		return;

	if (!throttled_hierarchy(cfs_rq))
		list_add_leaf_cfs_rq(cfs_rq);

	/* Start to propagate at parent */
	se = se->parent;

	for_each_sched_entity(se) {
		cfs_rq = cfs_rq_of(se);

		update_load_avg(cfs_rq, se, UPDATE_TG);

		if (cfs_rq_throttled(cfs_rq))
			break;

		if (!throttled_hierarchy(cfs_rq))
			list_add_leaf_cfs_rq(cfs_rq);
	}
}
#else
static void propagate_entity_cfs_rq(struct sched_entity *se) { }
#endif

static void detach_entity_cfs_rq(struct sched_entity *se)
{
	struct cfs_rq *cfs_rq = cfs_rq_of(se);

#ifdef CONFIG_SMP
	/*
	 * In case the task sched_avg hasn't been attached:
	 * - A forked task which hasn't been woken up by wake_up_new_task().
	 * - A task which has been woken up by try_to_wake_up() but is
	 *   waiting for actually being woken up by sched_ttwu_pending().
	 */
	if (!se->avg.last_update_time)
		return;
#endif

	/* Catch up with the cfs_rq and remove our load when we leave */
	update_load_avg(cfs_rq, se, 0);
	detach_entity_load_avg(cfs_rq, se);
	update_tg_load_avg(cfs_rq);
	propagate_entity_cfs_rq(se);
}

static void attach_entity_cfs_rq(struct sched_entity *se)
{
	struct cfs_rq *cfs_rq = cfs_rq_of(se);

	/* Synchronize entity with its cfs_rq */
	update_load_avg(cfs_rq, se, sched_feat(ATTACH_AGE_LOAD) ? 0 : SKIP_AGE_LOAD);
	attach_entity_load_avg(cfs_rq, se);
	update_tg_load_avg(cfs_rq);
	propagate_entity_cfs_rq(se);
}

static void detach_task_cfs_rq(struct task_struct *p)
{
	struct sched_entity *se = &p->se;
	struct cfs_rq *cfs_rq = cfs_rq_of(se);

	if (!vruntime_normalized(p)) {
		/*
		 * Fix up our vruntime so that the current sleep doesn't
		 * cause 'unlimited' sleep bonus.
		 */
		place_entity(cfs_rq, se, 0);
		se->vruntime -= cfs_rq->min_vruntime;
	}

	detach_entity_cfs_rq(se);
}

static void attach_task_cfs_rq(struct task_struct *p)
{
	struct sched_entity *se = &p->se;
	struct cfs_rq *cfs_rq = cfs_rq_of(se);

	attach_entity_cfs_rq(se);

	if (!vruntime_normalized(p))
		se->vruntime += cfs_rq->min_vruntime;
}

static void switched_from_fair(struct rq *rq, struct task_struct *p)
{
	detach_task_cfs_rq(p);
}

static void switched_to_fair(struct rq *rq, struct task_struct *p)
{
	attach_task_cfs_rq(p);

	if (task_on_rq_queued(p)) {
		/*
		 * We were most likely switched from sched_rt, so
		 * kick off the schedule if running, otherwise just see
		 * if we can still preempt the current task.
		 */
		if (task_current(rq, p))
			resched_curr(rq);
		else
			check_preempt_curr(rq, p, 0);
	}
}

/* Account for a task changing its policy or group.
 *
 * This routine is mostly called to set cfs_rq->curr field when a task
 * migrates between groups/classes.
 */
static void set_next_task_fair(struct rq *rq, struct task_struct *p, bool first)
{
	struct sched_entity *se = &p->se;

#ifdef CONFIG_SMP
	if (task_on_rq_queued(p)) {
		/*
		 * Move the next running task to the front of the list, so our
		 * cfs_tasks list becomes MRU one.
		 */
		list_move(&se->group_node, &rq->cfs_tasks);
	}
#endif

	for_each_sched_entity(se) {
		struct cfs_rq *cfs_rq = cfs_rq_of(se);

		set_next_entity(cfs_rq, se);
		/* ensure bandwidth has been allocated on our new cfs_rq */
		account_cfs_rq_runtime(cfs_rq, 0);
	}
}

void init_cfs_rq(struct cfs_rq *cfs_rq)
{
	cfs_rq->tasks_timeline = RB_ROOT_CACHED;
	u64_u32_store(cfs_rq->min_vruntime, (u64)(-(1LL << 20)));
#ifdef CONFIG_SMP
	raw_spin_lock_init(&cfs_rq->removed.lock);
#endif
}

#ifdef CONFIG_FAIR_GROUP_SCHED
static void task_change_group_fair(struct task_struct *p)
{
	/*
	 * We couldn't detach or attach a forked task which
	 * hasn't been woken up by wake_up_new_task().
	 */
	if (READ_ONCE(p->__state) == TASK_NEW)
		return;

	detach_task_cfs_rq(p);

#ifdef CONFIG_SMP
	/* Tell se's cfs_rq has been changed -- migrated */
	p->se.avg.last_update_time = 0;
#endif
	set_task_rq(p, task_cpu(p));
	attach_task_cfs_rq(p);
}

void free_fair_sched_group(struct task_group *tg)
{
	int i;

	for_each_possible_cpu(i) {
		if (tg->cfs_rq)
			kfree(tg->cfs_rq[i]);
		if (tg->se)
			kfree(tg->se[i]);
	}

	kfree(tg->cfs_rq);
	kfree(tg->se);
}

int alloc_fair_sched_group(struct task_group *tg, struct task_group *parent)
{
	struct sched_entity *se;
	struct cfs_rq *cfs_rq;
	int i;

	tg->cfs_rq = kcalloc(nr_cpu_ids, sizeof(cfs_rq), GFP_KERNEL);
	if (!tg->cfs_rq)
		goto err;
	tg->se = kcalloc(nr_cpu_ids, sizeof(se), GFP_KERNEL);
	if (!tg->se)
		goto err;

	tg->shares = NICE_0_LOAD;

	init_cfs_bandwidth(tg_cfs_bandwidth(tg));

	for_each_possible_cpu(i) {
		cfs_rq = kzalloc_node(sizeof(struct cfs_rq),
				      GFP_KERNEL, cpu_to_node(i));
		if (!cfs_rq)
			goto err;

		se = kzalloc_node(sizeof(struct sched_entity_stats),
				  GFP_KERNEL, cpu_to_node(i));
		if (!se)
			goto err_free_rq;

		init_cfs_rq(cfs_rq);
		init_tg_cfs_entry(tg, cfs_rq, se, i, parent->se[i]);
		init_entity_runnable_average(se);
	}

	return 1;

err_free_rq:
	kfree(cfs_rq);
err:
	return 0;
}

void online_fair_sched_group(struct task_group *tg)
{
	struct sched_entity *se;
	struct rq_flags rf;
	struct rq *rq;
	int i;

	for_each_possible_cpu(i) {
		rq = cpu_rq(i);
		se = tg->se[i];
		rq_lock_irq(rq, &rf);
		update_rq_clock(rq);
		attach_entity_cfs_rq(se);
		sync_throttle(tg, i);
		rq_unlock_irq(rq, &rf);
	}
}

void unregister_fair_sched_group(struct task_group *tg)
{
	unsigned long flags;
	struct rq *rq;
	int cpu;

	destroy_cfs_bandwidth(tg_cfs_bandwidth(tg));

	for_each_possible_cpu(cpu) {
		if (tg->se[cpu])
			remove_entity_load_avg(tg->se[cpu]);

		/*
		 * Only empty task groups can be destroyed; so we can speculatively
		 * check on_list without danger of it being re-added.
		 */
		if (!tg->cfs_rq[cpu]->on_list)
			continue;

		rq = cpu_rq(cpu);

		raw_spin_rq_lock_irqsave(rq, flags);
		list_del_leaf_cfs_rq(tg->cfs_rq[cpu]);
		raw_spin_rq_unlock_irqrestore(rq, flags);
	}
}

void init_tg_cfs_entry(struct task_group *tg, struct cfs_rq *cfs_rq,
			struct sched_entity *se, int cpu,
			struct sched_entity *parent)
{
	struct rq *rq = cpu_rq(cpu);

	cfs_rq->tg = tg;
	cfs_rq->rq = rq;
	init_cfs_rq_runtime(cfs_rq);

	tg->cfs_rq[cpu] = cfs_rq;
	tg->se[cpu] = se;

	/* se could be NULL for root_task_group */
	if (!se)
		return;

	if (!parent) {
		se->cfs_rq = &rq->cfs;
		se->depth = 0;
	} else {
		se->cfs_rq = parent->my_q;
		se->depth = parent->depth + 1;
	}

	se->my_q = cfs_rq;
	/* guarantee group entities always have weight */
	update_load_set(&se->load, NICE_0_LOAD);
	se->parent = parent;
}

static DEFINE_MUTEX(shares_mutex);

static int __sched_group_set_shares(struct task_group *tg, unsigned long shares)
{
	int i;

	lockdep_assert_held(&shares_mutex);

	/*
	 * We can't change the weight of the root cgroup.
	 */
	if (!tg->se[0])
		return -EINVAL;

	shares = clamp(shares, scale_load(MIN_SHARES), scale_load(MAX_SHARES));

	if (tg->shares == shares)
		return 0;

	tg->shares = shares;
	for_each_possible_cpu(i) {
		struct rq *rq = cpu_rq(i);
		struct sched_entity *se = tg->se[i];
		struct rq_flags rf;

		/* Propagate contribution to hierarchy */
		rq_lock_irqsave(rq, &rf);
		update_rq_clock(rq);
		for_each_sched_entity(se) {
			update_load_avg(cfs_rq_of(se), se, UPDATE_TG);
			update_cfs_group(se);
		}
		rq_unlock_irqrestore(rq, &rf);
	}

	return 0;
}

int sched_group_set_shares(struct task_group *tg, unsigned long shares)
{
	int ret;

	mutex_lock(&shares_mutex);
	if (tg_is_idle(tg))
		ret = -EINVAL;
	else
		ret = __sched_group_set_shares(tg, shares);
	mutex_unlock(&shares_mutex);

	return ret;
}

int sched_group_set_idle(struct task_group *tg, long idle)
{
	int i;

	if (tg == &root_task_group)
		return -EINVAL;

	if (idle < 0 || idle > 1)
		return -EINVAL;

	mutex_lock(&shares_mutex);

	if (tg->idle == idle) {
		mutex_unlock(&shares_mutex);
		return 0;
	}

	tg->idle = idle;

	for_each_possible_cpu(i) {
		struct rq *rq = cpu_rq(i);
		struct sched_entity *se = tg->se[i];
		struct cfs_rq *parent_cfs_rq, *grp_cfs_rq = tg->cfs_rq[i];
		bool was_idle = cfs_rq_is_idle(grp_cfs_rq);
		long idle_task_delta;
		struct rq_flags rf;

		rq_lock_irqsave(rq, &rf);

		grp_cfs_rq->idle = idle;
		if (WARN_ON_ONCE(was_idle == cfs_rq_is_idle(grp_cfs_rq)))
			goto next_cpu;

		if (se->on_rq) {
			parent_cfs_rq = cfs_rq_of(se);
			if (cfs_rq_is_idle(grp_cfs_rq))
				parent_cfs_rq->idle_nr_running++;
			else
				parent_cfs_rq->idle_nr_running--;
		}

		idle_task_delta = grp_cfs_rq->h_nr_running -
				  grp_cfs_rq->idle_h_nr_running;
		if (!cfs_rq_is_idle(grp_cfs_rq))
			idle_task_delta *= -1;

		for_each_sched_entity(se) {
			struct cfs_rq *cfs_rq = cfs_rq_of(se);

			if (!se->on_rq)
				break;

			cfs_rq->idle_h_nr_running += idle_task_delta;

			/* Already accounted at parent level and above. */
			if (cfs_rq_is_idle(cfs_rq))
				break;
		}

next_cpu:
		rq_unlock_irqrestore(rq, &rf);
	}

	/* Idle groups have minimum weight. */
	if (tg_is_idle(tg))
		__sched_group_set_shares(tg, scale_load(WEIGHT_IDLEPRIO));
	else
		__sched_group_set_shares(tg, NICE_0_LOAD);

	mutex_unlock(&shares_mutex);
	return 0;
}

#else /* CONFIG_FAIR_GROUP_SCHED */

void free_fair_sched_group(struct task_group *tg) { }

int alloc_fair_sched_group(struct task_group *tg, struct task_group *parent)
{
	return 1;
}

void online_fair_sched_group(struct task_group *tg) { }

void unregister_fair_sched_group(struct task_group *tg) { }

#endif /* CONFIG_FAIR_GROUP_SCHED */


static unsigned int get_rr_interval_fair(struct rq *rq, struct task_struct *task)
{
	struct sched_entity *se = &task->se;
	unsigned int rr_interval = 0;

	/*
	 * Time slice is 0 for SCHED_OTHER tasks that are on an otherwise
	 * idle runqueue:
	 */
	if (rq->cfs.load.weight)
		rr_interval = NS_TO_JIFFIES(sched_slice(cfs_rq_of(se), se));

	return rr_interval;
}

/*
 * All the scheduling class methods:
 */
DEFINE_SCHED_CLASS(fair) = {

	.enqueue_task		= enqueue_task_fair,
	.dequeue_task		= dequeue_task_fair,
	.yield_task		= yield_task_fair,
	.yield_to_task		= yield_to_task_fair,

	.check_preempt_curr	= check_preempt_wakeup,

	.pick_next_task		= __pick_next_task_fair,
	.put_prev_task		= put_prev_task_fair,
	.set_next_task          = set_next_task_fair,

#ifdef CONFIG_SMP
	.balance		= balance_fair,
	.pick_task		= pick_task_fair,
	.select_task_rq		= select_task_rq_fair,
	.migrate_task_rq	= migrate_task_rq_fair,

	.rq_online		= rq_online_fair,
	.rq_offline		= rq_offline_fair,

	.task_dead		= task_dead_fair,
	.set_cpus_allowed	= set_cpus_allowed_common,
#endif

	.task_tick		= task_tick_fair,
	.task_fork		= task_fork_fair,

	.prio_changed		= prio_changed_fair,
	.switched_from		= switched_from_fair,
	.switched_to		= switched_to_fair,

	.get_rr_interval	= get_rr_interval_fair,

	.update_curr		= update_curr_fair,

#ifdef CONFIG_FAIR_GROUP_SCHED
	.task_change_group	= task_change_group_fair,
#endif

#ifdef CONFIG_UCLAMP_TASK
	.uclamp_enabled		= 1,
#endif
};

#ifdef CONFIG_SCHED_DEBUG
void print_cfs_stats(struct seq_file *m, int cpu)
{
	struct cfs_rq *cfs_rq, *pos;

	rcu_read_lock();
	for_each_leaf_cfs_rq_safe(cpu_rq(cpu), cfs_rq, pos)
		print_cfs_rq(m, cpu, cfs_rq);
	rcu_read_unlock();
}

#ifdef CONFIG_NUMA_BALANCING
void show_numa_stats(struct task_struct *p, struct seq_file *m)
{
	int node;
	unsigned long tsf = 0, tpf = 0, gsf = 0, gpf = 0;
	struct numa_group *ng;

	rcu_read_lock();
	ng = rcu_dereference(p->numa_group);
	for_each_online_node(node) {
		if (p->numa_faults) {
			tsf = p->numa_faults[task_faults_idx(NUMA_MEM, node, 0)];
			tpf = p->numa_faults[task_faults_idx(NUMA_MEM, node, 1)];
		}
		if (ng) {
			gsf = ng->faults[task_faults_idx(NUMA_MEM, node, 0)],
			gpf = ng->faults[task_faults_idx(NUMA_MEM, node, 1)];
		}
		print_numa_stats(m, node, tsf, tpf, gsf, gpf);
	}
	rcu_read_unlock();
}
#endif /* CONFIG_NUMA_BALANCING */
#endif /* CONFIG_SCHED_DEBUG */

__init void init_sched_fair_class(void)
{
#ifdef CONFIG_SMP
	int i;

	for_each_possible_cpu(i) {
		zalloc_cpumask_var_node(&per_cpu(load_balance_mask, i), GFP_KERNEL, cpu_to_node(i));
		zalloc_cpumask_var_node(&per_cpu(select_rq_mask,    i), GFP_KERNEL, cpu_to_node(i));
	}

	open_softirq(SCHED_SOFTIRQ, run_rebalance_domains);

#ifdef CONFIG_NO_HZ_COMMON
	nohz.next_balance = jiffies;
	nohz.next_blocked = jiffies;
	zalloc_cpumask_var(&nohz.idle_cpus_mask, GFP_NOWAIT);
#endif
#endif /* SMP */

}<|MERGE_RESOLUTION|>--- conflicted
+++ resolved
@@ -7226,17 +7226,6 @@
 	if (!pd || READ_ONCE(rd->overutilized))
 		goto unlock;
 
-<<<<<<< HEAD
-=======
-	cpu = smp_processor_id();
-	if (sync && cpu_rq(cpu)->nr_running == 1 &&
-	    cpumask_test_cpu(cpu, p->cpus_ptr) &&
-	    task_fits_cpu(p, cpu)) {
-		rcu_read_unlock();
-		return cpu;
-	}
-
->>>>>>> ead3191d
 	/*
 	 * Energy-aware wake-up happens on the lowest sched_domain starting
 	 * from sd_asym_cpucapacity spanning over this_cpu and prev_cpu.
@@ -7249,12 +7238,8 @@
 
 	target = prev_cpu;
 
-<<<<<<< HEAD
 	sync_entity_load_avg(&p->se);
 	if (!task_util_est(p))
-=======
-	if (!uclamp_task_util(p, p_util_min, p_util_max))
->>>>>>> ead3191d
 		goto unlock;
 
 	eenv_task_busy_time(&eenv, p, prev_cpu);
