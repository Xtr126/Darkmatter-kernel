--- conflicted
+++ resolved
@@ -7017,216 +7017,6 @@
 }
 
 /*
-<<<<<<< HEAD
-=======
- * compute_energy(): Use the Energy Model to estimate the energy that @pd would
- * consume for a given utilization landscape @eenv. When @dst_cpu < 0, the task
- * contribution is ignored.
- */
-static inline unsigned long
-compute_energy(struct energy_env *eenv, struct perf_domain *pd,
-	       struct cpumask *pd_cpus, struct task_struct *p, int dst_cpu)
-{
-	unsigned long max_util = eenv_pd_max_util(eenv, pd_cpus, p, dst_cpu);
-	unsigned long busy_time = eenv->pd_busy_time;
-
-	if (dst_cpu >= 0)
-		busy_time = min(eenv->pd_cap, busy_time + eenv->task_busy_time);
-
-	return em_cpu_energy(pd->em_pd, max_util, busy_time, eenv->cpu_cap);
-}
-
-/*
- * find_energy_efficient_cpu(): Find most energy-efficient target CPU for the
- * waking task. find_energy_efficient_cpu() looks for the CPU with maximum
- * spare capacity in each performance domain and uses it as a potential
- * candidate to execute the task. Then, it uses the Energy Model to figure
- * out which of the CPU candidates is the most energy-efficient.
- *
- * The rationale for this heuristic is as follows. In a performance domain,
- * all the most energy efficient CPU candidates (according to the Energy
- * Model) are those for which we'll request a low frequency. When there are
- * several CPUs for which the frequency request will be the same, we don't
- * have enough data to break the tie between them, because the Energy Model
- * only includes active power costs. With this model, if we assume that
- * frequency requests follow utilization (e.g. using schedutil), the CPU with
- * the maximum spare capacity in a performance domain is guaranteed to be among
- * the best candidates of the performance domain.
- *
- * In practice, it could be preferable from an energy standpoint to pack
- * small tasks on a CPU in order to let other CPUs go in deeper idle states,
- * but that could also hurt our chances to go cluster idle, and we have no
- * ways to tell with the current Energy Model if this is actually a good
- * idea or not. So, find_energy_efficient_cpu() basically favors
- * cluster-packing, and spreading inside a cluster. That should at least be
- * a good thing for latency, and this is consistent with the idea that most
- * of the energy savings of EAS come from the asymmetry of the system, and
- * not so much from breaking the tie between identical CPUs. That's also the
- * reason why EAS is enabled in the topology code only for systems where
- * SD_ASYM_CPUCAPACITY is set.
- *
- * NOTE: Forkees are not accepted in the energy-aware wake-up path because
- * they don't have any useful utilization data yet and it's not possible to
- * forecast their impact on energy consumption. Consequently, they will be
- * placed by find_idlest_cpu() on the least loaded CPU, which might turn out
- * to be energy-inefficient in some use-cases. The alternative would be to
- * bias new tasks towards specific types of CPUs first, or to try to infer
- * their util_avg from the parent task, but those heuristics could hurt
- * other use-cases too. So, until someone finds a better way to solve this,
- * let's keep things simple by re-using the existing slow path.
- */
-static int find_energy_efficient_cpu(struct task_struct *p, int prev_cpu, int sync)
-{
-	struct cpumask *cpus = this_cpu_cpumask_var_ptr(select_rq_mask);
-	unsigned long prev_delta = ULONG_MAX, best_delta = ULONG_MAX;
-	struct root_domain *rd = this_rq()->rd;
-	int cpu, best_energy_cpu, target = -1;
-	struct sched_domain *sd;
-	struct perf_domain *pd;
-	struct energy_env eenv;
-	int new_cpu = INT_MAX;
-
-	trace_android_rvh_find_energy_efficient_cpu(p, prev_cpu, sync, &new_cpu);
-	if (new_cpu != INT_MAX)
-		return new_cpu;
-
-	sync_entity_load_avg(&p->se);
-
-	rcu_read_lock();
-	pd = rcu_dereference(rd->pd);
-	if (!pd || READ_ONCE(rd->overutilized))
-		goto unlock;
-
-	cpu = smp_processor_id();
-	if (sync && cpu_rq(cpu)->nr_running == 1 &&
-	    cpumask_test_cpu(cpu, p->cpus_ptr) &&
-	    task_fits_capacity(p, capacity_of(cpu))) {
-		rcu_read_unlock();
-		return cpu;
-	}
-
-	/*
-	 * Energy-aware wake-up happens on the lowest sched_domain starting
-	 * from sd_asym_cpucapacity spanning over this_cpu and prev_cpu.
-	 */
-	sd = rcu_dereference(*this_cpu_ptr(&sd_asym_cpucapacity));
-	while (sd && !cpumask_test_cpu(prev_cpu, sched_domain_span(sd)))
-		sd = sd->parent;
-	if (!sd)
-		goto unlock;
-
-	target = prev_cpu;
-
-	if (!task_util_est(p))
-		goto unlock;
-
-	eenv_task_busy_time(&eenv, p, prev_cpu);
-
-	for (; pd; pd = pd->next) {
-		unsigned long cpu_cap, cpu_thermal_cap, util;
-		unsigned long cur_delta, max_spare_cap = 0;
-		bool compute_prev_delta = false;
-		int max_spare_cap_cpu = -1;
-		unsigned long base_energy;
-
-		cpumask_and(cpus, perf_domain_span(pd), cpu_online_mask);
-
-		if (cpumask_empty(cpus))
-			continue;
-
-		/* Account thermal pressure for the energy estimation */
-		cpu = cpumask_first(cpus);
-		cpu_thermal_cap = arch_scale_cpu_capacity(cpu);
-		cpu_thermal_cap -= arch_scale_thermal_pressure(cpu);
-
-		eenv.cpu_cap = cpu_thermal_cap;
-		eenv.pd_cap = 0;
-
-		for_each_cpu(cpu, cpus) {
-			eenv.pd_cap += cpu_thermal_cap;
-
-			if (!cpumask_test_cpu(cpu, sched_domain_span(sd)))
-				continue;
-
-			if (!cpumask_test_cpu(cpu, p->cpus_ptr))
-				continue;
-
-			util = cpu_util_next(cpu, p, cpu);
-			cpu_cap = capacity_of(cpu);
-
-			/*
-			 * Skip CPUs that cannot satisfy the capacity request.
-			 * IOW, placing the task there would make the CPU
-			 * overutilized. Take uclamp into account to see how
-			 * much capacity we can get out of the CPU; this is
-			 * aligned with sched_cpu_util().
-			 */
-			util = uclamp_rq_util_with(cpu_rq(cpu), util, p);
-			if (!fits_capacity(util, cpu_cap))
-				continue;
-
-			lsub_positive(&cpu_cap, util);
-
-			if (cpu == prev_cpu) {
-				/* Always use prev_cpu as a candidate. */
-				compute_prev_delta = true;
-			} else if (cpu_cap > max_spare_cap) {
-				/*
-				 * Find the CPU with the maximum spare capacity
-				 * in the performance domain.
-				 */
-				max_spare_cap = cpu_cap;
-				max_spare_cap_cpu = cpu;
-			}
-		}
-
-		if (max_spare_cap_cpu < 0 && !compute_prev_delta)
-			continue;
-
-		eenv_pd_busy_time(&eenv, cpus, p);
-		/* Compute the 'base' energy of the pd, without @p */
-		base_energy = compute_energy(&eenv, pd, cpus, p, -1);
-
-		/* Evaluate the energy impact of using prev_cpu. */
-		if (compute_prev_delta) {
-			prev_delta = compute_energy(&eenv, pd, cpus, p,
-						    prev_cpu);
-			/* CPU utilization has changed */
-			if (prev_delta < base_energy)
-				goto unlock;
-			prev_delta -= base_energy;
-			best_delta = min(best_delta, prev_delta);
-		}
-
-		/* Evaluate the energy impact of using max_spare_cap_cpu. */
-		if (max_spare_cap_cpu >= 0) {
-			cur_delta = compute_energy(&eenv, pd, cpus, p,
-						   max_spare_cap_cpu);
-			/* CPU utilization has changed */
-			if (cur_delta < base_energy)
-				goto unlock;
-			cur_delta -= base_energy;
-			if (cur_delta < best_delta) {
-				best_delta = cur_delta;
-				best_energy_cpu = max_spare_cap_cpu;
-			}
-		}
-	}
-	rcu_read_unlock();
-
-	if (best_delta < prev_delta)
-		target = best_energy_cpu;
-
-	return target;
-
-unlock:
-	rcu_read_unlock();
-
-	return target;
-}
-
-/*
->>>>>>> 84d818b0
  * select_task_rq_fair: Select target runqueue for the waking task in domains
  * that have the relevant SD flag set. In practice, this is SD_BALANCE_WAKE,
  * SD_BALANCE_FORK, or SD_BALANCE_EXEC.
