/* CPU control.
 * (C) 2001, 2002, 2003, 2004 Rusty Russell
 *
 * This code is licenced under the GPL.
 */
#include <linux/sched/mm.h>
#include <linux/proc_fs.h>
#include <linux/smp.h>
#include <linux/init.h>
#include <linux/notifier.h>
#include <linux/sched/signal.h>
#include <linux/sched/hotplug.h>
#include <linux/sched/isolation.h>
#include <linux/sched/task.h>
#include <linux/sched/smt.h>
#include <linux/unistd.h>
#include <linux/cpu.h>
#include <linux/oom.h>
#include <linux/rcupdate.h>
#include <linux/export.h>
#include <linux/bug.h>
#include <linux/kthread.h>
#include <linux/stop_machine.h>
#include <linux/mutex.h>
#include <linux/gfp.h>
#include <linux/suspend.h>
#include <linux/lockdep.h>
#include <linux/tick.h>
#include <linux/irq.h>
#include <linux/nmi.h>
#include <linux/smpboot.h>
#include <linux/relay.h>
#include <linux/slab.h>
#include <linux/percpu-rwsem.h>
#include <uapi/linux/sched/types.h>
#include <linux/cpuset.h>

#include <trace/events/power.h>
#define CREATE_TRACE_POINTS
#include <trace/events/cpuhp.h>

#undef CREATE_TRACE_POINTS
#include <trace/hooks/sched.h>
<<<<<<< HEAD
=======
#include <trace/hooks/cpu.h>
>>>>>>> 5f85626b

#include "smpboot.h"

/**
 * cpuhp_cpu_state - Per cpu hotplug state storage
 * @state:	The current cpu state
 * @target:	The target state
 * @thread:	Pointer to the hotplug thread
 * @should_run:	Thread should execute
 * @rollback:	Perform a rollback
 * @single:	Single callback invocation
 * @bringup:	Single callback bringup or teardown selector
 * @cb_state:	The state for a single callback (install/uninstall)
 * @result:	Result of the operation
 * @done_up:	Signal completion to the issuer of the task for cpu-up
 * @done_down:	Signal completion to the issuer of the task for cpu-down
 */
struct cpuhp_cpu_state {
	enum cpuhp_state	state;
	enum cpuhp_state	target;
	enum cpuhp_state	fail;
#ifdef CONFIG_SMP
	struct task_struct	*thread;
	bool			should_run;
	bool			rollback;
	bool			single;
	bool			bringup;
	struct hlist_node	*node;
	struct hlist_node	*last;
	enum cpuhp_state	cb_state;
	int			result;
	struct completion	done_up;
	struct completion	done_down;
#endif
};

static DEFINE_PER_CPU(struct cpuhp_cpu_state, cpuhp_state) = {
	.fail = CPUHP_INVALID,
};

#ifdef CONFIG_SMP
cpumask_t cpus_booted_once_mask;
#endif

#if defined(CONFIG_LOCKDEP) && defined(CONFIG_SMP)
static struct lockdep_map cpuhp_state_up_map =
	STATIC_LOCKDEP_MAP_INIT("cpuhp_state-up", &cpuhp_state_up_map);
static struct lockdep_map cpuhp_state_down_map =
	STATIC_LOCKDEP_MAP_INIT("cpuhp_state-down", &cpuhp_state_down_map);


static inline void cpuhp_lock_acquire(bool bringup)
{
	lock_map_acquire(bringup ? &cpuhp_state_up_map : &cpuhp_state_down_map);
}

static inline void cpuhp_lock_release(bool bringup)
{
	lock_map_release(bringup ? &cpuhp_state_up_map : &cpuhp_state_down_map);
}
#else

static inline void cpuhp_lock_acquire(bool bringup) { }
static inline void cpuhp_lock_release(bool bringup) { }

#endif

/**
 * cpuhp_step - Hotplug state machine step
 * @name:	Name of the step
 * @startup:	Startup function of the step
 * @teardown:	Teardown function of the step
 * @cant_stop:	Bringup/teardown can't be stopped at this step
 */
struct cpuhp_step {
	const char		*name;
	union {
		int		(*single)(unsigned int cpu);
		int		(*multi)(unsigned int cpu,
					 struct hlist_node *node);
	} startup;
	union {
		int		(*single)(unsigned int cpu);
		int		(*multi)(unsigned int cpu,
					 struct hlist_node *node);
	} teardown;
	struct hlist_head	list;
	bool			cant_stop;
	bool			multi_instance;
};

static DEFINE_MUTEX(cpuhp_state_mutex);
static struct cpuhp_step cpuhp_hp_states[];

static struct cpuhp_step *cpuhp_get_step(enum cpuhp_state state)
{
	return cpuhp_hp_states + state;
}

/**
 * cpuhp_invoke_callback _ Invoke the callbacks for a given state
 * @cpu:	The cpu for which the callback should be invoked
 * @state:	The state to do callbacks for
 * @bringup:	True if the bringup callback should be invoked
 * @node:	For multi-instance, do a single entry callback for install/remove
 * @lastp:	For multi-instance rollback, remember how far we got
 *
 * Called from cpu hotplug and from the state register machinery.
 */
static int cpuhp_invoke_callback(unsigned int cpu, enum cpuhp_state state,
				 bool bringup, struct hlist_node *node,
				 struct hlist_node **lastp)
{
	struct cpuhp_cpu_state *st = per_cpu_ptr(&cpuhp_state, cpu);
	struct cpuhp_step *step = cpuhp_get_step(state);
	int (*cbm)(unsigned int cpu, struct hlist_node *node);
	int (*cb)(unsigned int cpu);
	int ret, cnt;

	if (st->fail == state) {
		st->fail = CPUHP_INVALID;

		if (!(bringup ? step->startup.single : step->teardown.single))
			return 0;

		return -EAGAIN;
	}

	if (!step->multi_instance) {
		WARN_ON_ONCE(lastp && *lastp);
		cb = bringup ? step->startup.single : step->teardown.single;
		if (!cb)
			return 0;
		trace_cpuhp_enter(cpu, st->target, state, cb);
		ret = cb(cpu);
		trace_cpuhp_exit(cpu, st->state, state, ret);
		return ret;
	}
	cbm = bringup ? step->startup.multi : step->teardown.multi;
	if (!cbm)
		return 0;

	/* Single invocation for instance add/remove */
	if (node) {
		WARN_ON_ONCE(lastp && *lastp);
		trace_cpuhp_multi_enter(cpu, st->target, state, cbm, node);
		ret = cbm(cpu, node);
		trace_cpuhp_exit(cpu, st->state, state, ret);
		return ret;
	}

	/* State transition. Invoke on all instances */
	cnt = 0;
	hlist_for_each(node, &step->list) {
		if (lastp && node == *lastp)
			break;

		trace_cpuhp_multi_enter(cpu, st->target, state, cbm, node);
		ret = cbm(cpu, node);
		trace_cpuhp_exit(cpu, st->state, state, ret);
		if (ret) {
			if (!lastp)
				goto err;

			*lastp = node;
			return ret;
		}
		cnt++;
	}
	if (lastp)
		*lastp = NULL;
	return 0;
err:
	/* Rollback the instances if one failed */
	cbm = !bringup ? step->startup.multi : step->teardown.multi;
	if (!cbm)
		return ret;

	hlist_for_each(node, &step->list) {
		if (!cnt--)
			break;

		trace_cpuhp_multi_enter(cpu, st->target, state, cbm, node);
		ret = cbm(cpu, node);
		trace_cpuhp_exit(cpu, st->state, state, ret);
		/*
		 * Rollback must not fail,
		 */
		WARN_ON_ONCE(ret);
	}
	return ret;
}

#ifdef CONFIG_SMP
static bool cpuhp_is_ap_state(enum cpuhp_state state)
{
	/*
	 * The extra check for CPUHP_TEARDOWN_CPU is only for documentation
	 * purposes as that state is handled explicitly in cpu_down.
	 */
	return state > CPUHP_BRINGUP_CPU && state != CPUHP_TEARDOWN_CPU;
}

static inline void wait_for_ap_thread(struct cpuhp_cpu_state *st, bool bringup)
{
	struct completion *done = bringup ? &st->done_up : &st->done_down;
	wait_for_completion(done);
}

static inline void complete_ap_thread(struct cpuhp_cpu_state *st, bool bringup)
{
	struct completion *done = bringup ? &st->done_up : &st->done_down;
	complete(done);
}

/*
 * The former STARTING/DYING states, ran with IRQs disabled and must not fail.
 */
static bool cpuhp_is_atomic_state(enum cpuhp_state state)
{
	return CPUHP_AP_IDLE_DEAD <= state && state < CPUHP_AP_ONLINE;
}

/* Serializes the updates to cpu_online_mask, cpu_present_mask */
static DEFINE_MUTEX(cpu_add_remove_lock);
bool cpuhp_tasks_frozen;
EXPORT_SYMBOL_GPL(cpuhp_tasks_frozen);

/*
 * The following two APIs (cpu_maps_update_begin/done) must be used when
 * attempting to serialize the updates to cpu_online_mask & cpu_present_mask.
 */
void cpu_maps_update_begin(void)
{
	mutex_lock(&cpu_add_remove_lock);
}

void cpu_maps_update_done(void)
{
	mutex_unlock(&cpu_add_remove_lock);
}

/*
 * If set, cpu_up and cpu_down will return -EBUSY and do nothing.
 * Should always be manipulated under cpu_add_remove_lock
 */
static int cpu_hotplug_disabled;

#ifdef CONFIG_HOTPLUG_CPU

DEFINE_STATIC_PERCPU_RWSEM(cpu_hotplug_lock);

void cpus_read_lock(void)
{
	percpu_down_read(&cpu_hotplug_lock);
}
EXPORT_SYMBOL_GPL(cpus_read_lock);

int cpus_read_trylock(void)
{
	return percpu_down_read_trylock(&cpu_hotplug_lock);
}
EXPORT_SYMBOL_GPL(cpus_read_trylock);

void cpus_read_unlock(void)
{
	percpu_up_read(&cpu_hotplug_lock);
}
EXPORT_SYMBOL_GPL(cpus_read_unlock);

void cpus_write_lock(void)
{
	percpu_down_write(&cpu_hotplug_lock);
}

void cpus_write_unlock(void)
{
	percpu_up_write(&cpu_hotplug_lock);
}

void lockdep_assert_cpus_held(void)
{
	/*
	 * We can't have hotplug operations before userspace starts running,
	 * and some init codepaths will knowingly not take the hotplug lock.
	 * This is all valid, so mute lockdep until it makes sense to report
	 * unheld locks.
	 */
	if (system_state < SYSTEM_RUNNING)
		return;

	percpu_rwsem_assert_held(&cpu_hotplug_lock);
}

static void lockdep_acquire_cpus_lock(void)
{
	rwsem_acquire(&cpu_hotplug_lock.dep_map, 0, 0, _THIS_IP_);
}

static void lockdep_release_cpus_lock(void)
{
	rwsem_release(&cpu_hotplug_lock.dep_map, _THIS_IP_);
}

/*
 * Wait for currently running CPU hotplug operations to complete (if any) and
 * disable future CPU hotplug (from sysfs). The 'cpu_add_remove_lock' protects
 * the 'cpu_hotplug_disabled' flag. The same lock is also acquired by the
 * hotplug path before performing hotplug operations. So acquiring that lock
 * guarantees mutual exclusion from any currently running hotplug operations.
 */
void cpu_hotplug_disable(void)
{
	cpu_maps_update_begin();
	cpu_hotplug_disabled++;
	cpu_maps_update_done();
}
EXPORT_SYMBOL_GPL(cpu_hotplug_disable);

static void __cpu_hotplug_enable(void)
{
	if (WARN_ONCE(!cpu_hotplug_disabled, "Unbalanced cpu hotplug enable\n"))
		return;
	cpu_hotplug_disabled--;
}

void cpu_hotplug_enable(void)
{
	cpu_maps_update_begin();
	__cpu_hotplug_enable();
	cpu_maps_update_done();
}
EXPORT_SYMBOL_GPL(cpu_hotplug_enable);

#else

static void lockdep_acquire_cpus_lock(void)
{
}

static void lockdep_release_cpus_lock(void)
{
}

#endif	/* CONFIG_HOTPLUG_CPU */

/*
 * Architectures that need SMT-specific errata handling during SMT hotplug
 * should override this.
 */
void __weak arch_smt_update(void) { }

#ifdef CONFIG_HOTPLUG_SMT
enum cpuhp_smt_control cpu_smt_control __read_mostly = CPU_SMT_ENABLED;

void __init cpu_smt_disable(bool force)
{
	if (!cpu_smt_possible())
		return;

	if (force) {
		pr_info("SMT: Force disabled\n");
		cpu_smt_control = CPU_SMT_FORCE_DISABLED;
	} else {
		pr_info("SMT: disabled\n");
		cpu_smt_control = CPU_SMT_DISABLED;
	}
}

/*
 * The decision whether SMT is supported can only be done after the full
 * CPU identification. Called from architecture code.
 */
void __init cpu_smt_check_topology(void)
{
	if (!topology_smt_supported())
		cpu_smt_control = CPU_SMT_NOT_SUPPORTED;
}

static int __init smt_cmdline_disable(char *str)
{
	cpu_smt_disable(str && !strcmp(str, "force"));
	return 0;
}
early_param("nosmt", smt_cmdline_disable);

static inline bool cpu_smt_allowed(unsigned int cpu)
{
	if (cpu_smt_control == CPU_SMT_ENABLED)
		return true;

	if (topology_is_primary_thread(cpu))
		return true;

	/*
	 * On x86 it's required to boot all logical CPUs at least once so
	 * that the init code can get a chance to set CR4.MCE on each
	 * CPU. Otherwise, a broadcasted MCE observing CR4.MCE=0b on any
	 * core will shutdown the machine.
	 */
	return !cpumask_test_cpu(cpu, &cpus_booted_once_mask);
}

/* Returns true if SMT is not supported of forcefully (irreversibly) disabled */
bool cpu_smt_possible(void)
{
	return cpu_smt_control != CPU_SMT_FORCE_DISABLED &&
		cpu_smt_control != CPU_SMT_NOT_SUPPORTED;
}
EXPORT_SYMBOL_GPL(cpu_smt_possible);
#else
static inline bool cpu_smt_allowed(unsigned int cpu) { return true; }
#endif

static inline enum cpuhp_state
cpuhp_set_state(struct cpuhp_cpu_state *st, enum cpuhp_state target)
{
	enum cpuhp_state prev_state = st->state;

	st->rollback = false;
	st->last = NULL;

	st->target = target;
	st->single = false;
	st->bringup = st->state < target;

	return prev_state;
}

static inline void
cpuhp_reset_state(struct cpuhp_cpu_state *st, enum cpuhp_state prev_state)
{
	st->rollback = true;

	/*
	 * If we have st->last we need to undo partial multi_instance of this
	 * state first. Otherwise start undo at the previous state.
	 */
	if (!st->last) {
		if (st->bringup)
			st->state--;
		else
			st->state++;
	}

	st->target = prev_state;
	st->bringup = !st->bringup;
}

/* Regular hotplug invocation of the AP hotplug thread */
static void __cpuhp_kick_ap(struct cpuhp_cpu_state *st)
{
	if (!st->single && st->state == st->target)
		return;

	st->result = 0;
	/*
	 * Make sure the above stores are visible before should_run becomes
	 * true. Paired with the mb() above in cpuhp_thread_fun()
	 */
	smp_mb();
	st->should_run = true;
	wake_up_process(st->thread);
	wait_for_ap_thread(st, st->bringup);
}

static int cpuhp_kick_ap(struct cpuhp_cpu_state *st, enum cpuhp_state target)
{
	enum cpuhp_state prev_state;
	int ret;

	prev_state = cpuhp_set_state(st, target);
	__cpuhp_kick_ap(st);
	if ((ret = st->result)) {
		cpuhp_reset_state(st, prev_state);
		__cpuhp_kick_ap(st);
	}

	return ret;
}

static int bringup_wait_for_ap(unsigned int cpu)
{
	struct cpuhp_cpu_state *st = per_cpu_ptr(&cpuhp_state, cpu);

	/* Wait for the CPU to reach CPUHP_AP_ONLINE_IDLE */
	wait_for_ap_thread(st, true);
	if (WARN_ON_ONCE((!cpu_online(cpu))))
		return -ECANCELED;

	/* Unpark the hotplug thread of the target cpu */
	kthread_unpark(st->thread);

	/*
	 * SMT soft disabling on X86 requires to bring the CPU out of the
	 * BIOS 'wait for SIPI' state in order to set the CR4.MCE bit.  The
	 * CPU marked itself as booted_once in notify_cpu_starting() so the
	 * cpu_smt_allowed() check will now return false if this is not the
	 * primary sibling.
	 */
	if (!cpu_smt_allowed(cpu))
		return -ECANCELED;

	if (st->target <= CPUHP_AP_ONLINE_IDLE)
		return 0;

	return cpuhp_kick_ap(st, st->target);
}

static int bringup_cpu(unsigned int cpu)
{
	struct task_struct *idle = idle_thread_get(cpu);
	int ret;

	/*
	 * Some architectures have to walk the irq descriptors to
	 * setup the vector space for the cpu which comes online.
	 * Prevent irq alloc/free across the bringup.
	 */
	irq_lock_sparse();

	/* Arch-specific enabling code. */
	ret = __cpu_up(cpu, idle);
	irq_unlock_sparse();
	if (ret)
		return ret;
	return bringup_wait_for_ap(cpu);
}

static int finish_cpu(unsigned int cpu)
{
	struct task_struct *idle = idle_thread_get(cpu);
	struct mm_struct *mm = idle->active_mm;

	/*
	 * idle_task_exit() will have switched to &init_mm, now
	 * clean up any remaining active_mm state.
	 */
	if (mm != &init_mm)
		idle->active_mm = &init_mm;
	mmdrop(mm);
	return 0;
}

/*
 * Hotplug state machine related functions
 */

static void undo_cpu_up(unsigned int cpu, struct cpuhp_cpu_state *st)
{
	for (st->state--; st->state > st->target; st->state--)
		cpuhp_invoke_callback(cpu, st->state, false, NULL, NULL);
}

static inline bool can_rollback_cpu(struct cpuhp_cpu_state *st)
{
	if (IS_ENABLED(CONFIG_HOTPLUG_CPU))
		return true;
	/*
	 * When CPU hotplug is disabled, then taking the CPU down is not
	 * possible because takedown_cpu() and the architecture and
	 * subsystem specific mechanisms are not available. So the CPU
	 * which would be completely unplugged again needs to stay around
	 * in the current state.
	 */
	return st->state <= CPUHP_BRINGUP_CPU;
}

static int cpuhp_up_callbacks(unsigned int cpu, struct cpuhp_cpu_state *st,
			      enum cpuhp_state target)
{
	enum cpuhp_state prev_state = st->state;
	int ret = 0;

	while (st->state < target) {
		st->state++;
		ret = cpuhp_invoke_callback(cpu, st->state, true, NULL, NULL);
		if (ret) {
			if (can_rollback_cpu(st)) {
				st->target = prev_state;
				undo_cpu_up(cpu, st);
			}
			break;
		}
	}
	return ret;
}

/*
 * The cpu hotplug threads manage the bringup and teardown of the cpus
 */
static void cpuhp_create(unsigned int cpu)
{
	struct cpuhp_cpu_state *st = per_cpu_ptr(&cpuhp_state, cpu);

	init_completion(&st->done_up);
	init_completion(&st->done_down);
}

static int cpuhp_should_run(unsigned int cpu)
{
	struct cpuhp_cpu_state *st = this_cpu_ptr(&cpuhp_state);

	return st->should_run;
}

/*
 * Execute teardown/startup callbacks on the plugged cpu. Also used to invoke
 * callbacks when a state gets [un]installed at runtime.
 *
 * Each invocation of this function by the smpboot thread does a single AP
 * state callback.
 *
 * It has 3 modes of operation:
 *  - single: runs st->cb_state
 *  - up:     runs ++st->state, while st->state < st->target
 *  - down:   runs st->state--, while st->state > st->target
 *
 * When complete or on error, should_run is cleared and the completion is fired.
 */
static void cpuhp_thread_fun(unsigned int cpu)
{
	struct cpuhp_cpu_state *st = this_cpu_ptr(&cpuhp_state);
	bool bringup = st->bringup;
	enum cpuhp_state state;

	if (WARN_ON_ONCE(!st->should_run))
		return;

	/*
	 * ACQUIRE for the cpuhp_should_run() load of ->should_run. Ensures
	 * that if we see ->should_run we also see the rest of the state.
	 */
	smp_mb();

	/*
	 * The BP holds the hotplug lock, but we're now running on the AP,
	 * ensure that anybody asserting the lock is held, will actually find
	 * it so.
	 */
	lockdep_acquire_cpus_lock();
	cpuhp_lock_acquire(bringup);

	if (st->single) {
		state = st->cb_state;
		st->should_run = false;
	} else {
		if (bringup) {
			st->state++;
			state = st->state;
			st->should_run = (st->state < st->target);
			WARN_ON_ONCE(st->state > st->target);
		} else {
			state = st->state;
			st->state--;
			st->should_run = (st->state > st->target);
			WARN_ON_ONCE(st->state < st->target);
		}
	}

	WARN_ON_ONCE(!cpuhp_is_ap_state(state));

	if (cpuhp_is_atomic_state(state)) {
		local_irq_disable();
		st->result = cpuhp_invoke_callback(cpu, state, bringup, st->node, &st->last);
		local_irq_enable();

		/*
		 * STARTING/DYING must not fail!
		 */
		WARN_ON_ONCE(st->result);
	} else {
		st->result = cpuhp_invoke_callback(cpu, state, bringup, st->node, &st->last);
	}

	if (st->result) {
		/*
		 * If we fail on a rollback, we're up a creek without no
		 * paddle, no way forward, no way back. We loose, thanks for
		 * playing.
		 */
		WARN_ON_ONCE(st->rollback);
		st->should_run = false;
	}

	cpuhp_lock_release(bringup);
	lockdep_release_cpus_lock();

	if (!st->should_run)
		complete_ap_thread(st, bringup);
}

/* Invoke a single callback on a remote cpu */
static int
cpuhp_invoke_ap_callback(int cpu, enum cpuhp_state state, bool bringup,
			 struct hlist_node *node)
{
	struct cpuhp_cpu_state *st = per_cpu_ptr(&cpuhp_state, cpu);
	int ret;

	if (!cpu_online(cpu))
		return 0;

	cpuhp_lock_acquire(false);
	cpuhp_lock_release(false);

	cpuhp_lock_acquire(true);
	cpuhp_lock_release(true);

	/*
	 * If we are up and running, use the hotplug thread. For early calls
	 * we invoke the thread function directly.
	 */
	if (!st->thread)
		return cpuhp_invoke_callback(cpu, state, bringup, node, NULL);

	st->rollback = false;
	st->last = NULL;

	st->node = node;
	st->bringup = bringup;
	st->cb_state = state;
	st->single = true;

	__cpuhp_kick_ap(st);

	/*
	 * If we failed and did a partial, do a rollback.
	 */
	if ((ret = st->result) && st->last) {
		st->rollback = true;
		st->bringup = !bringup;

		__cpuhp_kick_ap(st);
	}

	/*
	 * Clean up the leftovers so the next hotplug operation wont use stale
	 * data.
	 */
	st->node = st->last = NULL;
	return ret;
}

static int cpuhp_kick_ap_work(unsigned int cpu)
{
	struct cpuhp_cpu_state *st = per_cpu_ptr(&cpuhp_state, cpu);
	enum cpuhp_state prev_state = st->state;
	int ret;

	cpuhp_lock_acquire(false);
	cpuhp_lock_release(false);

	cpuhp_lock_acquire(true);
	cpuhp_lock_release(true);

	trace_cpuhp_enter(cpu, st->target, prev_state, cpuhp_kick_ap_work);
	ret = cpuhp_kick_ap(st, st->target);
	trace_cpuhp_exit(cpu, st->state, prev_state, ret);

	return ret;
}

static struct smp_hotplug_thread cpuhp_threads = {
	.store			= &cpuhp_state.thread,
	.create			= &cpuhp_create,
	.thread_should_run	= cpuhp_should_run,
	.thread_fn		= cpuhp_thread_fun,
	.thread_comm		= "cpuhp/%u",
	.selfparking		= true,
};

void __init cpuhp_threads_init(void)
{
	BUG_ON(smpboot_register_percpu_thread(&cpuhp_threads));
	kthread_unpark(this_cpu_read(cpuhp_state.thread));
}

#ifdef CONFIG_HOTPLUG_CPU
#ifndef arch_clear_mm_cpumask_cpu
#define arch_clear_mm_cpumask_cpu(cpu, mm) cpumask_clear_cpu(cpu, mm_cpumask(mm))
#endif

/**
 * clear_tasks_mm_cpumask - Safely clear tasks' mm_cpumask for a CPU
 * @cpu: a CPU id
 *
 * This function walks all processes, finds a valid mm struct for each one and
 * then clears a corresponding bit in mm's cpumask.  While this all sounds
 * trivial, there are various non-obvious corner cases, which this function
 * tries to solve in a safe manner.
 *
 * Also note that the function uses a somewhat relaxed locking scheme, so it may
 * be called only for an already offlined CPU.
 */
void clear_tasks_mm_cpumask(int cpu)
{
	struct task_struct *p;

	/*
	 * This function is called after the cpu is taken down and marked
	 * offline, so its not like new tasks will ever get this cpu set in
	 * their mm mask. -- Peter Zijlstra
	 * Thus, we may use rcu_read_lock() here, instead of grabbing
	 * full-fledged tasklist_lock.
	 */
	WARN_ON(cpu_online(cpu));
	rcu_read_lock();
	for_each_process(p) {
		struct task_struct *t;

		/*
		 * Main thread might exit, but other threads may still have
		 * a valid mm. Find one.
		 */
		t = find_lock_task_mm(p);
		if (!t)
			continue;
		arch_clear_mm_cpumask_cpu(cpu, t->mm);
		task_unlock(t);
	}
	rcu_read_unlock();
}

/* Take this CPU down. */
static int take_cpu_down(void *_param)
{
	struct cpuhp_cpu_state *st = this_cpu_ptr(&cpuhp_state);
	enum cpuhp_state target = max((int)st->target, CPUHP_AP_OFFLINE);
	int err, cpu = smp_processor_id();
	int ret;

	/* Ensure this CPU doesn't handle any more interrupts. */
	err = __cpu_disable();
	if (err < 0)
		return err;

	/*
	 * We get here while we are in CPUHP_TEARDOWN_CPU state and we must not
	 * do this step again.
	 */
	WARN_ON(st->state != CPUHP_TEARDOWN_CPU);
	st->state--;
	/* Invoke the former CPU_DYING callbacks */
	for (; st->state > target; st->state--) {
		ret = cpuhp_invoke_callback(cpu, st->state, false, NULL, NULL);
		/*
		 * DYING must not fail!
		 */
		WARN_ON_ONCE(ret);
	}

	/* Give up timekeeping duties */
	tick_handover_do_timer();
	/* Remove CPU from timer broadcasting */
	tick_offline_cpu(cpu);
	/* Park the stopper thread */
	stop_machine_park(cpu);
	return 0;
}

static int takedown_cpu(unsigned int cpu)
{
	struct cpuhp_cpu_state *st = per_cpu_ptr(&cpuhp_state, cpu);
	int err;

	/* Park the smpboot threads */
	kthread_park(per_cpu_ptr(&cpuhp_state, cpu)->thread);

	/*
	 * Prevent irq alloc/free while the dying cpu reorganizes the
	 * interrupt affinities.
	 */
	irq_lock_sparse();

	/*
	 * So now all preempt/rcu users must observe !cpu_active().
	 */
	err = stop_machine_cpuslocked(take_cpu_down, NULL, cpumask_of(cpu));
	if (err) {
		/* CPU refused to die */
		irq_unlock_sparse();
		/* Unpark the hotplug thread so we can rollback there */
		kthread_unpark(per_cpu_ptr(&cpuhp_state, cpu)->thread);
		return err;
	}
	BUG_ON(cpu_online(cpu));

	/*
	 * The teardown callback for CPUHP_AP_SCHED_STARTING will have removed
	 * all runnable tasks from the CPU, there's only the idle task left now
	 * that the migration thread is done doing the stop_machine thing.
	 *
	 * Wait for the stop thread to go away.
	 */
	wait_for_ap_thread(st, false);
	BUG_ON(st->state != CPUHP_AP_IDLE_DEAD);

	/* Interrupts are moved away from the dying cpu, reenable alloc/free */
	irq_unlock_sparse();

	hotplug_cpu__broadcast_tick_pull(cpu);
	/* This actually kills the CPU. */
	__cpu_die(cpu);

	tick_cleanup_dead_cpu(cpu);
	rcutree_migrate_callbacks(cpu);
	return 0;
}

static void cpuhp_complete_idle_dead(void *arg)
{
	struct cpuhp_cpu_state *st = arg;

	complete_ap_thread(st, false);
}

void cpuhp_report_idle_dead(void)
{
	struct cpuhp_cpu_state *st = this_cpu_ptr(&cpuhp_state);

	BUG_ON(st->state != CPUHP_AP_OFFLINE);
	rcu_report_dead(smp_processor_id());
	st->state = CPUHP_AP_IDLE_DEAD;
	/*
	 * We cannot call complete after rcu_report_dead() so we delegate it
	 * to an online cpu.
	 */
	smp_call_function_single(cpumask_first(cpu_online_mask),
				 cpuhp_complete_idle_dead, st, 0);
}

static void undo_cpu_down(unsigned int cpu, struct cpuhp_cpu_state *st)
{
	for (st->state++; st->state < st->target; st->state++)
		cpuhp_invoke_callback(cpu, st->state, true, NULL, NULL);
}

static int cpuhp_down_callbacks(unsigned int cpu, struct cpuhp_cpu_state *st,
				enum cpuhp_state target)
{
	enum cpuhp_state prev_state = st->state;
	int ret = 0;

	for (; st->state > target; st->state--) {
		ret = cpuhp_invoke_callback(cpu, st->state, false, NULL, NULL);
		if (ret) {
			st->target = prev_state;
			if (st->state < prev_state)
				undo_cpu_down(cpu, st);
			break;
		}
	}
	return ret;
}

/* Requires cpu_add_remove_lock to be held */
static int __ref _cpu_down(unsigned int cpu, int tasks_frozen,
			   enum cpuhp_state target)
{
	struct cpuhp_cpu_state *st = per_cpu_ptr(&cpuhp_state, cpu);
	int prev_state, ret = 0;

	if (num_active_cpus() == 1)
		return -EBUSY;

	if (!cpu_present(cpu))
		return -EINVAL;

	cpus_write_lock();

	cpuhp_tasks_frozen = tasks_frozen;

	prev_state = cpuhp_set_state(st, target);
	/*
	 * If the current CPU state is in the range of the AP hotplug thread,
	 * then we need to kick the thread.
	 */
	if (st->state > CPUHP_TEARDOWN_CPU) {
		st->target = max((int)target, CPUHP_TEARDOWN_CPU);
		ret = cpuhp_kick_ap_work(cpu);
		/*
		 * The AP side has done the error rollback already. Just
		 * return the error code..
		 */
		if (ret)
			goto out;

		/*
		 * We might have stopped still in the range of the AP hotplug
		 * thread. Nothing to do anymore.
		 */
		if (st->state > CPUHP_TEARDOWN_CPU)
			goto out;

		st->target = target;
	}
	/*
	 * The AP brought itself down to CPUHP_TEARDOWN_CPU. So we need
	 * to do the further cleanups.
	 */
	ret = cpuhp_down_callbacks(cpu, st, target);
	if (ret && st->state == CPUHP_TEARDOWN_CPU && st->state < prev_state) {
		cpuhp_reset_state(st, prev_state);
		__cpuhp_kick_ap(st);
	}

out:
	cpus_write_unlock();
	/*
	 * Do post unplug cleanup. This is still protected against
	 * concurrent CPU hotplug via cpu_add_remove_lock.
	 */
	lockup_detector_cleanup();
	arch_smt_update();
	return ret;
}

static int cpu_down_maps_locked(unsigned int cpu, enum cpuhp_state target)
{
	if (cpu_hotplug_disabled)
		return -EBUSY;
	return _cpu_down(cpu, 0, target);
}

static int cpu_down(unsigned int cpu, enum cpuhp_state target)
{
	int err;

	trace_android_vh_cpu_down(NULL);

	cpu_maps_update_begin();
	err = cpu_down_maps_locked(cpu, target);
	cpu_maps_update_done();
	return err;
}

/**
 * cpu_device_down - Bring down a cpu device
 * @dev: Pointer to the cpu device to offline
 *
 * This function is meant to be used by device core cpu subsystem only.
 *
 * Other subsystems should use remove_cpu() instead.
 */
int cpu_device_down(struct device *dev)
{
	return cpu_down(dev->id, CPUHP_OFFLINE);
}

int remove_cpu(unsigned int cpu)
{
	int ret;

	lock_device_hotplug();
	ret = device_offline(get_cpu_device(cpu));
	unlock_device_hotplug();

	return ret;
}
EXPORT_SYMBOL_GPL(remove_cpu);

extern bool dl_cpu_busy(unsigned int cpu);

int __pause_drain_rq(struct cpumask *cpus)
{
	unsigned int cpu;
	int err = 0;

	/*
	 * Disabling preemption avoids that one of the stopper, started from
	 * sched_cpu_drain_rq(), blocks firing draining for the whole cpumask.
	 */
	preempt_disable();
	for_each_cpu(cpu, cpus) {
		err = sched_cpu_drain_rq(cpu);
		if (err)
			break;
	}
	preempt_enable();

	return err;
}

void __wait_drain_rq(struct cpumask *cpus)
{
	unsigned int cpu;

	for_each_cpu(cpu, cpus)
		sched_cpu_drain_rq_wait(cpu);
}

int pause_cpus(struct cpumask *cpus)
{
	int err = 0;
	int cpu;
	u64 start_time = 0;

	start_time = sched_clock();

	cpu_maps_update_begin();

	if (cpu_hotplug_disabled) {
		err = -EBUSY;
		goto err_cpu_maps_update;
	}

	/* Pausing an already inactive CPU isn't an error */
	cpumask_and(cpus, cpus, cpu_active_mask);

	for_each_cpu(cpu, cpus) {
<<<<<<< HEAD
		if (!cpu_online(cpu) || dl_cpu_busy(cpu)) {
=======
		if (!cpu_online(cpu) || dl_cpu_busy(cpu) ||
			get_cpu_device(cpu)->offline_disabled == true) {
>>>>>>> 5f85626b
			err = -EBUSY;
			goto err_cpu_maps_update;
		}
	}

	if (cpumask_weight(cpus) >= num_active_cpus()) {
		err = -EBUSY;
		goto err_cpu_maps_update;
	}

	if (cpumask_empty(cpus))
		goto err_cpu_maps_update;

	/*
	 * Lazy migration:
	 *
	 * We do care about how fast a CPU can go idle and stay this in this
	 * state. If we try to take the cpus_write_lock() here, we would have
	 * to wait for a few dozens of ms, as this function might schedule.
	 * However, we can, as a first step, flip the active mask and migrate
	 * anything currently on the run-queue, to give a chance to the paused
	 * CPUs to reach quickly an idle state. There's a risk meanwhile for
	 * another CPU to observe an out-of-date active_mask or to incompletely
	 * update a cpuset. Both problems would be resolved later in the slow
	 * path, which ensures active_mask synchronization, triggers a cpuset
	 * rebuild and migrate any task that would have escaped the lazy
	 * migration.
	 */
	for_each_cpu(cpu, cpus)
		set_cpu_active(cpu, false);
	err = __pause_drain_rq(cpus);
	if (err) {
		__wait_drain_rq(cpus);
		for_each_cpu(cpu, cpus)
			set_cpu_active(cpu, true);
		goto err_cpu_maps_update;
	}

	/*
	 * Slow path deactivation:
	 *
	 * Now that paused CPUs are most likely idle, we can go through a
	 * complete scheduler deactivation.
	 *
	 * The cpu_active_mask being already set and cpus_write_lock calling
	 * synchronize_rcu(), we know that all preempt-disabled and RCU users
	 * will observe the updated value.
	 */
	cpus_write_lock();

	__wait_drain_rq(cpus);

	cpuhp_tasks_frozen = 0;

	if (sched_cpus_deactivate_nosync(cpus)) {
		err = -EBUSY;
		goto err_cpus_write_unlock;
	}

	err = __pause_drain_rq(cpus);
	__wait_drain_rq(cpus);
	if (err) {
		for_each_cpu(cpu, cpus)
			sched_cpu_activate(cpu);
		goto err_cpus_write_unlock;
	}

	/*
	 * Even if living on the side of the regular HP path, pause is using
	 * one of the HP step (CPUHP_AP_ACTIVE). This should be reflected on the
	 * current state of the CPU.
	 */
	for_each_cpu(cpu, cpus) {
		struct cpuhp_cpu_state *st = per_cpu_ptr(&cpuhp_state, cpu);

		st->state = CPUHP_AP_ACTIVE - 1;
		st->target = st->state;
	}

err_cpus_write_unlock:
	cpus_write_unlock();
err_cpu_maps_update:
	cpu_maps_update_done();

	trace_cpuhp_pause(cpus, start_time, 1);

	return err;
}
EXPORT_SYMBOL_GPL(pause_cpus);

int resume_cpus(struct cpumask *cpus)
{
	unsigned int cpu;
	int err = 0;
	u64 start_time = 0;

	start_time = sched_clock();

	cpu_maps_update_begin();

	if (cpu_hotplug_disabled) {
		err = -EBUSY;
		goto err_cpu_maps_update;
	}

	/* Resuming an already active CPU isn't an error */
	cpumask_andnot(cpus, cpus, cpu_active_mask);

	for_each_cpu(cpu, cpus) {
		if (!cpu_online(cpu)) {
			err = -EBUSY;
			goto err_cpu_maps_update;
		}
	}

	if (cpumask_empty(cpus))
		goto err_cpu_maps_update;

	for_each_cpu(cpu, cpus)
		set_cpu_active(cpu, true);

	trace_android_rvh_resume_cpus(cpus, &err);
	if (err)
		goto err_cpu_maps_update;

	/* Lazy Resume.  Build domains immediately instead of scheduling
	 * a workqueue.  This is so that the cpu can pull load when
	 * sent a load balancing kick.
	 */
	cpuset_hotplug_workfn(NULL);

	cpus_write_lock();

	cpuhp_tasks_frozen = 0;

	if (sched_cpus_activate(cpus)) {
		err = -EBUSY;
		goto err_cpus_write_unlock;
	}

	/*
	 * see pause_cpus.
	 */
	for_each_cpu(cpu, cpus) {
		struct cpuhp_cpu_state *st = per_cpu_ptr(&cpuhp_state, cpu);

		st->state = CPUHP_ONLINE;
		st->target = st->state;
	}

err_cpus_write_unlock:
	cpus_write_unlock();
err_cpu_maps_update:
	cpu_maps_update_done();

	trace_cpuhp_pause(cpus, start_time, 0);

	return err;
}
EXPORT_SYMBOL_GPL(resume_cpus);

void smp_shutdown_nonboot_cpus(unsigned int primary_cpu)
{
	unsigned int cpu;
	int error;

	cpu_maps_update_begin();

	/*
	 * Make certain the cpu I'm about to reboot on is online.
	 *
	 * This is inline to what migrate_to_reboot_cpu() already do.
	 */
	if (!cpu_online(primary_cpu))
		primary_cpu = cpumask_first(cpu_online_mask);

	for_each_online_cpu(cpu) {
		if (cpu == primary_cpu)
			continue;

		error = cpu_down_maps_locked(cpu, CPUHP_OFFLINE);
		if (error) {
			pr_err("Failed to offline CPU%d - error=%d",
				cpu, error);
			break;
		}
	}

	/*
	 * Ensure all but the reboot CPU are offline.
	 */
	BUG_ON(num_online_cpus() > 1);

	/*
	 * Make sure the CPUs won't be enabled by someone else after this
	 * point. Kexec will reboot to a new kernel shortly resetting
	 * everything along the way.
	 */
	cpu_hotplug_disabled++;

	cpu_maps_update_done();
}

#else
#define takedown_cpu		NULL
#endif /*CONFIG_HOTPLUG_CPU*/

/**
 * notify_cpu_starting(cpu) - Invoke the callbacks on the starting CPU
 * @cpu: cpu that just started
 *
 * It must be called by the arch code on the new cpu, before the new cpu
 * enables interrupts and before the "boot" cpu returns from __cpu_up().
 */
void notify_cpu_starting(unsigned int cpu)
{
	struct cpuhp_cpu_state *st = per_cpu_ptr(&cpuhp_state, cpu);
	enum cpuhp_state target = min((int)st->target, CPUHP_AP_ONLINE);
	int ret;

	rcu_cpu_starting(cpu);	/* Enables RCU usage on this CPU. */
	cpumask_set_cpu(cpu, &cpus_booted_once_mask);
	while (st->state < target) {
		st->state++;
		ret = cpuhp_invoke_callback(cpu, st->state, true, NULL, NULL);
		/*
		 * STARTING must not fail!
		 */
		WARN_ON_ONCE(ret);
	}
}

/*
 * Called from the idle task. Wake up the controlling task which brings the
 * hotplug thread of the upcoming CPU up and then delegates the rest of the
 * online bringup to the hotplug thread.
 */
void cpuhp_online_idle(enum cpuhp_state state)
{
	struct cpuhp_cpu_state *st = this_cpu_ptr(&cpuhp_state);

	/* Happens for the boot cpu */
	if (state != CPUHP_AP_ONLINE_IDLE)
		return;

	/*
	 * Unpart the stopper thread before we start the idle loop (and start
	 * scheduling); this ensures the stopper task is always available.
	 */
	stop_machine_unpark(smp_processor_id());

	st->state = CPUHP_AP_ONLINE_IDLE;
	complete_ap_thread(st, true);
}

static int switch_to_rt_policy(void)
{
	struct sched_param param = { .sched_priority = MAX_RT_PRIO - 1 };
	unsigned int policy = current->policy;

	if (policy == SCHED_NORMAL)
		/* Switch to SCHED_FIFO from SCHED_NORMAL. */
		return sched_setscheduler_nocheck(current, SCHED_FIFO, &param);
	else
		return 1;
}

static int switch_to_fair_policy(void)
{
	struct sched_param param = { .sched_priority = 0 };

	return sched_setscheduler_nocheck(current, SCHED_NORMAL, &param);
}

/* Requires cpu_add_remove_lock to be held */
static int _cpu_up(unsigned int cpu, int tasks_frozen, enum cpuhp_state target)
{
	struct cpuhp_cpu_state *st = per_cpu_ptr(&cpuhp_state, cpu);
	struct task_struct *idle;
	int ret = 0;

	cpus_write_lock();

	if (!cpu_present(cpu)) {
		ret = -EINVAL;
		goto out;
	}

	/*
	 * The caller of cpu_up() might have raced with another
	 * caller. Nothing to do.
	 */
	if (st->state >= target)
		goto out;

	if (st->state == CPUHP_OFFLINE) {
		/* Let it fail before we try to bring the cpu up */
		idle = idle_thread_get(cpu);
		if (IS_ERR(idle)) {
			ret = PTR_ERR(idle);
			goto out;
		}
	}

	cpuhp_tasks_frozen = tasks_frozen;

	cpuhp_set_state(st, target);
	/*
	 * If the current CPU state is in the range of the AP hotplug thread,
	 * then we need to kick the thread once more.
	 */
	if (st->state > CPUHP_BRINGUP_CPU) {
		ret = cpuhp_kick_ap_work(cpu);
		/*
		 * The AP side has done the error rollback already. Just
		 * return the error code..
		 */
		if (ret)
			goto out;
	}

	/*
	 * Try to reach the target state. We max out on the BP at
	 * CPUHP_BRINGUP_CPU. After that the AP hotplug thread is
	 * responsible for bringing it up to the target state.
	 */
	target = min((int)target, CPUHP_BRINGUP_CPU);
	ret = cpuhp_up_callbacks(cpu, st, target);
out:
	cpus_write_unlock();
	arch_smt_update();
	return ret;
}

static int cpu_up(unsigned int cpu, enum cpuhp_state target)
{
	int err = 0;
	int switch_err;

	if (!cpu_possible(cpu)) {
		pr_err("can't online cpu %d because it is not configured as may-hotadd at boot time\n",
		       cpu);
#if defined(CONFIG_IA64)
		pr_err("please check additional_cpus= boot parameter\n");
#endif
		return -EINVAL;
	}

<<<<<<< HEAD
=======
	trace_android_vh_cpu_up(NULL);

>>>>>>> 5f85626b
	/*
	 * CPU hotplug operations consists of many steps and each step
	 * calls a callback of core kernel subsystem. CPU hotplug-in
	 * operation may get preempted by other CFS tasks and whole
	 * operation of cpu hotplug in CPU gets delayed. Switch the
	 * current task to SCHED_FIFO from SCHED_NORMAL, so that
	 * hotplug in operation may complete quickly in heavy loaded
	 * conditions and new CPU will start handle the workload.
	 */

	switch_err = switch_to_rt_policy();

	err = try_online_node(cpu_to_node(cpu));
	if (err)
		goto switch_out;

	cpu_maps_update_begin();

	if (cpu_hotplug_disabled) {
		err = -EBUSY;
		goto out;
	}
	if (!cpu_smt_allowed(cpu)) {
		err = -EPERM;
		goto out;
	}

	err = _cpu_up(cpu, 0, target);
out:
	cpu_maps_update_done();
switch_out:
	if (!switch_err) {
		switch_err = switch_to_fair_policy();
		if (switch_err)
			pr_err("Hotplug policy switch err=%d Task %s pid=%d\n",
				switch_err, current->comm, current->pid);
	}

	return err;
}

/**
 * cpu_device_up - Bring up a cpu device
 * @dev: Pointer to the cpu device to online
 *
 * This function is meant to be used by device core cpu subsystem only.
 *
 * Other subsystems should use add_cpu() instead.
 */
int cpu_device_up(struct device *dev)
{
	return cpu_up(dev->id, CPUHP_ONLINE);
}

int add_cpu(unsigned int cpu)
{
	int ret;

	lock_device_hotplug();
	ret = device_online(get_cpu_device(cpu));
	unlock_device_hotplug();

	return ret;
}
EXPORT_SYMBOL_GPL(add_cpu);

/**
 * bringup_hibernate_cpu - Bring up the CPU that we hibernated on
 * @sleep_cpu: The cpu we hibernated on and should be brought up.
 *
 * On some architectures like arm64, we can hibernate on any CPU, but on
 * wake up the CPU we hibernated on might be offline as a side effect of
 * using maxcpus= for example.
 */
int bringup_hibernate_cpu(unsigned int sleep_cpu)
{
	int ret;

	if (!cpu_online(sleep_cpu)) {
		pr_info("Hibernated on a CPU that is offline! Bringing CPU up.\n");
		ret = cpu_up(sleep_cpu, CPUHP_ONLINE);
		if (ret) {
			pr_err("Failed to bring hibernate-CPU up!\n");
			return ret;
		}
	}
	return 0;
}

void bringup_nonboot_cpus(unsigned int setup_max_cpus)
{
	unsigned int cpu;

	for_each_present_cpu(cpu) {
		if (num_online_cpus() >= setup_max_cpus)
			break;
		if (!cpu_online(cpu))
			cpu_up(cpu, CPUHP_ONLINE);
	}
}

#ifdef CONFIG_PM_SLEEP_SMP
static cpumask_var_t frozen_cpus;

int freeze_secondary_cpus(int primary)
{
	int cpu, error = 0;

	cpu_maps_update_begin();
	if (primary == -1) {
		primary = cpumask_first(cpu_online_mask);
		if (!housekeeping_cpu(primary, HK_FLAG_TIMER))
			primary = housekeeping_any_cpu(HK_FLAG_TIMER);
	} else {
		if (!cpu_online(primary))
			primary = cpumask_first(cpu_online_mask);
	}

	/*
	 * We take down all of the non-boot CPUs in one shot to avoid races
	 * with the userspace trying to use the CPU hotplug at the same time
	 */
	cpumask_clear(frozen_cpus);

	pr_info("Disabling non-boot CPUs ...\n");
	for_each_online_cpu(cpu) {
		if (cpu == primary)
			continue;

		if (pm_wakeup_pending()) {
			pr_info("Wakeup pending. Abort CPU freeze\n");
			error = -EBUSY;
			break;
		}

		trace_suspend_resume(TPS("CPU_OFF"), cpu, true);
		error = _cpu_down(cpu, 1, CPUHP_OFFLINE);
		trace_suspend_resume(TPS("CPU_OFF"), cpu, false);
		if (!error)
			cpumask_set_cpu(cpu, frozen_cpus);
		else {
			pr_err("Error taking CPU%d down: %d\n", cpu, error);
			break;
		}
	}

	if (!error)
		BUG_ON(num_online_cpus() > 1);
	else
		pr_err("Non-boot CPUs are not disabled\n");

	/*
	 * Make sure the CPUs won't be enabled by someone else. We need to do
	 * this even in case of failure as all freeze_secondary_cpus() users are
	 * supposed to do thaw_secondary_cpus() on the failure path.
	 */
	cpu_hotplug_disabled++;

	cpu_maps_update_done();
	return error;
}

void __weak arch_thaw_secondary_cpus_begin(void)
{
}

void __weak arch_thaw_secondary_cpus_end(void)
{
}

void thaw_secondary_cpus(void)
{
	int cpu, error;
	struct device *cpu_device;

	/* Allow everyone to use the CPU hotplug again */
	cpu_maps_update_begin();
	__cpu_hotplug_enable();
	if (cpumask_empty(frozen_cpus))
		goto out;

	pr_info("Enabling non-boot CPUs ...\n");

	arch_thaw_secondary_cpus_begin();

	for_each_cpu(cpu, frozen_cpus) {
		trace_suspend_resume(TPS("CPU_ON"), cpu, true);
		error = _cpu_up(cpu, 1, CPUHP_ONLINE);
		trace_suspend_resume(TPS("CPU_ON"), cpu, false);
		if (!error) {
			pr_info("CPU%d is up\n", cpu);
			cpu_device = get_cpu_device(cpu);
			if (!cpu_device)
				pr_err("%s: failed to get cpu%d device\n",
				       __func__, cpu);
			else
				kobject_uevent(&cpu_device->kobj, KOBJ_ONLINE);
			continue;
		}
		pr_warn("Error taking CPU%d up: %d\n", cpu, error);
	}

	arch_thaw_secondary_cpus_end();

	cpumask_clear(frozen_cpus);
out:
	cpu_maps_update_done();
}

static int __init alloc_frozen_cpus(void)
{
	if (!alloc_cpumask_var(&frozen_cpus, GFP_KERNEL|__GFP_ZERO))
		return -ENOMEM;
	return 0;
}
core_initcall(alloc_frozen_cpus);

/*
 * When callbacks for CPU hotplug notifications are being executed, we must
 * ensure that the state of the system with respect to the tasks being frozen
 * or not, as reported by the notification, remains unchanged *throughout the
 * duration* of the execution of the callbacks.
 * Hence we need to prevent the freezer from racing with regular CPU hotplug.
 *
 * This synchronization is implemented by mutually excluding regular CPU
 * hotplug and Suspend/Hibernate call paths by hooking onto the Suspend/
 * Hibernate notifications.
 */
static int
cpu_hotplug_pm_callback(struct notifier_block *nb,
			unsigned long action, void *ptr)
{
	switch (action) {

	case PM_SUSPEND_PREPARE:
	case PM_HIBERNATION_PREPARE:
		cpu_hotplug_disable();
		break;

	case PM_POST_SUSPEND:
	case PM_POST_HIBERNATION:
		cpu_hotplug_enable();
		break;

	default:
		return NOTIFY_DONE;
	}

	return NOTIFY_OK;
}


static int __init cpu_hotplug_pm_sync_init(void)
{
	/*
	 * cpu_hotplug_pm_callback has higher priority than x86
	 * bsp_pm_callback which depends on cpu_hotplug_pm_callback
	 * to disable cpu hotplug to avoid cpu hotplug race.
	 */
	pm_notifier(cpu_hotplug_pm_callback, 0);
	return 0;
}
core_initcall(cpu_hotplug_pm_sync_init);

#endif /* CONFIG_PM_SLEEP_SMP */

int __boot_cpu_id;

#endif /* CONFIG_SMP */

/* Boot processor state steps */
static struct cpuhp_step cpuhp_hp_states[] = {
	[CPUHP_OFFLINE] = {
		.name			= "offline",
		.startup.single		= NULL,
		.teardown.single	= NULL,
	},
#ifdef CONFIG_SMP
	[CPUHP_CREATE_THREADS]= {
		.name			= "threads:prepare",
		.startup.single		= smpboot_create_threads,
		.teardown.single	= NULL,
		.cant_stop		= true,
	},
	[CPUHP_PERF_PREPARE] = {
		.name			= "perf:prepare",
		.startup.single		= perf_event_init_cpu,
		.teardown.single	= perf_event_exit_cpu,
	},
	[CPUHP_WORKQUEUE_PREP] = {
		.name			= "workqueue:prepare",
		.startup.single		= workqueue_prepare_cpu,
		.teardown.single	= NULL,
	},
	[CPUHP_HRTIMERS_PREPARE] = {
		.name			= "hrtimers:prepare",
		.startup.single		= hrtimers_prepare_cpu,
		.teardown.single	= hrtimers_dead_cpu,
	},
	[CPUHP_SMPCFD_PREPARE] = {
		.name			= "smpcfd:prepare",
		.startup.single		= smpcfd_prepare_cpu,
		.teardown.single	= smpcfd_dead_cpu,
	},
	[CPUHP_RELAY_PREPARE] = {
		.name			= "relay:prepare",
		.startup.single		= relay_prepare_cpu,
		.teardown.single	= NULL,
	},
	[CPUHP_SLAB_PREPARE] = {
		.name			= "slab:prepare",
		.startup.single		= slab_prepare_cpu,
		.teardown.single	= slab_dead_cpu,
	},
	[CPUHP_RCUTREE_PREP] = {
		.name			= "RCU/tree:prepare",
		.startup.single		= rcutree_prepare_cpu,
		.teardown.single	= rcutree_dead_cpu,
	},
	/*
	 * On the tear-down path, timers_dead_cpu() must be invoked
	 * before blk_mq_queue_reinit_notify() from notify_dead(),
	 * otherwise a RCU stall occurs.
	 */
	[CPUHP_TIMERS_PREPARE] = {
		.name			= "timers:prepare",
		.startup.single		= timers_prepare_cpu,
		.teardown.single	= timers_dead_cpu,
	},
	/* Kicks the plugged cpu into life */
	[CPUHP_BRINGUP_CPU] = {
		.name			= "cpu:bringup",
		.startup.single		= bringup_cpu,
		.teardown.single	= finish_cpu,
		.cant_stop		= true,
	},
	/* Final state before CPU kills itself */
	[CPUHP_AP_IDLE_DEAD] = {
		.name			= "idle:dead",
	},
	/*
	 * Last state before CPU enters the idle loop to die. Transient state
	 * for synchronization.
	 */
	[CPUHP_AP_OFFLINE] = {
		.name			= "ap:offline",
		.cant_stop		= true,
	},
	/* First state is scheduler control. Interrupts are disabled */
	[CPUHP_AP_SCHED_STARTING] = {
		.name			= "sched:starting",
		.startup.single		= sched_cpu_starting,
		.teardown.single	= sched_cpu_dying,
	},
	[CPUHP_AP_RCUTREE_DYING] = {
		.name			= "RCU/tree:dying",
		.startup.single		= NULL,
		.teardown.single	= rcutree_dying_cpu,
	},
	[CPUHP_AP_SMPCFD_DYING] = {
		.name			= "smpcfd:dying",
		.startup.single		= NULL,
		.teardown.single	= smpcfd_dying_cpu,
	},
	/* Entry state on starting. Interrupts enabled from here on. Transient
	 * state for synchronsization */
	[CPUHP_AP_ONLINE] = {
		.name			= "ap:online",
	},
	/*
	 * Handled on controll processor until the plugged processor manages
	 * this itself.
	 */
	[CPUHP_TEARDOWN_CPU] = {
		.name			= "cpu:teardown",
		.startup.single		= NULL,
		.teardown.single	= takedown_cpu,
		.cant_stop		= true,
	},
	/* Handle smpboot threads park/unpark */
	[CPUHP_AP_SMPBOOT_THREADS] = {
		.name			= "smpboot/threads:online",
		.startup.single		= smpboot_unpark_threads,
		.teardown.single	= smpboot_park_threads,
	},
	[CPUHP_AP_IRQ_AFFINITY_ONLINE] = {
		.name			= "irq/affinity:online",
		.startup.single		= irq_affinity_online_cpu,
		.teardown.single	= NULL,
	},
	[CPUHP_AP_PERF_ONLINE] = {
		.name			= "perf:online",
		.startup.single		= perf_event_init_cpu,
		.teardown.single	= perf_event_exit_cpu,
	},
	[CPUHP_AP_WATCHDOG_ONLINE] = {
		.name			= "lockup_detector:online",
		.startup.single		= lockup_detector_online_cpu,
		.teardown.single	= lockup_detector_offline_cpu,
	},
	[CPUHP_AP_WORKQUEUE_ONLINE] = {
		.name			= "workqueue:online",
		.startup.single		= workqueue_online_cpu,
		.teardown.single	= workqueue_offline_cpu,
	},
	[CPUHP_AP_RCUTREE_ONLINE] = {
		.name			= "RCU/tree:online",
		.startup.single		= rcutree_online_cpu,
		.teardown.single	= rcutree_offline_cpu,
	},
#endif
	/*
	 * The dynamically registered state space is here
	 */

#ifdef CONFIG_SMP
	/* Last state is scheduler control setting the cpu active */
	[CPUHP_AP_ACTIVE] = {
		.name			= "sched:active",
		.startup.single		= sched_cpu_activate,
		.teardown.single	= sched_cpu_deactivate,
	},
#endif

	/* CPU is fully up and running. */
	[CPUHP_ONLINE] = {
		.name			= "online",
		.startup.single		= NULL,
		.teardown.single	= NULL,
	},
};

/* Sanity check for callbacks */
static int cpuhp_cb_check(enum cpuhp_state state)
{
	if (state <= CPUHP_OFFLINE || state >= CPUHP_ONLINE)
		return -EINVAL;
	return 0;
}

/*
 * Returns a free for dynamic slot assignment of the Online state. The states
 * are protected by the cpuhp_slot_states mutex and an empty slot is identified
 * by having no name assigned.
 */
static int cpuhp_reserve_state(enum cpuhp_state state)
{
	enum cpuhp_state i, end;
	struct cpuhp_step *step;

	switch (state) {
	case CPUHP_AP_ONLINE_DYN:
		step = cpuhp_hp_states + CPUHP_AP_ONLINE_DYN;
		end = CPUHP_AP_ONLINE_DYN_END;
		break;
	case CPUHP_BP_PREPARE_DYN:
		step = cpuhp_hp_states + CPUHP_BP_PREPARE_DYN;
		end = CPUHP_BP_PREPARE_DYN_END;
		break;
	default:
		return -EINVAL;
	}

	for (i = state; i <= end; i++, step++) {
		if (!step->name)
			return i;
	}
	WARN(1, "No more dynamic states available for CPU hotplug\n");
	return -ENOSPC;
}

static int cpuhp_store_callbacks(enum cpuhp_state state, const char *name,
				 int (*startup)(unsigned int cpu),
				 int (*teardown)(unsigned int cpu),
				 bool multi_instance)
{
	/* (Un)Install the callbacks for further cpu hotplug operations */
	struct cpuhp_step *sp;
	int ret = 0;

	/*
	 * If name is NULL, then the state gets removed.
	 *
	 * CPUHP_AP_ONLINE_DYN and CPUHP_BP_PREPARE_DYN are handed out on
	 * the first allocation from these dynamic ranges, so the removal
	 * would trigger a new allocation and clear the wrong (already
	 * empty) state, leaving the callbacks of the to be cleared state
	 * dangling, which causes wreckage on the next hotplug operation.
	 */
	if (name && (state == CPUHP_AP_ONLINE_DYN ||
		     state == CPUHP_BP_PREPARE_DYN)) {
		ret = cpuhp_reserve_state(state);
		if (ret < 0)
			return ret;
		state = ret;
	}
	sp = cpuhp_get_step(state);
	if (name && sp->name)
		return -EBUSY;

	sp->startup.single = startup;
	sp->teardown.single = teardown;
	sp->name = name;
	sp->multi_instance = multi_instance;
	INIT_HLIST_HEAD(&sp->list);
	return ret;
}

static void *cpuhp_get_teardown_cb(enum cpuhp_state state)
{
	return cpuhp_get_step(state)->teardown.single;
}

/*
 * Call the startup/teardown function for a step either on the AP or
 * on the current CPU.
 */
static int cpuhp_issue_call(int cpu, enum cpuhp_state state, bool bringup,
			    struct hlist_node *node)
{
	struct cpuhp_step *sp = cpuhp_get_step(state);
	int ret;

	/*
	 * If there's nothing to do, we done.
	 * Relies on the union for multi_instance.
	 */
	if ((bringup && !sp->startup.single) ||
	    (!bringup && !sp->teardown.single))
		return 0;
	/*
	 * The non AP bound callbacks can fail on bringup. On teardown
	 * e.g. module removal we crash for now.
	 */
#ifdef CONFIG_SMP
	if (cpuhp_is_ap_state(state))
		ret = cpuhp_invoke_ap_callback(cpu, state, bringup, node);
	else
		ret = cpuhp_invoke_callback(cpu, state, bringup, node, NULL);
#else
	ret = cpuhp_invoke_callback(cpu, state, bringup, node, NULL);
#endif
	BUG_ON(ret && !bringup);
	return ret;
}

/*
 * Called from __cpuhp_setup_state on a recoverable failure.
 *
 * Note: The teardown callbacks for rollback are not allowed to fail!
 */
static void cpuhp_rollback_install(int failedcpu, enum cpuhp_state state,
				   struct hlist_node *node)
{
	int cpu;

	/* Roll back the already executed steps on the other cpus */
	for_each_present_cpu(cpu) {
		struct cpuhp_cpu_state *st = per_cpu_ptr(&cpuhp_state, cpu);
		int cpustate = st->state;

		if (cpu >= failedcpu)
			break;

		/* Did we invoke the startup call on that cpu ? */
		if (cpustate >= state)
			cpuhp_issue_call(cpu, state, false, node);
	}
}

int __cpuhp_state_add_instance_cpuslocked(enum cpuhp_state state,
					  struct hlist_node *node,
					  bool invoke)
{
	struct cpuhp_step *sp;
	int cpu;
	int ret;

	lockdep_assert_cpus_held();

	sp = cpuhp_get_step(state);
	if (sp->multi_instance == false)
		return -EINVAL;

	mutex_lock(&cpuhp_state_mutex);

	if (!invoke || !sp->startup.multi)
		goto add_node;

	/*
	 * Try to call the startup callback for each present cpu
	 * depending on the hotplug state of the cpu.
	 */
	for_each_present_cpu(cpu) {
		struct cpuhp_cpu_state *st = per_cpu_ptr(&cpuhp_state, cpu);
		int cpustate = st->state;

		if (cpustate < state)
			continue;

		ret = cpuhp_issue_call(cpu, state, true, node);
		if (ret) {
			if (sp->teardown.multi)
				cpuhp_rollback_install(cpu, state, node);
			goto unlock;
		}
	}
add_node:
	ret = 0;
	hlist_add_head(node, &sp->list);
unlock:
	mutex_unlock(&cpuhp_state_mutex);
	return ret;
}

int __cpuhp_state_add_instance(enum cpuhp_state state, struct hlist_node *node,
			       bool invoke)
{
	int ret;

	cpus_read_lock();
	ret = __cpuhp_state_add_instance_cpuslocked(state, node, invoke);
	cpus_read_unlock();
	return ret;
}
EXPORT_SYMBOL_GPL(__cpuhp_state_add_instance);

/**
 * __cpuhp_setup_state_cpuslocked - Setup the callbacks for an hotplug machine state
 * @state:		The state to setup
 * @invoke:		If true, the startup function is invoked for cpus where
 *			cpu state >= @state
 * @startup:		startup callback function
 * @teardown:		teardown callback function
 * @multi_instance:	State is set up for multiple instances which get
 *			added afterwards.
 *
 * The caller needs to hold cpus read locked while calling this function.
 * Returns:
 *   On success:
 *      Positive state number if @state is CPUHP_AP_ONLINE_DYN
 *      0 for all other states
 *   On failure: proper (negative) error code
 */
int __cpuhp_setup_state_cpuslocked(enum cpuhp_state state,
				   const char *name, bool invoke,
				   int (*startup)(unsigned int cpu),
				   int (*teardown)(unsigned int cpu),
				   bool multi_instance)
{
	int cpu, ret = 0;
	bool dynstate;

	lockdep_assert_cpus_held();

	if (cpuhp_cb_check(state) || !name)
		return -EINVAL;

	mutex_lock(&cpuhp_state_mutex);

	ret = cpuhp_store_callbacks(state, name, startup, teardown,
				    multi_instance);

	dynstate = state == CPUHP_AP_ONLINE_DYN;
	if (ret > 0 && dynstate) {
		state = ret;
		ret = 0;
	}

	if (ret || !invoke || !startup)
		goto out;

	/*
	 * Try to call the startup callback for each present cpu
	 * depending on the hotplug state of the cpu.
	 */
	for_each_present_cpu(cpu) {
		struct cpuhp_cpu_state *st = per_cpu_ptr(&cpuhp_state, cpu);
		int cpustate = st->state;

		if (cpustate < state)
			continue;

		ret = cpuhp_issue_call(cpu, state, true, NULL);
		if (ret) {
			if (teardown)
				cpuhp_rollback_install(cpu, state, NULL);
			cpuhp_store_callbacks(state, NULL, NULL, NULL, false);
			goto out;
		}
	}
out:
	mutex_unlock(&cpuhp_state_mutex);
	/*
	 * If the requested state is CPUHP_AP_ONLINE_DYN, return the
	 * dynamically allocated state in case of success.
	 */
	if (!ret && dynstate)
		return state;
	return ret;
}
EXPORT_SYMBOL(__cpuhp_setup_state_cpuslocked);

int __cpuhp_setup_state(enum cpuhp_state state,
			const char *name, bool invoke,
			int (*startup)(unsigned int cpu),
			int (*teardown)(unsigned int cpu),
			bool multi_instance)
{
	int ret;

	cpus_read_lock();
	ret = __cpuhp_setup_state_cpuslocked(state, name, invoke, startup,
					     teardown, multi_instance);
	cpus_read_unlock();
	return ret;
}
EXPORT_SYMBOL(__cpuhp_setup_state);

int __cpuhp_state_remove_instance(enum cpuhp_state state,
				  struct hlist_node *node, bool invoke)
{
	struct cpuhp_step *sp = cpuhp_get_step(state);
	int cpu;

	BUG_ON(cpuhp_cb_check(state));

	if (!sp->multi_instance)
		return -EINVAL;

	cpus_read_lock();
	mutex_lock(&cpuhp_state_mutex);

	if (!invoke || !cpuhp_get_teardown_cb(state))
		goto remove;
	/*
	 * Call the teardown callback for each present cpu depending
	 * on the hotplug state of the cpu. This function is not
	 * allowed to fail currently!
	 */
	for_each_present_cpu(cpu) {
		struct cpuhp_cpu_state *st = per_cpu_ptr(&cpuhp_state, cpu);
		int cpustate = st->state;

		if (cpustate >= state)
			cpuhp_issue_call(cpu, state, false, node);
	}

remove:
	hlist_del(node);
	mutex_unlock(&cpuhp_state_mutex);
	cpus_read_unlock();

	return 0;
}
EXPORT_SYMBOL_GPL(__cpuhp_state_remove_instance);

/**
 * __cpuhp_remove_state_cpuslocked - Remove the callbacks for an hotplug machine state
 * @state:	The state to remove
 * @invoke:	If true, the teardown function is invoked for cpus where
 *		cpu state >= @state
 *
 * The caller needs to hold cpus read locked while calling this function.
 * The teardown callback is currently not allowed to fail. Think
 * about module removal!
 */
void __cpuhp_remove_state_cpuslocked(enum cpuhp_state state, bool invoke)
{
	struct cpuhp_step *sp = cpuhp_get_step(state);
	int cpu;

	BUG_ON(cpuhp_cb_check(state));

	lockdep_assert_cpus_held();

	mutex_lock(&cpuhp_state_mutex);
	if (sp->multi_instance) {
		WARN(!hlist_empty(&sp->list),
		     "Error: Removing state %d which has instances left.\n",
		     state);
		goto remove;
	}

	if (!invoke || !cpuhp_get_teardown_cb(state))
		goto remove;

	/*
	 * Call the teardown callback for each present cpu depending
	 * on the hotplug state of the cpu. This function is not
	 * allowed to fail currently!
	 */
	for_each_present_cpu(cpu) {
		struct cpuhp_cpu_state *st = per_cpu_ptr(&cpuhp_state, cpu);
		int cpustate = st->state;

		if (cpustate >= state)
			cpuhp_issue_call(cpu, state, false, NULL);
	}
remove:
	cpuhp_store_callbacks(state, NULL, NULL, NULL, false);
	mutex_unlock(&cpuhp_state_mutex);
}
EXPORT_SYMBOL(__cpuhp_remove_state_cpuslocked);

void __cpuhp_remove_state(enum cpuhp_state state, bool invoke)
{
	cpus_read_lock();
	__cpuhp_remove_state_cpuslocked(state, invoke);
	cpus_read_unlock();
}
EXPORT_SYMBOL(__cpuhp_remove_state);

#ifdef CONFIG_HOTPLUG_SMT
static void cpuhp_offline_cpu_device(unsigned int cpu)
{
	struct device *dev = get_cpu_device(cpu);

	dev->offline = true;
	/* Tell user space about the state change */
	kobject_uevent(&dev->kobj, KOBJ_OFFLINE);
}

static void cpuhp_online_cpu_device(unsigned int cpu)
{
	struct device *dev = get_cpu_device(cpu);

	dev->offline = false;
	/* Tell user space about the state change */
	kobject_uevent(&dev->kobj, KOBJ_ONLINE);
}

int cpuhp_smt_disable(enum cpuhp_smt_control ctrlval)
{
	int cpu, ret = 0;

	cpu_maps_update_begin();
	for_each_online_cpu(cpu) {
		if (topology_is_primary_thread(cpu))
			continue;
		ret = cpu_down_maps_locked(cpu, CPUHP_OFFLINE);
		if (ret)
			break;
		/*
		 * As this needs to hold the cpu maps lock it's impossible
		 * to call device_offline() because that ends up calling
		 * cpu_down() which takes cpu maps lock. cpu maps lock
		 * needs to be held as this might race against in kernel
		 * abusers of the hotplug machinery (thermal management).
		 *
		 * So nothing would update device:offline state. That would
		 * leave the sysfs entry stale and prevent onlining after
		 * smt control has been changed to 'off' again. This is
		 * called under the sysfs hotplug lock, so it is properly
		 * serialized against the regular offline usage.
		 */
		cpuhp_offline_cpu_device(cpu);
	}
	if (!ret)
		cpu_smt_control = ctrlval;
	cpu_maps_update_done();
	return ret;
}

int cpuhp_smt_enable(void)
{
	int cpu, ret = 0;

	cpu_maps_update_begin();
	cpu_smt_control = CPU_SMT_ENABLED;
	for_each_present_cpu(cpu) {
		/* Skip online CPUs and CPUs on offline nodes */
		if (cpu_online(cpu) || !node_online(cpu_to_node(cpu)))
			continue;
		ret = _cpu_up(cpu, 0, CPUHP_ONLINE);
		if (ret)
			break;
		/* See comment in cpuhp_smt_disable() */
		cpuhp_online_cpu_device(cpu);
	}
	cpu_maps_update_done();
	return ret;
}
#endif

#if defined(CONFIG_SYSFS) && defined(CONFIG_HOTPLUG_CPU)
static ssize_t show_cpuhp_state(struct device *dev,
				struct device_attribute *attr, char *buf)
{
	struct cpuhp_cpu_state *st = per_cpu_ptr(&cpuhp_state, dev->id);

	return sprintf(buf, "%d\n", st->state);
}
static DEVICE_ATTR(state, 0444, show_cpuhp_state, NULL);

static ssize_t write_cpuhp_target(struct device *dev,
				  struct device_attribute *attr,
				  const char *buf, size_t count)
{
	struct cpuhp_cpu_state *st = per_cpu_ptr(&cpuhp_state, dev->id);
	struct cpuhp_step *sp;
	int target, ret;

	ret = kstrtoint(buf, 10, &target);
	if (ret)
		return ret;

#ifdef CONFIG_CPU_HOTPLUG_STATE_CONTROL
	if (target < CPUHP_OFFLINE || target > CPUHP_ONLINE)
		return -EINVAL;
#else
	if (target != CPUHP_OFFLINE && target != CPUHP_ONLINE)
		return -EINVAL;
#endif

	ret = lock_device_hotplug_sysfs();
	if (ret)
		return ret;

	mutex_lock(&cpuhp_state_mutex);
	sp = cpuhp_get_step(target);
	ret = !sp->name || sp->cant_stop ? -EINVAL : 0;
	mutex_unlock(&cpuhp_state_mutex);
	if (ret)
		goto out;

	if (st->state < target)
		ret = cpu_up(dev->id, target);
	else
		ret = cpu_down(dev->id, target);
out:
	unlock_device_hotplug();
	return ret ? ret : count;
}

static ssize_t show_cpuhp_target(struct device *dev,
				 struct device_attribute *attr, char *buf)
{
	struct cpuhp_cpu_state *st = per_cpu_ptr(&cpuhp_state, dev->id);

	return sprintf(buf, "%d\n", st->target);
}
static DEVICE_ATTR(target, 0644, show_cpuhp_target, write_cpuhp_target);


static ssize_t write_cpuhp_fail(struct device *dev,
				struct device_attribute *attr,
				const char *buf, size_t count)
{
	struct cpuhp_cpu_state *st = per_cpu_ptr(&cpuhp_state, dev->id);
	struct cpuhp_step *sp;
	int fail, ret;

	ret = kstrtoint(buf, 10, &fail);
	if (ret)
		return ret;

	if (fail < CPUHP_OFFLINE || fail > CPUHP_ONLINE)
		return -EINVAL;

	/*
	 * Cannot fail STARTING/DYING callbacks.
	 */
	if (cpuhp_is_atomic_state(fail))
		return -EINVAL;

	/*
	 * Cannot fail anything that doesn't have callbacks.
	 */
	mutex_lock(&cpuhp_state_mutex);
	sp = cpuhp_get_step(fail);
	if (!sp->startup.single && !sp->teardown.single)
		ret = -EINVAL;
	mutex_unlock(&cpuhp_state_mutex);
	if (ret)
		return ret;

	st->fail = fail;

	return count;
}

static ssize_t show_cpuhp_fail(struct device *dev,
			       struct device_attribute *attr, char *buf)
{
	struct cpuhp_cpu_state *st = per_cpu_ptr(&cpuhp_state, dev->id);

	return sprintf(buf, "%d\n", st->fail);
}

static DEVICE_ATTR(fail, 0644, show_cpuhp_fail, write_cpuhp_fail);

static struct attribute *cpuhp_cpu_attrs[] = {
	&dev_attr_state.attr,
	&dev_attr_target.attr,
	&dev_attr_fail.attr,
	NULL
};

static const struct attribute_group cpuhp_cpu_attr_group = {
	.attrs = cpuhp_cpu_attrs,
	.name = "hotplug",
	NULL
};

static ssize_t show_cpuhp_states(struct device *dev,
				 struct device_attribute *attr, char *buf)
{
	ssize_t cur, res = 0;
	int i;

	mutex_lock(&cpuhp_state_mutex);
	for (i = CPUHP_OFFLINE; i <= CPUHP_ONLINE; i++) {
		struct cpuhp_step *sp = cpuhp_get_step(i);

		if (sp->name) {
			cur = sprintf(buf, "%3d: %s\n", i, sp->name);
			buf += cur;
			res += cur;
		}
	}
	mutex_unlock(&cpuhp_state_mutex);
	return res;
}
static DEVICE_ATTR(states, 0444, show_cpuhp_states, NULL);

static struct attribute *cpuhp_cpu_root_attrs[] = {
	&dev_attr_states.attr,
	NULL
};

static const struct attribute_group cpuhp_cpu_root_attr_group = {
	.attrs = cpuhp_cpu_root_attrs,
	.name = "hotplug",
	NULL
};

#ifdef CONFIG_HOTPLUG_SMT

static ssize_t
__store_smt_control(struct device *dev, struct device_attribute *attr,
		    const char *buf, size_t count)
{
	int ctrlval, ret;

	if (sysfs_streq(buf, "on"))
		ctrlval = CPU_SMT_ENABLED;
	else if (sysfs_streq(buf, "off"))
		ctrlval = CPU_SMT_DISABLED;
	else if (sysfs_streq(buf, "forceoff"))
		ctrlval = CPU_SMT_FORCE_DISABLED;
	else
		return -EINVAL;

	if (cpu_smt_control == CPU_SMT_FORCE_DISABLED)
		return -EPERM;

	if (cpu_smt_control == CPU_SMT_NOT_SUPPORTED)
		return -ENODEV;

	ret = lock_device_hotplug_sysfs();
	if (ret)
		return ret;

	if (ctrlval != cpu_smt_control) {
		switch (ctrlval) {
		case CPU_SMT_ENABLED:
			ret = cpuhp_smt_enable();
			break;
		case CPU_SMT_DISABLED:
		case CPU_SMT_FORCE_DISABLED:
			ret = cpuhp_smt_disable(ctrlval);
			break;
		}
	}

	unlock_device_hotplug();
	return ret ? ret : count;
}

#else /* !CONFIG_HOTPLUG_SMT */
static ssize_t
__store_smt_control(struct device *dev, struct device_attribute *attr,
		    const char *buf, size_t count)
{
	return -ENODEV;
}
#endif /* CONFIG_HOTPLUG_SMT */

static const char *smt_states[] = {
	[CPU_SMT_ENABLED]		= "on",
	[CPU_SMT_DISABLED]		= "off",
	[CPU_SMT_FORCE_DISABLED]	= "forceoff",
	[CPU_SMT_NOT_SUPPORTED]		= "notsupported",
	[CPU_SMT_NOT_IMPLEMENTED]	= "notimplemented",
};

static ssize_t
show_smt_control(struct device *dev, struct device_attribute *attr, char *buf)
{
	const char *state = smt_states[cpu_smt_control];

	return snprintf(buf, PAGE_SIZE - 2, "%s\n", state);
}

static ssize_t
store_smt_control(struct device *dev, struct device_attribute *attr,
		  const char *buf, size_t count)
{
	return __store_smt_control(dev, attr, buf, count);
}
static DEVICE_ATTR(control, 0644, show_smt_control, store_smt_control);

static ssize_t
show_smt_active(struct device *dev, struct device_attribute *attr, char *buf)
{
	return snprintf(buf, PAGE_SIZE - 2, "%d\n", sched_smt_active());
}
static DEVICE_ATTR(active, 0444, show_smt_active, NULL);

static struct attribute *cpuhp_smt_attrs[] = {
	&dev_attr_control.attr,
	&dev_attr_active.attr,
	NULL
};

static const struct attribute_group cpuhp_smt_attr_group = {
	.attrs = cpuhp_smt_attrs,
	.name = "smt",
	NULL
};

static int __init cpu_smt_sysfs_init(void)
{
	return sysfs_create_group(&cpu_subsys.dev_root->kobj,
				  &cpuhp_smt_attr_group);
}

static int __init cpuhp_sysfs_init(void)
{
	int cpu, ret;

	ret = cpu_smt_sysfs_init();
	if (ret)
		return ret;

	ret = sysfs_create_group(&cpu_subsys.dev_root->kobj,
				 &cpuhp_cpu_root_attr_group);
	if (ret)
		return ret;

	for_each_possible_cpu(cpu) {
		struct device *dev = get_cpu_device(cpu);

		if (!dev)
			continue;
		ret = sysfs_create_group(&dev->kobj, &cpuhp_cpu_attr_group);
		if (ret)
			return ret;
	}
	return 0;
}
device_initcall(cpuhp_sysfs_init);
#endif /* CONFIG_SYSFS && CONFIG_HOTPLUG_CPU */

/*
 * cpu_bit_bitmap[] is a special, "compressed" data structure that
 * represents all NR_CPUS bits binary values of 1<<nr.
 *
 * It is used by cpumask_of() to get a constant address to a CPU
 * mask value that has a single bit set only.
 */

/* cpu_bit_bitmap[0] is empty - so we can back into it */
#define MASK_DECLARE_1(x)	[x+1][0] = (1UL << (x))
#define MASK_DECLARE_2(x)	MASK_DECLARE_1(x), MASK_DECLARE_1(x+1)
#define MASK_DECLARE_4(x)	MASK_DECLARE_2(x), MASK_DECLARE_2(x+2)
#define MASK_DECLARE_8(x)	MASK_DECLARE_4(x), MASK_DECLARE_4(x+4)

const unsigned long cpu_bit_bitmap[BITS_PER_LONG+1][BITS_TO_LONGS(NR_CPUS)] = {

	MASK_DECLARE_8(0),	MASK_DECLARE_8(8),
	MASK_DECLARE_8(16),	MASK_DECLARE_8(24),
#if BITS_PER_LONG > 32
	MASK_DECLARE_8(32),	MASK_DECLARE_8(40),
	MASK_DECLARE_8(48),	MASK_DECLARE_8(56),
#endif
};
EXPORT_SYMBOL_GPL(cpu_bit_bitmap);

const DECLARE_BITMAP(cpu_all_bits, NR_CPUS) = CPU_BITS_ALL;
EXPORT_SYMBOL(cpu_all_bits);

#ifdef CONFIG_INIT_ALL_POSSIBLE
struct cpumask __cpu_possible_mask __read_mostly
	= {CPU_BITS_ALL};
#else
struct cpumask __cpu_possible_mask __read_mostly;
#endif
EXPORT_SYMBOL(__cpu_possible_mask);

struct cpumask __cpu_online_mask __read_mostly;
EXPORT_SYMBOL(__cpu_online_mask);

struct cpumask __cpu_present_mask __read_mostly;
EXPORT_SYMBOL(__cpu_present_mask);

struct cpumask __cpu_active_mask __read_mostly;
EXPORT_SYMBOL(__cpu_active_mask);

atomic_t __num_online_cpus __read_mostly;
EXPORT_SYMBOL(__num_online_cpus);

void init_cpu_present(const struct cpumask *src)
{
	cpumask_copy(&__cpu_present_mask, src);
}

void init_cpu_possible(const struct cpumask *src)
{
	cpumask_copy(&__cpu_possible_mask, src);
}

void init_cpu_online(const struct cpumask *src)
{
	cpumask_copy(&__cpu_online_mask, src);
}

void set_cpu_online(unsigned int cpu, bool online)
{
	/*
	 * atomic_inc/dec() is required to handle the horrid abuse of this
	 * function by the reboot and kexec code which invoke it from
	 * IPI/NMI broadcasts when shutting down CPUs. Invocation from
	 * regular CPU hotplug is properly serialized.
	 *
	 * Note, that the fact that __num_online_cpus is of type atomic_t
	 * does not protect readers which are not serialized against
	 * concurrent hotplug operations.
	 */
	if (online) {
		if (!cpumask_test_and_set_cpu(cpu, &__cpu_online_mask))
			atomic_inc(&__num_online_cpus);
	} else {
		if (cpumask_test_and_clear_cpu(cpu, &__cpu_online_mask))
			atomic_dec(&__num_online_cpus);
	}
}

/*
 * Activate the first processor.
 */
void __init boot_cpu_init(void)
{
	int cpu = smp_processor_id();

	/* Mark the boot cpu "present", "online" etc for SMP and UP case */
	set_cpu_online(cpu, true);
	set_cpu_active(cpu, true);
	set_cpu_present(cpu, true);
	set_cpu_possible(cpu, true);

#ifdef CONFIG_SMP
	__boot_cpu_id = cpu;
#endif
}

/*
 * Must be called _AFTER_ setting up the per_cpu areas
 */
void __init boot_cpu_hotplug_init(void)
{
#ifdef CONFIG_SMP
	cpumask_set_cpu(smp_processor_id(), &cpus_booted_once_mask);
#endif
	this_cpu_write(cpuhp_state.state, CPUHP_ONLINE);
}

/*
 * These are used for a global "mitigations=" cmdline option for toggling
 * optional CPU mitigations.
 */
enum cpu_mitigations {
	CPU_MITIGATIONS_OFF,
	CPU_MITIGATIONS_AUTO,
	CPU_MITIGATIONS_AUTO_NOSMT,
};

static enum cpu_mitigations cpu_mitigations __ro_after_init =
	CPU_MITIGATIONS_AUTO;

static int __init mitigations_parse_cmdline(char *arg)
{
	if (!strcmp(arg, "off"))
		cpu_mitigations = CPU_MITIGATIONS_OFF;
	else if (!strcmp(arg, "auto"))
		cpu_mitigations = CPU_MITIGATIONS_AUTO;
	else if (!strcmp(arg, "auto,nosmt"))
		cpu_mitigations = CPU_MITIGATIONS_AUTO_NOSMT;
	else
		pr_crit("Unsupported mitigations=%s, system may still be vulnerable\n",
			arg);

	return 0;
}
early_param("mitigations", mitigations_parse_cmdline);

/* mitigations=off */
bool cpu_mitigations_off(void)
{
	return cpu_mitigations == CPU_MITIGATIONS_OFF;
}
EXPORT_SYMBOL_GPL(cpu_mitigations_off);

/* mitigations=auto,nosmt */
bool cpu_mitigations_auto_nosmt(void)
{
	return cpu_mitigations == CPU_MITIGATIONS_AUTO_NOSMT;
}
EXPORT_SYMBOL_GPL(cpu_mitigations_auto_nosmt);<|MERGE_RESOLUTION|>--- conflicted
+++ resolved
@@ -41,10 +41,7 @@
 
 #undef CREATE_TRACE_POINTS
 #include <trace/hooks/sched.h>
-<<<<<<< HEAD
-=======
 #include <trace/hooks/cpu.h>
->>>>>>> 5f85626b
 
 #include "smpboot.h"
 
@@ -1156,12 +1153,8 @@
 	cpumask_and(cpus, cpus, cpu_active_mask);
 
 	for_each_cpu(cpu, cpus) {
-<<<<<<< HEAD
-		if (!cpu_online(cpu) || dl_cpu_busy(cpu)) {
-=======
 		if (!cpu_online(cpu) || dl_cpu_busy(cpu) ||
 			get_cpu_device(cpu)->offline_disabled == true) {
->>>>>>> 5f85626b
 			err = -EBUSY;
 			goto err_cpu_maps_update;
 		}
@@ -1510,11 +1503,8 @@
 		return -EINVAL;
 	}
 
-<<<<<<< HEAD
-=======
 	trace_android_vh_cpu_up(NULL);
 
->>>>>>> 5f85626b
 	/*
 	 * CPU hotplug operations consists of many steps and each step
 	 * calls a callback of core kernel subsystem. CPU hotplug-in
