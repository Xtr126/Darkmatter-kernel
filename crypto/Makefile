# SPDX-License-Identifier: GPL-2.0
#
# Cryptographic API
#

obj-$(CONFIG_CRYPTO) += crypto.o
crypto-y := api.o cipher.o compress.o

obj-$(CONFIG_CRYPTO_ENGINE) += crypto_engine.o
obj-$(CONFIG_CRYPTO_FIPS) += fips.o

crypto_algapi-$(CONFIG_PROC_FS) += proc.o
crypto_algapi-y := algapi.o scatterwalk.o $(crypto_algapi-y)
obj-$(CONFIG_CRYPTO_ALGAPI2) += crypto_algapi.o

obj-$(CONFIG_CRYPTO_AEAD2) += aead.o
obj-$(CONFIG_CRYPTO_AEAD2) += geniv.o

obj-$(CONFIG_CRYPTO_SKCIPHER2) += skcipher.o
obj-$(CONFIG_CRYPTO_SEQIV) += seqiv.o
obj-$(CONFIG_CRYPTO_ECHAINIV) += echainiv.o

crypto_hash-y += ahash.o
crypto_hash-y += shash.o
obj-$(CONFIG_CRYPTO_HASH2) += crypto_hash.o

obj-$(CONFIG_CRYPTO_AKCIPHER2) += akcipher.o
obj-$(CONFIG_CRYPTO_KPP2) += kpp.o

dh_generic-y := dh.o
dh_generic-y += dh_helper.o
obj-$(CONFIG_CRYPTO_DH) += dh_generic.o

$(obj)/rsapubkey.asn1.o: $(obj)/rsapubkey.asn1.c $(obj)/rsapubkey.asn1.h
$(obj)/rsaprivkey.asn1.o: $(obj)/rsaprivkey.asn1.c $(obj)/rsaprivkey.asn1.h
$(obj)/rsa_helper.o: $(obj)/rsapubkey.asn1.h $(obj)/rsaprivkey.asn1.h

rsa_generic-y := rsapubkey.asn1.o
rsa_generic-y += rsaprivkey.asn1.o
rsa_generic-y += rsa.o
rsa_generic-y += rsa_helper.o
rsa_generic-y += rsa-pkcs1pad.o
obj-$(CONFIG_CRYPTO_RSA) += rsa_generic.o

$(obj)/sm2signature.asn1.o: $(obj)/sm2signature.asn1.c $(obj)/sm2signature.asn1.h
$(obj)/sm2.o: $(obj)/sm2signature.asn1.h

sm2_generic-y += sm2signature.asn1.o
sm2_generic-y += sm2.o

obj-$(CONFIG_CRYPTO_SM2) += sm2_generic.o

$(obj)/ecdsasignature.asn1.o: $(obj)/ecdsasignature.asn1.c $(obj)/ecdsasignature.asn1.h
$(obj)/ecdsa.o: $(obj)/ecdsasignature.asn1.h
ecdsa_generic-y += ecdsa.o
ecdsa_generic-y += ecdsasignature.asn1.o
obj-$(CONFIG_CRYPTO_ECDSA) += ecdsa_generic.o

crypto_acompress-y := acompress.o
crypto_acompress-y += scompress.o
obj-$(CONFIG_CRYPTO_ACOMP2) += crypto_acompress.o

cryptomgr-y := algboss.o testmgr.o

obj-$(CONFIG_CRYPTO_MANAGER2) += cryptomgr.o
obj-$(CONFIG_CRYPTO_USER) += crypto_user.o
crypto_user-y := crypto_user_base.o
crypto_user-$(CONFIG_CRYPTO_STATS) += crypto_user_stat.o
obj-$(CONFIG_CRYPTO_CMAC) += cmac.o
obj-$(CONFIG_CRYPTO_HMAC) += hmac.o
obj-$(CONFIG_CRYPTO_VMAC) += vmac.o
obj-$(CONFIG_CRYPTO_XCBC) += xcbc.o
obj-$(CONFIG_CRYPTO_NULL2) += crypto_null.o
obj-$(CONFIG_CRYPTO_MD4) += md4.o
obj-$(CONFIG_CRYPTO_MD5) += md5.o
obj-$(CONFIG_CRYPTO_RMD160) += rmd160.o
obj-$(CONFIG_CRYPTO_SHA1) += sha1_generic.o
obj-$(CONFIG_CRYPTO_SHA256) += sha256_generic.o
obj-$(CONFIG_CRYPTO_SHA512) += sha512_generic.o
obj-$(CONFIG_CRYPTO_SHA3) += sha3_generic.o
obj-$(CONFIG_CRYPTO_SM3) += sm3_generic.o
obj-$(CONFIG_CRYPTO_STREEBOG) += streebog_generic.o
obj-$(CONFIG_CRYPTO_WP512) += wp512.o
CFLAGS_wp512.o := $(call cc-option,-fno-schedule-insns)  # https://gcc.gnu.org/bugzilla/show_bug.cgi?id=79149
obj-$(CONFIG_CRYPTO_BLAKE2B) += blake2b_generic.o
obj-$(CONFIG_CRYPTO_GF128MUL) += gf128mul.o
obj-$(CONFIG_CRYPTO_ECB) += ecb.o
obj-$(CONFIG_CRYPTO_CBC) += cbc.o
obj-$(CONFIG_CRYPTO_CFB) += cfb.o
obj-$(CONFIG_CRYPTO_PCBC) += pcbc.o
obj-$(CONFIG_CRYPTO_CTS) += cts.o
obj-$(CONFIG_CRYPTO_LRW) += lrw.o
obj-$(CONFIG_CRYPTO_XTS) += xts.o
obj-$(CONFIG_CRYPTO_CTR) += ctr.o
obj-$(CONFIG_CRYPTO_XCTR) += xctr.o
obj-$(CONFIG_CRYPTO_HCTR2) += hctr2.o
obj-$(CONFIG_CRYPTO_KEYWRAP) += keywrap.o
obj-$(CONFIG_CRYPTO_ADIANTUM) += adiantum.o
obj-$(CONFIG_CRYPTO_NHPOLY1305) += nhpoly1305.o
obj-$(CONFIG_CRYPTO_GCM) += gcm.o
obj-$(CONFIG_CRYPTO_CCM) += ccm.o
obj-$(CONFIG_CRYPTO_CHACHA20POLY1305) += chacha20poly1305.o
obj-$(CONFIG_CRYPTO_AEGIS128) += aegis128.o
aegis128-y := aegis128-core.o

ifeq ($(ARCH),arm)
CFLAGS_aegis128-neon-inner.o += -ffreestanding -march=armv8-a -mfloat-abi=softfp
CFLAGS_aegis128-neon-inner.o += -mfpu=crypto-neon-fp-armv8
aegis128-$(CONFIG_CRYPTO_AEGIS128_SIMD) += aegis128-neon.o aegis128-neon-inner.o
endif
ifeq ($(ARCH),arm64)
aegis128-cflags-y := -ffreestanding -mcpu=generic+crypto
aegis128-cflags-$(CONFIG_CC_IS_GCC) += -ffixed-q16 -ffixed-q17 -ffixed-q18 \
				       -ffixed-q19 -ffixed-q20 -ffixed-q21 \
				       -ffixed-q22 -ffixed-q23 -ffixed-q24 \
				       -ffixed-q25 -ffixed-q26 -ffixed-q27 \
				       -ffixed-q28 -ffixed-q29 -ffixed-q30 \
				       -ffixed-q31
CFLAGS_aegis128-neon-inner.o += $(aegis128-cflags-y)
CFLAGS_REMOVE_aegis128-neon-inner.o += -mgeneral-regs-only
aegis128-$(CONFIG_CRYPTO_AEGIS128_SIMD) += aegis128-neon.o aegis128-neon-inner.o
endif

obj-$(CONFIG_CRYPTO_PCRYPT) += pcrypt.o
obj-$(CONFIG_CRYPTO_CRYPTD) += cryptd.o
obj-$(CONFIG_CRYPTO_DES) += des_generic.o
obj-$(CONFIG_CRYPTO_FCRYPT) += fcrypt.o
obj-$(CONFIG_CRYPTO_BLOWFISH) += blowfish_generic.o
obj-$(CONFIG_CRYPTO_BLOWFISH_COMMON) += blowfish_common.o
obj-$(CONFIG_CRYPTO_TWOFISH) += twofish_generic.o
obj-$(CONFIG_CRYPTO_TWOFISH_COMMON) += twofish_common.o
obj-$(CONFIG_CRYPTO_SERPENT) += serpent_generic.o
CFLAGS_serpent_generic.o := $(call cc-option,-fsched-pressure)  # https://gcc.gnu.org/bugzilla/show_bug.cgi?id=79149
obj-$(CONFIG_CRYPTO_AES) += aes_generic.o
CFLAGS_aes_generic.o := $(call cc-option,-fno-code-hoisting) # https://gcc.gnu.org/bugzilla/show_bug.cgi?id=83356
obj-$(CONFIG_CRYPTO_SM4) += sm4_generic.o
obj-$(CONFIG_CRYPTO_AES_TI) += aes_ti.o
obj-$(CONFIG_CRYPTO_CAMELLIA) += camellia_generic.o
obj-$(CONFIG_CRYPTO_CAST_COMMON) += cast_common.o
obj-$(CONFIG_CRYPTO_CAST5) += cast5_generic.o
obj-$(CONFIG_CRYPTO_CAST6) += cast6_generic.o
obj-$(CONFIG_CRYPTO_ARC4) += arc4.o
obj-$(CONFIG_CRYPTO_TEA) += tea.o
obj-$(CONFIG_CRYPTO_KHAZAD) += khazad.o
obj-$(CONFIG_CRYPTO_ANUBIS) += anubis.o
obj-$(CONFIG_CRYPTO_SEED) += seed.o
obj-$(CONFIG_CRYPTO_CHACHA20) += chacha_generic.o
obj-$(CONFIG_CRYPTO_POLY1305) += poly1305_generic.o
obj-$(CONFIG_CRYPTO_DEFLATE) += deflate.o
obj-$(CONFIG_CRYPTO_MICHAEL_MIC) += michael_mic.o
obj-$(CONFIG_CRYPTO_CRC32C) += crc32c_generic.o
obj-$(CONFIG_CRYPTO_CRC32) += crc32_generic.o
obj-$(CONFIG_CRYPTO_CRCT10DIF) += crct10dif_common.o crct10dif_generic.o
obj-$(CONFIG_CRYPTO_AUTHENC) += authenc.o authencesn.o
obj-$(CONFIG_CRYPTO_LZO) += lzo.o lzo-rle.o
obj-$(CONFIG_CRYPTO_LZ4) += lz4.o
obj-$(CONFIG_CRYPTO_LZ4HC) += lz4hc.o
obj-$(CONFIG_CRYPTO_XXHASH) += xxhash_generic.o
obj-$(CONFIG_CRYPTO_842) += 842.o
obj-$(CONFIG_CRYPTO_RNG2) += rng.o
obj-$(CONFIG_CRYPTO_ANSI_CPRNG) += ansi_cprng.o
obj-$(CONFIG_CRYPTO_DRBG) += drbg.o
obj-$(CONFIG_CRYPTO_JITTERENTROPY) += jitterentropy_rng.o
CFLAGS_jitterentropy.o = -O0
KASAN_SANITIZE_jitterentropy.o = n
UBSAN_SANITIZE_jitterentropy.o = n
jitterentropy_rng-y := jitterentropy.o jitterentropy-kcapi.o
obj-$(CONFIG_CRYPTO_TEST) += tcrypt.o
obj-$(CONFIG_CRYPTO_GHASH) += ghash-generic.o
obj-$(CONFIG_CRYPTO_POLYVAL) += polyval-generic.o
obj-$(CONFIG_CRYPTO_USER_API) += af_alg.o
obj-$(CONFIG_CRYPTO_USER_API_HASH) += algif_hash.o
obj-$(CONFIG_CRYPTO_USER_API_SKCIPHER) += algif_skcipher.o
obj-$(CONFIG_CRYPTO_USER_API_RNG) += algif_rng.o
obj-$(CONFIG_CRYPTO_USER_API_AEAD) += algif_aead.o
obj-$(CONFIG_CRYPTO_ZSTD) += zstd.o
obj-$(CONFIG_CRYPTO_OFB) += ofb.o
obj-$(CONFIG_CRYPTO_ECC) += ecc.o
obj-$(CONFIG_CRYPTO_ESSIV) += essiv.o
obj-$(CONFIG_CRYPTO_CURVE25519) += curve25519-generic.o

ecdh_generic-y += ecdh.o
ecdh_generic-y += ecdh_helper.o
obj-$(CONFIG_CRYPTO_ECDH) += ecdh_generic.o

$(obj)/ecrdsa_params.asn1.o: $(obj)/ecrdsa_params.asn1.c $(obj)/ecrdsa_params.asn1.h
$(obj)/ecrdsa_pub_key.asn1.o: $(obj)/ecrdsa_pub_key.asn1.c $(obj)/ecrdsa_pub_key.asn1.h
$(obj)/ecrdsa.o: $(obj)/ecrdsa_params.asn1.h $(obj)/ecrdsa_pub_key.asn1.h
ecrdsa_generic-y += ecrdsa.o
ecrdsa_generic-y += ecrdsa_params.asn1.o
ecrdsa_generic-y += ecrdsa_pub_key.asn1.o
obj-$(CONFIG_CRYPTO_ECRDSA) += ecrdsa_generic.o

#
# generic algorithms and the async_tx api
#
obj-$(CONFIG_XOR_BLOCKS) += xor.o
obj-$(CONFIG_ASYNC_CORE) += async_tx/
obj-$(CONFIG_ASYMMETRIC_KEY_TYPE) += asymmetric_keys/
obj-$(CONFIG_CRYPTO_HASH_INFO) += hash_info.o
crypto_simd-y := simd.o
obj-$(CONFIG_CRYPTO_SIMD) += crypto_simd.o

ifneq ($(CONFIG_CRYPTO_FIPS140_MOD),)

FIPS140_CFLAGS := -D__DISABLE_EXPORTS -DBUILD_FIPS140_KO -include fips140-defs.h

CFLAGS_jitterentropy-fips.o := -O0
KASAN_SANITIZE_jitterentropy-fips.o = n
UBSAN_SANITIZE_jitterentropy-fips.o = n

#
# Create a separate FIPS archive containing a duplicate of each builtin generic
# module that is in scope for FIPS 140-2 certification
#
crypto-fips-objs := drbg.o ecb.o cbc.o ctr.o cts.o gcm.o xts.o hmac.o cmac.o \
<<<<<<< HEAD
		    memneq.o gf128mul.o aes_generic.o lib-crypto-aes.o \
		    jitterentropy.o jitterentropy-kcapi.o \
		    sha1_generic.o sha256_generic.o sha512_generic.o \
		    lib-sha1.o lib-crypto-sha256.o
=======
		    gf128mul.o aes_generic.o lib-crypto-aes.o \
		    jitterentropy.o jitterentropy-kcapi.o \
		    sha1_generic.o sha256_generic.o sha512_generic.o \
		    lib-memneq.o lib-sha1.o lib-crypto-sha256.o
>>>>>>> 50e12445
crypto-fips-objs := $(foreach o,$(crypto-fips-objs),$(o:.o=-fips.o))

# get the arch to add its objects to $(crypto-fips-objs)
include $(srctree)/arch/$(ARCH)/crypto/Kbuild.fips140

extra-$(CONFIG_CRYPTO_FIPS140_MOD) += crypto-fips.a

$(obj)/%-fips.o: KBUILD_CFLAGS += $(FIPS140_CFLAGS)
$(obj)/%-fips.o: $(src)/%.c FORCE
	$(call if_changed_rule,cc_o_c)
$(obj)/lib-%-fips.o: $(srctree)/lib/%.c FORCE
	$(call if_changed_rule,cc_o_c)
$(obj)/lib-crypto-%-fips.o: $(srctree)/lib/crypto/%.c FORCE
	$(call if_changed_rule,cc_o_c)

$(obj)/crypto-fips.a: $(addprefix $(obj)/,$(crypto-fips-objs)) FORCE
	$(call if_changed,ar_and_symver)

fips140-objs := \
	fips140-alg-registration.o \
	fips140-module.o \
	fips140-refs.o \
	fips140-selftests.o \
	crypto-fips.a
fips140-$(CONFIG_CRYPTO_FIPS140_MOD_EVAL_TESTING) += \
	fips140-eval-testing.o
obj-m += fips140.o

CFLAGS_fips140-alg-registration.o += $(FIPS140_CFLAGS)
CFLAGS_fips140-module.o += $(FIPS140_CFLAGS)
CFLAGS_fips140-selftests.o += $(FIPS140_CFLAGS)
CFLAGS_fips140-eval-testing.o += $(FIPS140_CFLAGS)

hostprogs-always-y := fips140_gen_hmac
HOSTLDLIBS_fips140_gen_hmac := -lcrypto -lelf

endif<|MERGE_RESOLUTION|>--- conflicted
+++ resolved
@@ -214,17 +214,10 @@
 # module that is in scope for FIPS 140-2 certification
 #
 crypto-fips-objs := drbg.o ecb.o cbc.o ctr.o cts.o gcm.o xts.o hmac.o cmac.o \
-<<<<<<< HEAD
-		    memneq.o gf128mul.o aes_generic.o lib-crypto-aes.o \
-		    jitterentropy.o jitterentropy-kcapi.o \
-		    sha1_generic.o sha256_generic.o sha512_generic.o \
-		    lib-sha1.o lib-crypto-sha256.o
-=======
 		    gf128mul.o aes_generic.o lib-crypto-aes.o \
 		    jitterentropy.o jitterentropy-kcapi.o \
 		    sha1_generic.o sha256_generic.o sha512_generic.o \
 		    lib-memneq.o lib-sha1.o lib-crypto-sha256.o
->>>>>>> 50e12445
 crypto-fips-objs := $(foreach o,$(crypto-fips-objs),$(o:.o=-fips.o))
 
 # get the arch to add its objects to $(crypto-fips-objs)
