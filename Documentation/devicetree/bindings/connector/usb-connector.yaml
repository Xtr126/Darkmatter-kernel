--- conflicted
+++ resolved
@@ -131,8 +131,6 @@
     maxItems: 6
     $ref: /schemas/types.yaml#/definitions/uint32-array
 
-<<<<<<< HEAD
-=======
   sink-vdos-v1:
     description: An array of u32 with each entry, a Vendor Defined Message Object (VDO),
       providing additional information corresponding to the product, the detailed bit
@@ -144,7 +142,6 @@
     maxItems: 6
     $ref: /schemas/types.yaml#/definitions/uint32-array
 
->>>>>>> 76081a5f
   op-sink-microwatt:
     description: Sink required operating power in microwatt, if source can't
       offer the power, Capability Mismatch is set. Required for power sink and
@@ -192,8 +189,6 @@
     $ref: /schemas/types.yaml#/definitions/uint32
     enum: [1, 2, 3]
 
-<<<<<<< HEAD
-=======
   slow-charger-loop:
     description: Allows PMIC charger loops which are slow(i.e. cannot meet the 15ms deadline) to
       still comply to pSnkStby i.e Maximum power that can be consumed by sink while in Sink Standby
@@ -208,7 +203,6 @@
   sink-vdos-v1: [ 'sink-vdos' ]
   sink-vdos: [ 'sink-vdos-v1' ]
 
->>>>>>> 76081a5f
 required:
   - compatible
 
