// SPDX-License-Identifier: GPL-2.0-only
/*
 * linux/net/netfilter/xt_IDLETIMER.c
 *
 * Netfilter module to trigger a timer when packet matches.
 * After timer expires a kevent will be sent.
 *
 * Copyright (C) 2004, 2010 Nokia Corporation
 * Written by Timo Teras <ext-timo.teras@nokia.com>
 *
 * Converted to x_tables and reworked for upstream inclusion
 * by Luciano Coelho <luciano.coelho@nokia.com>
 *
 * Contact: Luciano Coelho <luciano.coelho@nokia.com>
 */

#define pr_fmt(fmt) KBUILD_MODNAME ": " fmt

#include <linux/module.h>
#include <linux/timer.h>
#include <linux/alarmtimer.h>
#include <linux/list.h>
#include <linux/mutex.h>
#include <linux/netfilter.h>
#include <linux/netfilter/x_tables.h>
#include <linux/netfilter/xt_IDLETIMER.h>
#include <linux/kdev_t.h>
#include <linux/kobject.h>
#include <linux/workqueue.h>
#include <linux/sysfs.h>

struct idletimer_tg {
	struct list_head entry;
	struct alarm alarm;
	struct timer_list timer;
	struct work_struct work;

	struct kobject *kobj;
	struct device_attribute attr;

	unsigned int refcnt;
	u8 timer_type;
<<<<<<< HEAD
	bool work_pending;
	bool send_nl_msg;
	bool active;
	uid_t uid;
	bool suspend_time_valid;
=======
>>>>>>> 9300c887
};

static LIST_HEAD(idletimer_tg_list);
static DEFINE_MUTEX(list_mutex);

static struct kobject *idletimer_tg_kobj;

static
struct idletimer_tg *__idletimer_tg_find_by_label(const char *label)
{
	struct idletimer_tg *entry;

	list_for_each_entry(entry, &idletimer_tg_list, entry) {
		if (!strcmp(label, entry->attr.attr.name))
			return entry;
	}

	return NULL;
}

static ssize_t idletimer_tg_show(struct device *dev,
				 struct device_attribute *attr, char *buf)
{
	struct idletimer_tg *timer;
	unsigned long expires = 0;
	struct timespec64 ktimespec = {};
	long time_diff = 0;

	mutex_lock(&list_mutex);

	timer =	__idletimer_tg_find_by_label(attr->attr.name);
	if (timer) {
		if (timer->timer_type & XT_IDLETIMER_ALARM) {
			ktime_t expires_alarm = alarm_expires_remaining(&timer->alarm);
			ktimespec = ktime_to_timespec64(expires_alarm);
			time_diff = ktimespec.tv_sec;
		} else {
			expires = timer->timer.expires;
			time_diff = jiffies_to_msecs(expires - jiffies) / 1000;
		}
	}

	mutex_unlock(&list_mutex);

	if (time_after(expires, jiffies) || ktimespec.tv_sec > 0)
		return snprintf(buf, PAGE_SIZE, "%ld\n", time_diff);

	return snprintf(buf, PAGE_SIZE, "0\n");

	if (timer->send_nl_msg)
		return sprintf(buf, "0 %d\n",
			jiffies_to_msecs(now - expires) / 1000);
	else
		return sprintf(buf, "0\n");
}

static void idletimer_tg_work(struct work_struct *work)
{
	struct idletimer_tg *timer = container_of(work, struct idletimer_tg,
						  work);

	sysfs_notify(idletimer_tg_kobj, NULL, timer->attr.attr.name);
}

static void idletimer_tg_expired(struct timer_list *t)
{
	struct idletimer_tg *timer = from_timer(timer, t, timer);

	pr_debug("timer %s expired\n", timer->attr.attr.name);

	schedule_work(&timer->work);
}

static enum alarmtimer_restart idletimer_tg_alarmproc(struct alarm *alarm,
							  ktime_t now)
{
	struct idletimer_tg *timer = alarm->data;

	pr_debug("alarm %s expired\n", timer->attr.attr.name);
	schedule_work(&timer->work);
	return ALARMTIMER_NORESTART;
}

static int idletimer_check_sysfs_name(const char *name, unsigned int size)
{
	int ret;

	ret = xt_check_proc_name(name, size);
	if (ret < 0)
		return ret;

	if (!strcmp(name, "power") ||
	    !strcmp(name, "subsystem") ||
	    !strcmp(name, "uevent"))
		return -EINVAL;

	return 0;
}

static int idletimer_tg_create(struct idletimer_tg_info *info)
{
	int ret;

	info->timer = kmalloc(sizeof(*info->timer), GFP_KERNEL);
	if (!info->timer) {
		ret = -ENOMEM;
		goto out;
	}

	ret = idletimer_check_sysfs_name(info->label, sizeof(info->label));
	if (ret < 0)
		goto out_free_timer;

	sysfs_attr_init(&info->timer->attr.attr);
	info->timer->attr.attr.name = kstrdup(info->label, GFP_KERNEL);
	if (!info->timer->attr.attr.name) {
		ret = -ENOMEM;
		goto out_free_timer;
	}
	info->timer->attr.attr.mode = 0444;
	info->timer->attr.show = idletimer_tg_show;

	ret = sysfs_create_file(idletimer_tg_kobj, &info->timer->attr.attr);
	if (ret < 0) {
		pr_debug("couldn't add file to sysfs");
		goto out_free_attr;
	}

	list_add(&info->timer->entry, &idletimer_tg_list);

	timer_setup(&info->timer->timer, idletimer_tg_expired, 0);
	info->timer->refcnt = 1;

	INIT_WORK(&info->timer->work, idletimer_tg_work);

	mod_timer(&info->timer->timer,
		  msecs_to_jiffies(info->timeout * 1000) + jiffies);

	return 0;

out_free_attr:
	kfree(info->timer->attr.attr.name);
out_free_timer:
	kfree(info->timer);
out:
	return ret;
}

static int idletimer_tg_create_v1(struct idletimer_tg_info_v1 *info)
{
	int ret;

	info->timer = kmalloc(sizeof(*info->timer), GFP_KERNEL);
	if (!info->timer) {
		ret = -ENOMEM;
		goto out;
	}

	ret = idletimer_check_sysfs_name(info->label, sizeof(info->label));
	if (ret < 0)
		goto out_free_timer;

	sysfs_attr_init(&info->timer->attr.attr);
	info->timer->attr.attr.name = kstrdup(info->label, GFP_KERNEL);
	if (!info->timer->attr.attr.name) {
		ret = -ENOMEM;
		goto out_free_timer;
	}
	info->timer->attr.attr.mode = 0444;
	info->timer->attr.show = idletimer_tg_show;

	ret = sysfs_create_file(idletimer_tg_kobj, &info->timer->attr.attr);
	if (ret < 0) {
		pr_debug("couldn't add file to sysfs");
		goto out_free_attr;
	}

	/*  notify userspace  */
	kobject_uevent(idletimer_tg_kobj,KOBJ_ADD);

	list_add(&info->timer->entry, &idletimer_tg_list);
	pr_debug("timer type value is %u", info->timer_type);
	info->timer->timer_type = info->timer_type;
	info->timer->refcnt = 1;

	INIT_WORK(&info->timer->work, idletimer_tg_work);

	if (info->timer->timer_type & XT_IDLETIMER_ALARM) {
		ktime_t tout;
		alarm_init(&info->timer->alarm, ALARM_BOOTTIME,
			   idletimer_tg_alarmproc);
		info->timer->alarm.data = info->timer;
		tout = ktime_set(info->timeout, 0);
		alarm_start_relative(&info->timer->alarm, tout);
	} else {
		timer_setup(&info->timer->timer, idletimer_tg_expired, 0);
		mod_timer(&info->timer->timer,
				msecs_to_jiffies(info->timeout * 1000) + jiffies);
	}

	return 0;

out_free_attr:
	kfree(info->timer->attr.attr.name);
out_free_timer:
	kfree(info->timer);
out:
	return ret;
}

static void reset_timer(const struct idletimer_tg_info *info,
			struct sk_buff *skb)
{
	unsigned long now = jiffies;
	struct idletimer_tg *timer = info->timer;
	bool timer_prev;

	spin_lock_bh(&timestamp_lock);
	timer_prev = timer->active;
	timer->active = true;
	/* timer_prev is used to guard overflow problem in time_before*/
	if (!timer_prev || time_before(timer->timer.expires, now)) {
		pr_debug("Starting Checkentry timer (Expired, Jiffies): %lu, %lu\n",
				timer->timer.expires, now);

		/* Stores the uid resposible for waking up the radio */
		if (skb && (skb->sk)) {
			timer->uid = from_kuid_munged(current_user_ns(),
					sock_i_uid(skb_to_full_sk(skb)));
		}

		/* checks if there is a pending inactive notification*/
		if (timer->work_pending)
			timer->delayed_timer_trigger = timer->last_modified_timer;
		else {
			timer->work_pending = true;
			schedule_work(&timer->work);
		}
	}

	timer->last_modified_timer = ktime_to_timespec64(ktime_get_boottime());
	mod_timer(&timer->timer,
			msecs_to_jiffies(info->timeout * 1000) + now);
	spin_unlock_bh(&timestamp_lock);
}

/*
 * The actual xt_tables plugin.
 */
static unsigned int idletimer_tg_target(struct sk_buff *skb,
					 const struct xt_action_param *par)
{
	const struct idletimer_tg_info *info = par->targinfo;

	pr_debug("resetting timer %s, timeout period %u\n",
		 info->label, info->timeout);

	mod_timer(&info->timer->timer,
		  msecs_to_jiffies(info->timeout * 1000) + jiffies);

	return XT_CONTINUE;
}

/*
 * The actual xt_tables plugin.
 */
static unsigned int idletimer_tg_target_v1(struct sk_buff *skb,
					 const struct xt_action_param *par)
{
	const struct idletimer_tg_info_v1 *info = par->targinfo;

	pr_debug("resetting timer %s, timeout period %u\n",
		 info->label, info->timeout);

	if (info->timer->timer_type & XT_IDLETIMER_ALARM) {
		ktime_t tout = ktime_set(info->timeout, 0);
		alarm_start_relative(&info->timer->alarm, tout);
	} else {
		mod_timer(&info->timer->timer,
				msecs_to_jiffies(info->timeout * 1000) + jiffies);
	}

	return XT_CONTINUE;
}

static int idletimer_tg_helper(struct idletimer_tg_info *info)
{
	if (info->timeout == 0) {
		pr_debug("timeout value is zero\n");
		return -EINVAL;
	}
	if (info->timeout >= INT_MAX / 1000) {
		pr_debug("timeout value is too big\n");
		return -EINVAL;
	}
	if (info->label[0] == '\0' ||
	    strnlen(info->label,
		    MAX_IDLETIMER_LABEL_SIZE) == MAX_IDLETIMER_LABEL_SIZE) {
		pr_debug("label is empty or not nul-terminated\n");
		return -EINVAL;
	}
	return 0;
}


static int idletimer_tg_checkentry(const struct xt_tgchk_param *par)
{
	struct idletimer_tg_info *info = par->targinfo;
	int ret;

	pr_debug("checkentry targinfo%s\n", info->label);

	ret = idletimer_tg_helper(info);
	if(ret < 0)
	{
		pr_debug("checkentry helper return invalid\n");
		return -EINVAL;
	}
	mutex_lock(&list_mutex);

	info->timer = __idletimer_tg_find_by_label(info->label);
	if (info->timer) {
		info->timer->refcnt++;
		mod_timer(&info->timer->timer,
			  msecs_to_jiffies(info->timeout * 1000) + jiffies);

		pr_debug("increased refcnt of timer %s to %u\n",
			 info->label, info->timer->refcnt);
	} else {
		ret = idletimer_tg_create(info);
		if (ret < 0) {
			pr_debug("failed to create timer\n");
			mutex_unlock(&list_mutex);
			return ret;
		}
	}

	mutex_unlock(&list_mutex);
	return 0;
}

static int idletimer_tg_checkentry_v1(const struct xt_tgchk_param *par)
{
	struct idletimer_tg_info_v1 *info = par->targinfo;
	int ret;

	pr_debug("checkentry targinfo%s\n", info->label);

	if (info->send_nl_msg)
		return -EOPNOTSUPP;

	ret = idletimer_tg_helper((struct idletimer_tg_info *)info);
	if(ret < 0)
	{
		pr_debug("checkentry helper return invalid\n");
		return -EINVAL;
	}

	if (info->timer_type > XT_IDLETIMER_ALARM) {
		pr_debug("invalid value for timer type\n");
		return -EINVAL;
	}

	mutex_lock(&list_mutex);

	info->timer = __idletimer_tg_find_by_label(info->label);
	if (info->timer) {
		if (info->timer->timer_type != info->timer_type) {
			pr_debug("Adding/Replacing rule with same label and different timer type is not allowed\n");
			mutex_unlock(&list_mutex);
			return -EINVAL;
		}

		info->timer->refcnt++;
		if (info->timer_type & XT_IDLETIMER_ALARM) {
			/* calculate remaining expiry time */
			ktime_t tout = alarm_expires_remaining(&info->timer->alarm);
			struct timespec64 ktimespec = ktime_to_timespec64(tout);

			if (ktimespec.tv_sec > 0) {
				pr_debug("time_expiry_remaining %lld\n",
					 ktimespec.tv_sec);
				alarm_start_relative(&info->timer->alarm, tout);
			}
		} else {
				mod_timer(&info->timer->timer,
					msecs_to_jiffies(info->timeout * 1000) + jiffies);
		}
		pr_debug("increased refcnt of timer %s to %u\n",
			 info->label, info->timer->refcnt);
	} else {
		ret = idletimer_tg_create_v1(info);
		if (ret < 0) {
			pr_debug("failed to create timer\n");
			mutex_unlock(&list_mutex);
			return ret;
		}
	}

	mutex_unlock(&list_mutex);
	return 0;
}

static void idletimer_tg_destroy(const struct xt_tgdtor_param *par)
{
	const struct idletimer_tg_info *info = par->targinfo;

	pr_debug("destroy targinfo %s\n", info->label);

	mutex_lock(&list_mutex);

	if (--info->timer->refcnt == 0) {
		pr_debug("deleting timer %s\n", info->label);

		list_del(&info->timer->entry);
		del_timer_sync(&info->timer->timer);
		cancel_work_sync(&info->timer->work);
		sysfs_remove_file(idletimer_tg_kobj, &info->timer->attr.attr);
		kfree(info->timer->attr.attr.name);
		kfree(info->timer);
	} else {
		pr_debug("decreased refcnt of timer %s to %u\n",
			 info->label, info->timer->refcnt);
	}

	mutex_unlock(&list_mutex);
}

static void idletimer_tg_destroy_v1(const struct xt_tgdtor_param *par)
{
	const struct idletimer_tg_info_v1 *info = par->targinfo;

	pr_debug("destroy targinfo %s\n", info->label);

	mutex_lock(&list_mutex);

	if (--info->timer->refcnt == 0) {
		pr_debug("deleting timer %s\n", info->label);

		list_del(&info->timer->entry);
		if (info->timer->timer_type & XT_IDLETIMER_ALARM) {
			alarm_cancel(&info->timer->alarm);
		} else {
			del_timer_sync(&info->timer->timer);
		}
		cancel_work_sync(&info->timer->work);
		sysfs_remove_file(idletimer_tg_kobj, &info->timer->attr.attr);
		kfree(info->timer->attr.attr.name);
		kfree(info->timer);
	} else {
		pr_debug("decreased refcnt of timer %s to %u\n",
			 info->label, info->timer->refcnt);
	}

	mutex_unlock(&list_mutex);
}


static struct xt_target idletimer_tg[] __read_mostly = {
	{
	.name		= "IDLETIMER",
	.family		= NFPROTO_UNSPEC,
	.target		= idletimer_tg_target,
	.targetsize     = sizeof(struct idletimer_tg_info),
	.usersize	= offsetof(struct idletimer_tg_info, timer),
	.checkentry	= idletimer_tg_checkentry,
	.destroy        = idletimer_tg_destroy,
	.me		= THIS_MODULE,
	},
	{
	.name		= "IDLETIMER",
	.family		= NFPROTO_UNSPEC,
	.revision	= 1,
	.target		= idletimer_tg_target_v1,
	.targetsize     = sizeof(struct idletimer_tg_info_v1),
	.usersize	= offsetof(struct idletimer_tg_info_v1, timer),
	.checkentry	= idletimer_tg_checkentry_v1,
	.destroy        = idletimer_tg_destroy_v1,
	.me		= THIS_MODULE,
	},


};

static struct class *idletimer_tg_class;

static struct device *idletimer_tg_device;

static int __init idletimer_tg_init(void)
{
	int err;

	idletimer_tg_class = class_create(THIS_MODULE, "xt_idletimer");
	err = PTR_ERR(idletimer_tg_class);
	if (IS_ERR(idletimer_tg_class)) {
		pr_debug("couldn't register device class\n");
		goto out;
	}

	idletimer_tg_device = device_create(idletimer_tg_class, NULL,
					    MKDEV(0, 0), NULL, "timers");
	err = PTR_ERR(idletimer_tg_device);
	if (IS_ERR(idletimer_tg_device)) {
		pr_debug("couldn't register system device\n");
		goto out_class;
	}

	idletimer_tg_kobj = &idletimer_tg_device->kobj;

	err = xt_register_targets(idletimer_tg, ARRAY_SIZE(idletimer_tg));

	if (err < 0) {
		pr_debug("couldn't register xt target\n");
		goto out_dev;
	}

	return 0;
out_dev:
	device_destroy(idletimer_tg_class, MKDEV(0, 0));
out_class:
	class_destroy(idletimer_tg_class);
out:
	return err;
}

static void __exit idletimer_tg_exit(void)
{
	xt_unregister_targets(idletimer_tg, ARRAY_SIZE(idletimer_tg));

	device_destroy(idletimer_tg_class, MKDEV(0, 0));
	class_destroy(idletimer_tg_class);
}

module_init(idletimer_tg_init);
module_exit(idletimer_tg_exit);

MODULE_AUTHOR("Timo Teras <ext-timo.teras@nokia.com>");
MODULE_AUTHOR("Luciano Coelho <luciano.coelho@nokia.com>");
MODULE_DESCRIPTION("Xtables: idle time monitor");
MODULE_LICENSE("GPL v2");
MODULE_ALIAS("ipt_IDLETIMER");
MODULE_ALIAS("ip6t_IDLETIMER");<|MERGE_RESOLUTION|>--- conflicted
+++ resolved
@@ -40,14 +40,11 @@
 
 	unsigned int refcnt;
 	u8 timer_type;
-<<<<<<< HEAD
 	bool work_pending;
 	bool send_nl_msg;
 	bool active;
 	uid_t uid;
 	bool suspend_time_valid;
-=======
->>>>>>> 9300c887
 };
 
 static LIST_HEAD(idletimer_tg_list);
