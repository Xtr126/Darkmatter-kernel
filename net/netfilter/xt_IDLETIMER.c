--- conflicted
+++ resolved
@@ -6,7 +6,6 @@
  * After timer expires a kevent will be sent.
  *
  * Copyright (C) 2004, 2010 Nokia Corporation
- *
  * Written by Timo Teras <ext-timo.teras@nokia.com>
  *
  * Converted to x_tables and reworked for upstream inclusion
@@ -14,9 +13,7 @@
  *
  * Contact: Luciano Coelho <luciano.coelho@nokia.com>
  */
-
 #define pr_fmt(fmt) KBUILD_MODNAME ": " fmt
-
 #include <linux/module.h>
 #include <linux/timer.h>
 #include <linux/alarmtimer.h>
@@ -27,77 +24,45 @@
 #include <linux/netfilter/xt_IDLETIMER.h>
 #include <linux/kdev_t.h>
 #include <linux/kobject.h>
-#include <linux/skbuff.h>
 #include <linux/workqueue.h>
 #include <linux/sysfs.h>
-<<<<<<< HEAD
-#include <linux/rtc.h>
-#include <linux/time.h>
-#include <linux/math64.h>
-#include <linux/suspend.h>
-#include <linux/notifier.h>
-#include <net/net_namespace.h>
-#include <net/sock.h>
-#include <net/inet_sock.h>
-=======
 #include <linux/suspend.h>
 #include <net/sock.h>
 #include <net/inet_sock.h>
-
 #define NLMSG_MAX_SIZE 64
->>>>>>> 64061cdf
-
 struct idletimer_tg {
 	struct list_head entry;
 	struct alarm alarm;
 	struct timer_list timer;
 	struct work_struct work;
-
 	struct kobject *kobj;
 	struct device_attribute attr;
-
 	struct timespec64 delayed_timer_trigger;
 	struct timespec64 last_modified_timer;
 	struct timespec64 last_suspend_time;
 	struct notifier_block pm_nb;
-
 	int timeout;
 	unsigned int refcnt;
 	u8 timer_type;
-<<<<<<< HEAD
-=======
-
->>>>>>> 64061cdf
 	bool work_pending;
 	bool send_nl_msg;
 	bool active;
 	uid_t uid;
 	bool suspend_time_valid;
 };
-
 static LIST_HEAD(idletimer_tg_list);
 static DEFINE_MUTEX(list_mutex);
 static DEFINE_SPINLOCK(timestamp_lock);
-
 static struct kobject *idletimer_tg_kobj;
-
 static bool check_for_delayed_trigger(struct idletimer_tg *timer,
-<<<<<<< HEAD
-		struct timespec64 *ts)
-=======
 				      struct timespec64 *ts)
->>>>>>> 64061cdf
 {
 	bool state;
 	struct timespec64 temp;
 	spin_lock_bh(&timestamp_lock);
 	timer->work_pending = false;
 	if ((ts->tv_sec - timer->last_modified_timer.tv_sec) > timer->timeout ||
-<<<<<<< HEAD
-			timer->delayed_timer_trigger.tv_sec != 0) {
-=======
 	    timer->delayed_timer_trigger.tv_sec != 0) {
->>>>>>> 64061cdf
 		state = false;
 		temp.tv_sec = timer->timeout;
 		temp.tv_nsec = 0;
@@ -120,7 +85,6 @@
 	spin_unlock_bh(&timestamp_lock);
 	return state;
 }
-
 static void notify_netlink_uevent(const char *iface, struct idletimer_tg *timer)
 {
 	char iface_msg[NLMSG_MAX_SIZE];
@@ -130,94 +94,52 @@
 	char *envp[] = { iface_msg, state_msg, timestamp_msg, uid_msg, NULL };
 	int res;
 	struct timespec64 ts;
-<<<<<<< HEAD
-	uint64_t time_ns;
-=======
 	u64 time_ns;
->>>>>>> 64061cdf
 	bool state;
-
 	res = snprintf(iface_msg, NLMSG_MAX_SIZE, "INTERFACE=%s",
 		       iface);
 	if (NLMSG_MAX_SIZE <= res) {
-<<<<<<< HEAD
-		pr_err("message too long (%d)", res);
-=======
 		pr_err("message too long (%d)\n", res);
->>>>>>> 64061cdf
 		return;
 	}
-
 	ts = ktime_to_timespec64(ktime_get_boottime());
 	state = check_for_delayed_trigger(timer, &ts);
 	res = snprintf(state_msg, NLMSG_MAX_SIZE, "STATE=%s",
-<<<<<<< HEAD
-			state ? "active" : "inactive");
-
-	if (NLMSG_MAX_SIZE <= res) {
-		pr_err("message too long (%d)", res);
-=======
 		       state ? "active" : "inactive");
-
 	if (NLMSG_MAX_SIZE <= res) {
 		pr_err("message too long (%d)\n", res);
->>>>>>> 64061cdf
 		return;
 	}
-
 	if (state) {
 		res = snprintf(uid_msg, NLMSG_MAX_SIZE, "UID=%u", timer->uid);
 		if (NLMSG_MAX_SIZE <= res)
-<<<<<<< HEAD
-			pr_err("message too long (%d)", res);
-	} else {
-		res = snprintf(uid_msg, NLMSG_MAX_SIZE, "UID=");
-		if (NLMSG_MAX_SIZE <= res)
-			pr_err("message too long (%d)", res);
-=======
 			pr_err("message too long (%d)\n", res);
 	} else {
 		res = snprintf(uid_msg, NLMSG_MAX_SIZE, "UID=");
 		if (NLMSG_MAX_SIZE <= res)
 			pr_err("message too long (%d)\n", res);
->>>>>>> 64061cdf
-	}
-
+	}
 	time_ns = timespec64_to_ns(&ts);
 	res = snprintf(timestamp_msg, NLMSG_MAX_SIZE, "TIME_NS=%llu", time_ns);
 	if (NLMSG_MAX_SIZE <= res) {
 		timestamp_msg[0] = '\0';
-<<<<<<< HEAD
-		pr_err("message too long (%d)", res);
-=======
 		pr_err("message too long (%d)\n", res);
->>>>>>> 64061cdf
-	}
-
+	}
 	pr_debug("putting nlmsg: <%s> <%s> <%s> <%s>\n", iface_msg, state_msg,
 		 timestamp_msg, uid_msg);
 	kobject_uevent_env(idletimer_tg_kobj, KOBJ_CHANGE, envp);
 	return;
-<<<<<<< HEAD
-
-
-=======
->>>>>>> 64061cdf
-}
-
+}
 static
 struct idletimer_tg *__idletimer_tg_find_by_label(const char *label)
 {
 	struct idletimer_tg *entry;
-
 	list_for_each_entry(entry, &idletimer_tg_list, entry) {
 		if (!strcmp(label, entry->attr.attr.name))
 			return entry;
 	}
-
 	return NULL;
 }
-
 static ssize_t idletimer_tg_show(struct device *dev,
 				 struct device_attribute *attr, char *buf)
 {
@@ -226,9 +148,7 @@
 	struct timespec64 ktimespec = {};
 	long time_diff = 0;
 	unsigned long now = jiffies;
-
 	mutex_lock(&list_mutex);
-
 	timer =	__idletimer_tg_find_by_label(attr->attr.name);
 	if (timer) {
 		if (timer->timer_type & XT_IDLETIMER_ALARM) {
@@ -240,78 +160,41 @@
 			time_diff = jiffies_to_msecs(expires - now) / 1000;
 		}
 	}
-
 	mutex_unlock(&list_mutex);
-
 	if (time_after(expires, now) || ktimespec.tv_sec > 0)
-<<<<<<< HEAD
-		return snprintf(buf, PAGE_SIZE, "%ld\n", time_diff);
-
-	return snprintf(buf, PAGE_SIZE, "0\n");
-
-	if (timer->send_nl_msg)
-		return sprintf(buf, "0 %d\n",
-			jiffies_to_msecs(now - expires) / 1000);
-	else
-		return sprintf(buf, "0\n");
-=======
 		return scnprintf(buf, PAGE_SIZE, "%ld\n", time_diff);
-
 	if (timer->send_nl_msg)
 		return scnprintf(buf, PAGE_SIZE, "0 %d\n",
 				 jiffies_to_msecs(now - expires) / 1000);
-
 	return scnprintf(buf, PAGE_SIZE, "0\n");
->>>>>>> 64061cdf
-}
-
+}
 static void idletimer_tg_work(struct work_struct *work)
 {
 	struct idletimer_tg *timer = container_of(work, struct idletimer_tg,
 						  work);
-
 	sysfs_notify(idletimer_tg_kobj, NULL, timer->attr.attr.name);
-
 	if (timer->send_nl_msg)
 		notify_netlink_uevent(timer->attr.attr.name, timer);
 }
-
 static void idletimer_tg_expired(struct timer_list *t)
 {
 	struct idletimer_tg *timer = from_timer(timer, t, timer);
-
 	pr_debug("timer %s expired\n", timer->attr.attr.name);
-<<<<<<< HEAD
-=======
-
->>>>>>> 64061cdf
 	spin_lock_bh(&timestamp_lock);
 	timer->active = false;
 	timer->work_pending = true;
 	schedule_work(&timer->work);
 	spin_unlock_bh(&timestamp_lock);
 }
-
 static int idletimer_resume(struct notifier_block *notifier,
-<<<<<<< HEAD
-		unsigned long pm_event, void *unused)
-=======
 			    unsigned long pm_event, void *unused)
->>>>>>> 64061cdf
 {
 	struct timespec64 ts;
 	unsigned long time_diff, now = jiffies;
 	struct idletimer_tg *timer = container_of(notifier,
-<<<<<<< HEAD
-			struct idletimer_tg, pm_nb);
-	if (!timer)
-		return NOTIFY_DONE;
-=======
 						  struct idletimer_tg, pm_nb);
 	if (!timer)
 		return NOTIFY_DONE;
-
->>>>>>> 64061cdf
 	switch (pm_event) {
 	case PM_SUSPEND_PREPARE:
 		timer->last_suspend_time =
@@ -322,7 +205,6 @@
 		if (!timer->suspend_time_valid)
 			break;
 		timer->suspend_time_valid = false;
-
 		spin_lock_bh(&timestamp_lock);
 		if (!timer->active) {
 			spin_unlock_bh(&timestamp_lock);
@@ -336,11 +218,7 @@
 			time_diff = timespec64_to_jiffies(&ts);
 			if (timer->timer.expires > (time_diff + now)) {
 				mod_timer_pending(&timer->timer,
-<<<<<<< HEAD
-						(timer->timer.expires - time_diff));
-=======
 						  (timer->timer.expires - time_diff));
->>>>>>> 64061cdf
 			} else {
 				del_timer(&timer->timer);
 				timer->timer.expires = 0;
@@ -356,47 +234,37 @@
 	}
 	return NOTIFY_DONE;
 }
-
 static enum alarmtimer_restart idletimer_tg_alarmproc(struct alarm *alarm,
 							  ktime_t now)
 {
 	struct idletimer_tg *timer = alarm->data;
-
 	pr_debug("alarm %s expired\n", timer->attr.attr.name);
 	schedule_work(&timer->work);
 	return ALARMTIMER_NORESTART;
 }
-
 static int idletimer_check_sysfs_name(const char *name, unsigned int size)
 {
 	int ret;
-
 	ret = xt_check_proc_name(name, size);
 	if (ret < 0)
 		return ret;
-
 	if (!strcmp(name, "power") ||
 	    !strcmp(name, "subsystem") ||
 	    !strcmp(name, "uevent"))
 		return -EINVAL;
-
 	return 0;
 }
-
 static int idletimer_tg_create(struct idletimer_tg_info *info)
 {
 	int ret;
-
 	info->timer = kzalloc(sizeof(*info->timer), GFP_KERNEL);
 	if (!info->timer) {
 		ret = -ENOMEM;
 		goto out;
 	}
-
 	ret = idletimer_check_sysfs_name(info->label, sizeof(info->label));
 	if (ret < 0)
 		goto out_free_timer;
-
 	sysfs_attr_init(&info->timer->attr.attr);
 	info->timer->attr.attr.name = kstrdup(info->label, GFP_KERNEL);
 	if (!info->timer->attr.attr.name) {
@@ -405,50 +273,34 @@
 	}
 	info->timer->attr.attr.mode = 0444;
 	info->timer->attr.show = idletimer_tg_show;
-
 	ret = sysfs_create_file(idletimer_tg_kobj, &info->timer->attr.attr);
 	if (ret < 0) {
 		pr_debug("couldn't add file to sysfs\n");
 		goto out_free_attr;
 	}
-
 	list_add(&info->timer->entry, &idletimer_tg_list);
 	pr_debug("timer type value is 0.\n");
 	info->timer->timer_type = 0;
 	info->timer->refcnt = 1;
-<<<<<<< HEAD
-	info->timer->send_nl_msg = (info->send_nl_msg == 0) ? false : true;
-=======
 	info->timer->send_nl_msg = false;
->>>>>>> 64061cdf
 	info->timer->active = true;
 	info->timer->timeout = info->timeout;
-
 	info->timer->delayed_timer_trigger.tv_sec = 0;
 	info->timer->delayed_timer_trigger.tv_nsec = 0;
 	info->timer->work_pending = false;
 	info->timer->uid = 0;
 	info->timer->last_modified_timer =
 		ktime_to_timespec64(ktime_get_boottime());
-
 	info->timer->pm_nb.notifier_call = idletimer_resume;
 	ret = register_pm_notifier(&info->timer->pm_nb);
 	if (ret)
 		printk(KERN_WARNING "[%s] Failed to register pm notifier %d\n",
-<<<<<<< HEAD
-				__func__, ret);
-=======
 		       __func__, ret);
->>>>>>> 64061cdf
-
 	INIT_WORK(&info->timer->work, idletimer_tg_work);
-
 	timer_setup(&info->timer->timer, idletimer_tg_expired, 0);
 	mod_timer(&info->timer->timer,
 		  msecs_to_jiffies(info->timeout * 1000) + jiffies);
-
 	return 0;
-
 out_free_attr:
 	kfree(info->timer->attr.attr.name);
 out_free_timer:
@@ -456,21 +308,17 @@
 out:
 	return ret;
 }
-
 static int idletimer_tg_create_v1(struct idletimer_tg_info_v1 *info)
 {
 	int ret;
-
 	info->timer = kzalloc(sizeof(*info->timer), GFP_KERNEL);
 	if (!info->timer) {
 		ret = -ENOMEM;
 		goto out;
 	}
-
 	ret = idletimer_check_sysfs_name(info->label, sizeof(info->label));
 	if (ret < 0)
 		goto out_free_timer;
-
 	sysfs_attr_init(&info->timer->attr.attr);
 	info->timer->attr.attr.name = kstrdup(info->label, GFP_KERNEL);
 	if (!info->timer->attr.attr.name) {
@@ -479,16 +327,13 @@
 	}
 	info->timer->attr.attr.mode = 0444;
 	info->timer->attr.show = idletimer_tg_show;
-
 	ret = sysfs_create_file(idletimer_tg_kobj, &info->timer->attr.attr);
 	if (ret < 0) {
 		pr_debug("couldn't add file to sysfs\n");
 		goto out_free_attr;
 	}
-
 	/*  notify userspace  */
 	kobject_uevent(idletimer_tg_kobj,KOBJ_ADD);
-
 	list_add(&info->timer->entry, &idletimer_tg_list);
 	pr_debug("timer type value is %u\n", info->timer_type);
 	info->timer->timer_type = info->timer_type;
@@ -496,22 +341,18 @@
 	info->timer->send_nl_msg = (info->send_nl_msg != 0);
 	info->timer->active = true;
 	info->timer->timeout = info->timeout;
-
 	info->timer->delayed_timer_trigger.tv_sec = 0;
 	info->timer->delayed_timer_trigger.tv_nsec = 0;
 	info->timer->work_pending = false;
 	info->timer->uid = 0;
 	info->timer->last_modified_timer =
 		ktime_to_timespec64(ktime_get_boottime());
-
 	info->timer->pm_nb.notifier_call = idletimer_resume;
 	ret = register_pm_notifier(&info->timer->pm_nb);
 	if (ret)
 		printk(KERN_WARNING "[%s] Failed to register pm notifier %d\n",
 		       __func__, ret);
-
 	INIT_WORK(&info->timer->work, idletimer_tg_work);
-
 	if (info->timer->timer_type & XT_IDLETIMER_ALARM) {
 		ktime_t tout;
 		alarm_init(&info->timer->alarm, ALARM_BOOTTIME,
@@ -524,9 +365,7 @@
 		mod_timer(&info->timer->timer,
 			  msecs_to_jiffies(info->timeout * 1000) + jiffies);
 	}
-
 	return 0;
-
 out_free_attr:
 	kfree(info->timer->attr.attr.name);
 out_free_timer:
@@ -534,49 +373,12 @@
 out:
 	return ret;
 }
-
-<<<<<<< HEAD
-static void reset_timer(const struct idletimer_tg_info *info,
-			struct sk_buff *skb)
-{
-	unsigned long now = jiffies;
-	struct idletimer_tg *timer = info->timer;
-	bool timer_prev;
-
-	spin_lock_bh(&timestamp_lock);
-	timer_prev = timer->active;
-	timer->active = true;
-	/* timer_prev is used to guard overflow problem in time_before*/
-	if (!timer_prev || time_before(timer->timer.expires, now)) {
-		pr_debug("Starting Checkentry timer (Expired, Jiffies): %lu, %lu\n",
-				timer->timer.expires, now);
-
-		/* Stores the uid resposible for waking up the radio */
-		if (skb && (skb->sk)) {
-			timer->uid = from_kuid_munged(current_user_ns(),
-					sock_i_uid(skb_to_full_sk(skb)));
-		}
-
-		/* checks if there is a pending inactive notification*/
-		if (timer->work_pending)
-			timer->delayed_timer_trigger = timer->last_modified_timer;
-		else {
-			timer->work_pending = true;
-			schedule_work(&timer->work);
-		}
-	}
-
-	timer->last_modified_timer = ktime_to_timespec64(ktime_get_boottime());
-	mod_timer(&timer->timer,
-			msecs_to_jiffies(info->timeout * 1000) + now);
-=======
 static void reset_timer(struct idletimer_tg * const info_timer,
 			const __u32 info_timeout,
 			struct sk_buff *skb)
 {
 	unsigned long now = jiffies;
 	bool timer_prev;
-
 	spin_lock_bh(&timestamp_lock);
 	timer_prev = info_timer->active;
 	info_timer->active = true;
@@ -584,13 +386,11 @@
 	if (!timer_prev || time_before(info_timer->timer.expires, now)) {
 		pr_debug("Starting Checkentry timer (Expired, Jiffies): %lu, %lu\n",
 			 info_timer->timer.expires, now);
-
 		/* Stores the uid resposible for waking up the radio */
 		if (skb && (skb->sk)) {
 			info_timer->uid = from_kuid_munged(current_user_ns(),
 							   sock_i_uid(skb_to_full_sk(skb)));
 		}
-
 		/* checks if there is a pending inactive notification*/
 		if (info_timer->work_pending)
 			info_timer->delayed_timer_trigger = info_timer->last_modified_timer;
@@ -599,13 +399,10 @@
 			schedule_work(&info_timer->work);
 		}
 	}
-
 	info_timer->last_modified_timer = ktime_to_timespec64(ktime_get_boottime());
 	mod_timer(&info_timer->timer, msecs_to_jiffies(info_timeout * 1000) + now);
->>>>>>> 64061cdf
 	spin_unlock_bh(&timestamp_lock);
 }
-
 /*
  * The actual xt_tables plugin.
  */
@@ -614,38 +411,18 @@
 {
 	const struct idletimer_tg_info *info = par->targinfo;
 	unsigned long now = jiffies;
-
 	pr_debug("resetting timer %s, timeout period %u\n",
 		 info->label, info->timeout);
-
-<<<<<<< HEAD
-	BUG_ON(!info->timer);
-
 	info->timer->active = true;
-=======
-	info->timer->active = true;
-
 	if (time_before(info->timer->timer.expires, now)) {
 		schedule_work(&info->timer->work);
 		pr_debug("Starting timer %s (Expired, Jiffies): %lu, %lu\n",
 			 info->label, info->timer->timer.expires, now);
 	}
-
 	/* TODO: Avoid modifying timers on each packet */
 	reset_timer(info->timer, info->timeout, skb);
->>>>>>> 64061cdf
-
-	if (time_before(info->timer->timer.expires, now)) {
-		schedule_work(&info->timer->work);
-		pr_debug("Starting timer %s (Expired, Jiffies): %lu, %lu\n",
-			 info->label, info->timer->timer.expires, now);
-	}
-
-	/* TODO: Avoid modifying timers on each packet */
-	reset_timer(info, skb);
 	return XT_CONTINUE;
 }
-
 /*
  * The actual xt_tables plugin.
  */
@@ -654,29 +431,23 @@
 {
 	const struct idletimer_tg_info_v1 *info = par->targinfo;
 	unsigned long now = jiffies;
-
 	pr_debug("resetting timer %s, timeout period %u\n",
 		 info->label, info->timeout);
-
 	if (info->timer->timer_type & XT_IDLETIMER_ALARM) {
 		ktime_t tout = ktime_set(info->timeout, 0);
 		alarm_start_relative(&info->timer->alarm, tout);
 	} else {
 		info->timer->active = true;
-
 		if (time_before(info->timer->timer.expires, now)) {
 			schedule_work(&info->timer->work);
 			pr_debug("Starting timer %s (Expired, Jiffies): %lu, %lu\n",
 				 info->label, info->timer->timer.expires, now);
 		}
-
 		/* TODO: Avoid modifying timers on each packet */
 		reset_timer(info->timer, info->timeout, skb);
 	}
-
 	return XT_CONTINUE;
 }
-
 static int idletimer_tg_helper(struct idletimer_tg_info *info)
 {
 	if (info->timeout == 0) {
@@ -695,15 +466,11 @@
 	}
 	return 0;
 }
-
-
 static int idletimer_tg_checkentry(const struct xt_tgchk_param *par)
 {
 	struct idletimer_tg_info *info = par->targinfo;
 	int ret;
-
 	pr_debug("checkentry targinfo%s\n", info->label);
-
 	ret = idletimer_tg_helper(info);
 	if(ret < 0)
 	{
@@ -711,15 +478,10 @@
 		return -EINVAL;
 	}
 	mutex_lock(&list_mutex);
-
 	info->timer = __idletimer_tg_find_by_label(info->label);
 	if (info->timer) {
 		info->timer->refcnt++;
-<<<<<<< HEAD
-		reset_timer(info, NULL);
-=======
 		reset_timer(info->timer, info->timeout, NULL);
->>>>>>> 64061cdf
 		pr_debug("increased refcnt of timer %s to %u\n",
 			 info->label, info->timer->refcnt);
 	} else {
@@ -730,38 +492,29 @@
 			return ret;
 		}
 	}
-
 	mutex_unlock(&list_mutex);
-
 	return 0;
 }
-
 static int idletimer_tg_checkentry_v1(const struct xt_tgchk_param *par)
 {
 	struct idletimer_tg_info_v1 *info = par->targinfo;
 	int ret;
-
 	pr_debug("checkentry targinfo%s\n", info->label);
-
 	ret = idletimer_tg_helper((struct idletimer_tg_info *)info);
 	if(ret < 0)
 	{
 		pr_debug("checkentry helper return invalid\n");
 		return -EINVAL;
 	}
-
 	if (info->timer_type > XT_IDLETIMER_ALARM) {
 		pr_debug("invalid value for timer type\n");
 		return -EINVAL;
 	}
-
 	if (info->send_nl_msg > 1) {
 		pr_debug("invalid value for send_nl_msg\n");
 		return -EINVAL;
 	}
-
 	mutex_lock(&list_mutex);
-
 	info->timer = __idletimer_tg_find_by_label(info->label);
 	if (info->timer) {
 		if (info->timer->timer_type != info->timer_type) {
@@ -769,13 +522,11 @@
 			mutex_unlock(&list_mutex);
 			return -EINVAL;
 		}
-
 		info->timer->refcnt++;
 		if (info->timer_type & XT_IDLETIMER_ALARM) {
 			/* calculate remaining expiry time */
 			ktime_t tout = alarm_expires_remaining(&info->timer->alarm);
 			struct timespec64 ktimespec = ktime_to_timespec64(tout);
-
 			if (ktimespec.tv_sec > 0) {
 				pr_debug("time_expiry_remaining %lld\n",
 					 ktimespec.tv_sec);
@@ -794,22 +545,16 @@
 			return ret;
 		}
 	}
-
 	mutex_unlock(&list_mutex);
 	return 0;
 }
-
 static void idletimer_tg_destroy(const struct xt_tgdtor_param *par)
 {
 	const struct idletimer_tg_info *info = par->targinfo;
-
 	pr_debug("destroy targinfo %s\n", info->label);
-
 	mutex_lock(&list_mutex);
-
 	if (--info->timer->refcnt == 0) {
 		pr_debug("deleting timer %s\n", info->label);
-
 		list_del(&info->timer->entry);
 		del_timer_sync(&info->timer->timer);
 		sysfs_remove_file(idletimer_tg_kobj, &info->timer->attr.attr);
@@ -819,23 +564,17 @@
 		kfree(info->timer);
 	} else {
 		pr_debug("decreased refcnt of timer %s to %u\n",
-		info->label, info->timer->refcnt);
-	}
-
+			 info->label, info->timer->refcnt);
+	}
 	mutex_unlock(&list_mutex);
 }
-
 static void idletimer_tg_destroy_v1(const struct xt_tgdtor_param *par)
 {
 	const struct idletimer_tg_info_v1 *info = par->targinfo;
-
 	pr_debug("destroy targinfo %s\n", info->label);
-
 	mutex_lock(&list_mutex);
-
 	if (--info->timer->refcnt == 0) {
 		pr_debug("deleting timer %s\n", info->label);
-
 		list_del(&info->timer->entry);
 		if (info->timer->timer_type & XT_IDLETIMER_ALARM) {
 			alarm_cancel(&info->timer->alarm);
@@ -851,15 +590,11 @@
 		pr_debug("decreased refcnt of timer %s to %u\n",
 			 info->label, info->timer->refcnt);
 	}
-
 	mutex_unlock(&list_mutex);
 }
-
-
 static struct xt_target idletimer_tg[] __read_mostly = {
 	{
 	.name		= "IDLETIMER",
-	.revision	= 1,
 	.family		= NFPROTO_UNSPEC,
 	.target		= idletimer_tg_target,
 	.targetsize     = sizeof(struct idletimer_tg_info),
@@ -879,25 +614,18 @@
 	.destroy        = idletimer_tg_destroy_v1,
 	.me		= THIS_MODULE,
 	},
-
-
 };
-
 static struct class *idletimer_tg_class;
-
 static struct device *idletimer_tg_device;
-
 static int __init idletimer_tg_init(void)
 {
 	int err;
-
 	idletimer_tg_class = class_create(THIS_MODULE, "xt_idletimer");
 	err = PTR_ERR(idletimer_tg_class);
 	if (IS_ERR(idletimer_tg_class)) {
 		pr_debug("couldn't register device class\n");
 		goto out;
 	}
-
 	idletimer_tg_device = device_create(idletimer_tg_class, NULL,
 					    MKDEV(0, 0), NULL, "timers");
 	err = PTR_ERR(idletimer_tg_device);
@@ -905,16 +633,12 @@
 		pr_debug("couldn't register system device\n");
 		goto out_class;
 	}
-
 	idletimer_tg_kobj = &idletimer_tg_device->kobj;
-
 	err = xt_register_targets(idletimer_tg, ARRAY_SIZE(idletimer_tg));
-
 	if (err < 0) {
 		pr_debug("couldn't register xt target\n");
 		goto out_dev;
 	}
-
 	return 0;
 out_dev:
 	device_destroy(idletimer_tg_class, MKDEV(0, 0));
@@ -923,18 +647,14 @@
 out:
 	return err;
 }
-
 static void __exit idletimer_tg_exit(void)
 {
 	xt_unregister_targets(idletimer_tg, ARRAY_SIZE(idletimer_tg));
-
 	device_destroy(idletimer_tg_class, MKDEV(0, 0));
 	class_destroy(idletimer_tg_class);
 }
-
 module_init(idletimer_tg_init);
 module_exit(idletimer_tg_exit);
-
 MODULE_AUTHOR("Timo Teras <ext-timo.teras@nokia.com>");
 MODULE_AUTHOR("Luciano Coelho <luciano.coelho@nokia.com>");
 MODULE_DESCRIPTION("Xtables: idle time monitor");
