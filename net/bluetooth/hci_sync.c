// SPDX-License-Identifier: GPL-2.0
/*
 * BlueZ - Bluetooth protocol stack for Linux
 *
 * Copyright (C) 2021 Intel Corporation
 * Copyright 2023 NXP
 */

#include <linux/property.h>

#include <net/bluetooth/bluetooth.h>
#include <net/bluetooth/hci_core.h>
#include <net/bluetooth/mgmt.h>

#include "hci_request.h"
#include "hci_codec.h"
#include "hci_debugfs.h"
#include "smp.h"
#include "eir.h"
#include "msft.h"
#include "aosp.h"
#include "leds.h"

static void hci_cmd_sync_complete(struct hci_dev *hdev, u8 result, u16 opcode,
				  struct sk_buff *skb)
{
	bt_dev_dbg(hdev, "result 0x%2.2x", result);

	if (hdev->req_status != HCI_REQ_PEND)
		return;

	hdev->req_result = result;
	hdev->req_status = HCI_REQ_DONE;

	if (skb) {
		struct sock *sk = hci_skb_sk(skb);

		/* Drop sk reference if set */
		if (sk)
			sock_put(sk);

		hdev->req_skb = skb_get(skb);
	}

	wake_up_interruptible(&hdev->req_wait_q);
}

static struct sk_buff *hci_cmd_sync_alloc(struct hci_dev *hdev, u16 opcode,
					  u32 plen, const void *param,
					  struct sock *sk)
{
	int len = HCI_COMMAND_HDR_SIZE + plen;
	struct hci_command_hdr *hdr;
	struct sk_buff *skb;

	skb = bt_skb_alloc(len, GFP_ATOMIC);
	if (!skb)
		return NULL;

	hdr = skb_put(skb, HCI_COMMAND_HDR_SIZE);
	hdr->opcode = cpu_to_le16(opcode);
	hdr->plen   = plen;

	if (plen)
		skb_put_data(skb, param, plen);

	bt_dev_dbg(hdev, "skb len %d", skb->len);

	hci_skb_pkt_type(skb) = HCI_COMMAND_PKT;
	hci_skb_opcode(skb) = opcode;

	/* Grab a reference if command needs to be associated with a sock (e.g.
	 * likely mgmt socket that initiated the command).
	 */
	if (sk) {
		hci_skb_sk(skb) = sk;
		sock_hold(sk);
	}

	return skb;
}

static void hci_cmd_sync_add(struct hci_request *req, u16 opcode, u32 plen,
			     const void *param, u8 event, struct sock *sk)
{
	struct hci_dev *hdev = req->hdev;
	struct sk_buff *skb;

	bt_dev_dbg(hdev, "opcode 0x%4.4x plen %d", opcode, plen);

	/* If an error occurred during request building, there is no point in
	 * queueing the HCI command. We can simply return.
	 */
	if (req->err)
		return;

	skb = hci_cmd_sync_alloc(hdev, opcode, plen, param, sk);
	if (!skb) {
		bt_dev_err(hdev, "no memory for command (opcode 0x%4.4x)",
			   opcode);
		req->err = -ENOMEM;
		return;
	}

	if (skb_queue_empty(&req->cmd_q))
		bt_cb(skb)->hci.req_flags |= HCI_REQ_START;

	hci_skb_event(skb) = event;

	skb_queue_tail(&req->cmd_q, skb);
}

static int hci_cmd_sync_run(struct hci_request *req)
{
	struct hci_dev *hdev = req->hdev;
	struct sk_buff *skb;
	unsigned long flags;

	bt_dev_dbg(hdev, "length %u", skb_queue_len(&req->cmd_q));

	/* If an error occurred during request building, remove all HCI
	 * commands queued on the HCI request queue.
	 */
	if (req->err) {
		skb_queue_purge(&req->cmd_q);
		return req->err;
	}

	/* Do not allow empty requests */
	if (skb_queue_empty(&req->cmd_q))
		return -ENODATA;

	skb = skb_peek_tail(&req->cmd_q);
	bt_cb(skb)->hci.req_complete_skb = hci_cmd_sync_complete;
	bt_cb(skb)->hci.req_flags |= HCI_REQ_SKB;

	spin_lock_irqsave(&hdev->cmd_q.lock, flags);
	skb_queue_splice_tail(&req->cmd_q, &hdev->cmd_q);
	spin_unlock_irqrestore(&hdev->cmd_q.lock, flags);

	queue_work(hdev->workqueue, &hdev->cmd_work);

	return 0;
}

/* This function requires the caller holds hdev->req_lock. */
struct sk_buff *__hci_cmd_sync_sk(struct hci_dev *hdev, u16 opcode, u32 plen,
				  const void *param, u8 event, u32 timeout,
				  struct sock *sk)
{
	struct hci_request req;
	struct sk_buff *skb;
	int err = 0;

	bt_dev_dbg(hdev, "Opcode 0x%4.4x", opcode);

	hci_req_init(&req, hdev);

	hci_cmd_sync_add(&req, opcode, plen, param, event, sk);

	hdev->req_status = HCI_REQ_PEND;

	err = hci_cmd_sync_run(&req);
	if (err < 0)
		return ERR_PTR(err);

	err = wait_event_interruptible_timeout(hdev->req_wait_q,
					       hdev->req_status != HCI_REQ_PEND,
					       timeout);

	if (err == -ERESTARTSYS)
		return ERR_PTR(-EINTR);

	switch (hdev->req_status) {
	case HCI_REQ_DONE:
		err = -bt_to_errno(hdev->req_result);
		break;

	case HCI_REQ_CANCELED:
		err = -hdev->req_result;
		break;

	default:
		err = -ETIMEDOUT;
		break;
	}

	hdev->req_status = 0;
	hdev->req_result = 0;
	skb = hdev->req_skb;
	hdev->req_skb = NULL;

	bt_dev_dbg(hdev, "end: err %d", err);

	if (err < 0) {
		kfree_skb(skb);
		return ERR_PTR(err);
	}

	return skb;
}
EXPORT_SYMBOL(__hci_cmd_sync_sk);

/* This function requires the caller holds hdev->req_lock. */
struct sk_buff *__hci_cmd_sync(struct hci_dev *hdev, u16 opcode, u32 plen,
			       const void *param, u32 timeout)
{
	return __hci_cmd_sync_sk(hdev, opcode, plen, param, 0, timeout, NULL);
}
EXPORT_SYMBOL(__hci_cmd_sync);

/* Send HCI command and wait for command complete event */
struct sk_buff *hci_cmd_sync(struct hci_dev *hdev, u16 opcode, u32 plen,
			     const void *param, u32 timeout)
{
	struct sk_buff *skb;

	if (!test_bit(HCI_UP, &hdev->flags))
		return ERR_PTR(-ENETDOWN);

	bt_dev_dbg(hdev, "opcode 0x%4.4x plen %d", opcode, plen);

	hci_req_sync_lock(hdev);
	skb = __hci_cmd_sync(hdev, opcode, plen, param, timeout);
	hci_req_sync_unlock(hdev);

	return skb;
}
EXPORT_SYMBOL(hci_cmd_sync);

/* This function requires the caller holds hdev->req_lock. */
struct sk_buff *__hci_cmd_sync_ev(struct hci_dev *hdev, u16 opcode, u32 plen,
				  const void *param, u8 event, u32 timeout)
{
	return __hci_cmd_sync_sk(hdev, opcode, plen, param, event, timeout,
				 NULL);
}
EXPORT_SYMBOL(__hci_cmd_sync_ev);

/* This function requires the caller holds hdev->req_lock. */
int __hci_cmd_sync_status_sk(struct hci_dev *hdev, u16 opcode, u32 plen,
			     const void *param, u8 event, u32 timeout,
			     struct sock *sk)
{
	struct sk_buff *skb;
	u8 status;

	skb = __hci_cmd_sync_sk(hdev, opcode, plen, param, event, timeout, sk);
	if (IS_ERR(skb)) {
		if (!event)
			bt_dev_err(hdev, "Opcode 0x%4.4x failed: %ld", opcode,
				   PTR_ERR(skb));
		return PTR_ERR(skb);
	}

	/* If command return a status event skb will be set to NULL as there are
	 * no parameters, in case of failure IS_ERR(skb) would have be set to
	 * the actual error would be found with PTR_ERR(skb).
	 */
	if (!skb)
		return 0;

	status = skb->data[0];

	kfree_skb(skb);

	return status;
}
EXPORT_SYMBOL(__hci_cmd_sync_status_sk);

int __hci_cmd_sync_status(struct hci_dev *hdev, u16 opcode, u32 plen,
			  const void *param, u32 timeout)
{
	return __hci_cmd_sync_status_sk(hdev, opcode, plen, param, 0, timeout,
					NULL);
}
EXPORT_SYMBOL(__hci_cmd_sync_status);

static void hci_cmd_sync_work(struct work_struct *work)
{
	struct hci_dev *hdev = container_of(work, struct hci_dev, cmd_sync_work);

	bt_dev_dbg(hdev, "");

	/* Dequeue all entries and run them */
	while (1) {
		struct hci_cmd_sync_work_entry *entry;

		mutex_lock(&hdev->cmd_sync_work_lock);
		entry = list_first_entry_or_null(&hdev->cmd_sync_work_list,
						 struct hci_cmd_sync_work_entry,
						 list);
		if (entry)
			list_del(&entry->list);
		mutex_unlock(&hdev->cmd_sync_work_lock);

		if (!entry)
			break;

		bt_dev_dbg(hdev, "entry %p", entry);

		if (entry->func) {
			int err;

			hci_req_sync_lock(hdev);
			err = entry->func(hdev, entry->data);
			if (entry->destroy)
				entry->destroy(hdev, entry->data, err);
			hci_req_sync_unlock(hdev);
		}

		kfree(entry);
	}
}

static void hci_cmd_sync_cancel_work(struct work_struct *work)
{
	struct hci_dev *hdev = container_of(work, struct hci_dev, cmd_sync_cancel_work);

	cancel_delayed_work_sync(&hdev->cmd_timer);
	cancel_delayed_work_sync(&hdev->ncmd_timer);
	atomic_set(&hdev->cmd_cnt, 1);

	wake_up_interruptible(&hdev->req_wait_q);
}

static int hci_scan_disable_sync(struct hci_dev *hdev);
static int scan_disable_sync(struct hci_dev *hdev, void *data)
{
	return hci_scan_disable_sync(hdev);
}

static int hci_inquiry_sync(struct hci_dev *hdev, u8 length);
static int interleaved_inquiry_sync(struct hci_dev *hdev, void *data)
{
	return hci_inquiry_sync(hdev, DISCOV_INTERLEAVED_INQUIRY_LEN);
}

static void le_scan_disable(struct work_struct *work)
{
	struct hci_dev *hdev = container_of(work, struct hci_dev,
					    le_scan_disable.work);
	int status;

	bt_dev_dbg(hdev, "");
	hci_dev_lock(hdev);

	if (!hci_dev_test_flag(hdev, HCI_LE_SCAN))
		goto _return;

	cancel_delayed_work(&hdev->le_scan_restart);

	status = hci_cmd_sync_queue(hdev, scan_disable_sync, NULL, NULL);
	if (status) {
		bt_dev_err(hdev, "failed to disable LE scan: %d", status);
		goto _return;
	}

	hdev->discovery.scan_start = 0;

	/* If we were running LE only scan, change discovery state. If
	 * we were running both LE and BR/EDR inquiry simultaneously,
	 * and BR/EDR inquiry is already finished, stop discovery,
	 * otherwise BR/EDR inquiry will stop discovery when finished.
	 * If we will resolve remote device name, do not change
	 * discovery state.
	 */

	if (hdev->discovery.type == DISCOV_TYPE_LE)
		goto discov_stopped;

	if (hdev->discovery.type != DISCOV_TYPE_INTERLEAVED)
		goto _return;

	if (test_bit(HCI_QUIRK_SIMULTANEOUS_DISCOVERY, &hdev->quirks)) {
		if (!test_bit(HCI_INQUIRY, &hdev->flags) &&
		    hdev->discovery.state != DISCOVERY_RESOLVING)
			goto discov_stopped;

		goto _return;
	}

	status = hci_cmd_sync_queue(hdev, interleaved_inquiry_sync, NULL, NULL);
	if (status) {
		bt_dev_err(hdev, "inquiry failed: status %d", status);
		goto discov_stopped;
	}

	goto _return;

discov_stopped:
	hci_discovery_set_state(hdev, DISCOVERY_STOPPED);

_return:
	hci_dev_unlock(hdev);
}

static int hci_le_set_scan_enable_sync(struct hci_dev *hdev, u8 val,
				       u8 filter_dup);
static int hci_le_scan_restart_sync(struct hci_dev *hdev)
{
	/* If controller is not scanning we are done. */
	if (!hci_dev_test_flag(hdev, HCI_LE_SCAN))
		return 0;

	if (hdev->scanning_paused) {
		bt_dev_dbg(hdev, "Scanning is paused for suspend");
		return 0;
	}

	hci_le_set_scan_enable_sync(hdev, LE_SCAN_DISABLE, 0x00);
	return hci_le_set_scan_enable_sync(hdev, LE_SCAN_ENABLE,
					   LE_SCAN_FILTER_DUP_ENABLE);
}

static void le_scan_restart(struct work_struct *work)
{
	struct hci_dev *hdev = container_of(work, struct hci_dev,
					    le_scan_restart.work);
	unsigned long timeout, duration, scan_start, now;
	int status;

	bt_dev_dbg(hdev, "");

	status = hci_le_scan_restart_sync(hdev);
	if (status) {
		bt_dev_err(hdev, "failed to restart LE scan: status %d",
			   status);
		return;
	}

	hci_dev_lock(hdev);

	if (!test_bit(HCI_QUIRK_STRICT_DUPLICATE_FILTER, &hdev->quirks) ||
	    !hdev->discovery.scan_start)
		goto unlock;

	/* When the scan was started, hdev->le_scan_disable has been queued
	 * after duration from scan_start. During scan restart this job
	 * has been canceled, and we need to queue it again after proper
	 * timeout, to make sure that scan does not run indefinitely.
	 */
	duration = hdev->discovery.scan_duration;
	scan_start = hdev->discovery.scan_start;
	now = jiffies;
	if (now - scan_start <= duration) {
		int elapsed;

		if (now >= scan_start)
			elapsed = now - scan_start;
		else
			elapsed = ULONG_MAX - scan_start + now;

		timeout = duration - elapsed;
	} else {
		timeout = 0;
	}

	queue_delayed_work(hdev->req_workqueue,
			   &hdev->le_scan_disable, timeout);

unlock:
	hci_dev_unlock(hdev);
}

static int reenable_adv_sync(struct hci_dev *hdev, void *data)
{
	bt_dev_dbg(hdev, "");

	if (!hci_dev_test_flag(hdev, HCI_ADVERTISING) &&
	    list_empty(&hdev->adv_instances))
		return 0;

	if (hdev->cur_adv_instance) {
		return hci_schedule_adv_instance_sync(hdev,
						      hdev->cur_adv_instance,
						      true);
	} else {
		if (ext_adv_capable(hdev)) {
			hci_start_ext_adv_sync(hdev, 0x00);
		} else {
			hci_update_adv_data_sync(hdev, 0x00);
			hci_update_scan_rsp_data_sync(hdev, 0x00);
			hci_enable_advertising_sync(hdev);
		}
	}

	return 0;
}

static void reenable_adv(struct work_struct *work)
{
	struct hci_dev *hdev = container_of(work, struct hci_dev,
					    reenable_adv_work);
	int status;

	bt_dev_dbg(hdev, "");

	hci_dev_lock(hdev);

	status = hci_cmd_sync_queue(hdev, reenable_adv_sync, NULL, NULL);
	if (status)
		bt_dev_err(hdev, "failed to reenable ADV: %d", status);

	hci_dev_unlock(hdev);
}

static void cancel_adv_timeout(struct hci_dev *hdev)
{
	if (hdev->adv_instance_timeout) {
		hdev->adv_instance_timeout = 0;
		cancel_delayed_work(&hdev->adv_instance_expire);
	}
}

/* For a single instance:
 * - force == true: The instance will be removed even when its remaining
 *   lifetime is not zero.
 * - force == false: the instance will be deactivated but kept stored unless
 *   the remaining lifetime is zero.
 *
 * For instance == 0x00:
 * - force == true: All instances will be removed regardless of their timeout
 *   setting.
 * - force == false: Only instances that have a timeout will be removed.
 */
int hci_clear_adv_instance_sync(struct hci_dev *hdev, struct sock *sk,
				u8 instance, bool force)
{
	struct adv_info *adv_instance, *n, *next_instance = NULL;
	int err;
	u8 rem_inst;

	/* Cancel any timeout concerning the removed instance(s). */
	if (!instance || hdev->cur_adv_instance == instance)
		cancel_adv_timeout(hdev);

	/* Get the next instance to advertise BEFORE we remove
	 * the current one. This can be the same instance again
	 * if there is only one instance.
	 */
	if (instance && hdev->cur_adv_instance == instance)
		next_instance = hci_get_next_instance(hdev, instance);

	if (instance == 0x00) {
		list_for_each_entry_safe(adv_instance, n, &hdev->adv_instances,
					 list) {
			if (!(force || adv_instance->timeout))
				continue;

			rem_inst = adv_instance->instance;
			err = hci_remove_adv_instance(hdev, rem_inst);
			if (!err)
				mgmt_advertising_removed(sk, hdev, rem_inst);
		}
	} else {
		adv_instance = hci_find_adv_instance(hdev, instance);

		if (force || (adv_instance && adv_instance->timeout &&
			      !adv_instance->remaining_time)) {
			/* Don't advertise a removed instance. */
			if (next_instance &&
			    next_instance->instance == instance)
				next_instance = NULL;

			err = hci_remove_adv_instance(hdev, instance);
			if (!err)
				mgmt_advertising_removed(sk, hdev, instance);
		}
	}

	if (!hdev_is_powered(hdev) || hci_dev_test_flag(hdev, HCI_ADVERTISING))
		return 0;

	if (next_instance && !ext_adv_capable(hdev))
		return hci_schedule_adv_instance_sync(hdev,
						      next_instance->instance,
						      false);

	return 0;
}

static int adv_timeout_expire_sync(struct hci_dev *hdev, void *data)
{
	u8 instance = *(u8 *)data;

	kfree(data);

	hci_clear_adv_instance_sync(hdev, NULL, instance, false);

	if (list_empty(&hdev->adv_instances))
		return hci_disable_advertising_sync(hdev);

	return 0;
}

static void adv_timeout_expire(struct work_struct *work)
{
	u8 *inst_ptr;
	struct hci_dev *hdev = container_of(work, struct hci_dev,
					    adv_instance_expire.work);

	bt_dev_dbg(hdev, "");

	hci_dev_lock(hdev);

	hdev->adv_instance_timeout = 0;

	if (hdev->cur_adv_instance == 0x00)
		goto unlock;

	inst_ptr = kmalloc(1, GFP_KERNEL);
	if (!inst_ptr)
		goto unlock;

	*inst_ptr = hdev->cur_adv_instance;
	hci_cmd_sync_queue(hdev, adv_timeout_expire_sync, inst_ptr, NULL);

unlock:
	hci_dev_unlock(hdev);
}

void hci_cmd_sync_init(struct hci_dev *hdev)
{
	INIT_WORK(&hdev->cmd_sync_work, hci_cmd_sync_work);
	INIT_LIST_HEAD(&hdev->cmd_sync_work_list);
	mutex_init(&hdev->cmd_sync_work_lock);
	mutex_init(&hdev->unregister_lock);

	INIT_WORK(&hdev->cmd_sync_cancel_work, hci_cmd_sync_cancel_work);
	INIT_WORK(&hdev->reenable_adv_work, reenable_adv);
	INIT_DELAYED_WORK(&hdev->le_scan_disable, le_scan_disable);
	INIT_DELAYED_WORK(&hdev->le_scan_restart, le_scan_restart);
	INIT_DELAYED_WORK(&hdev->adv_instance_expire, adv_timeout_expire);
}

void hci_cmd_sync_clear(struct hci_dev *hdev)
{
	struct hci_cmd_sync_work_entry *entry, *tmp;

	cancel_work_sync(&hdev->cmd_sync_work);
	cancel_work_sync(&hdev->reenable_adv_work);

	mutex_lock(&hdev->cmd_sync_work_lock);
	list_for_each_entry_safe(entry, tmp, &hdev->cmd_sync_work_list, list) {
		if (entry->destroy)
			entry->destroy(hdev, entry->data, -ECANCELED);

		list_del(&entry->list);
		kfree(entry);
	}
	mutex_unlock(&hdev->cmd_sync_work_lock);
}

void __hci_cmd_sync_cancel(struct hci_dev *hdev, int err)
{
	bt_dev_dbg(hdev, "err 0x%2.2x", err);

	if (hdev->req_status == HCI_REQ_PEND) {
		hdev->req_result = err;
		hdev->req_status = HCI_REQ_CANCELED;

		cancel_delayed_work_sync(&hdev->cmd_timer);
		cancel_delayed_work_sync(&hdev->ncmd_timer);
		atomic_set(&hdev->cmd_cnt, 1);

		wake_up_interruptible(&hdev->req_wait_q);
	}
}

void hci_cmd_sync_cancel(struct hci_dev *hdev, int err)
{
	bt_dev_dbg(hdev, "err 0x%2.2x", err);

	if (hdev->req_status == HCI_REQ_PEND) {
		hdev->req_result = err;
		hdev->req_status = HCI_REQ_CANCELED;

		queue_work(hdev->workqueue, &hdev->cmd_sync_cancel_work);
	}
}
EXPORT_SYMBOL(hci_cmd_sync_cancel);

/* Submit HCI command to be run in as cmd_sync_work:
 *
 * - hdev must _not_ be unregistered
 */
int hci_cmd_sync_submit(struct hci_dev *hdev, hci_cmd_sync_work_func_t func,
			void *data, hci_cmd_sync_work_destroy_t destroy)
{
	struct hci_cmd_sync_work_entry *entry;
	int err = 0;

	mutex_lock(&hdev->unregister_lock);
	if (hci_dev_test_flag(hdev, HCI_UNREGISTER)) {
		err = -ENODEV;
		goto unlock;
	}

	entry = kmalloc(sizeof(*entry), GFP_KERNEL);
	if (!entry) {
		err = -ENOMEM;
		goto unlock;
	}
	entry->func = func;
	entry->data = data;
	entry->destroy = destroy;

	mutex_lock(&hdev->cmd_sync_work_lock);
	list_add_tail(&entry->list, &hdev->cmd_sync_work_list);
	mutex_unlock(&hdev->cmd_sync_work_lock);

	queue_work(hdev->req_workqueue, &hdev->cmd_sync_work);

unlock:
	mutex_unlock(&hdev->unregister_lock);
	return err;
}
EXPORT_SYMBOL(hci_cmd_sync_submit);

/* Queue HCI command:
 *
 * - hdev must be running
 */
int hci_cmd_sync_queue(struct hci_dev *hdev, hci_cmd_sync_work_func_t func,
		       void *data, hci_cmd_sync_work_destroy_t destroy)
{
	/* Only queue command if hdev is running which means it had been opened
	 * and is either on init phase or is already up.
	 */
	if (!test_bit(HCI_RUNNING, &hdev->flags))
		return -ENETDOWN;

	return hci_cmd_sync_submit(hdev, func, data, destroy);
}
EXPORT_SYMBOL(hci_cmd_sync_queue);

int hci_update_eir_sync(struct hci_dev *hdev)
{
	struct hci_cp_write_eir cp;

	bt_dev_dbg(hdev, "");

	if (!hdev_is_powered(hdev))
		return 0;

	if (!lmp_ext_inq_capable(hdev))
		return 0;

	if (!hci_dev_test_flag(hdev, HCI_SSP_ENABLED))
		return 0;

	if (hci_dev_test_flag(hdev, HCI_SERVICE_CACHE))
		return 0;

	memset(&cp, 0, sizeof(cp));

	eir_create(hdev, cp.data);

	if (memcmp(cp.data, hdev->eir, sizeof(cp.data)) == 0)
		return 0;

	memcpy(hdev->eir, cp.data, sizeof(cp.data));

	return __hci_cmd_sync_status(hdev, HCI_OP_WRITE_EIR, sizeof(cp), &cp,
				     HCI_CMD_TIMEOUT);
}

static u8 get_service_classes(struct hci_dev *hdev)
{
	struct bt_uuid *uuid;
	u8 val = 0;

	list_for_each_entry(uuid, &hdev->uuids, list)
		val |= uuid->svc_hint;

	return val;
}

int hci_update_class_sync(struct hci_dev *hdev)
{
	u8 cod[3];

	bt_dev_dbg(hdev, "");

	if (!hdev_is_powered(hdev))
		return 0;

	if (!hci_dev_test_flag(hdev, HCI_BREDR_ENABLED))
		return 0;

	if (hci_dev_test_flag(hdev, HCI_SERVICE_CACHE))
		return 0;

	cod[0] = hdev->minor_class;
	cod[1] = hdev->major_class;
	cod[2] = get_service_classes(hdev);

	if (hci_dev_test_flag(hdev, HCI_LIMITED_DISCOVERABLE))
		cod[1] |= 0x20;

	if (memcmp(cod, hdev->dev_class, 3) == 0)
		return 0;

	return __hci_cmd_sync_status(hdev, HCI_OP_WRITE_CLASS_OF_DEV,
				     sizeof(cod), cod, HCI_CMD_TIMEOUT);
}

static bool is_advertising_allowed(struct hci_dev *hdev, bool connectable)
{
	/* If there is no connection we are OK to advertise. */
	if (hci_conn_num(hdev, LE_LINK) == 0)
		return true;

	/* Check le_states if there is any connection in peripheral role. */
	if (hdev->conn_hash.le_num_peripheral > 0) {
		/* Peripheral connection state and non connectable mode
		 * bit 20.
		 */
		if (!connectable && !(hdev->le_states[2] & 0x10))
			return false;

		/* Peripheral connection state and connectable mode bit 38
		 * and scannable bit 21.
		 */
		if (connectable && (!(hdev->le_states[4] & 0x40) ||
				    !(hdev->le_states[2] & 0x20)))
			return false;
	}

	/* Check le_states if there is any connection in central role. */
	if (hci_conn_num(hdev, LE_LINK) != hdev->conn_hash.le_num_peripheral) {
		/* Central connection state and non connectable mode bit 18. */
		if (!connectable && !(hdev->le_states[2] & 0x02))
			return false;

		/* Central connection state and connectable mode bit 35 and
		 * scannable 19.
		 */
		if (connectable && (!(hdev->le_states[4] & 0x08) ||
				    !(hdev->le_states[2] & 0x08)))
			return false;
	}

	return true;
}

static bool adv_use_rpa(struct hci_dev *hdev, uint32_t flags)
{
	/* If privacy is not enabled don't use RPA */
	if (!hci_dev_test_flag(hdev, HCI_PRIVACY))
		return false;

	/* If basic privacy mode is enabled use RPA */
	if (!hci_dev_test_flag(hdev, HCI_LIMITED_PRIVACY))
		return true;

	/* If limited privacy mode is enabled don't use RPA if we're
	 * both discoverable and bondable.
	 */
	if ((flags & MGMT_ADV_FLAG_DISCOV) &&
	    hci_dev_test_flag(hdev, HCI_BONDABLE))
		return false;

	/* We're neither bondable nor discoverable in the limited
	 * privacy mode, therefore use RPA.
	 */
	return true;
}

static int hci_set_random_addr_sync(struct hci_dev *hdev, bdaddr_t *rpa)
{
	/* If we're advertising or initiating an LE connection we can't
	 * go ahead and change the random address at this time. This is
	 * because the eventual initiator address used for the
	 * subsequently created connection will be undefined (some
	 * controllers use the new address and others the one we had
	 * when the operation started).
	 *
	 * In this kind of scenario skip the update and let the random
	 * address be updated at the next cycle.
	 */
	if (hci_dev_test_flag(hdev, HCI_LE_ADV) ||
	    hci_lookup_le_connect(hdev)) {
		bt_dev_dbg(hdev, "Deferring random address update");
		hci_dev_set_flag(hdev, HCI_RPA_EXPIRED);
		return 0;
	}

	return __hci_cmd_sync_status(hdev, HCI_OP_LE_SET_RANDOM_ADDR,
				     6, rpa, HCI_CMD_TIMEOUT);
}

int hci_update_random_address_sync(struct hci_dev *hdev, bool require_privacy,
				   bool rpa, u8 *own_addr_type)
{
	int err;

	/* If privacy is enabled use a resolvable private address. If
	 * current RPA has expired or there is something else than
	 * the current RPA in use, then generate a new one.
	 */
	if (rpa) {
		/* If Controller supports LL Privacy use own address type is
		 * 0x03
		 */
		if (use_ll_privacy(hdev))
			*own_addr_type = ADDR_LE_DEV_RANDOM_RESOLVED;
		else
			*own_addr_type = ADDR_LE_DEV_RANDOM;

		/* Check if RPA is valid */
		if (rpa_valid(hdev))
			return 0;

		err = smp_generate_rpa(hdev, hdev->irk, &hdev->rpa);
		if (err < 0) {
			bt_dev_err(hdev, "failed to generate new RPA");
			return err;
		}

		err = hci_set_random_addr_sync(hdev, &hdev->rpa);
		if (err)
			return err;

		return 0;
	}

	/* In case of required privacy without resolvable private address,
	 * use an non-resolvable private address. This is useful for active
	 * scanning and non-connectable advertising.
	 */
	if (require_privacy) {
		bdaddr_t nrpa;

		while (true) {
			/* The non-resolvable private address is generated
			 * from random six bytes with the two most significant
			 * bits cleared.
			 */
			get_random_bytes(&nrpa, 6);
			nrpa.b[5] &= 0x3f;

			/* The non-resolvable private address shall not be
			 * equal to the public address.
			 */
			if (bacmp(&hdev->bdaddr, &nrpa))
				break;
		}

		*own_addr_type = ADDR_LE_DEV_RANDOM;

		return hci_set_random_addr_sync(hdev, &nrpa);
	}

	/* If forcing static address is in use or there is no public
	 * address use the static address as random address (but skip
	 * the HCI command if the current random address is already the
	 * static one.
	 *
	 * In case BR/EDR has been disabled on a dual-mode controller
	 * and a static address has been configured, then use that
	 * address instead of the public BR/EDR address.
	 */
	if (hci_dev_test_flag(hdev, HCI_FORCE_STATIC_ADDR) ||
	    !bacmp(&hdev->bdaddr, BDADDR_ANY) ||
	    (!hci_dev_test_flag(hdev, HCI_BREDR_ENABLED) &&
	     bacmp(&hdev->static_addr, BDADDR_ANY))) {
		*own_addr_type = ADDR_LE_DEV_RANDOM;
		if (bacmp(&hdev->static_addr, &hdev->random_addr))
			return hci_set_random_addr_sync(hdev,
							&hdev->static_addr);
		return 0;
	}

	/* Neither privacy nor static address is being used so use a
	 * public address.
	 */
	*own_addr_type = ADDR_LE_DEV_PUBLIC;

	return 0;
}

static int hci_disable_ext_adv_instance_sync(struct hci_dev *hdev, u8 instance)
{
	struct hci_cp_le_set_ext_adv_enable *cp;
	struct hci_cp_ext_adv_set *set;
	u8 data[sizeof(*cp) + sizeof(*set) * 1];
	u8 size;

	/* If request specifies an instance that doesn't exist, fail */
	if (instance > 0) {
		struct adv_info *adv;

		adv = hci_find_adv_instance(hdev, instance);
		if (!adv)
			return -EINVAL;

		/* If not enabled there is nothing to do */
		if (!adv->enabled)
			return 0;
	}

	memset(data, 0, sizeof(data));

	cp = (void *)data;
	set = (void *)cp->data;

	/* Instance 0x00 indicates all advertising instances will be disabled */
	cp->num_of_sets = !!instance;
	cp->enable = 0x00;

	set->handle = instance;

	size = sizeof(*cp) + sizeof(*set) * cp->num_of_sets;

	return __hci_cmd_sync_status(hdev, HCI_OP_LE_SET_EXT_ADV_ENABLE,
				     size, data, HCI_CMD_TIMEOUT);
}

static int hci_set_adv_set_random_addr_sync(struct hci_dev *hdev, u8 instance,
					    bdaddr_t *random_addr)
{
	struct hci_cp_le_set_adv_set_rand_addr cp;
	int err;

	if (!instance) {
		/* Instance 0x00 doesn't have an adv_info, instead it uses
		 * hdev->random_addr to track its address so whenever it needs
		 * to be updated this also set the random address since
		 * hdev->random_addr is shared with scan state machine.
		 */
		err = hci_set_random_addr_sync(hdev, random_addr);
		if (err)
			return err;
	}

	memset(&cp, 0, sizeof(cp));

	cp.handle = instance;
	bacpy(&cp.bdaddr, random_addr);

	return __hci_cmd_sync_status(hdev, HCI_OP_LE_SET_ADV_SET_RAND_ADDR,
				     sizeof(cp), &cp, HCI_CMD_TIMEOUT);
}

int hci_setup_ext_adv_instance_sync(struct hci_dev *hdev, u8 instance)
{
	struct hci_cp_le_set_ext_adv_params cp;
	bool connectable;
	u32 flags;
	bdaddr_t random_addr;
	u8 own_addr_type;
	int err;
	struct adv_info *adv;
	bool secondary_adv;

	if (instance > 0) {
		adv = hci_find_adv_instance(hdev, instance);
		if (!adv)
			return -EINVAL;
	} else {
		adv = NULL;
	}

	/* Updating parameters of an active instance will return a
	 * Command Disallowed error, so we must first disable the
	 * instance if it is active.
	 */
	if (adv && !adv->pending) {
		err = hci_disable_ext_adv_instance_sync(hdev, instance);
		if (err)
			return err;
	}

	flags = hci_adv_instance_flags(hdev, instance);

	/* If the "connectable" instance flag was not set, then choose between
	 * ADV_IND and ADV_NONCONN_IND based on the global connectable setting.
	 */
	connectable = (flags & MGMT_ADV_FLAG_CONNECTABLE) ||
		      mgmt_get_connectable(hdev);

	if (!is_advertising_allowed(hdev, connectable))
		return -EPERM;

	/* Set require_privacy to true only when non-connectable
	 * advertising is used. In that case it is fine to use a
	 * non-resolvable private address.
	 */
	err = hci_get_random_address(hdev, !connectable,
				     adv_use_rpa(hdev, flags), adv,
				     &own_addr_type, &random_addr);
	if (err < 0)
		return err;

	memset(&cp, 0, sizeof(cp));

	if (adv) {
		hci_cpu_to_le24(adv->min_interval, cp.min_interval);
		hci_cpu_to_le24(adv->max_interval, cp.max_interval);
		cp.tx_power = adv->tx_power;
	} else {
		hci_cpu_to_le24(hdev->le_adv_min_interval, cp.min_interval);
		hci_cpu_to_le24(hdev->le_adv_max_interval, cp.max_interval);
		cp.tx_power = HCI_ADV_TX_POWER_NO_PREFERENCE;
	}

	secondary_adv = (flags & MGMT_ADV_FLAG_SEC_MASK);

	if (connectable) {
		if (secondary_adv)
			cp.evt_properties = cpu_to_le16(LE_EXT_ADV_CONN_IND);
		else
			cp.evt_properties = cpu_to_le16(LE_LEGACY_ADV_IND);
	} else if (hci_adv_instance_is_scannable(hdev, instance) ||
		   (flags & MGMT_ADV_PARAM_SCAN_RSP)) {
		if (secondary_adv)
			cp.evt_properties = cpu_to_le16(LE_EXT_ADV_SCAN_IND);
		else
			cp.evt_properties = cpu_to_le16(LE_LEGACY_ADV_SCAN_IND);
	} else {
		if (secondary_adv)
			cp.evt_properties = cpu_to_le16(LE_EXT_ADV_NON_CONN_IND);
		else
			cp.evt_properties = cpu_to_le16(LE_LEGACY_NONCONN_IND);
	}

	/* If Own_Address_Type equals 0x02 or 0x03, the Peer_Address parameter
	 * contains the peer’s Identity Address and the Peer_Address_Type
	 * parameter contains the peer’s Identity Type (i.e., 0x00 or 0x01).
	 * These parameters are used to locate the corresponding local IRK in
	 * the resolving list; this IRK is used to generate their own address
	 * used in the advertisement.
	 */
	if (own_addr_type == ADDR_LE_DEV_RANDOM_RESOLVED)
		hci_copy_identity_address(hdev, &cp.peer_addr,
					  &cp.peer_addr_type);

	cp.own_addr_type = own_addr_type;
	cp.channel_map = hdev->le_adv_channel_map;
	cp.handle = instance;

	if (flags & MGMT_ADV_FLAG_SEC_2M) {
		cp.primary_phy = HCI_ADV_PHY_1M;
		cp.secondary_phy = HCI_ADV_PHY_2M;
	} else if (flags & MGMT_ADV_FLAG_SEC_CODED) {
		cp.primary_phy = HCI_ADV_PHY_CODED;
		cp.secondary_phy = HCI_ADV_PHY_CODED;
	} else {
		/* In all other cases use 1M */
		cp.primary_phy = HCI_ADV_PHY_1M;
		cp.secondary_phy = HCI_ADV_PHY_1M;
	}

	err = __hci_cmd_sync_status(hdev, HCI_OP_LE_SET_EXT_ADV_PARAMS,
				    sizeof(cp), &cp, HCI_CMD_TIMEOUT);
	if (err)
		return err;

	if ((own_addr_type == ADDR_LE_DEV_RANDOM ||
	     own_addr_type == ADDR_LE_DEV_RANDOM_RESOLVED) &&
	    bacmp(&random_addr, BDADDR_ANY)) {
		/* Check if random address need to be updated */
		if (adv) {
			if (!bacmp(&random_addr, &adv->random_addr))
				return 0;
		} else {
			if (!bacmp(&random_addr, &hdev->random_addr))
				return 0;
		}

		return hci_set_adv_set_random_addr_sync(hdev, instance,
							&random_addr);
	}

	return 0;
}

static int hci_set_ext_scan_rsp_data_sync(struct hci_dev *hdev, u8 instance)
{
	struct {
		struct hci_cp_le_set_ext_scan_rsp_data cp;
		u8 data[HCI_MAX_EXT_AD_LENGTH];
	} pdu;
	u8 len;
	struct adv_info *adv = NULL;
	int err;

	memset(&pdu, 0, sizeof(pdu));

	if (instance) {
		adv = hci_find_adv_instance(hdev, instance);
		if (!adv || !adv->scan_rsp_changed)
			return 0;
	}

	len = eir_create_scan_rsp(hdev, instance, pdu.data);

	pdu.cp.handle = instance;
	pdu.cp.length = len;
	pdu.cp.operation = LE_SET_ADV_DATA_OP_COMPLETE;
	pdu.cp.frag_pref = LE_SET_ADV_DATA_NO_FRAG;

	err = __hci_cmd_sync_status(hdev, HCI_OP_LE_SET_EXT_SCAN_RSP_DATA,
				    sizeof(pdu.cp) + len, &pdu.cp,
				    HCI_CMD_TIMEOUT);
	if (err)
		return err;

	if (adv) {
		adv->scan_rsp_changed = false;
	} else {
		memcpy(hdev->scan_rsp_data, pdu.data, len);
		hdev->scan_rsp_data_len = len;
	}

	return 0;
}

static int __hci_set_scan_rsp_data_sync(struct hci_dev *hdev, u8 instance)
{
	struct hci_cp_le_set_scan_rsp_data cp;
	u8 len;

	memset(&cp, 0, sizeof(cp));

	len = eir_create_scan_rsp(hdev, instance, cp.data);

	if (hdev->scan_rsp_data_len == len &&
	    !memcmp(cp.data, hdev->scan_rsp_data, len))
		return 0;

	memcpy(hdev->scan_rsp_data, cp.data, sizeof(cp.data));
	hdev->scan_rsp_data_len = len;

	cp.length = len;

	return __hci_cmd_sync_status(hdev, HCI_OP_LE_SET_SCAN_RSP_DATA,
				     sizeof(cp), &cp, HCI_CMD_TIMEOUT);
}

int hci_update_scan_rsp_data_sync(struct hci_dev *hdev, u8 instance)
{
	if (!hci_dev_test_flag(hdev, HCI_LE_ENABLED))
		return 0;

	if (ext_adv_capable(hdev))
		return hci_set_ext_scan_rsp_data_sync(hdev, instance);

	return __hci_set_scan_rsp_data_sync(hdev, instance);
}

int hci_enable_ext_advertising_sync(struct hci_dev *hdev, u8 instance)
{
	struct hci_cp_le_set_ext_adv_enable *cp;
	struct hci_cp_ext_adv_set *set;
	u8 data[sizeof(*cp) + sizeof(*set) * 1];
	struct adv_info *adv;

	if (instance > 0) {
		adv = hci_find_adv_instance(hdev, instance);
		if (!adv)
			return -EINVAL;
		/* If already enabled there is nothing to do */
		if (adv->enabled)
			return 0;
	} else {
		adv = NULL;
	}

	cp = (void *)data;
	set = (void *)cp->data;

	memset(cp, 0, sizeof(*cp));

	cp->enable = 0x01;
	cp->num_of_sets = 0x01;

	memset(set, 0, sizeof(*set));

	set->handle = instance;

	/* Set duration per instance since controller is responsible for
	 * scheduling it.
	 */
	if (adv && adv->timeout) {
		u16 duration = adv->timeout * MSEC_PER_SEC;

		/* Time = N * 10 ms */
		set->duration = cpu_to_le16(duration / 10);
	}

	return __hci_cmd_sync_status(hdev, HCI_OP_LE_SET_EXT_ADV_ENABLE,
				     sizeof(*cp) +
				     sizeof(*set) * cp->num_of_sets,
				     data, HCI_CMD_TIMEOUT);
}

int hci_start_ext_adv_sync(struct hci_dev *hdev, u8 instance)
{
	int err;

	err = hci_setup_ext_adv_instance_sync(hdev, instance);
	if (err)
		return err;

	err = hci_set_ext_scan_rsp_data_sync(hdev, instance);
	if (err)
		return err;

	return hci_enable_ext_advertising_sync(hdev, instance);
}

static int hci_disable_per_advertising_sync(struct hci_dev *hdev, u8 instance)
{
	struct hci_cp_le_set_per_adv_enable cp;
	struct adv_info *adv = NULL;

	/* If periodic advertising already disabled there is nothing to do. */
	adv = hci_find_adv_instance(hdev, instance);
	if (!adv || !adv->periodic || !adv->enabled)
		return 0;

	memset(&cp, 0, sizeof(cp));

	cp.enable = 0x00;
	cp.handle = instance;

	return __hci_cmd_sync_status(hdev, HCI_OP_LE_SET_PER_ADV_ENABLE,
				     sizeof(cp), &cp, HCI_CMD_TIMEOUT);
}

static int hci_set_per_adv_params_sync(struct hci_dev *hdev, u8 instance,
				       u16 min_interval, u16 max_interval)
{
	struct hci_cp_le_set_per_adv_params cp;

	memset(&cp, 0, sizeof(cp));

	if (!min_interval)
		min_interval = DISCOV_LE_PER_ADV_INT_MIN;

	if (!max_interval)
		max_interval = DISCOV_LE_PER_ADV_INT_MAX;

	cp.handle = instance;
	cp.min_interval = cpu_to_le16(min_interval);
	cp.max_interval = cpu_to_le16(max_interval);
	cp.periodic_properties = 0x0000;

	return __hci_cmd_sync_status(hdev, HCI_OP_LE_SET_PER_ADV_PARAMS,
				     sizeof(cp), &cp, HCI_CMD_TIMEOUT);
}

static int hci_set_per_adv_data_sync(struct hci_dev *hdev, u8 instance)
{
	struct {
		struct hci_cp_le_set_per_adv_data cp;
		u8 data[HCI_MAX_PER_AD_LENGTH];
	} pdu;
	u8 len;

	memset(&pdu, 0, sizeof(pdu));

	if (instance) {
		struct adv_info *adv = hci_find_adv_instance(hdev, instance);

		if (!adv || !adv->periodic)
			return 0;
	}

	len = eir_create_per_adv_data(hdev, instance, pdu.data);

	pdu.cp.length = len;
	pdu.cp.handle = instance;
	pdu.cp.operation = LE_SET_ADV_DATA_OP_COMPLETE;

	return __hci_cmd_sync_status(hdev, HCI_OP_LE_SET_PER_ADV_DATA,
				     sizeof(pdu.cp) + len, &pdu,
				     HCI_CMD_TIMEOUT);
}

static int hci_enable_per_advertising_sync(struct hci_dev *hdev, u8 instance)
{
	struct hci_cp_le_set_per_adv_enable cp;
	struct adv_info *adv = NULL;

	/* If periodic advertising already enabled there is nothing to do. */
	adv = hci_find_adv_instance(hdev, instance);
	if (adv && adv->periodic && adv->enabled)
		return 0;

	memset(&cp, 0, sizeof(cp));

	cp.enable = 0x01;
	cp.handle = instance;

	return __hci_cmd_sync_status(hdev, HCI_OP_LE_SET_PER_ADV_ENABLE,
				     sizeof(cp), &cp, HCI_CMD_TIMEOUT);
}

/* Checks if periodic advertising data contains a Basic Announcement and if it
 * does generates a Broadcast ID and add Broadcast Announcement.
 */
static int hci_adv_bcast_annoucement(struct hci_dev *hdev, struct adv_info *adv)
{
	u8 bid[3];
	u8 ad[4 + 3];

	/* Skip if NULL adv as instance 0x00 is used for general purpose
	 * advertising so it cannot used for the likes of Broadcast Announcement
	 * as it can be overwritten at any point.
	 */
	if (!adv)
		return 0;

	/* Check if PA data doesn't contains a Basic Audio Announcement then
	 * there is nothing to do.
	 */
	if (!eir_get_service_data(adv->per_adv_data, adv->per_adv_data_len,
				  0x1851, NULL))
		return 0;

	/* Check if advertising data already has a Broadcast Announcement since
	 * the process may want to control the Broadcast ID directly and in that
	 * case the kernel shall no interfere.
	 */
	if (eir_get_service_data(adv->adv_data, adv->adv_data_len, 0x1852,
				 NULL))
		return 0;

	/* Generate Broadcast ID */
	get_random_bytes(bid, sizeof(bid));
	eir_append_service_data(ad, 0, 0x1852, bid, sizeof(bid));
	hci_set_adv_instance_data(hdev, adv->instance, sizeof(ad), ad, 0, NULL);

	return hci_update_adv_data_sync(hdev, adv->instance);
}

int hci_start_per_adv_sync(struct hci_dev *hdev, u8 instance, u8 data_len,
			   u8 *data, u32 flags, u16 min_interval,
			   u16 max_interval, u16 sync_interval)
{
	struct adv_info *adv = NULL;
	int err;
	bool added = false;

	hci_disable_per_advertising_sync(hdev, instance);

	if (instance) {
		adv = hci_find_adv_instance(hdev, instance);
		/* Create an instance if that could not be found */
		if (!adv) {
			adv = hci_add_per_instance(hdev, instance, flags,
						   data_len, data,
						   sync_interval,
						   sync_interval);
			if (IS_ERR(adv))
				return PTR_ERR(adv);
			adv->pending = false;
			added = true;
		}
	}

	/* Start advertising */
	err = hci_start_ext_adv_sync(hdev, instance);
	if (err < 0)
		goto fail;

	err = hci_adv_bcast_annoucement(hdev, adv);
	if (err < 0)
		goto fail;

	err = hci_set_per_adv_params_sync(hdev, instance, min_interval,
					  max_interval);
	if (err < 0)
		goto fail;

	err = hci_set_per_adv_data_sync(hdev, instance);
	if (err < 0)
		goto fail;

	err = hci_enable_per_advertising_sync(hdev, instance);
	if (err < 0)
		goto fail;

	return 0;

fail:
	if (added)
		hci_remove_adv_instance(hdev, instance);

	return err;
}

static int hci_start_adv_sync(struct hci_dev *hdev, u8 instance)
{
	int err;

	if (ext_adv_capable(hdev))
		return hci_start_ext_adv_sync(hdev, instance);

	err = hci_update_adv_data_sync(hdev, instance);
	if (err)
		return err;

	err = hci_update_scan_rsp_data_sync(hdev, instance);
	if (err)
		return err;

	return hci_enable_advertising_sync(hdev);
}

int hci_enable_advertising_sync(struct hci_dev *hdev)
{
	struct adv_info *adv_instance;
	struct hci_cp_le_set_adv_param cp;
	u8 own_addr_type, enable = 0x01;
	bool connectable;
	u16 adv_min_interval, adv_max_interval;
	u32 flags;
	u8 status;

	if (ext_adv_capable(hdev))
		return hci_enable_ext_advertising_sync(hdev,
						       hdev->cur_adv_instance);

	flags = hci_adv_instance_flags(hdev, hdev->cur_adv_instance);
	adv_instance = hci_find_adv_instance(hdev, hdev->cur_adv_instance);

	/* If the "connectable" instance flag was not set, then choose between
	 * ADV_IND and ADV_NONCONN_IND based on the global connectable setting.
	 */
	connectable = (flags & MGMT_ADV_FLAG_CONNECTABLE) ||
		      mgmt_get_connectable(hdev);

	if (!is_advertising_allowed(hdev, connectable))
		return -EINVAL;

	status = hci_disable_advertising_sync(hdev);
	if (status)
		return status;

	/* Clear the HCI_LE_ADV bit temporarily so that the
	 * hci_update_random_address knows that it's safe to go ahead
	 * and write a new random address. The flag will be set back on
	 * as soon as the SET_ADV_ENABLE HCI command completes.
	 */
	hci_dev_clear_flag(hdev, HCI_LE_ADV);

	/* Set require_privacy to true only when non-connectable
	 * advertising is used. In that case it is fine to use a
	 * non-resolvable private address.
	 */
	status = hci_update_random_address_sync(hdev, !connectable,
						adv_use_rpa(hdev, flags),
						&own_addr_type);
	if (status)
		return status;

	memset(&cp, 0, sizeof(cp));

	if (adv_instance) {
		adv_min_interval = adv_instance->min_interval;
		adv_max_interval = adv_instance->max_interval;
	} else {
		adv_min_interval = hdev->le_adv_min_interval;
		adv_max_interval = hdev->le_adv_max_interval;
	}

	if (connectable) {
		cp.type = LE_ADV_IND;
	} else {
		if (hci_adv_instance_is_scannable(hdev, hdev->cur_adv_instance))
			cp.type = LE_ADV_SCAN_IND;
		else
			cp.type = LE_ADV_NONCONN_IND;

		if (!hci_dev_test_flag(hdev, HCI_DISCOVERABLE) ||
		    hci_dev_test_flag(hdev, HCI_LIMITED_DISCOVERABLE)) {
			adv_min_interval = DISCOV_LE_FAST_ADV_INT_MIN;
			adv_max_interval = DISCOV_LE_FAST_ADV_INT_MAX;
		}
	}

	cp.min_interval = cpu_to_le16(adv_min_interval);
	cp.max_interval = cpu_to_le16(adv_max_interval);
	cp.own_address_type = own_addr_type;
	cp.channel_map = hdev->le_adv_channel_map;

	status = __hci_cmd_sync_status(hdev, HCI_OP_LE_SET_ADV_PARAM,
				       sizeof(cp), &cp, HCI_CMD_TIMEOUT);
	if (status)
		return status;

	return __hci_cmd_sync_status(hdev, HCI_OP_LE_SET_ADV_ENABLE,
				     sizeof(enable), &enable, HCI_CMD_TIMEOUT);
}

static int enable_advertising_sync(struct hci_dev *hdev, void *data)
{
	return hci_enable_advertising_sync(hdev);
}

int hci_enable_advertising(struct hci_dev *hdev)
{
	if (!hci_dev_test_flag(hdev, HCI_ADVERTISING) &&
	    list_empty(&hdev->adv_instances))
		return 0;

	return hci_cmd_sync_queue(hdev, enable_advertising_sync, NULL, NULL);
}

int hci_remove_ext_adv_instance_sync(struct hci_dev *hdev, u8 instance,
				     struct sock *sk)
{
	int err;

	if (!ext_adv_capable(hdev))
		return 0;

	err = hci_disable_ext_adv_instance_sync(hdev, instance);
	if (err)
		return err;

	/* If request specifies an instance that doesn't exist, fail */
	if (instance > 0 && !hci_find_adv_instance(hdev, instance))
		return -EINVAL;

	return __hci_cmd_sync_status_sk(hdev, HCI_OP_LE_REMOVE_ADV_SET,
					sizeof(instance), &instance, 0,
					HCI_CMD_TIMEOUT, sk);
}

static int remove_ext_adv_sync(struct hci_dev *hdev, void *data)
{
	struct adv_info *adv = data;
	u8 instance = 0;

	if (adv)
		instance = adv->instance;

	return hci_remove_ext_adv_instance_sync(hdev, instance, NULL);
}

int hci_remove_ext_adv_instance(struct hci_dev *hdev, u8 instance)
{
	struct adv_info *adv = NULL;

	if (instance) {
		adv = hci_find_adv_instance(hdev, instance);
		if (!adv)
			return -EINVAL;
	}

	return hci_cmd_sync_queue(hdev, remove_ext_adv_sync, adv, NULL);
}

int hci_le_terminate_big_sync(struct hci_dev *hdev, u8 handle, u8 reason)
{
	struct hci_cp_le_term_big cp;

	memset(&cp, 0, sizeof(cp));
	cp.handle = handle;
	cp.reason = reason;

	return __hci_cmd_sync_status(hdev, HCI_OP_LE_TERM_BIG,
				     sizeof(cp), &cp, HCI_CMD_TIMEOUT);
}

static int hci_set_ext_adv_data_sync(struct hci_dev *hdev, u8 instance)
{
	struct {
		struct hci_cp_le_set_ext_adv_data cp;
		u8 data[HCI_MAX_EXT_AD_LENGTH];
	} pdu;
	u8 len;
	struct adv_info *adv = NULL;
	int err;

	memset(&pdu, 0, sizeof(pdu));

	if (instance) {
		adv = hci_find_adv_instance(hdev, instance);
		if (!adv || !adv->adv_data_changed)
			return 0;
	}

	len = eir_create_adv_data(hdev, instance, pdu.data);

	pdu.cp.length = len;
	pdu.cp.handle = instance;
	pdu.cp.operation = LE_SET_ADV_DATA_OP_COMPLETE;
	pdu.cp.frag_pref = LE_SET_ADV_DATA_NO_FRAG;

	err = __hci_cmd_sync_status(hdev, HCI_OP_LE_SET_EXT_ADV_DATA,
				    sizeof(pdu.cp) + len, &pdu.cp,
				    HCI_CMD_TIMEOUT);
	if (err)
		return err;

	/* Update data if the command succeed */
	if (adv) {
		adv->adv_data_changed = false;
	} else {
		memcpy(hdev->adv_data, pdu.data, len);
		hdev->adv_data_len = len;
	}

	return 0;
}

static int hci_set_adv_data_sync(struct hci_dev *hdev, u8 instance)
{
	struct hci_cp_le_set_adv_data cp;
	u8 len;

	memset(&cp, 0, sizeof(cp));

	len = eir_create_adv_data(hdev, instance, cp.data);

	/* There's nothing to do if the data hasn't changed */
	if (hdev->adv_data_len == len &&
	    memcmp(cp.data, hdev->adv_data, len) == 0)
		return 0;

	memcpy(hdev->adv_data, cp.data, sizeof(cp.data));
	hdev->adv_data_len = len;

	cp.length = len;

	return __hci_cmd_sync_status(hdev, HCI_OP_LE_SET_ADV_DATA,
				     sizeof(cp), &cp, HCI_CMD_TIMEOUT);
}

int hci_update_adv_data_sync(struct hci_dev *hdev, u8 instance)
{
	if (!hci_dev_test_flag(hdev, HCI_LE_ENABLED))
		return 0;

	if (ext_adv_capable(hdev))
		return hci_set_ext_adv_data_sync(hdev, instance);

	return hci_set_adv_data_sync(hdev, instance);
}

int hci_schedule_adv_instance_sync(struct hci_dev *hdev, u8 instance,
				   bool force)
{
	struct adv_info *adv = NULL;
	u16 timeout;

	if (hci_dev_test_flag(hdev, HCI_ADVERTISING) && !ext_adv_capable(hdev))
		return -EPERM;

	if (hdev->adv_instance_timeout)
		return -EBUSY;

	adv = hci_find_adv_instance(hdev, instance);
	if (!adv)
		return -ENOENT;

	/* A zero timeout means unlimited advertising. As long as there is
	 * only one instance, duration should be ignored. We still set a timeout
	 * in case further instances are being added later on.
	 *
	 * If the remaining lifetime of the instance is more than the duration
	 * then the timeout corresponds to the duration, otherwise it will be
	 * reduced to the remaining instance lifetime.
	 */
	if (adv->timeout == 0 || adv->duration <= adv->remaining_time)
		timeout = adv->duration;
	else
		timeout = adv->remaining_time;

	/* The remaining time is being reduced unless the instance is being
	 * advertised without time limit.
	 */
	if (adv->timeout)
		adv->remaining_time = adv->remaining_time - timeout;

	/* Only use work for scheduling instances with legacy advertising */
	if (!ext_adv_capable(hdev)) {
		hdev->adv_instance_timeout = timeout;
		queue_delayed_work(hdev->req_workqueue,
				   &hdev->adv_instance_expire,
				   msecs_to_jiffies(timeout * 1000));
	}

	/* If we're just re-scheduling the same instance again then do not
	 * execute any HCI commands. This happens when a single instance is
	 * being advertised.
	 */
	if (!force && hdev->cur_adv_instance == instance &&
	    hci_dev_test_flag(hdev, HCI_LE_ADV))
		return 0;

	hdev->cur_adv_instance = instance;

	return hci_start_adv_sync(hdev, instance);
}

static int hci_clear_adv_sets_sync(struct hci_dev *hdev, struct sock *sk)
{
	int err;

	if (!ext_adv_capable(hdev))
		return 0;

	/* Disable instance 0x00 to disable all instances */
	err = hci_disable_ext_adv_instance_sync(hdev, 0x00);
	if (err)
		return err;

	return __hci_cmd_sync_status_sk(hdev, HCI_OP_LE_CLEAR_ADV_SETS,
					0, NULL, 0, HCI_CMD_TIMEOUT, sk);
}

static int hci_clear_adv_sync(struct hci_dev *hdev, struct sock *sk, bool force)
{
	struct adv_info *adv, *n;
	int err = 0;

	if (ext_adv_capable(hdev))
		/* Remove all existing sets */
		err = hci_clear_adv_sets_sync(hdev, sk);
	if (ext_adv_capable(hdev))
		return err;

	/* This is safe as long as there is no command send while the lock is
	 * held.
	 */
	hci_dev_lock(hdev);

	/* Cleanup non-ext instances */
	list_for_each_entry_safe(adv, n, &hdev->adv_instances, list) {
		u8 instance = adv->instance;
		int err;

		if (!(force || adv->timeout))
			continue;

		err = hci_remove_adv_instance(hdev, instance);
		if (!err)
			mgmt_advertising_removed(sk, hdev, instance);
	}

	hci_dev_unlock(hdev);

	return 0;
}

static int hci_remove_adv_sync(struct hci_dev *hdev, u8 instance,
			       struct sock *sk)
{
	int err = 0;

	/* If we use extended advertising, instance has to be removed first. */
	if (ext_adv_capable(hdev))
		err = hci_remove_ext_adv_instance_sync(hdev, instance, sk);
	if (ext_adv_capable(hdev))
		return err;

	/* This is safe as long as there is no command send while the lock is
	 * held.
	 */
	hci_dev_lock(hdev);

	err = hci_remove_adv_instance(hdev, instance);
	if (!err)
		mgmt_advertising_removed(sk, hdev, instance);

	hci_dev_unlock(hdev);

	return err;
}

/* For a single instance:
 * - force == true: The instance will be removed even when its remaining
 *   lifetime is not zero.
 * - force == false: the instance will be deactivated but kept stored unless
 *   the remaining lifetime is zero.
 *
 * For instance == 0x00:
 * - force == true: All instances will be removed regardless of their timeout
 *   setting.
 * - force == false: Only instances that have a timeout will be removed.
 */
int hci_remove_advertising_sync(struct hci_dev *hdev, struct sock *sk,
				u8 instance, bool force)
{
	struct adv_info *next = NULL;
	int err;

	/* Cancel any timeout concerning the removed instance(s). */
	if (!instance || hdev->cur_adv_instance == instance)
		cancel_adv_timeout(hdev);

	/* Get the next instance to advertise BEFORE we remove
	 * the current one. This can be the same instance again
	 * if there is only one instance.
	 */
	if (hdev->cur_adv_instance == instance)
		next = hci_get_next_instance(hdev, instance);

	if (!instance) {
		err = hci_clear_adv_sync(hdev, sk, force);
		if (err)
			return err;
	} else {
		struct adv_info *adv = hci_find_adv_instance(hdev, instance);

		if (force || (adv && adv->timeout && !adv->remaining_time)) {
			/* Don't advertise a removed instance. */
			if (next && next->instance == instance)
				next = NULL;

			err = hci_remove_adv_sync(hdev, instance, sk);
			if (err)
				return err;
		}
	}

	if (!hdev_is_powered(hdev) || hci_dev_test_flag(hdev, HCI_ADVERTISING))
		return 0;

	if (next && !ext_adv_capable(hdev))
		hci_schedule_adv_instance_sync(hdev, next->instance, false);

	return 0;
}

int hci_read_rssi_sync(struct hci_dev *hdev, __le16 handle)
{
	struct hci_cp_read_rssi cp;

	cp.handle = handle;
	return __hci_cmd_sync_status(hdev, HCI_OP_READ_RSSI,
					sizeof(cp), &cp, HCI_CMD_TIMEOUT);
}

int hci_read_clock_sync(struct hci_dev *hdev, struct hci_cp_read_clock *cp)
{
	return __hci_cmd_sync_status(hdev, HCI_OP_READ_CLOCK,
					sizeof(*cp), cp, HCI_CMD_TIMEOUT);
}

int hci_read_tx_power_sync(struct hci_dev *hdev, __le16 handle, u8 type)
{
	struct hci_cp_read_tx_power cp;

	cp.handle = handle;
	cp.type = type;
	return __hci_cmd_sync_status(hdev, HCI_OP_READ_TX_POWER,
					sizeof(cp), &cp, HCI_CMD_TIMEOUT);
}

int hci_disable_advertising_sync(struct hci_dev *hdev)
{
	u8 enable = 0x00;
	int err = 0;

	/* If controller is not advertising we are done. */
	if (!hci_dev_test_flag(hdev, HCI_LE_ADV))
		return 0;

	if (ext_adv_capable(hdev))
		err = hci_disable_ext_adv_instance_sync(hdev, 0x00);
	if (ext_adv_capable(hdev))
		return err;

	return __hci_cmd_sync_status(hdev, HCI_OP_LE_SET_ADV_ENABLE,
				     sizeof(enable), &enable, HCI_CMD_TIMEOUT);
}

static int hci_le_set_ext_scan_enable_sync(struct hci_dev *hdev, u8 val,
					   u8 filter_dup)
{
	struct hci_cp_le_set_ext_scan_enable cp;

	memset(&cp, 0, sizeof(cp));
	cp.enable = val;

	if (hci_dev_test_flag(hdev, HCI_MESH))
		cp.filter_dup = LE_SCAN_FILTER_DUP_DISABLE;
	else
		cp.filter_dup = filter_dup;

	return __hci_cmd_sync_status(hdev, HCI_OP_LE_SET_EXT_SCAN_ENABLE,
				     sizeof(cp), &cp, HCI_CMD_TIMEOUT);
}

static int hci_le_set_scan_enable_sync(struct hci_dev *hdev, u8 val,
				       u8 filter_dup)
{
	struct hci_cp_le_set_scan_enable cp;

	if (use_ext_scan(hdev))
		return hci_le_set_ext_scan_enable_sync(hdev, val, filter_dup);

	memset(&cp, 0, sizeof(cp));
	cp.enable = val;

	if (val && hci_dev_test_flag(hdev, HCI_MESH))
		cp.filter_dup = LE_SCAN_FILTER_DUP_DISABLE;
	else
		cp.filter_dup = filter_dup;

	return __hci_cmd_sync_status(hdev, HCI_OP_LE_SET_SCAN_ENABLE,
				     sizeof(cp), &cp, HCI_CMD_TIMEOUT);
}

static int hci_le_set_addr_resolution_enable_sync(struct hci_dev *hdev, u8 val)
{
	if (!use_ll_privacy(hdev))
		return 0;

	/* If controller is not/already resolving we are done. */
	if (val == hci_dev_test_flag(hdev, HCI_LL_RPA_RESOLUTION))
		return 0;

	return __hci_cmd_sync_status(hdev, HCI_OP_LE_SET_ADDR_RESOLV_ENABLE,
				     sizeof(val), &val, HCI_CMD_TIMEOUT);
}

static int hci_scan_disable_sync(struct hci_dev *hdev)
{
	int err;

	/* If controller is not scanning we are done. */
	if (!hci_dev_test_flag(hdev, HCI_LE_SCAN))
		return 0;

	if (hdev->scanning_paused) {
		bt_dev_dbg(hdev, "Scanning is paused for suspend");
		return 0;
	}

	err = hci_le_set_scan_enable_sync(hdev, LE_SCAN_DISABLE, 0x00);
	if (err) {
		bt_dev_err(hdev, "Unable to disable scanning: %d", err);
		return err;
	}

	return err;
}

static bool scan_use_rpa(struct hci_dev *hdev)
{
	return hci_dev_test_flag(hdev, HCI_PRIVACY);
}

static void hci_start_interleave_scan(struct hci_dev *hdev)
{
	hdev->interleave_scan_state = INTERLEAVE_SCAN_NO_FILTER;
	queue_delayed_work(hdev->req_workqueue,
			   &hdev->interleave_scan, 0);
}

static bool is_interleave_scanning(struct hci_dev *hdev)
{
	return hdev->interleave_scan_state != INTERLEAVE_SCAN_NONE;
}

static void cancel_interleave_scan(struct hci_dev *hdev)
{
	bt_dev_dbg(hdev, "cancelling interleave scan");

	cancel_delayed_work_sync(&hdev->interleave_scan);

	hdev->interleave_scan_state = INTERLEAVE_SCAN_NONE;
}

/* Return true if interleave_scan wasn't started until exiting this function,
 * otherwise, return false
 */
static bool hci_update_interleaved_scan_sync(struct hci_dev *hdev)
{
	/* Do interleaved scan only if all of the following are true:
	 * - There is at least one ADV monitor
	 * - At least one pending LE connection or one device to be scanned for
	 * - Monitor offloading is not supported
	 * If so, we should alternate between allowlist scan and one without
	 * any filters to save power.
	 */
	bool use_interleaving = hci_is_adv_monitoring(hdev) &&
				!(list_empty(&hdev->pend_le_conns) &&
				  list_empty(&hdev->pend_le_reports)) &&
				hci_get_adv_monitor_offload_ext(hdev) ==
				    HCI_ADV_MONITOR_EXT_NONE;
	bool is_interleaving = is_interleave_scanning(hdev);

	if (use_interleaving && !is_interleaving) {
		hci_start_interleave_scan(hdev);
		bt_dev_dbg(hdev, "starting interleave scan");
		return true;
	}

	if (!use_interleaving && is_interleaving)
		cancel_interleave_scan(hdev);

	return false;
}

/* Removes connection to resolve list if needed.*/
static int hci_le_del_resolve_list_sync(struct hci_dev *hdev,
					bdaddr_t *bdaddr, u8 bdaddr_type)
{
	struct hci_cp_le_del_from_resolv_list cp;
	struct bdaddr_list_with_irk *entry;

	if (!use_ll_privacy(hdev))
		return 0;

	/* Check if the IRK has been programmed */
	entry = hci_bdaddr_list_lookup_with_irk(&hdev->le_resolv_list, bdaddr,
						bdaddr_type);
	if (!entry)
		return 0;

	cp.bdaddr_type = bdaddr_type;
	bacpy(&cp.bdaddr, bdaddr);

	return __hci_cmd_sync_status(hdev, HCI_OP_LE_DEL_FROM_RESOLV_LIST,
				     sizeof(cp), &cp, HCI_CMD_TIMEOUT);
}

static int hci_le_del_accept_list_sync(struct hci_dev *hdev,
				       bdaddr_t *bdaddr, u8 bdaddr_type)
{
	struct hci_cp_le_del_from_accept_list cp;
	int err;

	/* Check if device is on accept list before removing it */
	if (!hci_bdaddr_list_lookup(&hdev->le_accept_list, bdaddr, bdaddr_type))
		return 0;

	cp.bdaddr_type = bdaddr_type;
	bacpy(&cp.bdaddr, bdaddr);

	/* Ignore errors when removing from resolving list as that is likely
	 * that the device was never added.
	 */
	hci_le_del_resolve_list_sync(hdev, &cp.bdaddr, cp.bdaddr_type);

	err = __hci_cmd_sync_status(hdev, HCI_OP_LE_DEL_FROM_ACCEPT_LIST,
				    sizeof(cp), &cp, HCI_CMD_TIMEOUT);
	if (err) {
		bt_dev_err(hdev, "Unable to remove from allow list: %d", err);
		return err;
	}

	bt_dev_dbg(hdev, "Remove %pMR (0x%x) from allow list", &cp.bdaddr,
		   cp.bdaddr_type);

	return 0;
}

struct conn_params {
	bdaddr_t addr;
	u8 addr_type;
	hci_conn_flags_t flags;
	u8 privacy_mode;
};

/* Adds connection to resolve list if needed.
 * Setting params to NULL programs local hdev->irk
 */
static int hci_le_add_resolve_list_sync(struct hci_dev *hdev,
					struct conn_params *params)
{
	struct hci_cp_le_add_to_resolv_list cp;
	struct smp_irk *irk;
	struct bdaddr_list_with_irk *entry;
	struct hci_conn_params *p;

	if (!use_ll_privacy(hdev))
		return 0;

	/* Attempt to program local identity address, type and irk if params is
	 * NULL.
	 */
	if (!params) {
		if (!hci_dev_test_flag(hdev, HCI_PRIVACY))
			return 0;

		hci_copy_identity_address(hdev, &cp.bdaddr, &cp.bdaddr_type);
		memcpy(cp.peer_irk, hdev->irk, 16);
		goto done;
	}

	irk = hci_find_irk_by_addr(hdev, &params->addr, params->addr_type);
	if (!irk)
		return 0;

	/* Check if the IK has _not_ been programmed yet. */
	entry = hci_bdaddr_list_lookup_with_irk(&hdev->le_resolv_list,
						&params->addr,
						params->addr_type);
	if (entry)
		return 0;

	cp.bdaddr_type = params->addr_type;
	bacpy(&cp.bdaddr, &params->addr);
	memcpy(cp.peer_irk, irk->val, 16);

	/* Default privacy mode is always Network */
	params->privacy_mode = HCI_NETWORK_PRIVACY;

	rcu_read_lock();
	p = hci_pend_le_action_lookup(&hdev->pend_le_conns,
				      &params->addr, params->addr_type);
	if (!p)
		p = hci_pend_le_action_lookup(&hdev->pend_le_reports,
					      &params->addr, params->addr_type);
	if (p)
		WRITE_ONCE(p->privacy_mode, HCI_NETWORK_PRIVACY);
	rcu_read_unlock();

done:
	if (hci_dev_test_flag(hdev, HCI_PRIVACY))
		memcpy(cp.local_irk, hdev->irk, 16);
	else
		memset(cp.local_irk, 0, 16);

	return __hci_cmd_sync_status(hdev, HCI_OP_LE_ADD_TO_RESOLV_LIST,
				     sizeof(cp), &cp, HCI_CMD_TIMEOUT);
}

/* Set Device Privacy Mode. */
static int hci_le_set_privacy_mode_sync(struct hci_dev *hdev,
					struct conn_params *params)
{
	struct hci_cp_le_set_privacy_mode cp;
	struct smp_irk *irk;

	/* If device privacy mode has already been set there is nothing to do */
	if (params->privacy_mode == HCI_DEVICE_PRIVACY)
		return 0;

	/* Check if HCI_CONN_FLAG_DEVICE_PRIVACY has been set as it also
	 * indicates that LL Privacy has been enabled and
	 * HCI_OP_LE_SET_PRIVACY_MODE is supported.
	 */
	if (!(params->flags & HCI_CONN_FLAG_DEVICE_PRIVACY))
		return 0;

	irk = hci_find_irk_by_addr(hdev, &params->addr, params->addr_type);
	if (!irk)
		return 0;

	memset(&cp, 0, sizeof(cp));
	cp.bdaddr_type = irk->addr_type;
	bacpy(&cp.bdaddr, &irk->bdaddr);
	cp.mode = HCI_DEVICE_PRIVACY;

	/* Note: params->privacy_mode is not updated since it is a copy */

	return __hci_cmd_sync_status(hdev, HCI_OP_LE_SET_PRIVACY_MODE,
				     sizeof(cp), &cp, HCI_CMD_TIMEOUT);
}

/* Adds connection to allow list if needed, if the device uses RPA (has IRK)
 * this attempts to program the device in the resolving list as well and
 * properly set the privacy mode.
 */
static int hci_le_add_accept_list_sync(struct hci_dev *hdev,
				       struct conn_params *params,
				       u8 *num_entries)
{
	struct hci_cp_le_add_to_accept_list cp;
	int err;

	/* During suspend, only wakeable devices can be in acceptlist */
	if (hdev->suspended &&
	    !(params->flags & HCI_CONN_FLAG_REMOTE_WAKEUP))
		return 0;

	/* Select filter policy to accept all advertising */
	if (*num_entries >= hdev->le_accept_list_size)
		return -ENOSPC;

	/* Accept list can not be used with RPAs */
	if (!use_ll_privacy(hdev) &&
	    hci_find_irk_by_addr(hdev, &params->addr, params->addr_type))
		return -EINVAL;

	/* Attempt to program the device in the resolving list first to avoid
	 * having to rollback in case it fails since the resolving list is
	 * dynamic it can probably be smaller than the accept list.
	 */
	err = hci_le_add_resolve_list_sync(hdev, params);
	if (err) {
		bt_dev_err(hdev, "Unable to add to resolve list: %d", err);
		return err;
	}

	/* Set Privacy Mode */
	err = hci_le_set_privacy_mode_sync(hdev, params);
	if (err) {
		bt_dev_err(hdev, "Unable to set privacy mode: %d", err);
		return err;
	}

	/* Check if already in accept list */
	if (hci_bdaddr_list_lookup(&hdev->le_accept_list, &params->addr,
				   params->addr_type))
		return 0;

	*num_entries += 1;
	cp.bdaddr_type = params->addr_type;
	bacpy(&cp.bdaddr, &params->addr);

	err = __hci_cmd_sync_status(hdev, HCI_OP_LE_ADD_TO_ACCEPT_LIST,
				    sizeof(cp), &cp, HCI_CMD_TIMEOUT);
	if (err) {
		bt_dev_err(hdev, "Unable to add to allow list: %d", err);
		/* Rollback the device from the resolving list */
		hci_le_del_resolve_list_sync(hdev, &cp.bdaddr, cp.bdaddr_type);
		return err;
	}

	bt_dev_dbg(hdev, "Add %pMR (0x%x) to allow list", &cp.bdaddr,
		   cp.bdaddr_type);

	return 0;
}

/* This function disables/pause all advertising instances */
static int hci_pause_advertising_sync(struct hci_dev *hdev)
{
	int err;
	int old_state;

	/* If already been paused there is nothing to do. */
	if (hdev->advertising_paused)
		return 0;

	bt_dev_dbg(hdev, "Pausing directed advertising");

	/* Stop directed advertising */
	old_state = hci_dev_test_flag(hdev, HCI_ADVERTISING);
	if (old_state) {
		/* When discoverable timeout triggers, then just make sure
		 * the limited discoverable flag is cleared. Even in the case
		 * of a timeout triggered from general discoverable, it is
		 * safe to unconditionally clear the flag.
		 */
		hci_dev_clear_flag(hdev, HCI_LIMITED_DISCOVERABLE);
		hci_dev_clear_flag(hdev, HCI_DISCOVERABLE);
		hdev->discov_timeout = 0;
	}

	bt_dev_dbg(hdev, "Pausing advertising instances");

	/* Call to disable any advertisements active on the controller.
	 * This will succeed even if no advertisements are configured.
	 */
	err = hci_disable_advertising_sync(hdev);
	if (err)
		return err;

	/* If we are using software rotation, pause the loop */
	if (!ext_adv_capable(hdev))
		cancel_adv_timeout(hdev);

	hdev->advertising_paused = true;
	hdev->advertising_old_state = old_state;

	return 0;
}

/* This function enables all user advertising instances */
static int hci_resume_advertising_sync(struct hci_dev *hdev)
{
	struct adv_info *adv, *tmp;
	int err;

	/* If advertising has not been paused there is nothing  to do. */
	if (!hdev->advertising_paused)
		return 0;

	/* Resume directed advertising */
	hdev->advertising_paused = false;
	if (hdev->advertising_old_state) {
		hci_dev_set_flag(hdev, HCI_ADVERTISING);
		hdev->advertising_old_state = 0;
	}

	bt_dev_dbg(hdev, "Resuming advertising instances");

	if (ext_adv_capable(hdev)) {
		/* Call for each tracked instance to be re-enabled */
		list_for_each_entry_safe(adv, tmp, &hdev->adv_instances, list) {
			err = hci_enable_ext_advertising_sync(hdev,
							      adv->instance);
			if (!err)
				continue;

			/* If the instance cannot be resumed remove it */
			hci_remove_ext_adv_instance_sync(hdev, adv->instance,
							 NULL);
		}
	} else {
		/* Schedule for most recent instance to be restarted and begin
		 * the software rotation loop
		 */
		err = hci_schedule_adv_instance_sync(hdev,
						     hdev->cur_adv_instance,
						     true);
	}

	hdev->advertising_paused = false;

	return err;
}

static int hci_pause_addr_resolution(struct hci_dev *hdev)
{
	int err;

	if (!use_ll_privacy(hdev))
		return 0;

	if (!hci_dev_test_flag(hdev, HCI_LL_RPA_RESOLUTION))
		return 0;

	/* Cannot disable addr resolution if scanning is enabled or
	 * when initiating an LE connection.
	 */
	if (hci_dev_test_flag(hdev, HCI_LE_SCAN) ||
	    hci_lookup_le_connect(hdev)) {
		bt_dev_err(hdev, "Command not allowed when scan/LE connect");
		return -EPERM;
	}

	/* Cannot disable addr resolution if advertising is enabled. */
	err = hci_pause_advertising_sync(hdev);
	if (err) {
		bt_dev_err(hdev, "Pause advertising failed: %d", err);
		return err;
	}

	err = hci_le_set_addr_resolution_enable_sync(hdev, 0x00);
	if (err)
		bt_dev_err(hdev, "Unable to disable Address Resolution: %d",
			   err);

	/* Return if address resolution is disabled and RPA is not used. */
	if (!err && scan_use_rpa(hdev))
		return 0;

	hci_resume_advertising_sync(hdev);
	return err;
}

struct sk_buff *hci_read_local_oob_data_sync(struct hci_dev *hdev,
					     bool extended, struct sock *sk)
{
	u16 opcode = extended ? HCI_OP_READ_LOCAL_OOB_EXT_DATA :
					HCI_OP_READ_LOCAL_OOB_DATA;

	return __hci_cmd_sync_sk(hdev, opcode, 0, NULL, 0, HCI_CMD_TIMEOUT, sk);
}

static struct conn_params *conn_params_copy(struct list_head *list, size_t *n)
{
	struct hci_conn_params *params;
	struct conn_params *p;
	size_t i;

	rcu_read_lock();

	i = 0;
	list_for_each_entry_rcu(params, list, action)
		++i;
	*n = i;

	rcu_read_unlock();

	p = kvcalloc(*n, sizeof(struct conn_params), GFP_KERNEL);
	if (!p)
		return NULL;

	rcu_read_lock();

	i = 0;
	list_for_each_entry_rcu(params, list, action) {
		/* Racing adds are handled in next scan update */
		if (i >= *n)
			break;

		/* No hdev->lock, but: addr, addr_type are immutable.
		 * privacy_mode is only written by us or in
		 * hci_cc_le_set_privacy_mode that we wait for.
		 * We should be idempotent so MGMT updating flags
		 * while we are processing is OK.
		 */
		bacpy(&p[i].addr, &params->addr);
		p[i].addr_type = params->addr_type;
		p[i].flags = READ_ONCE(params->flags);
		p[i].privacy_mode = READ_ONCE(params->privacy_mode);
		++i;
	}

	rcu_read_unlock();

	*n = i;
	return p;
}

/* Device must not be scanning when updating the accept list.
 *
 * Update is done using the following sequence:
 *
 * use_ll_privacy((Disable Advertising) -> Disable Resolving List) ->
 * Remove Devices From Accept List ->
 * (has IRK && use_ll_privacy(Remove Devices From Resolving List))->
 * Add Devices to Accept List ->
 * (has IRK && use_ll_privacy(Remove Devices From Resolving List)) ->
 * use_ll_privacy(Enable Resolving List -> (Enable Advertising)) ->
 * Enable Scanning
 *
 * In case of failure advertising shall be restored to its original state and
 * return would disable accept list since either accept or resolving list could
 * not be programmed.
 *
 */
static u8 hci_update_accept_list_sync(struct hci_dev *hdev)
{
	struct conn_params *params;
	struct bdaddr_list *b, *t;
	u8 num_entries = 0;
	bool pend_conn, pend_report;
	u8 filter_policy;
	size_t i, n;
	int err;

	/* Pause advertising if resolving list can be used as controllers
	 * cannot accept resolving list modifications while advertising.
	 */
	if (use_ll_privacy(hdev)) {
		err = hci_pause_advertising_sync(hdev);
		if (err) {
			bt_dev_err(hdev, "pause advertising failed: %d", err);
			return 0x00;
		}
	}

	/* Disable address resolution while reprogramming accept list since
	 * devices that do have an IRK will be programmed in the resolving list
	 * when LL Privacy is enabled.
	 */
	err = hci_le_set_addr_resolution_enable_sync(hdev, 0x00);
	if (err) {
		bt_dev_err(hdev, "Unable to disable LL privacy: %d", err);
		goto done;
	}

	/* Go through the current accept list programmed into the
	 * controller one by one and check if that address is connected or is
	 * still in the list of pending connections or list of devices to
	 * report. If not present in either list, then remove it from
	 * the controller.
	 */
	list_for_each_entry_safe(b, t, &hdev->le_accept_list, list) {
		if (hci_conn_hash_lookup_le(hdev, &b->bdaddr, b->bdaddr_type))
			continue;

		/* Pointers not dereferenced, no locks needed */
		pend_conn = hci_pend_le_action_lookup(&hdev->pend_le_conns,
						      &b->bdaddr,
						      b->bdaddr_type);
		pend_report = hci_pend_le_action_lookup(&hdev->pend_le_reports,
							&b->bdaddr,
							b->bdaddr_type);

		/* If the device is not likely to connect or report,
		 * remove it from the acceptlist.
		 */
		if (!pend_conn && !pend_report) {
			hci_le_del_accept_list_sync(hdev, &b->bdaddr,
						    b->bdaddr_type);
			continue;
		}

		num_entries++;
	}

	/* Since all no longer valid accept list entries have been
	 * removed, walk through the list of pending connections
	 * and ensure that any new device gets programmed into
	 * the controller.
	 *
	 * If the list of the devices is larger than the list of
	 * available accept list entries in the controller, then
	 * just abort and return filer policy value to not use the
	 * accept list.
	 *
	 * The list and params may be mutated while we wait for events,
	 * so make a copy and iterate it.
	 */

	params = conn_params_copy(&hdev->pend_le_conns, &n);
	if (!params) {
		err = -ENOMEM;
		goto done;
	}

	for (i = 0; i < n; ++i) {
		err = hci_le_add_accept_list_sync(hdev, &params[i],
						  &num_entries);
		if (err) {
			kvfree(params);
			goto done;
		}
	}

	kvfree(params);

	/* After adding all new pending connections, walk through
	 * the list of pending reports and also add these to the
	 * accept list if there is still space. Abort if space runs out.
	 */

	params = conn_params_copy(&hdev->pend_le_reports, &n);
	if (!params) {
		err = -ENOMEM;
		goto done;
	}

	for (i = 0; i < n; ++i) {
		err = hci_le_add_accept_list_sync(hdev, &params[i],
						  &num_entries);
		if (err) {
			kvfree(params);
			goto done;
		}
	}

	kvfree(params);

	/* Use the allowlist unless the following conditions are all true:
	 * - We are not currently suspending
	 * - There are 1 or more ADV monitors registered and it's not offloaded
	 * - Interleaved scanning is not currently using the allowlist
	 */
	if (!idr_is_empty(&hdev->adv_monitors_idr) && !hdev->suspended &&
	    hci_get_adv_monitor_offload_ext(hdev) == HCI_ADV_MONITOR_EXT_NONE &&
	    hdev->interleave_scan_state != INTERLEAVE_SCAN_ALLOWLIST)
		err = -EINVAL;

done:
	filter_policy = err ? 0x00 : 0x01;

	/* Enable address resolution when LL Privacy is enabled. */
	err = hci_le_set_addr_resolution_enable_sync(hdev, 0x01);
	if (err)
		bt_dev_err(hdev, "Unable to enable LL privacy: %d", err);

	/* Resume advertising if it was paused */
	if (use_ll_privacy(hdev))
		hci_resume_advertising_sync(hdev);

	/* Select filter policy to use accept list */
	return filter_policy;
}

static int hci_le_set_ext_scan_param_sync(struct hci_dev *hdev, u8 type,
					  u16 interval, u16 window,
					  u8 own_addr_type, u8 filter_policy)
{
	struct hci_cp_le_set_ext_scan_params *cp;
	struct hci_cp_le_scan_phy_params *phy;
	u8 data[sizeof(*cp) + sizeof(*phy) * 2];
	u8 num_phy = 0;

	cp = (void *)data;
	phy = (void *)cp->data;

	memset(data, 0, sizeof(data));

	cp->own_addr_type = own_addr_type;
	cp->filter_policy = filter_policy;

	if (scan_1m(hdev) || scan_2m(hdev)) {
		cp->scanning_phys |= LE_SCAN_PHY_1M;

		phy->type = type;
		phy->interval = cpu_to_le16(interval);
		phy->window = cpu_to_le16(window);

		num_phy++;
		phy++;
	}

	if (scan_coded(hdev)) {
		cp->scanning_phys |= LE_SCAN_PHY_CODED;

		phy->type = type;
		phy->interval = cpu_to_le16(interval);
		phy->window = cpu_to_le16(window);

		num_phy++;
		phy++;
	}

	return __hci_cmd_sync_status(hdev, HCI_OP_LE_SET_EXT_SCAN_PARAMS,
				     sizeof(*cp) + sizeof(*phy) * num_phy,
				     data, HCI_CMD_TIMEOUT);
}

static int hci_le_set_scan_param_sync(struct hci_dev *hdev, u8 type,
				      u16 interval, u16 window,
				      u8 own_addr_type, u8 filter_policy)
{
	struct hci_cp_le_set_scan_param cp;

	if (use_ext_scan(hdev))
		return hci_le_set_ext_scan_param_sync(hdev, type, interval,
						      window, own_addr_type,
						      filter_policy);

	memset(&cp, 0, sizeof(cp));
	cp.type = type;
	cp.interval = cpu_to_le16(interval);
	cp.window = cpu_to_le16(window);
	cp.own_address_type = own_addr_type;
	cp.filter_policy = filter_policy;

	return __hci_cmd_sync_status(hdev, HCI_OP_LE_SET_SCAN_PARAM,
				     sizeof(cp), &cp, HCI_CMD_TIMEOUT);
}

static int hci_start_scan_sync(struct hci_dev *hdev, u8 type, u16 interval,
			       u16 window, u8 own_addr_type, u8 filter_policy,
			       u8 filter_dup)
{
	int err;

	if (hdev->scanning_paused) {
		bt_dev_dbg(hdev, "Scanning is paused for suspend");
		return 0;
	}

	err = hci_le_set_scan_param_sync(hdev, type, interval, window,
					 own_addr_type, filter_policy);
	if (err)
		return err;

	return hci_le_set_scan_enable_sync(hdev, LE_SCAN_ENABLE, filter_dup);
}

static int hci_passive_scan_sync(struct hci_dev *hdev)
{
	u8 own_addr_type;
	u8 filter_policy;
	u16 window, interval;
	u8 filter_dups = LE_SCAN_FILTER_DUP_ENABLE;
	int err;

	if (hdev->scanning_paused) {
		bt_dev_dbg(hdev, "Scanning is paused for suspend");
		return 0;
	}

	err = hci_scan_disable_sync(hdev);
	if (err) {
		bt_dev_err(hdev, "disable scanning failed: %d", err);
		return err;
	}

	/* Set require_privacy to false since no SCAN_REQ are send
	 * during passive scanning. Not using an non-resolvable address
	 * here is important so that peer devices using direct
	 * advertising with our address will be correctly reported
	 * by the controller.
	 */
	if (hci_update_random_address_sync(hdev, false, scan_use_rpa(hdev),
					   &own_addr_type))
		return 0;

	if (hdev->enable_advmon_interleave_scan &&
	    hci_update_interleaved_scan_sync(hdev))
		return 0;

	bt_dev_dbg(hdev, "interleave state %d", hdev->interleave_scan_state);

	/* Adding or removing entries from the accept list must
	 * happen before enabling scanning. The controller does
	 * not allow accept list modification while scanning.
	 */
	filter_policy = hci_update_accept_list_sync(hdev);

	/* When the controller is using random resolvable addresses and
	 * with that having LE privacy enabled, then controllers with
	 * Extended Scanner Filter Policies support can now enable support
	 * for handling directed advertising.
	 *
	 * So instead of using filter polices 0x00 (no acceptlist)
	 * and 0x01 (acceptlist enabled) use the new filter policies
	 * 0x02 (no acceptlist) and 0x03 (acceptlist enabled).
	 */
	if (hci_dev_test_flag(hdev, HCI_PRIVACY) &&
	    (hdev->le_features[0] & HCI_LE_EXT_SCAN_POLICY))
		filter_policy |= 0x02;

	if (hdev->suspended) {
		window = hdev->le_scan_window_suspend;
		interval = hdev->le_scan_int_suspend;
	} else if (hci_is_le_conn_scanning(hdev)) {
		window = hdev->le_scan_window_connect;
		interval = hdev->le_scan_int_connect;
	} else if (hci_is_adv_monitoring(hdev)) {
		window = hdev->le_scan_window_adv_monitor;
		interval = hdev->le_scan_int_adv_monitor;
	} else {
		window = hdev->le_scan_window;
		interval = hdev->le_scan_interval;
	}

	/* Disable all filtering for Mesh */
	if (hci_dev_test_flag(hdev, HCI_MESH)) {
		filter_policy = 0;
		filter_dups = LE_SCAN_FILTER_DUP_DISABLE;
	}

	bt_dev_dbg(hdev, "LE passive scan with acceptlist = %d", filter_policy);

	return hci_start_scan_sync(hdev, LE_SCAN_PASSIVE, interval, window,
				   own_addr_type, filter_policy, filter_dups);
}

/* This function controls the passive scanning based on hdev->pend_le_conns
 * list. If there are pending LE connection we start the background scanning,
 * otherwise we stop it in the following sequence:
 *
 * If there are devices to scan:
 *
 * Disable Scanning -> Update Accept List ->
 * use_ll_privacy((Disable Advertising) -> Disable Resolving List ->
 * Update Resolving List -> Enable Resolving List -> (Enable Advertising)) ->
 * Enable Scanning
 *
 * Otherwise:
 *
 * Disable Scanning
 */
int hci_update_passive_scan_sync(struct hci_dev *hdev)
{
	int err;

	if (!test_bit(HCI_UP, &hdev->flags) ||
	    test_bit(HCI_INIT, &hdev->flags) ||
	    hci_dev_test_flag(hdev, HCI_SETUP) ||
	    hci_dev_test_flag(hdev, HCI_CONFIG) ||
	    hci_dev_test_flag(hdev, HCI_AUTO_OFF) ||
	    hci_dev_test_flag(hdev, HCI_UNREGISTER))
		return 0;

	/* No point in doing scanning if LE support hasn't been enabled */
	if (!hci_dev_test_flag(hdev, HCI_LE_ENABLED))
		return 0;

	/* If discovery is active don't interfere with it */
	if (hdev->discovery.state != DISCOVERY_STOPPED)
		return 0;

	/* Reset RSSI and UUID filters when starting background scanning
	 * since these filters are meant for service discovery only.
	 *
	 * The Start Discovery and Start Service Discovery operations
	 * ensure to set proper values for RSSI threshold and UUID
	 * filter list. So it is safe to just reset them here.
	 */
	hci_discovery_filter_clear(hdev);

	bt_dev_dbg(hdev, "ADV monitoring is %s",
		   hci_is_adv_monitoring(hdev) ? "on" : "off");

	if (!hci_dev_test_flag(hdev, HCI_MESH) &&
	    list_empty(&hdev->pend_le_conns) &&
	    list_empty(&hdev->pend_le_reports) &&
	    !hci_is_adv_monitoring(hdev) &&
	    !hci_dev_test_flag(hdev, HCI_PA_SYNC)) {
		/* If there is no pending LE connections or devices
		 * to be scanned for or no ADV monitors, we should stop the
		 * background scanning.
		 */

		bt_dev_dbg(hdev, "stopping background scanning");

		err = hci_scan_disable_sync(hdev);
		if (err)
			bt_dev_err(hdev, "stop background scanning failed: %d",
				   err);
	} else {
		/* If there is at least one pending LE connection, we should
		 * keep the background scan running.
		 */

		/* If controller is connecting, we should not start scanning
		 * since some controllers are not able to scan and connect at
		 * the same time.
		 */
		if (hci_lookup_le_connect(hdev))
			return 0;

		bt_dev_dbg(hdev, "start background scanning");

		err = hci_passive_scan_sync(hdev);
		if (err)
			bt_dev_err(hdev, "start background scanning failed: %d",
				   err);
	}

	return err;
}

static int update_scan_sync(struct hci_dev *hdev, void *data)
{
	return hci_update_scan_sync(hdev);
}

int hci_update_scan(struct hci_dev *hdev)
{
	return hci_cmd_sync_queue(hdev, update_scan_sync, NULL, NULL);
}

static int update_passive_scan_sync(struct hci_dev *hdev, void *data)
{
	return hci_update_passive_scan_sync(hdev);
}

int hci_update_passive_scan(struct hci_dev *hdev)
{
	/* Only queue if it would have any effect */
	if (!test_bit(HCI_UP, &hdev->flags) ||
	    test_bit(HCI_INIT, &hdev->flags) ||
	    hci_dev_test_flag(hdev, HCI_SETUP) ||
	    hci_dev_test_flag(hdev, HCI_CONFIG) ||
	    hci_dev_test_flag(hdev, HCI_AUTO_OFF) ||
	    hci_dev_test_flag(hdev, HCI_UNREGISTER))
		return 0;

	return hci_cmd_sync_queue(hdev, update_passive_scan_sync, NULL, NULL);
}

int hci_write_sc_support_sync(struct hci_dev *hdev, u8 val)
{
	int err;

	if (!bredr_sc_enabled(hdev) || lmp_host_sc_capable(hdev))
		return 0;

	err = __hci_cmd_sync_status(hdev, HCI_OP_WRITE_SC_SUPPORT,
				    sizeof(val), &val, HCI_CMD_TIMEOUT);

	if (!err) {
		if (val) {
			hdev->features[1][0] |= LMP_HOST_SC;
			hci_dev_set_flag(hdev, HCI_SC_ENABLED);
		} else {
			hdev->features[1][0] &= ~LMP_HOST_SC;
			hci_dev_clear_flag(hdev, HCI_SC_ENABLED);
		}
	}

	return err;
}

int hci_write_ssp_mode_sync(struct hci_dev *hdev, u8 mode)
{
	int err;

	if (!hci_dev_test_flag(hdev, HCI_SSP_ENABLED) ||
	    lmp_host_ssp_capable(hdev))
		return 0;

	if (!mode && hci_dev_test_flag(hdev, HCI_USE_DEBUG_KEYS)) {
		__hci_cmd_sync_status(hdev, HCI_OP_WRITE_SSP_DEBUG_MODE,
				      sizeof(mode), &mode, HCI_CMD_TIMEOUT);
	}

	err = __hci_cmd_sync_status(hdev, HCI_OP_WRITE_SSP_MODE,
				    sizeof(mode), &mode, HCI_CMD_TIMEOUT);
	if (err)
		return err;

	return hci_write_sc_support_sync(hdev, 0x01);
}

int hci_write_le_host_supported_sync(struct hci_dev *hdev, u8 le, u8 simul)
{
	struct hci_cp_write_le_host_supported cp;

	if (!hci_dev_test_flag(hdev, HCI_LE_ENABLED) ||
	    !lmp_bredr_capable(hdev))
		return 0;

	/* Check first if we already have the right host state
	 * (host features set)
	 */
	if (le == lmp_host_le_capable(hdev) &&
	    simul == lmp_host_le_br_capable(hdev))
		return 0;

	memset(&cp, 0, sizeof(cp));

	cp.le = le;
	cp.simul = simul;

	return __hci_cmd_sync_status(hdev, HCI_OP_WRITE_LE_HOST_SUPPORTED,
				     sizeof(cp), &cp, HCI_CMD_TIMEOUT);
}

static int hci_powered_update_adv_sync(struct hci_dev *hdev)
{
	struct adv_info *adv, *tmp;
	int err;

	if (!hci_dev_test_flag(hdev, HCI_LE_ENABLED))
		return 0;

	/* If RPA Resolution has not been enable yet it means the
	 * resolving list is empty and we should attempt to program the
	 * local IRK in order to support using own_addr_type
	 * ADDR_LE_DEV_RANDOM_RESOLVED (0x03).
	 */
	if (!hci_dev_test_flag(hdev, HCI_LL_RPA_RESOLUTION)) {
		hci_le_add_resolve_list_sync(hdev, NULL);
		hci_le_set_addr_resolution_enable_sync(hdev, 0x01);
	}

	/* Make sure the controller has a good default for
	 * advertising data. This also applies to the case
	 * where BR/EDR was toggled during the AUTO_OFF phase.
	 */
	if (hci_dev_test_flag(hdev, HCI_ADVERTISING) ||
	    list_empty(&hdev->adv_instances)) {
		if (ext_adv_capable(hdev)) {
			err = hci_setup_ext_adv_instance_sync(hdev, 0x00);
			if (!err)
				hci_update_scan_rsp_data_sync(hdev, 0x00);
		} else {
			err = hci_update_adv_data_sync(hdev, 0x00);
			if (!err)
				hci_update_scan_rsp_data_sync(hdev, 0x00);
		}

		if (hci_dev_test_flag(hdev, HCI_ADVERTISING))
			hci_enable_advertising_sync(hdev);
	}

	/* Call for each tracked instance to be scheduled */
	list_for_each_entry_safe(adv, tmp, &hdev->adv_instances, list)
		hci_schedule_adv_instance_sync(hdev, adv->instance, true);

	return 0;
}

static int hci_write_auth_enable_sync(struct hci_dev *hdev)
{
	u8 link_sec;

	link_sec = hci_dev_test_flag(hdev, HCI_LINK_SECURITY);
	if (link_sec == test_bit(HCI_AUTH, &hdev->flags))
		return 0;

	return __hci_cmd_sync_status(hdev, HCI_OP_WRITE_AUTH_ENABLE,
				     sizeof(link_sec), &link_sec,
				     HCI_CMD_TIMEOUT);
}

int hci_write_fast_connectable_sync(struct hci_dev *hdev, bool enable)
{
	struct hci_cp_write_page_scan_activity cp;
	u8 type;
	int err = 0;

	if (!hci_dev_test_flag(hdev, HCI_BREDR_ENABLED))
		return 0;

	if (hdev->hci_ver < BLUETOOTH_VER_1_2)
		return 0;

	memset(&cp, 0, sizeof(cp));

	if (enable) {
		type = PAGE_SCAN_TYPE_INTERLACED;

		/* 160 msec page scan interval */
		cp.interval = cpu_to_le16(0x0100);
	} else {
		type = hdev->def_page_scan_type;
		cp.interval = cpu_to_le16(hdev->def_page_scan_int);
	}

	cp.window = cpu_to_le16(hdev->def_page_scan_window);

	if (__cpu_to_le16(hdev->page_scan_interval) != cp.interval ||
	    __cpu_to_le16(hdev->page_scan_window) != cp.window) {
		err = __hci_cmd_sync_status(hdev,
					    HCI_OP_WRITE_PAGE_SCAN_ACTIVITY,
					    sizeof(cp), &cp, HCI_CMD_TIMEOUT);
		if (err)
			return err;
	}

	if (hdev->page_scan_type != type)
		err = __hci_cmd_sync_status(hdev,
					    HCI_OP_WRITE_PAGE_SCAN_TYPE,
					    sizeof(type), &type,
					    HCI_CMD_TIMEOUT);

	return err;
}

static bool disconnected_accept_list_entries(struct hci_dev *hdev)
{
	struct bdaddr_list *b;

	list_for_each_entry(b, &hdev->accept_list, list) {
		struct hci_conn *conn;

		conn = hci_conn_hash_lookup_ba(hdev, ACL_LINK, &b->bdaddr);
		if (!conn)
			return true;

		if (conn->state != BT_CONNECTED && conn->state != BT_CONFIG)
			return true;
	}

	return false;
}

static int hci_write_scan_enable_sync(struct hci_dev *hdev, u8 val)
{
	return __hci_cmd_sync_status(hdev, HCI_OP_WRITE_SCAN_ENABLE,
					    sizeof(val), &val,
					    HCI_CMD_TIMEOUT);
}

int hci_update_scan_sync(struct hci_dev *hdev)
{
	u8 scan;

	if (!hci_dev_test_flag(hdev, HCI_BREDR_ENABLED))
		return 0;

	if (!hdev_is_powered(hdev))
		return 0;

	if (mgmt_powering_down(hdev))
		return 0;

	if (hdev->scanning_paused)
		return 0;

	if (hci_dev_test_flag(hdev, HCI_CONNECTABLE) ||
	    disconnected_accept_list_entries(hdev))
		scan = SCAN_PAGE;
	else
		scan = SCAN_DISABLED;

	if (hci_dev_test_flag(hdev, HCI_DISCOVERABLE))
		scan |= SCAN_INQUIRY;

	if (test_bit(HCI_PSCAN, &hdev->flags) == !!(scan & SCAN_PAGE) &&
	    test_bit(HCI_ISCAN, &hdev->flags) == !!(scan & SCAN_INQUIRY))
		return 0;

	return hci_write_scan_enable_sync(hdev, scan);
}

int hci_update_name_sync(struct hci_dev *hdev)
{
	struct hci_cp_write_local_name cp;

	memset(&cp, 0, sizeof(cp));

	memcpy(cp.name, hdev->dev_name, sizeof(cp.name));

	return __hci_cmd_sync_status(hdev, HCI_OP_WRITE_LOCAL_NAME,
					    sizeof(cp), &cp,
					    HCI_CMD_TIMEOUT);
}

/* This function perform powered update HCI command sequence after the HCI init
 * sequence which end up resetting all states, the sequence is as follows:
 *
 * HCI_SSP_ENABLED(Enable SSP)
 * HCI_LE_ENABLED(Enable LE)
 * HCI_LE_ENABLED(use_ll_privacy(Add local IRK to Resolving List) ->
 * Update adv data)
 * Enable Authentication
 * lmp_bredr_capable(Set Fast Connectable -> Set Scan Type -> Set Class ->
 * Set Name -> Set EIR)
 * HCI_FORCE_STATIC_ADDR | BDADDR_ANY && !HCI_BREDR_ENABLED (Set Static Address)
 */
int hci_powered_update_sync(struct hci_dev *hdev)
{
	int err;

	/* Register the available SMP channels (BR/EDR and LE) only when
	 * successfully powering on the controller. This late
	 * registration is required so that LE SMP can clearly decide if
	 * the public address or static address is used.
	 */
	smp_register(hdev);

	err = hci_write_ssp_mode_sync(hdev, 0x01);
	if (err)
		return err;

	err = hci_write_le_host_supported_sync(hdev, 0x01, 0x00);
	if (err)
		return err;

	err = hci_powered_update_adv_sync(hdev);
	if (err)
		return err;

	err = hci_write_auth_enable_sync(hdev);
	if (err)
		return err;

	if (lmp_bredr_capable(hdev)) {
		if (hci_dev_test_flag(hdev, HCI_FAST_CONNECTABLE))
			hci_write_fast_connectable_sync(hdev, true);
		else
			hci_write_fast_connectable_sync(hdev, false);
		hci_update_scan_sync(hdev);
		hci_update_class_sync(hdev);
		hci_update_name_sync(hdev);
		hci_update_eir_sync(hdev);
	}

	/* If forcing static address is in use or there is no public
	 * address use the static address as random address (but skip
	 * the HCI command if the current random address is already the
	 * static one.
	 *
	 * In case BR/EDR has been disabled on a dual-mode controller
	 * and a static address has been configured, then use that
	 * address instead of the public BR/EDR address.
	 */
	if (hci_dev_test_flag(hdev, HCI_FORCE_STATIC_ADDR) ||
	    (!bacmp(&hdev->bdaddr, BDADDR_ANY) &&
	    !hci_dev_test_flag(hdev, HCI_BREDR_ENABLED))) {
		if (bacmp(&hdev->static_addr, BDADDR_ANY))
			return hci_set_random_addr_sync(hdev,
							&hdev->static_addr);
	}

	return 0;
}

/**
 * hci_dev_get_bd_addr_from_property - Get the Bluetooth Device Address
 *				       (BD_ADDR) for a HCI device from
 *				       a firmware node property.
 * @hdev:	The HCI device
 *
 * Search the firmware node for 'local-bd-address'.
 *
 * All-zero BD addresses are rejected, because those could be properties
 * that exist in the firmware tables, but were not updated by the firmware. For
 * example, the DTS could define 'local-bd-address', with zero BD addresses.
 */
static void hci_dev_get_bd_addr_from_property(struct hci_dev *hdev)
{
	struct fwnode_handle *fwnode = dev_fwnode(hdev->dev.parent);
	bdaddr_t ba;
	int ret;

	ret = fwnode_property_read_u8_array(fwnode, "local-bd-address",
					    (u8 *)&ba, sizeof(ba));
	if (ret < 0 || !bacmp(&ba, BDADDR_ANY))
		return;

	bacpy(&hdev->public_addr, &ba);
}

struct hci_init_stage {
	int (*func)(struct hci_dev *hdev);
};

/* Run init stage NULL terminated function table */
static int hci_init_stage_sync(struct hci_dev *hdev,
			       const struct hci_init_stage *stage)
{
	size_t i;

	for (i = 0; stage[i].func; i++) {
		int err;

		err = stage[i].func(hdev);
		if (err)
			return err;
	}

	return 0;
}

/* Read Local Version */
static int hci_read_local_version_sync(struct hci_dev *hdev)
{
	return __hci_cmd_sync_status(hdev, HCI_OP_READ_LOCAL_VERSION,
				     0, NULL, HCI_CMD_TIMEOUT);
}

/* Read BD Address */
static int hci_read_bd_addr_sync(struct hci_dev *hdev)
{
	return __hci_cmd_sync_status(hdev, HCI_OP_READ_BD_ADDR,
				     0, NULL, HCI_CMD_TIMEOUT);
}

#define HCI_INIT(_func) \
{ \
	.func = _func, \
}

static const struct hci_init_stage hci_init0[] = {
	/* HCI_OP_READ_LOCAL_VERSION */
	HCI_INIT(hci_read_local_version_sync),
	/* HCI_OP_READ_BD_ADDR */
	HCI_INIT(hci_read_bd_addr_sync),
	{}
};

int hci_reset_sync(struct hci_dev *hdev)
{
	int err;

	set_bit(HCI_RESET, &hdev->flags);

	err = __hci_cmd_sync_status(hdev, HCI_OP_RESET, 0, NULL,
				    HCI_CMD_TIMEOUT);
	if (err)
		return err;

	return 0;
}

static int hci_init0_sync(struct hci_dev *hdev)
{
	int err;

	bt_dev_dbg(hdev, "");

	/* Reset */
	if (!test_bit(HCI_QUIRK_RESET_ON_CLOSE, &hdev->quirks)) {
		err = hci_reset_sync(hdev);
		if (err)
			return err;
	}

	return hci_init_stage_sync(hdev, hci_init0);
}

static int hci_unconf_init_sync(struct hci_dev *hdev)
{
	int err;

	if (test_bit(HCI_QUIRK_RAW_DEVICE, &hdev->quirks))
		return 0;

	err = hci_init0_sync(hdev);
	if (err < 0)
		return err;

	if (hci_dev_test_flag(hdev, HCI_SETUP))
		hci_debugfs_create_basic(hdev);

	return 0;
}

/* Read Local Supported Features. */
static int hci_read_local_features_sync(struct hci_dev *hdev)
{
	 /* Not all AMP controllers support this command */
	if (hdev->dev_type == HCI_AMP && !(hdev->commands[14] & 0x20))
		return 0;

	return __hci_cmd_sync_status(hdev, HCI_OP_READ_LOCAL_FEATURES,
				     0, NULL, HCI_CMD_TIMEOUT);
}

/* BR Controller init stage 1 command sequence */
static const struct hci_init_stage br_init1[] = {
	/* HCI_OP_READ_LOCAL_FEATURES */
	HCI_INIT(hci_read_local_features_sync),
	/* HCI_OP_READ_LOCAL_VERSION */
	HCI_INIT(hci_read_local_version_sync),
	/* HCI_OP_READ_BD_ADDR */
	HCI_INIT(hci_read_bd_addr_sync),
	{}
};

/* Read Local Commands */
static int hci_read_local_cmds_sync(struct hci_dev *hdev)
{
	/* All Bluetooth 1.2 and later controllers should support the
	 * HCI command for reading the local supported commands.
	 *
	 * Unfortunately some controllers indicate Bluetooth 1.2 support,
	 * but do not have support for this command. If that is the case,
	 * the driver can quirk the behavior and skip reading the local
	 * supported commands.
	 */
	if (hdev->hci_ver > BLUETOOTH_VER_1_1 &&
	    !test_bit(HCI_QUIRK_BROKEN_LOCAL_COMMANDS, &hdev->quirks))
		return __hci_cmd_sync_status(hdev, HCI_OP_READ_LOCAL_COMMANDS,
					     0, NULL, HCI_CMD_TIMEOUT);

	return 0;
}

/* Read Local AMP Info */
static int hci_read_local_amp_info_sync(struct hci_dev *hdev)
{
	return __hci_cmd_sync_status(hdev, HCI_OP_READ_LOCAL_AMP_INFO,
				     0, NULL, HCI_CMD_TIMEOUT);
}

/* Read Data Blk size */
static int hci_read_data_block_size_sync(struct hci_dev *hdev)
{
	return __hci_cmd_sync_status(hdev, HCI_OP_READ_DATA_BLOCK_SIZE,
				     0, NULL, HCI_CMD_TIMEOUT);
}

/* Read Flow Control Mode */
static int hci_read_flow_control_mode_sync(struct hci_dev *hdev)
{
	return __hci_cmd_sync_status(hdev, HCI_OP_READ_FLOW_CONTROL_MODE,
				     0, NULL, HCI_CMD_TIMEOUT);
}

/* Read Location Data */
static int hci_read_location_data_sync(struct hci_dev *hdev)
{
	return __hci_cmd_sync_status(hdev, HCI_OP_READ_LOCATION_DATA,
				     0, NULL, HCI_CMD_TIMEOUT);
}

/* AMP Controller init stage 1 command sequence */
static const struct hci_init_stage amp_init1[] = {
	/* HCI_OP_READ_LOCAL_VERSION */
	HCI_INIT(hci_read_local_version_sync),
	/* HCI_OP_READ_LOCAL_COMMANDS */
	HCI_INIT(hci_read_local_cmds_sync),
	/* HCI_OP_READ_LOCAL_AMP_INFO */
	HCI_INIT(hci_read_local_amp_info_sync),
	/* HCI_OP_READ_DATA_BLOCK_SIZE */
	HCI_INIT(hci_read_data_block_size_sync),
	/* HCI_OP_READ_FLOW_CONTROL_MODE */
	HCI_INIT(hci_read_flow_control_mode_sync),
	/* HCI_OP_READ_LOCATION_DATA */
	HCI_INIT(hci_read_location_data_sync),
	{}
};

static int hci_init1_sync(struct hci_dev *hdev)
{
	int err;

	bt_dev_dbg(hdev, "");

	/* Reset */
	if (!test_bit(HCI_QUIRK_RESET_ON_CLOSE, &hdev->quirks)) {
		err = hci_reset_sync(hdev);
		if (err)
			return err;
	}

	switch (hdev->dev_type) {
	case HCI_PRIMARY:
		hdev->flow_ctl_mode = HCI_FLOW_CTL_MODE_PACKET_BASED;
		return hci_init_stage_sync(hdev, br_init1);
	case HCI_AMP:
		hdev->flow_ctl_mode = HCI_FLOW_CTL_MODE_BLOCK_BASED;
		return hci_init_stage_sync(hdev, amp_init1);
	default:
		bt_dev_err(hdev, "Unknown device type %d", hdev->dev_type);
		break;
	}

	return 0;
}

/* AMP Controller init stage 2 command sequence */
static const struct hci_init_stage amp_init2[] = {
	/* HCI_OP_READ_LOCAL_FEATURES */
	HCI_INIT(hci_read_local_features_sync),
	{}
};

/* Read Buffer Size (ACL mtu, max pkt, etc.) */
static int hci_read_buffer_size_sync(struct hci_dev *hdev)
{
	return __hci_cmd_sync_status(hdev, HCI_OP_READ_BUFFER_SIZE,
				     0, NULL, HCI_CMD_TIMEOUT);
}

/* Read Class of Device */
static int hci_read_dev_class_sync(struct hci_dev *hdev)
{
	return __hci_cmd_sync_status(hdev, HCI_OP_READ_CLASS_OF_DEV,
				     0, NULL, HCI_CMD_TIMEOUT);
}

/* Read Local Name */
static int hci_read_local_name_sync(struct hci_dev *hdev)
{
	return __hci_cmd_sync_status(hdev, HCI_OP_READ_LOCAL_NAME,
				     0, NULL, HCI_CMD_TIMEOUT);
}

/* Read Voice Setting */
static int hci_read_voice_setting_sync(struct hci_dev *hdev)
{
	return __hci_cmd_sync_status(hdev, HCI_OP_READ_VOICE_SETTING,
				     0, NULL, HCI_CMD_TIMEOUT);
}

/* Read Number of Supported IAC */
static int hci_read_num_supported_iac_sync(struct hci_dev *hdev)
{
	return __hci_cmd_sync_status(hdev, HCI_OP_READ_NUM_SUPPORTED_IAC,
				     0, NULL, HCI_CMD_TIMEOUT);
}

/* Read Current IAC LAP */
static int hci_read_current_iac_lap_sync(struct hci_dev *hdev)
{
	return __hci_cmd_sync_status(hdev, HCI_OP_READ_CURRENT_IAC_LAP,
				     0, NULL, HCI_CMD_TIMEOUT);
}

static int hci_set_event_filter_sync(struct hci_dev *hdev, u8 flt_type,
				     u8 cond_type, bdaddr_t *bdaddr,
				     u8 auto_accept)
{
	struct hci_cp_set_event_filter cp;

	if (!hci_dev_test_flag(hdev, HCI_BREDR_ENABLED))
		return 0;

	if (test_bit(HCI_QUIRK_BROKEN_FILTER_CLEAR_ALL, &hdev->quirks))
		return 0;

	memset(&cp, 0, sizeof(cp));
	cp.flt_type = flt_type;

	if (flt_type != HCI_FLT_CLEAR_ALL) {
		cp.cond_type = cond_type;
		bacpy(&cp.addr_conn_flt.bdaddr, bdaddr);
		cp.addr_conn_flt.auto_accept = auto_accept;
	}

	return __hci_cmd_sync_status(hdev, HCI_OP_SET_EVENT_FLT,
				     flt_type == HCI_FLT_CLEAR_ALL ?
				     sizeof(cp.flt_type) : sizeof(cp), &cp,
				     HCI_CMD_TIMEOUT);
}

static int hci_clear_event_filter_sync(struct hci_dev *hdev)
{
	if (!hci_dev_test_flag(hdev, HCI_EVENT_FILTER_CONFIGURED))
		return 0;

	/* In theory the state machine should not reach here unless
	 * a hci_set_event_filter_sync() call succeeds, but we do
	 * the check both for parity and as a future reminder.
	 */
	if (test_bit(HCI_QUIRK_BROKEN_FILTER_CLEAR_ALL, &hdev->quirks))
		return 0;

	return hci_set_event_filter_sync(hdev, HCI_FLT_CLEAR_ALL, 0x00,
					 BDADDR_ANY, 0x00);
}

/* Connection accept timeout ~20 secs */
static int hci_write_ca_timeout_sync(struct hci_dev *hdev)
{
	__le16 param = cpu_to_le16(0x7d00);

	return __hci_cmd_sync_status(hdev, HCI_OP_WRITE_CA_TIMEOUT,
				     sizeof(param), &param, HCI_CMD_TIMEOUT);
}

/* BR Controller init stage 2 command sequence */
static const struct hci_init_stage br_init2[] = {
	/* HCI_OP_READ_BUFFER_SIZE */
	HCI_INIT(hci_read_buffer_size_sync),
	/* HCI_OP_READ_CLASS_OF_DEV */
	HCI_INIT(hci_read_dev_class_sync),
	/* HCI_OP_READ_LOCAL_NAME */
	HCI_INIT(hci_read_local_name_sync),
	/* HCI_OP_READ_VOICE_SETTING */
	HCI_INIT(hci_read_voice_setting_sync),
	/* HCI_OP_READ_NUM_SUPPORTED_IAC */
	HCI_INIT(hci_read_num_supported_iac_sync),
	/* HCI_OP_READ_CURRENT_IAC_LAP */
	HCI_INIT(hci_read_current_iac_lap_sync),
	/* HCI_OP_SET_EVENT_FLT */
	HCI_INIT(hci_clear_event_filter_sync),
	/* HCI_OP_WRITE_CA_TIMEOUT */
	HCI_INIT(hci_write_ca_timeout_sync),
	{}
};

static int hci_write_ssp_mode_1_sync(struct hci_dev *hdev)
{
	u8 mode = 0x01;

	if (!lmp_ssp_capable(hdev) || !hci_dev_test_flag(hdev, HCI_SSP_ENABLED))
		return 0;

	/* When SSP is available, then the host features page
	 * should also be available as well. However some
	 * controllers list the max_page as 0 as long as SSP
	 * has not been enabled. To achieve proper debugging
	 * output, force the minimum max_page to 1 at least.
	 */
	hdev->max_page = 0x01;

	return __hci_cmd_sync_status(hdev, HCI_OP_WRITE_SSP_MODE,
				     sizeof(mode), &mode, HCI_CMD_TIMEOUT);
}

static int hci_write_eir_sync(struct hci_dev *hdev)
{
	struct hci_cp_write_eir cp;

	if (!lmp_ssp_capable(hdev) || hci_dev_test_flag(hdev, HCI_SSP_ENABLED))
		return 0;

	memset(hdev->eir, 0, sizeof(hdev->eir));
	memset(&cp, 0, sizeof(cp));

	return __hci_cmd_sync_status(hdev, HCI_OP_WRITE_EIR, sizeof(cp), &cp,
				     HCI_CMD_TIMEOUT);
}

static int hci_write_inquiry_mode_sync(struct hci_dev *hdev)
{
	u8 mode;

	if (!lmp_inq_rssi_capable(hdev) &&
	    !test_bit(HCI_QUIRK_FIXUP_INQUIRY_MODE, &hdev->quirks))
		return 0;

	/* If Extended Inquiry Result events are supported, then
	 * they are clearly preferred over Inquiry Result with RSSI
	 * events.
	 */
	mode = lmp_ext_inq_capable(hdev) ? 0x02 : 0x01;

	return __hci_cmd_sync_status(hdev, HCI_OP_WRITE_INQUIRY_MODE,
				     sizeof(mode), &mode, HCI_CMD_TIMEOUT);
}

static int hci_read_inq_rsp_tx_power_sync(struct hci_dev *hdev)
{
	if (!lmp_inq_tx_pwr_capable(hdev))
		return 0;

	return __hci_cmd_sync_status(hdev, HCI_OP_READ_INQ_RSP_TX_POWER,
				     0, NULL, HCI_CMD_TIMEOUT);
}

static int hci_read_local_ext_features_sync(struct hci_dev *hdev, u8 page)
{
	struct hci_cp_read_local_ext_features cp;

	if (!lmp_ext_feat_capable(hdev))
		return 0;

	memset(&cp, 0, sizeof(cp));
	cp.page = page;

	return __hci_cmd_sync_status(hdev, HCI_OP_READ_LOCAL_EXT_FEATURES,
				     sizeof(cp), &cp, HCI_CMD_TIMEOUT);
}

static int hci_read_local_ext_features_1_sync(struct hci_dev *hdev)
{
	return hci_read_local_ext_features_sync(hdev, 0x01);
}

/* HCI Controller init stage 2 command sequence */
static const struct hci_init_stage hci_init2[] = {
	/* HCI_OP_READ_LOCAL_COMMANDS */
	HCI_INIT(hci_read_local_cmds_sync),
	/* HCI_OP_WRITE_SSP_MODE */
	HCI_INIT(hci_write_ssp_mode_1_sync),
	/* HCI_OP_WRITE_EIR */
	HCI_INIT(hci_write_eir_sync),
	/* HCI_OP_WRITE_INQUIRY_MODE */
	HCI_INIT(hci_write_inquiry_mode_sync),
	/* HCI_OP_READ_INQ_RSP_TX_POWER */
	HCI_INIT(hci_read_inq_rsp_tx_power_sync),
	/* HCI_OP_READ_LOCAL_EXT_FEATURES */
	HCI_INIT(hci_read_local_ext_features_1_sync),
	/* HCI_OP_WRITE_AUTH_ENABLE */
	HCI_INIT(hci_write_auth_enable_sync),
	{}
};

/* Read LE Buffer Size */
static int hci_le_read_buffer_size_sync(struct hci_dev *hdev)
{
	/* Use Read LE Buffer Size V2 if supported */
	if (iso_capable(hdev) && hdev->commands[41] & 0x20)
		return __hci_cmd_sync_status(hdev,
					     HCI_OP_LE_READ_BUFFER_SIZE_V2,
					     0, NULL, HCI_CMD_TIMEOUT);

	return __hci_cmd_sync_status(hdev, HCI_OP_LE_READ_BUFFER_SIZE,
				     0, NULL, HCI_CMD_TIMEOUT);
}

/* Read LE Local Supported Features */
static int hci_le_read_local_features_sync(struct hci_dev *hdev)
{
	return __hci_cmd_sync_status(hdev, HCI_OP_LE_READ_LOCAL_FEATURES,
				     0, NULL, HCI_CMD_TIMEOUT);
}

/* Read LE Supported States */
static int hci_le_read_supported_states_sync(struct hci_dev *hdev)
{
	return __hci_cmd_sync_status(hdev, HCI_OP_LE_READ_SUPPORTED_STATES,
				     0, NULL, HCI_CMD_TIMEOUT);
}

/* LE Controller init stage 2 command sequence */
static const struct hci_init_stage le_init2[] = {
	/* HCI_OP_LE_READ_LOCAL_FEATURES */
	HCI_INIT(hci_le_read_local_features_sync),
	/* HCI_OP_LE_READ_BUFFER_SIZE */
	HCI_INIT(hci_le_read_buffer_size_sync),
	/* HCI_OP_LE_READ_SUPPORTED_STATES */
	HCI_INIT(hci_le_read_supported_states_sync),
	{}
};

static int hci_init2_sync(struct hci_dev *hdev)
{
	int err;

	bt_dev_dbg(hdev, "");

	if (hdev->dev_type == HCI_AMP)
		return hci_init_stage_sync(hdev, amp_init2);

	err = hci_init_stage_sync(hdev, hci_init2);
	if (err)
		return err;

	if (lmp_bredr_capable(hdev)) {
		err = hci_init_stage_sync(hdev, br_init2);
		if (err)
			return err;
	} else {
		hci_dev_clear_flag(hdev, HCI_BREDR_ENABLED);
	}

	if (lmp_le_capable(hdev)) {
		err = hci_init_stage_sync(hdev, le_init2);
		if (err)
			return err;
		/* LE-only controllers have LE implicitly enabled */
		if (!lmp_bredr_capable(hdev))
			hci_dev_set_flag(hdev, HCI_LE_ENABLED);
	}

	return 0;
}

static int hci_set_event_mask_sync(struct hci_dev *hdev)
{
	/* The second byte is 0xff instead of 0x9f (two reserved bits
	 * disabled) since a Broadcom 1.2 dongle doesn't respond to the
	 * command otherwise.
	 */
	u8 events[8] = { 0xff, 0xff, 0xfb, 0xff, 0x00, 0x00, 0x00, 0x00 };

	/* CSR 1.1 dongles does not accept any bitfield so don't try to set
	 * any event mask for pre 1.2 devices.
	 */
	if (hdev->hci_ver < BLUETOOTH_VER_1_2)
		return 0;

	if (lmp_bredr_capable(hdev)) {
		events[4] |= 0x01; /* Flow Specification Complete */

<<<<<<< HEAD
		/* Don't set Disconnect Complete and mode change when suspended
		 * as that would wakeup the host when disconnecting due to
		 * suspend.
		 */
		if (hdev->suspended){
=======
		/* Don't set Disconnect Complete and mode change when
		 * suspended as that would wakeup the host when disconnecting
		 * due to suspend.
		 */
		if (hdev->suspended) {
>>>>>>> ae2f2394
			events[0] &= 0xef;
			events[2] &= 0xf7;
		}
	} else {
		/* Use a different default for LE-only devices */
		memset(events, 0, sizeof(events));
		events[1] |= 0x20; /* Command Complete */
		events[1] |= 0x40; /* Command Status */
		events[1] |= 0x80; /* Hardware Error */

		/* If the controller supports the Disconnect command, enable
		 * the corresponding event. In addition enable packet flow
		 * control related events.
		 */
		if (hdev->commands[0] & 0x20) {
			/* Don't set Disconnect Complete when suspended as that
			 * would wakeup the host when disconnecting due to
			 * suspend.
			 */
			if (!hdev->suspended)
				events[0] |= 0x10; /* Disconnection Complete */
			events[2] |= 0x04; /* Number of Completed Packets */
			events[3] |= 0x02; /* Data Buffer Overflow */
		}

		/* If the controller supports the Read Remote Version
		 * Information command, enable the corresponding event.
		 */
		if (hdev->commands[2] & 0x80)
			events[1] |= 0x08; /* Read Remote Version Information
					    * Complete
					    */

		if (hdev->le_features[0] & HCI_LE_ENCRYPTION) {
			events[0] |= 0x80; /* Encryption Change */
			events[5] |= 0x80; /* Encryption Key Refresh Complete */
		}
	}

	if (lmp_inq_rssi_capable(hdev) ||
	    test_bit(HCI_QUIRK_FIXUP_INQUIRY_MODE, &hdev->quirks))
		events[4] |= 0x02; /* Inquiry Result with RSSI */

	if (lmp_ext_feat_capable(hdev))
		events[4] |= 0x04; /* Read Remote Extended Features Complete */

	if (lmp_esco_capable(hdev)) {
		events[5] |= 0x08; /* Synchronous Connection Complete */
		events[5] |= 0x10; /* Synchronous Connection Changed */
	}

	if (lmp_sniffsubr_capable(hdev))
		events[5] |= 0x20; /* Sniff Subrating */

	if (lmp_pause_enc_capable(hdev))
		events[5] |= 0x80; /* Encryption Key Refresh Complete */

	if (lmp_ext_inq_capable(hdev))
		events[5] |= 0x40; /* Extended Inquiry Result */

	if (lmp_no_flush_capable(hdev))
		events[7] |= 0x01; /* Enhanced Flush Complete */

	if (lmp_lsto_capable(hdev))
		events[6] |= 0x80; /* Link Supervision Timeout Changed */

	if (lmp_ssp_capable(hdev)) {
		events[6] |= 0x01;	/* IO Capability Request */
		events[6] |= 0x02;	/* IO Capability Response */
		events[6] |= 0x04;	/* User Confirmation Request */
		events[6] |= 0x08;	/* User Passkey Request */
		events[6] |= 0x10;	/* Remote OOB Data Request */
		events[6] |= 0x20;	/* Simple Pairing Complete */
		events[7] |= 0x04;	/* User Passkey Notification */
		events[7] |= 0x08;	/* Keypress Notification */
		events[7] |= 0x10;	/* Remote Host Supported
					 * Features Notification
					 */
	}

	if (lmp_le_capable(hdev))
		events[7] |= 0x20;	/* LE Meta-Event */

	return __hci_cmd_sync_status(hdev, HCI_OP_SET_EVENT_MASK,
				     sizeof(events), events, HCI_CMD_TIMEOUT);
}

static int hci_read_stored_link_key_sync(struct hci_dev *hdev)
{
	struct hci_cp_read_stored_link_key cp;

	if (!(hdev->commands[6] & 0x20) ||
	    test_bit(HCI_QUIRK_BROKEN_STORED_LINK_KEY, &hdev->quirks))
		return 0;

	memset(&cp, 0, sizeof(cp));
	bacpy(&cp.bdaddr, BDADDR_ANY);
	cp.read_all = 0x01;

	return __hci_cmd_sync_status(hdev, HCI_OP_READ_STORED_LINK_KEY,
				     sizeof(cp), &cp, HCI_CMD_TIMEOUT);
}

static int hci_setup_link_policy_sync(struct hci_dev *hdev)
{
	struct hci_cp_write_def_link_policy cp;
	u16 link_policy = 0;

	if (!(hdev->commands[5] & 0x10))
		return 0;

	memset(&cp, 0, sizeof(cp));

	if (lmp_rswitch_capable(hdev))
		link_policy |= HCI_LP_RSWITCH;
	if (lmp_hold_capable(hdev))
		link_policy |= HCI_LP_HOLD;
	if (lmp_sniff_capable(hdev))
		link_policy |= HCI_LP_SNIFF;
	if (lmp_park_capable(hdev))
		link_policy |= HCI_LP_PARK;

	cp.policy = cpu_to_le16(link_policy);

	return __hci_cmd_sync_status(hdev, HCI_OP_WRITE_DEF_LINK_POLICY,
				     sizeof(cp), &cp, HCI_CMD_TIMEOUT);
}

static int hci_read_page_scan_activity_sync(struct hci_dev *hdev)
{
	if (!(hdev->commands[8] & 0x01))
		return 0;

	return __hci_cmd_sync_status(hdev, HCI_OP_READ_PAGE_SCAN_ACTIVITY,
				     0, NULL, HCI_CMD_TIMEOUT);
}

static int hci_read_def_err_data_reporting_sync(struct hci_dev *hdev)
{
	if (!(hdev->commands[18] & 0x04) ||
	    !(hdev->features[0][6] & LMP_ERR_DATA_REPORTING) ||
	    test_bit(HCI_QUIRK_BROKEN_ERR_DATA_REPORTING, &hdev->quirks))
		return 0;

	return __hci_cmd_sync_status(hdev, HCI_OP_READ_DEF_ERR_DATA_REPORTING,
				     0, NULL, HCI_CMD_TIMEOUT);
}

static int hci_read_page_scan_type_sync(struct hci_dev *hdev)
{
	/* Some older Broadcom based Bluetooth 1.2 controllers do not
	 * support the Read Page Scan Type command. Check support for
	 * this command in the bit mask of supported commands.
	 */
	if (!(hdev->commands[13] & 0x01))
		return 0;

	return __hci_cmd_sync_status(hdev, HCI_OP_READ_PAGE_SCAN_TYPE,
				     0, NULL, HCI_CMD_TIMEOUT);
}

/* Read features beyond page 1 if available */
static int hci_read_local_ext_features_all_sync(struct hci_dev *hdev)
{
	u8 page;
	int err;

	if (!lmp_ext_feat_capable(hdev))
		return 0;

	for (page = 2; page < HCI_MAX_PAGES && page <= hdev->max_page;
	     page++) {
		err = hci_read_local_ext_features_sync(hdev, page);
		if (err)
			return err;
	}

	return 0;
}

/* HCI Controller init stage 3 command sequence */
static const struct hci_init_stage hci_init3[] = {
	/* HCI_OP_SET_EVENT_MASK */
	HCI_INIT(hci_set_event_mask_sync),
	/* HCI_OP_READ_STORED_LINK_KEY */
	HCI_INIT(hci_read_stored_link_key_sync),
	/* HCI_OP_WRITE_DEF_LINK_POLICY */
	HCI_INIT(hci_setup_link_policy_sync),
	/* HCI_OP_READ_PAGE_SCAN_ACTIVITY */
	HCI_INIT(hci_read_page_scan_activity_sync),
	/* HCI_OP_READ_DEF_ERR_DATA_REPORTING */
	HCI_INIT(hci_read_def_err_data_reporting_sync),
	/* HCI_OP_READ_PAGE_SCAN_TYPE */
	HCI_INIT(hci_read_page_scan_type_sync),
	/* HCI_OP_READ_LOCAL_EXT_FEATURES */
	HCI_INIT(hci_read_local_ext_features_all_sync),
	{}
};

static int hci_le_set_event_mask_sync(struct hci_dev *hdev)
{
	u8 events[8];

	if (!lmp_le_capable(hdev))
		return 0;

	memset(events, 0, sizeof(events));

	if (hdev->le_features[0] & HCI_LE_ENCRYPTION)
		events[0] |= 0x10;	/* LE Long Term Key Request */

	/* If controller supports the Connection Parameters Request
	 * Link Layer Procedure, enable the corresponding event.
	 */
	if (hdev->le_features[0] & HCI_LE_CONN_PARAM_REQ_PROC)
		/* LE Remote Connection Parameter Request */
		events[0] |= 0x20;

	/* If the controller supports the Data Length Extension
	 * feature, enable the corresponding event.
	 */
	if (hdev->le_features[0] & HCI_LE_DATA_LEN_EXT)
		events[0] |= 0x40;	/* LE Data Length Change */

	/* If the controller supports LL Privacy feature or LE Extended Adv,
	 * enable the corresponding event.
	 */
	if (use_enhanced_conn_complete(hdev))
		events[1] |= 0x02;	/* LE Enhanced Connection Complete */

	/* If the controller supports Extended Scanner Filter
	 * Policies, enable the corresponding event.
	 */
	if (hdev->le_features[0] & HCI_LE_EXT_SCAN_POLICY)
		events[1] |= 0x04;	/* LE Direct Advertising Report */

	/* If the controller supports Channel Selection Algorithm #2
	 * feature, enable the corresponding event.
	 */
	if (hdev->le_features[1] & HCI_LE_CHAN_SEL_ALG2)
		events[2] |= 0x08;	/* LE Channel Selection Algorithm */

	/* If the controller supports the LE Set Scan Enable command,
	 * enable the corresponding advertising report event.
	 */
	if (hdev->commands[26] & 0x08)
		events[0] |= 0x02;	/* LE Advertising Report */

	/* If the controller supports the LE Create Connection
	 * command, enable the corresponding event.
	 */
	if (hdev->commands[26] & 0x10)
		events[0] |= 0x01;	/* LE Connection Complete */

	/* If the controller supports the LE Connection Update
	 * command, enable the corresponding event.
	 */
	if (hdev->commands[27] & 0x04)
		events[0] |= 0x04;	/* LE Connection Update Complete */

	/* If the controller supports the LE Read Remote Used Features
	 * command, enable the corresponding event.
	 */
	if (hdev->commands[27] & 0x20)
		/* LE Read Remote Used Features Complete */
		events[0] |= 0x08;

	/* If the controller supports the LE Read Local P-256
	 * Public Key command, enable the corresponding event.
	 */
	if (hdev->commands[34] & 0x02)
		/* LE Read Local P-256 Public Key Complete */
		events[0] |= 0x80;

	/* If the controller supports the LE Generate DHKey
	 * command, enable the corresponding event.
	 */
	if (hdev->commands[34] & 0x04)
		events[1] |= 0x01;	/* LE Generate DHKey Complete */

	/* If the controller supports the LE Set Default PHY or
	 * LE Set PHY commands, enable the corresponding event.
	 */
	if (hdev->commands[35] & (0x20 | 0x40))
		events[1] |= 0x08;        /* LE PHY Update Complete */

	/* If the controller supports LE Set Extended Scan Parameters
	 * and LE Set Extended Scan Enable commands, enable the
	 * corresponding event.
	 */
	if (use_ext_scan(hdev))
		events[1] |= 0x10;	/* LE Extended Advertising Report */

	/* If the controller supports the LE Extended Advertising
	 * command, enable the corresponding event.
	 */
	if (ext_adv_capable(hdev))
		events[2] |= 0x02;	/* LE Advertising Set Terminated */

	if (cis_capable(hdev)) {
		events[3] |= 0x01;	/* LE CIS Established */
		if (cis_peripheral_capable(hdev))
			events[3] |= 0x02; /* LE CIS Request */
	}

	if (bis_capable(hdev)) {
		events[1] |= 0x20;	/* LE PA Report */
		events[1] |= 0x40;	/* LE PA Sync Established */
		events[3] |= 0x04;	/* LE Create BIG Complete */
		events[3] |= 0x08;	/* LE Terminate BIG Complete */
		events[3] |= 0x10;	/* LE BIG Sync Established */
		events[3] |= 0x20;	/* LE BIG Sync Loss */
		events[4] |= 0x02;	/* LE BIG Info Advertising Report */
	}

	return __hci_cmd_sync_status(hdev, HCI_OP_LE_SET_EVENT_MASK,
				     sizeof(events), events, HCI_CMD_TIMEOUT);
}

/* Read LE Advertising Channel TX Power */
static int hci_le_read_adv_tx_power_sync(struct hci_dev *hdev)
{
	if ((hdev->commands[25] & 0x40) && !ext_adv_capable(hdev)) {
		/* HCI TS spec forbids mixing of legacy and extended
		 * advertising commands wherein READ_ADV_TX_POWER is
		 * also included. So do not call it if extended adv
		 * is supported otherwise controller will return
		 * COMMAND_DISALLOWED for extended commands.
		 */
		return __hci_cmd_sync_status(hdev,
					       HCI_OP_LE_READ_ADV_TX_POWER,
					       0, NULL, HCI_CMD_TIMEOUT);
	}

	return 0;
}

/* Read LE Min/Max Tx Power*/
static int hci_le_read_tx_power_sync(struct hci_dev *hdev)
{
	if (!(hdev->commands[38] & 0x80) ||
	    test_bit(HCI_QUIRK_BROKEN_READ_TRANSMIT_POWER, &hdev->quirks))
		return 0;

	return __hci_cmd_sync_status(hdev, HCI_OP_LE_READ_TRANSMIT_POWER,
				     0, NULL, HCI_CMD_TIMEOUT);
}

/* Read LE Accept List Size */
static int hci_le_read_accept_list_size_sync(struct hci_dev *hdev)
{
	if (!(hdev->commands[26] & 0x40))
		return 0;

	return __hci_cmd_sync_status(hdev, HCI_OP_LE_READ_ACCEPT_LIST_SIZE,
				     0, NULL, HCI_CMD_TIMEOUT);
}

/* Clear LE Accept List */
static int hci_le_clear_accept_list_sync(struct hci_dev *hdev)
{
	if (!(hdev->commands[26] & 0x80))
		return 0;

	return __hci_cmd_sync_status(hdev, HCI_OP_LE_CLEAR_ACCEPT_LIST, 0, NULL,
				     HCI_CMD_TIMEOUT);
}

/* Read LE Resolving List Size */
static int hci_le_read_resolv_list_size_sync(struct hci_dev *hdev)
{
	if (!(hdev->commands[34] & 0x40))
		return 0;

	return __hci_cmd_sync_status(hdev, HCI_OP_LE_READ_RESOLV_LIST_SIZE,
				     0, NULL, HCI_CMD_TIMEOUT);
}

/* Clear LE Resolving List */
static int hci_le_clear_resolv_list_sync(struct hci_dev *hdev)
{
	if (!(hdev->commands[34] & 0x20))
		return 0;

	return __hci_cmd_sync_status(hdev, HCI_OP_LE_CLEAR_RESOLV_LIST, 0, NULL,
				     HCI_CMD_TIMEOUT);
}

/* Set RPA timeout */
static int hci_le_set_rpa_timeout_sync(struct hci_dev *hdev)
{
	__le16 timeout = cpu_to_le16(hdev->rpa_timeout);

	if (!(hdev->commands[35] & 0x04) ||
	    test_bit(HCI_QUIRK_BROKEN_SET_RPA_TIMEOUT, &hdev->quirks))
		return 0;

	return __hci_cmd_sync_status(hdev, HCI_OP_LE_SET_RPA_TIMEOUT,
				     sizeof(timeout), &timeout,
				     HCI_CMD_TIMEOUT);
}

/* Read LE Maximum Data Length */
static int hci_le_read_max_data_len_sync(struct hci_dev *hdev)
{
	if (!(hdev->le_features[0] & HCI_LE_DATA_LEN_EXT))
		return 0;

	return __hci_cmd_sync_status(hdev, HCI_OP_LE_READ_MAX_DATA_LEN, 0, NULL,
				     HCI_CMD_TIMEOUT);
}

/* Read LE Suggested Default Data Length */
static int hci_le_read_def_data_len_sync(struct hci_dev *hdev)
{
	if (!(hdev->le_features[0] & HCI_LE_DATA_LEN_EXT))
		return 0;

	return __hci_cmd_sync_status(hdev, HCI_OP_LE_READ_DEF_DATA_LEN, 0, NULL,
				     HCI_CMD_TIMEOUT);
}

/* Read LE Number of Supported Advertising Sets */
static int hci_le_read_num_support_adv_sets_sync(struct hci_dev *hdev)
{
	if (!ext_adv_capable(hdev))
		return 0;

	return __hci_cmd_sync_status(hdev,
				     HCI_OP_LE_READ_NUM_SUPPORTED_ADV_SETS,
				     0, NULL, HCI_CMD_TIMEOUT);
}

/* Write LE Host Supported */
static int hci_set_le_support_sync(struct hci_dev *hdev)
{
	struct hci_cp_write_le_host_supported cp;

	/* LE-only devices do not support explicit enablement */
	if (!lmp_bredr_capable(hdev))
		return 0;

	memset(&cp, 0, sizeof(cp));

	if (hci_dev_test_flag(hdev, HCI_LE_ENABLED)) {
		cp.le = 0x01;
		cp.simul = 0x00;
	}

	if (cp.le == lmp_host_le_capable(hdev))
		return 0;

	return __hci_cmd_sync_status(hdev, HCI_OP_WRITE_LE_HOST_SUPPORTED,
				     sizeof(cp), &cp, HCI_CMD_TIMEOUT);
}

/* LE Set Host Feature */
static int hci_le_set_host_feature_sync(struct hci_dev *hdev)
{
	struct hci_cp_le_set_host_feature cp;

	if (!iso_capable(hdev))
		return 0;

	memset(&cp, 0, sizeof(cp));

	/* Isochronous Channels (Host Support) */
	cp.bit_number = 32;
	cp.bit_value = 1;

	return __hci_cmd_sync_status(hdev, HCI_OP_LE_SET_HOST_FEATURE,
				     sizeof(cp), &cp, HCI_CMD_TIMEOUT);
}

/* LE Controller init stage 3 command sequence */
static const struct hci_init_stage le_init3[] = {
	/* HCI_OP_LE_SET_EVENT_MASK */
	HCI_INIT(hci_le_set_event_mask_sync),
	/* HCI_OP_LE_READ_ADV_TX_POWER */
	HCI_INIT(hci_le_read_adv_tx_power_sync),
	/* HCI_OP_LE_READ_TRANSMIT_POWER */
	HCI_INIT(hci_le_read_tx_power_sync),
	/* HCI_OP_LE_READ_ACCEPT_LIST_SIZE */
	HCI_INIT(hci_le_read_accept_list_size_sync),
	/* HCI_OP_LE_CLEAR_ACCEPT_LIST */
	HCI_INIT(hci_le_clear_accept_list_sync),
	/* HCI_OP_LE_READ_RESOLV_LIST_SIZE */
	HCI_INIT(hci_le_read_resolv_list_size_sync),
	/* HCI_OP_LE_CLEAR_RESOLV_LIST */
	HCI_INIT(hci_le_clear_resolv_list_sync),
	/* HCI_OP_LE_SET_RPA_TIMEOUT */
	HCI_INIT(hci_le_set_rpa_timeout_sync),
	/* HCI_OP_LE_READ_MAX_DATA_LEN */
	HCI_INIT(hci_le_read_max_data_len_sync),
	/* HCI_OP_LE_READ_DEF_DATA_LEN */
	HCI_INIT(hci_le_read_def_data_len_sync),
	/* HCI_OP_LE_READ_NUM_SUPPORTED_ADV_SETS */
	HCI_INIT(hci_le_read_num_support_adv_sets_sync),
	/* HCI_OP_WRITE_LE_HOST_SUPPORTED */
	HCI_INIT(hci_set_le_support_sync),
	/* HCI_OP_LE_SET_HOST_FEATURE */
	HCI_INIT(hci_le_set_host_feature_sync),
	{}
};

static int hci_init3_sync(struct hci_dev *hdev)
{
	int err;

	bt_dev_dbg(hdev, "");

	err = hci_init_stage_sync(hdev, hci_init3);
	if (err)
		return err;

	if (lmp_le_capable(hdev))
		return hci_init_stage_sync(hdev, le_init3);

	return 0;
}

static int hci_delete_stored_link_key_sync(struct hci_dev *hdev)
{
	struct hci_cp_delete_stored_link_key cp;

	/* Some Broadcom based Bluetooth controllers do not support the
	 * Delete Stored Link Key command. They are clearly indicating its
	 * absence in the bit mask of supported commands.
	 *
	 * Check the supported commands and only if the command is marked
	 * as supported send it. If not supported assume that the controller
	 * does not have actual support for stored link keys which makes this
	 * command redundant anyway.
	 *
	 * Some controllers indicate that they support handling deleting
	 * stored link keys, but they don't. The quirk lets a driver
	 * just disable this command.
	 */
	if (!(hdev->commands[6] & 0x80) ||
	    test_bit(HCI_QUIRK_BROKEN_STORED_LINK_KEY, &hdev->quirks))
		return 0;

	memset(&cp, 0, sizeof(cp));
	bacpy(&cp.bdaddr, BDADDR_ANY);
	cp.delete_all = 0x01;

	return __hci_cmd_sync_status(hdev, HCI_OP_DELETE_STORED_LINK_KEY,
				     sizeof(cp), &cp, HCI_CMD_TIMEOUT);
}

static int hci_set_event_mask_page_2_sync(struct hci_dev *hdev)
{
	u8 events[8] = { 0x00, 0x00, 0x00, 0x00, 0x00, 0x00, 0x00, 0x00 };
	bool changed = false;

	/* Set event mask page 2 if the HCI command for it is supported */
	if (!(hdev->commands[22] & 0x04))
		return 0;

	/* If Connectionless Peripheral Broadcast central role is supported
	 * enable all necessary events for it.
	 */
	if (lmp_cpb_central_capable(hdev)) {
		events[1] |= 0x40;	/* Triggered Clock Capture */
		events[1] |= 0x80;	/* Synchronization Train Complete */
		events[2] |= 0x08;	/* Truncated Page Complete */
		events[2] |= 0x20;	/* CPB Channel Map Change */
		changed = true;
	}

	/* If Connectionless Peripheral Broadcast peripheral role is supported
	 * enable all necessary events for it.
	 */
	if (lmp_cpb_peripheral_capable(hdev)) {
		events[2] |= 0x01;	/* Synchronization Train Received */
		events[2] |= 0x02;	/* CPB Receive */
		events[2] |= 0x04;	/* CPB Timeout */
		events[2] |= 0x10;	/* Peripheral Page Response Timeout */
		changed = true;
	}

	/* Enable Authenticated Payload Timeout Expired event if supported */
	if (lmp_ping_capable(hdev) || hdev->le_features[0] & HCI_LE_PING) {
		events[2] |= 0x80;
		changed = true;
	}

	/* Some Broadcom based controllers indicate support for Set Event
	 * Mask Page 2 command, but then actually do not support it. Since
	 * the default value is all bits set to zero, the command is only
	 * required if the event mask has to be changed. In case no change
	 * to the event mask is needed, skip this command.
	 */
	if (!changed)
		return 0;

	return __hci_cmd_sync_status(hdev, HCI_OP_SET_EVENT_MASK_PAGE_2,
				     sizeof(events), events, HCI_CMD_TIMEOUT);
}

/* Read local codec list if the HCI command is supported */
static int hci_read_local_codecs_sync(struct hci_dev *hdev)
{
	if (hdev->commands[45] & 0x04)
		hci_read_supported_codecs_v2(hdev);
	else if (hdev->commands[29] & 0x20)
		hci_read_supported_codecs(hdev);

	return 0;
}

/* Read local pairing options if the HCI command is supported */
static int hci_read_local_pairing_opts_sync(struct hci_dev *hdev)
{
	if (!(hdev->commands[41] & 0x08))
		return 0;

	return __hci_cmd_sync_status(hdev, HCI_OP_READ_LOCAL_PAIRING_OPTS,
				     0, NULL, HCI_CMD_TIMEOUT);
}

/* Get MWS transport configuration if the HCI command is supported */
static int hci_get_mws_transport_config_sync(struct hci_dev *hdev)
{
	if (!mws_transport_config_capable(hdev))
		return 0;

	return __hci_cmd_sync_status(hdev, HCI_OP_GET_MWS_TRANSPORT_CONFIG,
				     0, NULL, HCI_CMD_TIMEOUT);
}

/* Check for Synchronization Train support */
static int hci_read_sync_train_params_sync(struct hci_dev *hdev)
{
	if (!lmp_sync_train_capable(hdev))
		return 0;

	return __hci_cmd_sync_status(hdev, HCI_OP_READ_SYNC_TRAIN_PARAMS,
				     0, NULL, HCI_CMD_TIMEOUT);
}

/* Enable Secure Connections if supported and configured */
static int hci_write_sc_support_1_sync(struct hci_dev *hdev)
{
	u8 support = 0x01;

	if (!hci_dev_test_flag(hdev, HCI_SSP_ENABLED) ||
	    !bredr_sc_enabled(hdev))
		return 0;

	return __hci_cmd_sync_status(hdev, HCI_OP_WRITE_SC_SUPPORT,
				     sizeof(support), &support,
				     HCI_CMD_TIMEOUT);
}

/* Set erroneous data reporting if supported to the wideband speech
 * setting value
 */
static int hci_set_err_data_report_sync(struct hci_dev *hdev)
{
	struct hci_cp_write_def_err_data_reporting cp;
	bool enabled = hci_dev_test_flag(hdev, HCI_WIDEBAND_SPEECH_ENABLED);

	if (!(hdev->commands[18] & 0x08) ||
	    !(hdev->features[0][6] & LMP_ERR_DATA_REPORTING) ||
	    test_bit(HCI_QUIRK_BROKEN_ERR_DATA_REPORTING, &hdev->quirks))
		return 0;

	if (enabled == hdev->err_data_reporting)
		return 0;

	memset(&cp, 0, sizeof(cp));
	cp.err_data_reporting = enabled ? ERR_DATA_REPORTING_ENABLED :
				ERR_DATA_REPORTING_DISABLED;

	return __hci_cmd_sync_status(hdev, HCI_OP_WRITE_DEF_ERR_DATA_REPORTING,
				    sizeof(cp), &cp, HCI_CMD_TIMEOUT);
}

static const struct hci_init_stage hci_init4[] = {
	 /* HCI_OP_DELETE_STORED_LINK_KEY */
	HCI_INIT(hci_delete_stored_link_key_sync),
	/* HCI_OP_SET_EVENT_MASK_PAGE_2 */
	HCI_INIT(hci_set_event_mask_page_2_sync),
	/* HCI_OP_READ_LOCAL_CODECS */
	HCI_INIT(hci_read_local_codecs_sync),
	 /* HCI_OP_READ_LOCAL_PAIRING_OPTS */
	HCI_INIT(hci_read_local_pairing_opts_sync),
	 /* HCI_OP_GET_MWS_TRANSPORT_CONFIG */
	HCI_INIT(hci_get_mws_transport_config_sync),
	 /* HCI_OP_READ_SYNC_TRAIN_PARAMS */
	HCI_INIT(hci_read_sync_train_params_sync),
	/* HCI_OP_WRITE_SC_SUPPORT */
	HCI_INIT(hci_write_sc_support_1_sync),
	/* HCI_OP_WRITE_DEF_ERR_DATA_REPORTING */
	HCI_INIT(hci_set_err_data_report_sync),
	{}
};

/* Set Suggested Default Data Length to maximum if supported */
static int hci_le_set_write_def_data_len_sync(struct hci_dev *hdev)
{
	struct hci_cp_le_write_def_data_len cp;

	if (!(hdev->le_features[0] & HCI_LE_DATA_LEN_EXT))
		return 0;

	memset(&cp, 0, sizeof(cp));
	cp.tx_len = cpu_to_le16(hdev->le_max_tx_len);
	cp.tx_time = cpu_to_le16(hdev->le_max_tx_time);

	return __hci_cmd_sync_status(hdev, HCI_OP_LE_WRITE_DEF_DATA_LEN,
				     sizeof(cp), &cp, HCI_CMD_TIMEOUT);
}

/* Set Default PHY parameters if command is supported, enables all supported
 * PHYs according to the LE Features bits.
 */
static int hci_le_set_default_phy_sync(struct hci_dev *hdev)
{
	struct hci_cp_le_set_default_phy cp;

	if (!(hdev->commands[35] & 0x20)) {
		/* If the command is not supported it means only 1M PHY is
		 * supported.
		 */
		hdev->le_tx_def_phys = HCI_LE_SET_PHY_1M;
		hdev->le_rx_def_phys = HCI_LE_SET_PHY_1M;
		return 0;
	}

	memset(&cp, 0, sizeof(cp));
	cp.all_phys = 0x00;
	cp.tx_phys = HCI_LE_SET_PHY_1M;
	cp.rx_phys = HCI_LE_SET_PHY_1M;

	/* Enables 2M PHY if supported */
	if (le_2m_capable(hdev)) {
		cp.tx_phys |= HCI_LE_SET_PHY_2M;
		cp.rx_phys |= HCI_LE_SET_PHY_2M;
	}

	/* Enables Coded PHY if supported */
	if (le_coded_capable(hdev)) {
		cp.tx_phys |= HCI_LE_SET_PHY_CODED;
		cp.rx_phys |= HCI_LE_SET_PHY_CODED;
	}

	return __hci_cmd_sync_status(hdev, HCI_OP_LE_SET_DEFAULT_PHY,
				     sizeof(cp), &cp, HCI_CMD_TIMEOUT);
}

static const struct hci_init_stage le_init4[] = {
	/* HCI_OP_LE_WRITE_DEF_DATA_LEN */
	HCI_INIT(hci_le_set_write_def_data_len_sync),
	/* HCI_OP_LE_SET_DEFAULT_PHY */
	HCI_INIT(hci_le_set_default_phy_sync),
	{}
};

static int hci_init4_sync(struct hci_dev *hdev)
{
	int err;

	bt_dev_dbg(hdev, "");

	err = hci_init_stage_sync(hdev, hci_init4);
	if (err)
		return err;

	if (lmp_le_capable(hdev))
		return hci_init_stage_sync(hdev, le_init4);

	return 0;
}

static int hci_init_sync(struct hci_dev *hdev)
{
	int err;

	err = hci_init1_sync(hdev);
	if (err < 0)
		return err;

	if (hci_dev_test_flag(hdev, HCI_SETUP))
		hci_debugfs_create_basic(hdev);

	err = hci_init2_sync(hdev);
	if (err < 0)
		return err;

	/* HCI_PRIMARY covers both single-mode LE, BR/EDR and dual-mode
	 * BR/EDR/LE type controllers. AMP controllers only need the
	 * first two stages of init.
	 */
	if (hdev->dev_type != HCI_PRIMARY)
		return 0;

	err = hci_init3_sync(hdev);
	if (err < 0)
		return err;

	err = hci_init4_sync(hdev);
	if (err < 0)
		return err;

	/* This function is only called when the controller is actually in
	 * configured state. When the controller is marked as unconfigured,
	 * this initialization procedure is not run.
	 *
	 * It means that it is possible that a controller runs through its
	 * setup phase and then discovers missing settings. If that is the
	 * case, then this function will not be called. It then will only
	 * be called during the config phase.
	 *
	 * So only when in setup phase or config phase, create the debugfs
	 * entries and register the SMP channels.
	 */
	if (!hci_dev_test_flag(hdev, HCI_SETUP) &&
	    !hci_dev_test_flag(hdev, HCI_CONFIG))
		return 0;

	if (hci_dev_test_and_set_flag(hdev, HCI_DEBUGFS_CREATED))
		return 0;

	hci_debugfs_create_common(hdev);

	if (lmp_bredr_capable(hdev))
		hci_debugfs_create_bredr(hdev);

	if (lmp_le_capable(hdev))
		hci_debugfs_create_le(hdev);

	return 0;
}

#define HCI_QUIRK_BROKEN(_quirk, _desc) { HCI_QUIRK_BROKEN_##_quirk, _desc }

static const struct {
	unsigned long quirk;
	const char *desc;
} hci_broken_table[] = {
	HCI_QUIRK_BROKEN(LOCAL_COMMANDS,
			 "HCI Read Local Supported Commands not supported"),
	HCI_QUIRK_BROKEN(STORED_LINK_KEY,
			 "HCI Delete Stored Link Key command is advertised, "
			 "but not supported."),
	HCI_QUIRK_BROKEN(ERR_DATA_REPORTING,
			 "HCI Read Default Erroneous Data Reporting command is "
			 "advertised, but not supported."),
	HCI_QUIRK_BROKEN(READ_TRANSMIT_POWER,
			 "HCI Read Transmit Power Level command is advertised, "
			 "but not supported."),
	HCI_QUIRK_BROKEN(FILTER_CLEAR_ALL,
			 "HCI Set Event Filter command not supported."),
	HCI_QUIRK_BROKEN(ENHANCED_SETUP_SYNC_CONN,
			 "HCI Enhanced Setup Synchronous Connection command is "
			 "advertised, but not supported."),
	HCI_QUIRK_BROKEN(SET_RPA_TIMEOUT,
			 "HCI LE Set Random Private Address Timeout command is "
			 "advertised, but not supported."),
	HCI_QUIRK_BROKEN(LE_CODED,
			 "HCI LE Coded PHY feature bit is set, "
			 "but its usage is not supported.")
};

/* This function handles hdev setup stage:
 *
 * Calls hdev->setup
 * Setup address if HCI_QUIRK_USE_BDADDR_PROPERTY is set.
 */
static int hci_dev_setup_sync(struct hci_dev *hdev)
{
	int ret = 0;
	bool invalid_bdaddr;
	size_t i;

	if (!hci_dev_test_flag(hdev, HCI_SETUP) &&
	    !test_bit(HCI_QUIRK_NON_PERSISTENT_SETUP, &hdev->quirks))
		return 0;

	bt_dev_dbg(hdev, "");

	hci_sock_dev_event(hdev, HCI_DEV_SETUP);

	if (hdev->setup)
		ret = hdev->setup(hdev);

	for (i = 0; i < ARRAY_SIZE(hci_broken_table); i++) {
		if (test_bit(hci_broken_table[i].quirk, &hdev->quirks))
			bt_dev_warn(hdev, "%s", hci_broken_table[i].desc);
	}

	/* The transport driver can set the quirk to mark the
	 * BD_ADDR invalid before creating the HCI device or in
	 * its setup callback.
	 */
	invalid_bdaddr = test_bit(HCI_QUIRK_INVALID_BDADDR, &hdev->quirks) ||
			 test_bit(HCI_QUIRK_USE_BDADDR_PROPERTY, &hdev->quirks);
	if (!ret) {
		if (test_bit(HCI_QUIRK_USE_BDADDR_PROPERTY, &hdev->quirks) &&
		    !bacmp(&hdev->public_addr, BDADDR_ANY))
			hci_dev_get_bd_addr_from_property(hdev);

		if (invalid_bdaddr && bacmp(&hdev->public_addr, BDADDR_ANY) &&
		    hdev->set_bdaddr) {
			ret = hdev->set_bdaddr(hdev, &hdev->public_addr);
			if (!ret)
				invalid_bdaddr = false;
		}
	}

	/* The transport driver can set these quirks before
	 * creating the HCI device or in its setup callback.
	 *
	 * For the invalid BD_ADDR quirk it is possible that
	 * it becomes a valid address if the bootloader does
	 * provide it (see above).
	 *
	 * In case any of them is set, the controller has to
	 * start up as unconfigured.
	 */
	if (test_bit(HCI_QUIRK_EXTERNAL_CONFIG, &hdev->quirks) ||
	    invalid_bdaddr)
		hci_dev_set_flag(hdev, HCI_UNCONFIGURED);

	/* For an unconfigured controller it is required to
	 * read at least the version information provided by
	 * the Read Local Version Information command.
	 *
	 * If the set_bdaddr driver callback is provided, then
	 * also the original Bluetooth public device address
	 * will be read using the Read BD Address command.
	 */
	if (hci_dev_test_flag(hdev, HCI_UNCONFIGURED))
		return hci_unconf_init_sync(hdev);

	return ret;
}

/* This function handles hdev init stage:
 *
 * Calls hci_dev_setup_sync to perform setup stage
 * Calls hci_init_sync to perform HCI command init sequence
 */
static int hci_dev_init_sync(struct hci_dev *hdev)
{
	int ret;

	bt_dev_dbg(hdev, "");

	atomic_set(&hdev->cmd_cnt, 1);
	set_bit(HCI_INIT, &hdev->flags);

	ret = hci_dev_setup_sync(hdev);

	if (hci_dev_test_flag(hdev, HCI_CONFIG)) {
		/* If public address change is configured, ensure that
		 * the address gets programmed. If the driver does not
		 * support changing the public address, fail the power
		 * on procedure.
		 */
		if (bacmp(&hdev->public_addr, BDADDR_ANY) &&
		    hdev->set_bdaddr)
			ret = hdev->set_bdaddr(hdev, &hdev->public_addr);
		else
			ret = -EADDRNOTAVAIL;
	}

	if (!ret) {
		if (!hci_dev_test_flag(hdev, HCI_UNCONFIGURED) &&
		    !hci_dev_test_flag(hdev, HCI_USER_CHANNEL)) {
			ret = hci_init_sync(hdev);
			if (!ret && hdev->post_init)
				ret = hdev->post_init(hdev);
		}
	}

	/* If the HCI Reset command is clearing all diagnostic settings,
	 * then they need to be reprogrammed after the init procedure
	 * completed.
	 */
	if (test_bit(HCI_QUIRK_NON_PERSISTENT_DIAG, &hdev->quirks) &&
	    !hci_dev_test_flag(hdev, HCI_USER_CHANNEL) &&
	    hci_dev_test_flag(hdev, HCI_VENDOR_DIAG) && hdev->set_diag)
		ret = hdev->set_diag(hdev, true);

	if (!hci_dev_test_flag(hdev, HCI_USER_CHANNEL)) {
		msft_do_open(hdev);
		aosp_do_open(hdev);
	}

	clear_bit(HCI_INIT, &hdev->flags);

	return ret;
}

int hci_dev_open_sync(struct hci_dev *hdev)
{
	int ret;

	bt_dev_dbg(hdev, "");

	if (hci_dev_test_flag(hdev, HCI_UNREGISTER)) {
		ret = -ENODEV;
		goto done;
	}

	if (!hci_dev_test_flag(hdev, HCI_SETUP) &&
	    !hci_dev_test_flag(hdev, HCI_CONFIG)) {
		/* Check for rfkill but allow the HCI setup stage to
		 * proceed (which in itself doesn't cause any RF activity).
		 */
		if (hci_dev_test_flag(hdev, HCI_RFKILLED)) {
			ret = -ERFKILL;
			goto done;
		}

		/* Check for valid public address or a configured static
		 * random address, but let the HCI setup proceed to
		 * be able to determine if there is a public address
		 * or not.
		 *
		 * In case of user channel usage, it is not important
		 * if a public address or static random address is
		 * available.
		 *
		 * This check is only valid for BR/EDR controllers
		 * since AMP controllers do not have an address.
		 */
		if (!hci_dev_test_flag(hdev, HCI_USER_CHANNEL) &&
		    hdev->dev_type == HCI_PRIMARY &&
		    !bacmp(&hdev->bdaddr, BDADDR_ANY) &&
		    !bacmp(&hdev->static_addr, BDADDR_ANY)) {
			ret = -EADDRNOTAVAIL;
			goto done;
		}
	}

	if (test_bit(HCI_UP, &hdev->flags)) {
		ret = -EALREADY;
		goto done;
	}

	if (hdev->open(hdev)) {
		ret = -EIO;
		goto done;
	}

	hci_devcd_reset(hdev);

	set_bit(HCI_RUNNING, &hdev->flags);
	hci_sock_dev_event(hdev, HCI_DEV_OPEN);

	ret = hci_dev_init_sync(hdev);
	if (!ret) {
		hci_dev_hold(hdev);
		hci_dev_set_flag(hdev, HCI_RPA_EXPIRED);
		hci_adv_instances_set_rpa_expired(hdev, true);
		set_bit(HCI_UP, &hdev->flags);
		hci_sock_dev_event(hdev, HCI_DEV_UP);
		hci_leds_update_powered(hdev, true);
		if (!hci_dev_test_flag(hdev, HCI_SETUP) &&
		    !hci_dev_test_flag(hdev, HCI_CONFIG) &&
		    !hci_dev_test_flag(hdev, HCI_UNCONFIGURED) &&
		    !hci_dev_test_flag(hdev, HCI_USER_CHANNEL) &&
		    hci_dev_test_flag(hdev, HCI_MGMT) &&
		    hdev->dev_type == HCI_PRIMARY) {
			ret = hci_powered_update_sync(hdev);
			mgmt_power_on(hdev, ret);
		}
	} else {
		/* Init failed, cleanup */
		flush_work(&hdev->tx_work);

		/* Since hci_rx_work() is possible to awake new cmd_work
		 * it should be flushed first to avoid unexpected call of
		 * hci_cmd_work()
		 */
		flush_work(&hdev->rx_work);
		flush_work(&hdev->cmd_work);

		skb_queue_purge(&hdev->cmd_q);
		skb_queue_purge(&hdev->rx_q);

		if (hdev->flush)
			hdev->flush(hdev);

		if (hdev->sent_cmd) {
			cancel_delayed_work_sync(&hdev->cmd_timer);
			kfree_skb(hdev->sent_cmd);
			hdev->sent_cmd = NULL;
		}

		clear_bit(HCI_RUNNING, &hdev->flags);
		hci_sock_dev_event(hdev, HCI_DEV_CLOSE);

		hdev->close(hdev);
		hdev->flags &= BIT(HCI_RAW);
	}

done:
	return ret;
}

/* This function requires the caller holds hdev->lock */
static void hci_pend_le_actions_clear(struct hci_dev *hdev)
{
	struct hci_conn_params *p;

	list_for_each_entry(p, &hdev->le_conn_params, list) {
		hci_pend_le_list_del_init(p);
		if (p->conn) {
			hci_conn_drop(p->conn);
			hci_conn_put(p->conn);
			p->conn = NULL;
		}
	}

	BT_DBG("All LE pending actions cleared");
}

static int hci_dev_shutdown(struct hci_dev *hdev)
{
	int err = 0;
	/* Similar to how we first do setup and then set the exclusive access
	 * bit for userspace, we must first unset userchannel and then clean up.
	 * Otherwise, the kernel can't properly use the hci channel to clean up
	 * the controller (some shutdown routines require sending additional
	 * commands to the controller for example).
	 */
	bool was_userchannel =
		hci_dev_test_and_clear_flag(hdev, HCI_USER_CHANNEL);

	if (!hci_dev_test_flag(hdev, HCI_UNREGISTER) &&
	    test_bit(HCI_UP, &hdev->flags)) {
		/* Execute vendor specific shutdown routine */
		if (hdev->shutdown)
			err = hdev->shutdown(hdev);
	}

	if (was_userchannel)
		hci_dev_set_flag(hdev, HCI_USER_CHANNEL);

	return err;
}

int hci_dev_close_sync(struct hci_dev *hdev)
{
	bool auto_off;
	int err = 0;

	bt_dev_dbg(hdev, "");

	cancel_delayed_work(&hdev->power_off);
	cancel_delayed_work(&hdev->ncmd_timer);
	cancel_delayed_work(&hdev->le_scan_disable);
	cancel_delayed_work(&hdev->le_scan_restart);

	hci_request_cancel_all(hdev);

	if (hdev->adv_instance_timeout) {
		cancel_delayed_work_sync(&hdev->adv_instance_expire);
		hdev->adv_instance_timeout = 0;
	}

	err = hci_dev_shutdown(hdev);

	if (!test_and_clear_bit(HCI_UP, &hdev->flags)) {
		cancel_delayed_work_sync(&hdev->cmd_timer);
		return err;
	}

	hci_leds_update_powered(hdev, false);

	/* Flush RX and TX works */
	flush_work(&hdev->tx_work);
	flush_work(&hdev->rx_work);

	if (hdev->discov_timeout > 0) {
		hdev->discov_timeout = 0;
		hci_dev_clear_flag(hdev, HCI_DISCOVERABLE);
		hci_dev_clear_flag(hdev, HCI_LIMITED_DISCOVERABLE);
	}

	if (hci_dev_test_and_clear_flag(hdev, HCI_SERVICE_CACHE))
		cancel_delayed_work(&hdev->service_cache);

	if (hci_dev_test_flag(hdev, HCI_MGMT)) {
		struct adv_info *adv_instance;

		cancel_delayed_work_sync(&hdev->rpa_expired);

		list_for_each_entry(adv_instance, &hdev->adv_instances, list)
			cancel_delayed_work_sync(&adv_instance->rpa_expired_cb);
	}

	/* Avoid potential lockdep warnings from the *_flush() calls by
	 * ensuring the workqueue is empty up front.
	 */
	drain_workqueue(hdev->workqueue);

	hci_dev_lock(hdev);

	hci_discovery_set_state(hdev, DISCOVERY_STOPPED);

	auto_off = hci_dev_test_and_clear_flag(hdev, HCI_AUTO_OFF);

	if (!auto_off && hdev->dev_type == HCI_PRIMARY &&
	    !hci_dev_test_flag(hdev, HCI_USER_CHANNEL) &&
	    hci_dev_test_flag(hdev, HCI_MGMT))
		__mgmt_power_off(hdev);

	hci_inquiry_cache_flush(hdev);
	hci_pend_le_actions_clear(hdev);
	hci_conn_hash_flush(hdev);
	/* Prevent data races on hdev->smp_data or hdev->smp_bredr_data */
	smp_unregister(hdev);
	hci_dev_unlock(hdev);

	hci_sock_dev_event(hdev, HCI_DEV_DOWN);

	if (!hci_dev_test_flag(hdev, HCI_USER_CHANNEL)) {
		aosp_do_close(hdev);
		msft_do_close(hdev);
	}

	if (hdev->flush)
		hdev->flush(hdev);

	/* Reset device */
	skb_queue_purge(&hdev->cmd_q);
	atomic_set(&hdev->cmd_cnt, 1);
	if (test_bit(HCI_QUIRK_RESET_ON_CLOSE, &hdev->quirks) &&
	    !auto_off && !hci_dev_test_flag(hdev, HCI_UNCONFIGURED)) {
		set_bit(HCI_INIT, &hdev->flags);
		hci_reset_sync(hdev);
		clear_bit(HCI_INIT, &hdev->flags);
	}

	/* flush cmd  work */
	flush_work(&hdev->cmd_work);

	/* Drop queues */
	skb_queue_purge(&hdev->rx_q);
	skb_queue_purge(&hdev->cmd_q);
	skb_queue_purge(&hdev->raw_q);

	/* Drop last sent command */
	if (hdev->sent_cmd) {
		cancel_delayed_work_sync(&hdev->cmd_timer);
		kfree_skb(hdev->sent_cmd);
		hdev->sent_cmd = NULL;
	}

	clear_bit(HCI_RUNNING, &hdev->flags);
	hci_sock_dev_event(hdev, HCI_DEV_CLOSE);

	/* After this point our queues are empty and no tasks are scheduled. */
	hdev->close(hdev);

	/* Clear flags */
	hdev->flags &= BIT(HCI_RAW);
	hci_dev_clear_volatile_flags(hdev);

	/* Controller radio is available but is currently powered down */
	hdev->amp_status = AMP_STATUS_POWERED_DOWN;

	memset(hdev->eir, 0, sizeof(hdev->eir));
	memset(hdev->dev_class, 0, sizeof(hdev->dev_class));
	bacpy(&hdev->random_addr, BDADDR_ANY);
	hci_codec_list_clear(&hdev->local_codecs);

	hci_dev_put(hdev);
	return err;
}

/* This function perform power on HCI command sequence as follows:
 *
 * If controller is already up (HCI_UP) performs hci_powered_update_sync
 * sequence otherwise run hci_dev_open_sync which will follow with
 * hci_powered_update_sync after the init sequence is completed.
 */
static int hci_power_on_sync(struct hci_dev *hdev)
{
	int err;

	if (test_bit(HCI_UP, &hdev->flags) &&
	    hci_dev_test_flag(hdev, HCI_MGMT) &&
	    hci_dev_test_and_clear_flag(hdev, HCI_AUTO_OFF)) {
		cancel_delayed_work(&hdev->power_off);
		return hci_powered_update_sync(hdev);
	}

	err = hci_dev_open_sync(hdev);
	if (err < 0)
		return err;

	/* During the HCI setup phase, a few error conditions are
	 * ignored and they need to be checked now. If they are still
	 * valid, it is important to return the device back off.
	 */
	if (hci_dev_test_flag(hdev, HCI_RFKILLED) ||
	    hci_dev_test_flag(hdev, HCI_UNCONFIGURED) ||
	    (hdev->dev_type == HCI_PRIMARY &&
	     !bacmp(&hdev->bdaddr, BDADDR_ANY) &&
	     !bacmp(&hdev->static_addr, BDADDR_ANY))) {
		hci_dev_clear_flag(hdev, HCI_AUTO_OFF);
		hci_dev_close_sync(hdev);
	} else if (hci_dev_test_flag(hdev, HCI_AUTO_OFF)) {
		queue_delayed_work(hdev->req_workqueue, &hdev->power_off,
				   HCI_AUTO_OFF_TIMEOUT);
	}

	if (hci_dev_test_and_clear_flag(hdev, HCI_SETUP)) {
		/* For unconfigured devices, set the HCI_RAW flag
		 * so that userspace can easily identify them.
		 */
		if (hci_dev_test_flag(hdev, HCI_UNCONFIGURED))
			set_bit(HCI_RAW, &hdev->flags);

		/* For fully configured devices, this will send
		 * the Index Added event. For unconfigured devices,
		 * it will send Unconfigued Index Added event.
		 *
		 * Devices with HCI_QUIRK_RAW_DEVICE are ignored
		 * and no event will be send.
		 */
		mgmt_index_added(hdev);
	} else if (hci_dev_test_and_clear_flag(hdev, HCI_CONFIG)) {
		/* When the controller is now configured, then it
		 * is important to clear the HCI_RAW flag.
		 */
		if (!hci_dev_test_flag(hdev, HCI_UNCONFIGURED))
			clear_bit(HCI_RAW, &hdev->flags);

		/* Powering on the controller with HCI_CONFIG set only
		 * happens with the transition from unconfigured to
		 * configured. This will send the Index Added event.
		 */
		mgmt_index_added(hdev);
	}

	return 0;
}

static int hci_remote_name_cancel_sync(struct hci_dev *hdev, bdaddr_t *addr)
{
	struct hci_cp_remote_name_req_cancel cp;

	memset(&cp, 0, sizeof(cp));
	bacpy(&cp.bdaddr, addr);

	return __hci_cmd_sync_status(hdev, HCI_OP_REMOTE_NAME_REQ_CANCEL,
				     sizeof(cp), &cp, HCI_CMD_TIMEOUT);
}

int hci_stop_discovery_sync(struct hci_dev *hdev)
{
	struct discovery_state *d = &hdev->discovery;
	struct inquiry_entry *e;
	int err;

	bt_dev_dbg(hdev, "state %u", hdev->discovery.state);

	if (d->state == DISCOVERY_FINDING || d->state == DISCOVERY_STOPPING) {
		if (test_bit(HCI_INQUIRY, &hdev->flags)) {
			err = __hci_cmd_sync_status(hdev, HCI_OP_INQUIRY_CANCEL,
						    0, NULL, HCI_CMD_TIMEOUT);
			if (err)
				return err;
		}

		if (hci_dev_test_flag(hdev, HCI_LE_SCAN)) {
			cancel_delayed_work(&hdev->le_scan_disable);
			cancel_delayed_work(&hdev->le_scan_restart);

			err = hci_scan_disable_sync(hdev);
			if (err)
				return err;
		}

	} else {
		err = hci_scan_disable_sync(hdev);
		if (err)
			return err;
	}

	/* Resume advertising if it was paused */
	if (use_ll_privacy(hdev))
		hci_resume_advertising_sync(hdev);

	/* No further actions needed for LE-only discovery */
	if (d->type == DISCOV_TYPE_LE)
		return 0;

	if (d->state == DISCOVERY_RESOLVING || d->state == DISCOVERY_STOPPING) {
		e = hci_inquiry_cache_lookup_resolve(hdev, BDADDR_ANY,
						     NAME_PENDING);
		if (!e)
			return 0;

		return hci_remote_name_cancel_sync(hdev, &e->data.bdaddr);
	}

	return 0;
}

static int hci_disconnect_phy_link_sync(struct hci_dev *hdev, u16 handle,
					u8 reason)
{
	struct hci_cp_disconn_phy_link cp;

	memset(&cp, 0, sizeof(cp));
	cp.phy_handle = HCI_PHY_HANDLE(handle);
	cp.reason = reason;

	return __hci_cmd_sync_status(hdev, HCI_OP_DISCONN_PHY_LINK,
				     sizeof(cp), &cp, HCI_CMD_TIMEOUT);
}

static int hci_disconnect_sync(struct hci_dev *hdev, struct hci_conn *conn,
			       u8 reason)
{
	struct hci_cp_disconnect cp;

	if (conn->type == AMP_LINK)
		return hci_disconnect_phy_link_sync(hdev, conn->handle, reason);

	memset(&cp, 0, sizeof(cp));
	cp.handle = cpu_to_le16(conn->handle);
	cp.reason = reason;

	/* Wait for HCI_EV_DISCONN_COMPLETE, not HCI_EV_CMD_STATUS, when the
	 * reason is anything but HCI_ERROR_REMOTE_POWER_OFF. This reason is
	 * used when suspending or powering off, where we don't want to wait
	 * for the peer's response.
	 */
	if (reason != HCI_ERROR_REMOTE_POWER_OFF)
		return __hci_cmd_sync_status_sk(hdev, HCI_OP_DISCONNECT,
						sizeof(cp), &cp,
						HCI_EV_DISCONN_COMPLETE,
						HCI_CMD_TIMEOUT, NULL);

	return __hci_cmd_sync_status(hdev, HCI_OP_DISCONNECT, sizeof(cp), &cp,
				     HCI_CMD_TIMEOUT);
}

static int hci_le_connect_cancel_sync(struct hci_dev *hdev,
				      struct hci_conn *conn, u8 reason)
{
	/* Return reason if scanning since the connection shall probably be
	 * cleanup directly.
	 */
	if (test_bit(HCI_CONN_SCANNING, &conn->flags))
		return reason;

	if (conn->role == HCI_ROLE_SLAVE ||
	    test_and_set_bit(HCI_CONN_CANCEL, &conn->flags))
		return 0;

	return __hci_cmd_sync_status(hdev, HCI_OP_LE_CREATE_CONN_CANCEL,
				     0, NULL, HCI_CMD_TIMEOUT);
}

static int hci_connect_cancel_sync(struct hci_dev *hdev, struct hci_conn *conn,
				   u8 reason)
{
	if (conn->type == LE_LINK)
		return hci_le_connect_cancel_sync(hdev, conn, reason);

	if (conn->type == ISO_LINK) {
		/* BLUETOOTH CORE SPECIFICATION Version 5.3 | Vol 4, Part E
		 * page 1857:
		 *
		 * If this command is issued for a CIS on the Central and the
		 * CIS is successfully terminated before being established,
		 * then an HCI_LE_CIS_Established event shall also be sent for
		 * this CIS with the Status Operation Cancelled by Host (0x44).
		 */
		if (test_bit(HCI_CONN_CREATE_CIS, &conn->flags))
			return hci_disconnect_sync(hdev, conn, reason);

		/* CIS with no Create CIS sent have nothing to cancel */
		if (bacmp(&conn->dst, BDADDR_ANY))
			return HCI_ERROR_LOCAL_HOST_TERM;

		/* There is no way to cancel a BIS without terminating the BIG
		 * which is done later on connection cleanup.
		 */
		return 0;
	}

	if (hdev->hci_ver < BLUETOOTH_VER_1_2)
		return 0;

	/* Wait for HCI_EV_CONN_COMPLETE, not HCI_EV_CMD_STATUS, when the
	 * reason is anything but HCI_ERROR_REMOTE_POWER_OFF. This reason is
	 * used when suspending or powering off, where we don't want to wait
	 * for the peer's response.
	 */
	if (reason != HCI_ERROR_REMOTE_POWER_OFF)
		return __hci_cmd_sync_status_sk(hdev, HCI_OP_CREATE_CONN_CANCEL,
						6, &conn->dst,
						HCI_EV_CONN_COMPLETE,
						HCI_CMD_TIMEOUT, NULL);

	return __hci_cmd_sync_status(hdev, HCI_OP_CREATE_CONN_CANCEL,
				     6, &conn->dst, HCI_CMD_TIMEOUT);
}

static int hci_reject_sco_sync(struct hci_dev *hdev, struct hci_conn *conn,
			       u8 reason)
{
	struct hci_cp_reject_sync_conn_req cp;

	memset(&cp, 0, sizeof(cp));
	bacpy(&cp.bdaddr, &conn->dst);
	cp.reason = reason;

	/* SCO rejection has its own limited set of
	 * allowed error values (0x0D-0x0F).
	 */
	if (reason < 0x0d || reason > 0x0f)
		cp.reason = HCI_ERROR_REJ_LIMITED_RESOURCES;

	return __hci_cmd_sync_status(hdev, HCI_OP_REJECT_SYNC_CONN_REQ,
				     sizeof(cp), &cp, HCI_CMD_TIMEOUT);
}

static int hci_le_reject_cis_sync(struct hci_dev *hdev, struct hci_conn *conn,
				  u8 reason)
{
	struct hci_cp_le_reject_cis cp;

	memset(&cp, 0, sizeof(cp));
	cp.handle = cpu_to_le16(conn->handle);
	cp.reason = reason;

	return __hci_cmd_sync_status(hdev, HCI_OP_LE_REJECT_CIS,
				     sizeof(cp), &cp, HCI_CMD_TIMEOUT);
}

static int hci_reject_conn_sync(struct hci_dev *hdev, struct hci_conn *conn,
				u8 reason)
{
	struct hci_cp_reject_conn_req cp;

	if (conn->type == ISO_LINK)
		return hci_le_reject_cis_sync(hdev, conn, reason);

	if (conn->type == SCO_LINK || conn->type == ESCO_LINK)
		return hci_reject_sco_sync(hdev, conn, reason);

	memset(&cp, 0, sizeof(cp));
	bacpy(&cp.bdaddr, &conn->dst);
	cp.reason = reason;

	return __hci_cmd_sync_status(hdev, HCI_OP_REJECT_CONN_REQ,
				     sizeof(cp), &cp, HCI_CMD_TIMEOUT);
}

int hci_abort_conn_sync(struct hci_dev *hdev, struct hci_conn *conn, u8 reason)
{
	int err = 0;
	u16 handle = conn->handle;
	bool disconnect = false;
	struct hci_conn *c;

	switch (conn->state) {
	case BT_CONNECTED:
	case BT_CONFIG:
		err = hci_disconnect_sync(hdev, conn, reason);
		break;
	case BT_CONNECT:
		err = hci_connect_cancel_sync(hdev, conn, reason);
		break;
	case BT_CONNECT2:
		err = hci_reject_conn_sync(hdev, conn, reason);
		break;
	case BT_OPEN:
		hci_dev_lock(hdev);

		/* Cleanup bis or pa sync connections */
		if (test_and_clear_bit(HCI_CONN_BIG_SYNC_FAILED, &conn->flags) ||
		    test_and_clear_bit(HCI_CONN_PA_SYNC_FAILED, &conn->flags)) {
			hci_conn_failed(conn, reason);
		} else if (test_bit(HCI_CONN_PA_SYNC, &conn->flags) ||
			   test_bit(HCI_CONN_BIG_SYNC, &conn->flags)) {
			conn->state = BT_CLOSED;
			hci_disconn_cfm(conn, reason);
			hci_conn_del(conn);
		}

		hci_dev_unlock(hdev);
		return 0;
	case BT_BOUND:
		break;
	default:
		disconnect = true;
		break;
	}

	hci_dev_lock(hdev);

	/* Check if the connection has been cleaned up concurrently */
	c = hci_conn_hash_lookup_handle(hdev, handle);
	if (!c || c != conn) {
		err = 0;
		goto unlock;
	}

	/* Cleanup hci_conn object if it cannot be cancelled as it
	 * likelly means the controller and host stack are out of sync
	 * or in case of LE it was still scanning so it can be cleanup
	 * safely.
	 */
	if (disconnect) {
		conn->state = BT_CLOSED;
		hci_disconn_cfm(conn, reason);
		hci_conn_del(conn);
	} else {
		hci_conn_failed(conn, reason);
	}

unlock:
	hci_dev_unlock(hdev);
	return err;
}

static int hci_disconnect_all_sync(struct hci_dev *hdev, u8 reason)
{
	struct list_head *head = &hdev->conn_hash.list;
	struct hci_conn *conn;

	rcu_read_lock();
	while ((conn = list_first_or_null_rcu(head, struct hci_conn, list))) {
		/* Make sure the connection is not freed while unlocking */
		conn = hci_conn_get(conn);
		rcu_read_unlock();
		/* Disregard possible errors since hci_conn_del shall have been
		 * called even in case of errors had occurred since it would
		 * then cause hci_conn_failed to be called which calls
		 * hci_conn_del internally.
		 */
		hci_abort_conn_sync(hdev, conn, reason);
		hci_conn_put(conn);
		rcu_read_lock();
	}
	rcu_read_unlock();

	return 0;
}

/* This function perform power off HCI command sequence as follows:
 *
 * Clear Advertising
 * Stop Discovery
 * Disconnect all connections
 * hci_dev_close_sync
 */
static int hci_power_off_sync(struct hci_dev *hdev)
{
	int err;

	/* If controller is already down there is nothing to do */
	if (!test_bit(HCI_UP, &hdev->flags))
		return 0;

	if (test_bit(HCI_ISCAN, &hdev->flags) ||
	    test_bit(HCI_PSCAN, &hdev->flags)) {
		err = hci_write_scan_enable_sync(hdev, 0x00);
		if (err)
			return err;
	}

	err = hci_clear_adv_sync(hdev, NULL, false);
	if (err)
		return err;

	err = hci_stop_discovery_sync(hdev);
	if (err)
		return err;

	/* Terminated due to Power Off */
	err = hci_disconnect_all_sync(hdev, HCI_ERROR_REMOTE_POWER_OFF);
	if (err)
		return err;

	return hci_dev_close_sync(hdev);
}

int hci_set_powered_sync(struct hci_dev *hdev, u8 val)
{
	if (val)
		return hci_power_on_sync(hdev);

	return hci_power_off_sync(hdev);
}

static int hci_write_iac_sync(struct hci_dev *hdev)
{
	struct hci_cp_write_current_iac_lap cp;

	if (!hci_dev_test_flag(hdev, HCI_DISCOVERABLE))
		return 0;

	memset(&cp, 0, sizeof(cp));

	if (hci_dev_test_flag(hdev, HCI_LIMITED_DISCOVERABLE)) {
		/* Limited discoverable mode */
		cp.num_iac = min_t(u8, hdev->num_iac, 2);
		cp.iac_lap[0] = 0x00;	/* LIAC */
		cp.iac_lap[1] = 0x8b;
		cp.iac_lap[2] = 0x9e;
		cp.iac_lap[3] = 0x33;	/* GIAC */
		cp.iac_lap[4] = 0x8b;
		cp.iac_lap[5] = 0x9e;
	} else {
		/* General discoverable mode */
		cp.num_iac = 1;
		cp.iac_lap[0] = 0x33;	/* GIAC */
		cp.iac_lap[1] = 0x8b;
		cp.iac_lap[2] = 0x9e;
	}

	return __hci_cmd_sync_status(hdev, HCI_OP_WRITE_CURRENT_IAC_LAP,
				     (cp.num_iac * 3) + 1, &cp,
				     HCI_CMD_TIMEOUT);
}

int hci_update_discoverable_sync(struct hci_dev *hdev)
{
	int err = 0;

	if (hci_dev_test_flag(hdev, HCI_BREDR_ENABLED)) {
		err = hci_write_iac_sync(hdev);
		if (err)
			return err;

		err = hci_update_scan_sync(hdev);
		if (err)
			return err;

		err = hci_update_class_sync(hdev);
		if (err)
			return err;
	}

	/* Advertising instances don't use the global discoverable setting, so
	 * only update AD if advertising was enabled using Set Advertising.
	 */
	if (hci_dev_test_flag(hdev, HCI_ADVERTISING)) {
		err = hci_update_adv_data_sync(hdev, 0x00);
		if (err)
			return err;

		/* Discoverable mode affects the local advertising
		 * address in limited privacy mode.
		 */
		if (hci_dev_test_flag(hdev, HCI_LIMITED_PRIVACY)) {
			if (ext_adv_capable(hdev))
				err = hci_start_ext_adv_sync(hdev, 0x00);
			else
				err = hci_enable_advertising_sync(hdev);
		}
	}

	return err;
}

static int update_discoverable_sync(struct hci_dev *hdev, void *data)
{
	return hci_update_discoverable_sync(hdev);
}

int hci_update_discoverable(struct hci_dev *hdev)
{
	/* Only queue if it would have any effect */
	if (hdev_is_powered(hdev) &&
	    hci_dev_test_flag(hdev, HCI_ADVERTISING) &&
	    hci_dev_test_flag(hdev, HCI_DISCOVERABLE) &&
	    hci_dev_test_flag(hdev, HCI_LIMITED_PRIVACY))
		return hci_cmd_sync_queue(hdev, update_discoverable_sync, NULL,
					  NULL);

	return 0;
}

int hci_update_connectable_sync(struct hci_dev *hdev)
{
	int err;

	err = hci_update_scan_sync(hdev);
	if (err)
		return err;

	/* If BR/EDR is not enabled and we disable advertising as a
	 * by-product of disabling connectable, we need to update the
	 * advertising flags.
	 */
	if (!hci_dev_test_flag(hdev, HCI_BREDR_ENABLED))
		err = hci_update_adv_data_sync(hdev, hdev->cur_adv_instance);

	/* Update the advertising parameters if necessary */
	if (hci_dev_test_flag(hdev, HCI_ADVERTISING) ||
	    !list_empty(&hdev->adv_instances)) {
		if (ext_adv_capable(hdev))
			err = hci_start_ext_adv_sync(hdev,
						     hdev->cur_adv_instance);
		else
			err = hci_enable_advertising_sync(hdev);

		if (err)
			return err;
	}

	return hci_update_passive_scan_sync(hdev);
}

static int hci_inquiry_sync(struct hci_dev *hdev, u8 length)
{
	const u8 giac[3] = { 0x33, 0x8b, 0x9e };
	const u8 liac[3] = { 0x00, 0x8b, 0x9e };
	struct hci_cp_inquiry cp;

	bt_dev_dbg(hdev, "");

	if (hci_dev_test_flag(hdev, HCI_INQUIRY))
		return 0;

	hci_dev_lock(hdev);
	hci_inquiry_cache_flush(hdev);
	hci_dev_unlock(hdev);

	memset(&cp, 0, sizeof(cp));

	if (hdev->discovery.limited)
		memcpy(&cp.lap, liac, sizeof(cp.lap));
	else
		memcpy(&cp.lap, giac, sizeof(cp.lap));

	cp.length = length;

	return __hci_cmd_sync_status(hdev, HCI_OP_INQUIRY,
				     sizeof(cp), &cp, HCI_CMD_TIMEOUT);
}

static int hci_active_scan_sync(struct hci_dev *hdev, uint16_t interval)
{
	u8 own_addr_type;
	/* Accept list is not used for discovery */
	u8 filter_policy = 0x00;
	/* Default is to enable duplicates filter */
	u8 filter_dup = LE_SCAN_FILTER_DUP_ENABLE;
	int err;

	bt_dev_dbg(hdev, "");

	/* If controller is scanning, it means the passive scanning is
	 * running. Thus, we should temporarily stop it in order to set the
	 * discovery scanning parameters.
	 */
	err = hci_scan_disable_sync(hdev);
	if (err) {
		bt_dev_err(hdev, "Unable to disable scanning: %d", err);
		return err;
	}

	cancel_interleave_scan(hdev);

	/* Pause address resolution for active scan and stop advertising if
	 * privacy is enabled.
	 */
	err = hci_pause_addr_resolution(hdev);
	if (err)
		goto failed;

	/* All active scans will be done with either a resolvable private
	 * address (when privacy feature has been enabled) or non-resolvable
	 * private address.
	 */
	err = hci_update_random_address_sync(hdev, true, scan_use_rpa(hdev),
					     &own_addr_type);
	if (err < 0)
		own_addr_type = ADDR_LE_DEV_PUBLIC;

	if (hci_is_adv_monitoring(hdev)) {
		/* Duplicate filter should be disabled when some advertisement
		 * monitor is activated, otherwise AdvMon can only receive one
		 * advertisement for one peer(*) during active scanning, and
		 * might report loss to these peers.
		 *
		 * Note that different controllers have different meanings of
		 * |duplicate|. Some of them consider packets with the same
		 * address as duplicate, and others consider packets with the
		 * same address and the same RSSI as duplicate. Although in the
		 * latter case we don't need to disable duplicate filter, but
		 * it is common to have active scanning for a short period of
		 * time, the power impact should be neglectable.
		 */
		filter_dup = LE_SCAN_FILTER_DUP_DISABLE;
	}

	err = hci_start_scan_sync(hdev, LE_SCAN_ACTIVE, interval,
				  hdev->le_scan_window_discovery,
				  own_addr_type, filter_policy, filter_dup);
	if (!err)
		return err;

failed:
	/* Resume advertising if it was paused */
	if (use_ll_privacy(hdev))
		hci_resume_advertising_sync(hdev);

	/* Resume passive scanning */
	hci_update_passive_scan_sync(hdev);
	return err;
}

static int hci_start_interleaved_discovery_sync(struct hci_dev *hdev)
{
	int err;

	bt_dev_dbg(hdev, "");

	err = hci_active_scan_sync(hdev, hdev->le_scan_int_discovery * 2);
	if (err)
		return err;

	return hci_inquiry_sync(hdev, DISCOV_BREDR_INQUIRY_LEN);
}

int hci_start_discovery_sync(struct hci_dev *hdev)
{
	unsigned long timeout;
	int err;

	bt_dev_dbg(hdev, "type %u", hdev->discovery.type);

	switch (hdev->discovery.type) {
	case DISCOV_TYPE_BREDR:
		return hci_inquiry_sync(hdev, DISCOV_BREDR_INQUIRY_LEN);
	case DISCOV_TYPE_INTERLEAVED:
		/* When running simultaneous discovery, the LE scanning time
		 * should occupy the whole discovery time sine BR/EDR inquiry
		 * and LE scanning are scheduled by the controller.
		 *
		 * For interleaving discovery in comparison, BR/EDR inquiry
		 * and LE scanning are done sequentially with separate
		 * timeouts.
		 */
		if (test_bit(HCI_QUIRK_SIMULTANEOUS_DISCOVERY,
			     &hdev->quirks)) {
			timeout = msecs_to_jiffies(DISCOV_LE_TIMEOUT);
			/* During simultaneous discovery, we double LE scan
			 * interval. We must leave some time for the controller
			 * to do BR/EDR inquiry.
			 */
			err = hci_start_interleaved_discovery_sync(hdev);
			break;
		}

		timeout = msecs_to_jiffies(hdev->discov_interleaved_timeout);
		err = hci_active_scan_sync(hdev, hdev->le_scan_int_discovery);
		break;
	case DISCOV_TYPE_LE:
		timeout = msecs_to_jiffies(DISCOV_LE_TIMEOUT);
		err = hci_active_scan_sync(hdev, hdev->le_scan_int_discovery);
		break;
	default:
		return -EINVAL;
	}

	if (err)
		return err;

	bt_dev_dbg(hdev, "timeout %u ms", jiffies_to_msecs(timeout));

	/* When service discovery is used and the controller has a
	 * strict duplicate filter, it is important to remember the
	 * start and duration of the scan. This is required for
	 * restarting scanning during the discovery phase.
	 */
	if (test_bit(HCI_QUIRK_STRICT_DUPLICATE_FILTER, &hdev->quirks) &&
	    hdev->discovery.result_filtering) {
		hdev->discovery.scan_start = jiffies;
		hdev->discovery.scan_duration = timeout;
	}

	queue_delayed_work(hdev->req_workqueue, &hdev->le_scan_disable,
			   timeout);
	return 0;
}

static void hci_suspend_monitor_sync(struct hci_dev *hdev)
{
	switch (hci_get_adv_monitor_offload_ext(hdev)) {
	case HCI_ADV_MONITOR_EXT_MSFT:
		msft_suspend_sync(hdev);
		break;
	default:
		return;
	}
}

/* This function disables discovery and mark it as paused */
static int hci_pause_discovery_sync(struct hci_dev *hdev)
{
	int old_state = hdev->discovery.state;
	int err;

	/* If discovery already stopped/stopping/paused there nothing to do */
	if (old_state == DISCOVERY_STOPPED || old_state == DISCOVERY_STOPPING ||
	    hdev->discovery_paused)
		return 0;

	hci_discovery_set_state(hdev, DISCOVERY_STOPPING);
	err = hci_stop_discovery_sync(hdev);
	if (err)
		return err;

	hdev->discovery_paused = true;
	hdev->discovery_old_state = old_state;
	hci_discovery_set_state(hdev, DISCOVERY_STOPPED);

	return 0;
}

static int hci_update_event_filter_sync(struct hci_dev *hdev)
{
	struct bdaddr_list_with_flags *b;
	u8 scan = SCAN_DISABLED;
	bool scanning = test_bit(HCI_PSCAN, &hdev->flags);
	int err;

	if (!hci_dev_test_flag(hdev, HCI_BREDR_ENABLED))
		return 0;

	/* Some fake CSR controllers lock up after setting this type of
	 * filter, so avoid sending the request altogether.
	 */
	if (test_bit(HCI_QUIRK_BROKEN_FILTER_CLEAR_ALL, &hdev->quirks))
		return 0;

	/* Always clear event filter when starting */
	hci_clear_event_filter_sync(hdev);

	list_for_each_entry(b, &hdev->accept_list, list) {
		if (!(b->flags & HCI_CONN_FLAG_REMOTE_WAKEUP))
			continue;

		bt_dev_dbg(hdev, "Adding event filters for %pMR", &b->bdaddr);

		err =  hci_set_event_filter_sync(hdev, HCI_FLT_CONN_SETUP,
						 HCI_CONN_SETUP_ALLOW_BDADDR,
						 &b->bdaddr,
						 HCI_CONN_SETUP_AUTO_ON);
		if (err)
			bt_dev_dbg(hdev, "Failed to set event filter for %pMR",
				   &b->bdaddr);
		else
			scan = SCAN_PAGE;
	}

	if (scan && !scanning)
		hci_write_scan_enable_sync(hdev, scan);
	else if (!scan && scanning)
		hci_write_scan_enable_sync(hdev, scan);

	return 0;
}

/* This function disables scan (BR and LE) and mark it as paused */
static int hci_pause_scan_sync(struct hci_dev *hdev)
{
	if (hdev->scanning_paused)
		return 0;

	/* Disable page scan if enabled */
	if (test_bit(HCI_PSCAN, &hdev->flags))
		hci_write_scan_enable_sync(hdev, SCAN_DISABLED);

	hci_scan_disable_sync(hdev);

	hdev->scanning_paused = true;

	return 0;
}

/* This function performs the HCI suspend procedures in the follow order:
 *
 * Pause discovery (active scanning/inquiry)
 * Pause Directed Advertising/Advertising
 * Pause Scanning (passive scanning in case discovery was not active)
 * Disconnect all connections
 * Set suspend_status to BT_SUSPEND_DISCONNECT if hdev cannot wakeup
 * otherwise:
 * Update event mask (only set events that are allowed to wake up the host)
 * Update event filter (with devices marked with HCI_CONN_FLAG_REMOTE_WAKEUP)
 * Update passive scanning (lower duty cycle)
 * Set suspend_status to BT_SUSPEND_CONFIGURE_WAKE
 */
int hci_suspend_sync(struct hci_dev *hdev)
{
	int err;

	/* If marked as suspended there nothing to do */
	if (hdev->suspended)
		return 0;

	/* Mark device as suspended */
	hdev->suspended = true;

	/* Pause discovery if not already stopped */
	hci_pause_discovery_sync(hdev);

	/* Pause other advertisements */
	hci_pause_advertising_sync(hdev);

	/* Suspend monitor filters */
	hci_suspend_monitor_sync(hdev);

	/* Prevent disconnects from causing scanning to be re-enabled */
	hci_pause_scan_sync(hdev);

	if (hci_conn_count(hdev)) {
		/* Soft disconnect everything (power off) */
		err = hci_disconnect_all_sync(hdev, HCI_ERROR_REMOTE_USER_TERM);
		if (err) {
			/* Set state to BT_RUNNING so resume doesn't notify */
			hdev->suspend_state = BT_RUNNING;
			hci_resume_sync(hdev);
			return err;
		}

		/* Update event mask so only the allowed event can wakeup the
		 * host.
		 */
		hci_set_event_mask_sync(hdev);
	}

	/* Only configure accept list if disconnect succeeded and wake
	 * isn't being prevented.
	 */
	if (!hdev->wakeup || !hdev->wakeup(hdev)) {
		hdev->suspend_state = BT_SUSPEND_DISCONNECT;
		return 0;
	}

	/* Unpause to take care of updating scanning params */
	hdev->scanning_paused = false;

	/* Enable event filter for paired devices */
	hci_update_event_filter_sync(hdev);

	/* Update LE passive scan if enabled */
	hci_update_passive_scan_sync(hdev);

	/* Pause scan changes again. */
	hdev->scanning_paused = true;

	hdev->suspend_state = BT_SUSPEND_CONFIGURE_WAKE;

	return 0;
}

/* This function resumes discovery */
static int hci_resume_discovery_sync(struct hci_dev *hdev)
{
	int err;

	/* If discovery not paused there nothing to do */
	if (!hdev->discovery_paused)
		return 0;

	hdev->discovery_paused = false;

	hci_discovery_set_state(hdev, DISCOVERY_STARTING);

	err = hci_start_discovery_sync(hdev);

	hci_discovery_set_state(hdev, err ? DISCOVERY_STOPPED :
				DISCOVERY_FINDING);

	return err;
}

static void hci_resume_monitor_sync(struct hci_dev *hdev)
{
	switch (hci_get_adv_monitor_offload_ext(hdev)) {
	case HCI_ADV_MONITOR_EXT_MSFT:
		msft_resume_sync(hdev);
		break;
	default:
		return;
	}
}

/* This function resume scan and reset paused flag */
static int hci_resume_scan_sync(struct hci_dev *hdev)
{
	if (!hdev->scanning_paused)
		return 0;

	hdev->scanning_paused = false;

	hci_update_scan_sync(hdev);

	/* Reset passive scanning to normal */
	hci_update_passive_scan_sync(hdev);

	return 0;
}

/* This function performs the HCI suspend procedures in the follow order:
 *
 * Restore event mask
 * Clear event filter
 * Update passive scanning (normal duty cycle)
 * Resume Directed Advertising/Advertising
 * Resume discovery (active scanning/inquiry)
 */
int hci_resume_sync(struct hci_dev *hdev)
{
	/* If not marked as suspended there nothing to do */
	if (!hdev->suspended)
		return 0;

	hdev->suspended = false;

	/* Restore event mask */
	hci_set_event_mask_sync(hdev);

	/* Clear any event filters and restore scan state */
	hci_clear_event_filter_sync(hdev);

	/* Resume scanning */
	hci_resume_scan_sync(hdev);

	/* Resume monitor filters */
	hci_resume_monitor_sync(hdev);

	/* Resume other advertisements */
	hci_resume_advertising_sync(hdev);

	/* Resume discovery */
	hci_resume_discovery_sync(hdev);

	return 0;
}

static bool conn_use_rpa(struct hci_conn *conn)
{
	struct hci_dev *hdev = conn->hdev;

	return hci_dev_test_flag(hdev, HCI_PRIVACY);
}

static int hci_le_ext_directed_advertising_sync(struct hci_dev *hdev,
						struct hci_conn *conn)
{
	struct hci_cp_le_set_ext_adv_params cp;
	int err;
	bdaddr_t random_addr;
	u8 own_addr_type;

	err = hci_update_random_address_sync(hdev, false, conn_use_rpa(conn),
					     &own_addr_type);
	if (err)
		return err;

	/* Set require_privacy to false so that the remote device has a
	 * chance of identifying us.
	 */
	err = hci_get_random_address(hdev, false, conn_use_rpa(conn), NULL,
				     &own_addr_type, &random_addr);
	if (err)
		return err;

	memset(&cp, 0, sizeof(cp));

	cp.evt_properties = cpu_to_le16(LE_LEGACY_ADV_DIRECT_IND);
	cp.channel_map = hdev->le_adv_channel_map;
	cp.tx_power = HCI_TX_POWER_INVALID;
	cp.primary_phy = HCI_ADV_PHY_1M;
	cp.secondary_phy = HCI_ADV_PHY_1M;
	cp.handle = 0x00; /* Use instance 0 for directed adv */
	cp.own_addr_type = own_addr_type;
	cp.peer_addr_type = conn->dst_type;
	bacpy(&cp.peer_addr, &conn->dst);

	/* As per Core Spec 5.2 Vol 2, PART E, Sec 7.8.53, for
	 * advertising_event_property LE_LEGACY_ADV_DIRECT_IND
	 * does not supports advertising data when the advertising set already
	 * contains some, the controller shall return erroc code 'Invalid
	 * HCI Command Parameters(0x12).
	 * So it is required to remove adv set for handle 0x00. since we use
	 * instance 0 for directed adv.
	 */
	err = hci_remove_ext_adv_instance_sync(hdev, cp.handle, NULL);
	if (err)
		return err;

	err = __hci_cmd_sync_status(hdev, HCI_OP_LE_SET_EXT_ADV_PARAMS,
				    sizeof(cp), &cp, HCI_CMD_TIMEOUT);
	if (err)
		return err;

	/* Check if random address need to be updated */
	if (own_addr_type == ADDR_LE_DEV_RANDOM &&
	    bacmp(&random_addr, BDADDR_ANY) &&
	    bacmp(&random_addr, &hdev->random_addr)) {
		err = hci_set_adv_set_random_addr_sync(hdev, 0x00,
						       &random_addr);
		if (err)
			return err;
	}

	return hci_enable_ext_advertising_sync(hdev, 0x00);
}

static int hci_le_directed_advertising_sync(struct hci_dev *hdev,
					    struct hci_conn *conn)
{
	struct hci_cp_le_set_adv_param cp;
	u8 status;
	u8 own_addr_type;
	u8 enable;

	if (ext_adv_capable(hdev))
		return hci_le_ext_directed_advertising_sync(hdev, conn);

	/* Clear the HCI_LE_ADV bit temporarily so that the
	 * hci_update_random_address knows that it's safe to go ahead
	 * and write a new random address. The flag will be set back on
	 * as soon as the SET_ADV_ENABLE HCI command completes.
	 */
	hci_dev_clear_flag(hdev, HCI_LE_ADV);

	/* Set require_privacy to false so that the remote device has a
	 * chance of identifying us.
	 */
	status = hci_update_random_address_sync(hdev, false, conn_use_rpa(conn),
						&own_addr_type);
	if (status)
		return status;

	memset(&cp, 0, sizeof(cp));

	/* Some controllers might reject command if intervals are not
	 * within range for undirected advertising.
	 * BCM20702A0 is known to be affected by this.
	 */
	cp.min_interval = cpu_to_le16(0x0020);
	cp.max_interval = cpu_to_le16(0x0020);

	cp.type = LE_ADV_DIRECT_IND;
	cp.own_address_type = own_addr_type;
	cp.direct_addr_type = conn->dst_type;
	bacpy(&cp.direct_addr, &conn->dst);
	cp.channel_map = hdev->le_adv_channel_map;

	status = __hci_cmd_sync_status(hdev, HCI_OP_LE_SET_ADV_PARAM,
				       sizeof(cp), &cp, HCI_CMD_TIMEOUT);
	if (status)
		return status;

	enable = 0x01;

	return __hci_cmd_sync_status(hdev, HCI_OP_LE_SET_ADV_ENABLE,
				     sizeof(enable), &enable, HCI_CMD_TIMEOUT);
}

static void set_ext_conn_params(struct hci_conn *conn,
				struct hci_cp_le_ext_conn_param *p)
{
	struct hci_dev *hdev = conn->hdev;

	memset(p, 0, sizeof(*p));

	p->scan_interval = cpu_to_le16(hdev->le_scan_int_connect);
	p->scan_window = cpu_to_le16(hdev->le_scan_window_connect);
	p->conn_interval_min = cpu_to_le16(conn->le_conn_min_interval);
	p->conn_interval_max = cpu_to_le16(conn->le_conn_max_interval);
	p->conn_latency = cpu_to_le16(conn->le_conn_latency);
	p->supervision_timeout = cpu_to_le16(conn->le_supv_timeout);
	p->min_ce_len = cpu_to_le16(0x0000);
	p->max_ce_len = cpu_to_le16(0x0000);
}

static int hci_le_ext_create_conn_sync(struct hci_dev *hdev,
				       struct hci_conn *conn, u8 own_addr_type)
{
	struct hci_cp_le_ext_create_conn *cp;
	struct hci_cp_le_ext_conn_param *p;
	u8 data[sizeof(*cp) + sizeof(*p) * 3];
	u32 plen;

	cp = (void *)data;
	p = (void *)cp->data;

	memset(cp, 0, sizeof(*cp));

	bacpy(&cp->peer_addr, &conn->dst);
	cp->peer_addr_type = conn->dst_type;
	cp->own_addr_type = own_addr_type;

	plen = sizeof(*cp);

	if (scan_1m(hdev)) {
		cp->phys |= LE_SCAN_PHY_1M;
		set_ext_conn_params(conn, p);

		p++;
		plen += sizeof(*p);
	}

	if (scan_2m(hdev)) {
		cp->phys |= LE_SCAN_PHY_2M;
		set_ext_conn_params(conn, p);

		p++;
		plen += sizeof(*p);
	}

	if (scan_coded(hdev)) {
		cp->phys |= LE_SCAN_PHY_CODED;
		set_ext_conn_params(conn, p);

		plen += sizeof(*p);
	}

	return __hci_cmd_sync_status_sk(hdev, HCI_OP_LE_EXT_CREATE_CONN,
					plen, data,
					HCI_EV_LE_ENHANCED_CONN_COMPLETE,
					conn->conn_timeout, NULL);
}

int hci_le_create_conn_sync(struct hci_dev *hdev, struct hci_conn *conn)
{
	struct hci_cp_le_create_conn cp;
	struct hci_conn_params *params;
	u8 own_addr_type;
	int err;

	/* If requested to connect as peripheral use directed advertising */
	if (conn->role == HCI_ROLE_SLAVE) {
		/* If we're active scanning and simultaneous roles is not
		 * enabled simply reject the attempt.
		 */
		if (hci_dev_test_flag(hdev, HCI_LE_SCAN) &&
		    hdev->le_scan_type == LE_SCAN_ACTIVE &&
		    !hci_dev_test_flag(hdev, HCI_LE_SIMULTANEOUS_ROLES)) {
			hci_conn_del(conn);
			return -EBUSY;
		}

		/* Pause advertising while doing directed advertising. */
		hci_pause_advertising_sync(hdev);

		err = hci_le_directed_advertising_sync(hdev, conn);
		goto done;
	}

	/* Disable advertising if simultaneous roles is not in use. */
	if (!hci_dev_test_flag(hdev, HCI_LE_SIMULTANEOUS_ROLES))
		hci_pause_advertising_sync(hdev);

	params = hci_conn_params_lookup(hdev, &conn->dst, conn->dst_type);
	if (params) {
		conn->le_conn_min_interval = params->conn_min_interval;
		conn->le_conn_max_interval = params->conn_max_interval;
		conn->le_conn_latency = params->conn_latency;
		conn->le_supv_timeout = params->supervision_timeout;
	} else {
		conn->le_conn_min_interval = hdev->le_conn_min_interval;
		conn->le_conn_max_interval = hdev->le_conn_max_interval;
		conn->le_conn_latency = hdev->le_conn_latency;
		conn->le_supv_timeout = hdev->le_supv_timeout;
	}

	/* If controller is scanning, we stop it since some controllers are
	 * not able to scan and connect at the same time. Also set the
	 * HCI_LE_SCAN_INTERRUPTED flag so that the command complete
	 * handler for scan disabling knows to set the correct discovery
	 * state.
	 */
	if (hci_dev_test_flag(hdev, HCI_LE_SCAN)) {
		hci_scan_disable_sync(hdev);
		hci_dev_set_flag(hdev, HCI_LE_SCAN_INTERRUPTED);
	}

	/* Update random address, but set require_privacy to false so
	 * that we never connect with an non-resolvable address.
	 */
	err = hci_update_random_address_sync(hdev, false, conn_use_rpa(conn),
					     &own_addr_type);
	if (err)
		goto done;

	if (use_ext_conn(hdev)) {
		err = hci_le_ext_create_conn_sync(hdev, conn, own_addr_type);
		goto done;
	}

	memset(&cp, 0, sizeof(cp));

	cp.scan_interval = cpu_to_le16(hdev->le_scan_int_connect);
	cp.scan_window = cpu_to_le16(hdev->le_scan_window_connect);

	bacpy(&cp.peer_addr, &conn->dst);
	cp.peer_addr_type = conn->dst_type;
	cp.own_address_type = own_addr_type;
	cp.conn_interval_min = cpu_to_le16(conn->le_conn_min_interval);
	cp.conn_interval_max = cpu_to_le16(conn->le_conn_max_interval);
	cp.conn_latency = cpu_to_le16(conn->le_conn_latency);
	cp.supervision_timeout = cpu_to_le16(conn->le_supv_timeout);
	cp.min_ce_len = cpu_to_le16(0x0000);
	cp.max_ce_len = cpu_to_le16(0x0000);

	/* BLUETOOTH CORE SPECIFICATION Version 5.3 | Vol 4, Part E page 2261:
	 *
	 * If this event is unmasked and the HCI_LE_Connection_Complete event
	 * is unmasked, only the HCI_LE_Enhanced_Connection_Complete event is
	 * sent when a new connection has been created.
	 */
	err = __hci_cmd_sync_status_sk(hdev, HCI_OP_LE_CREATE_CONN,
				       sizeof(cp), &cp,
				       use_enhanced_conn_complete(hdev) ?
				       HCI_EV_LE_ENHANCED_CONN_COMPLETE :
				       HCI_EV_LE_CONN_COMPLETE,
				       conn->conn_timeout, NULL);

done:
	if (err == -ETIMEDOUT)
		hci_le_connect_cancel_sync(hdev, conn, 0x00);

	/* Re-enable advertising after the connection attempt is finished. */
	hci_resume_advertising_sync(hdev);
	return err;
}

int hci_le_create_cis_sync(struct hci_dev *hdev)
{
	struct {
		struct hci_cp_le_create_cis cp;
		struct hci_cis cis[0x1f];
	} cmd;
	struct hci_conn *conn;
	u8 cig = BT_ISO_QOS_CIG_UNSET;

	/* The spec allows only one pending LE Create CIS command at a time. If
	 * the command is pending now, don't do anything. We check for pending
	 * connections after each CIS Established event.
	 *
	 * BLUETOOTH CORE SPECIFICATION Version 5.3 | Vol 4, Part E
	 * page 2566:
	 *
	 * If the Host issues this command before all the
	 * HCI_LE_CIS_Established events from the previous use of the
	 * command have been generated, the Controller shall return the
	 * error code Command Disallowed (0x0C).
	 *
	 * BLUETOOTH CORE SPECIFICATION Version 5.3 | Vol 4, Part E
	 * page 2567:
	 *
	 * When the Controller receives the HCI_LE_Create_CIS command, the
	 * Controller sends the HCI_Command_Status event to the Host. An
	 * HCI_LE_CIS_Established event will be generated for each CIS when it
	 * is established or if it is disconnected or considered lost before
	 * being established; until all the events are generated, the command
	 * remains pending.
	 */

	memset(&cmd, 0, sizeof(cmd));

	hci_dev_lock(hdev);

	rcu_read_lock();

	/* Wait until previous Create CIS has completed */
	list_for_each_entry_rcu(conn, &hdev->conn_hash.list, list) {
		if (test_bit(HCI_CONN_CREATE_CIS, &conn->flags))
			goto done;
	}

	/* Find CIG with all CIS ready */
	list_for_each_entry_rcu(conn, &hdev->conn_hash.list, list) {
		struct hci_conn *link;

		if (hci_conn_check_create_cis(conn))
			continue;

		cig = conn->iso_qos.ucast.cig;

		list_for_each_entry_rcu(link, &hdev->conn_hash.list, list) {
			if (hci_conn_check_create_cis(link) > 0 &&
			    link->iso_qos.ucast.cig == cig &&
			    link->state != BT_CONNECTED) {
				cig = BT_ISO_QOS_CIG_UNSET;
				break;
			}
		}

		if (cig != BT_ISO_QOS_CIG_UNSET)
			break;
	}

	if (cig == BT_ISO_QOS_CIG_UNSET)
		goto done;

	list_for_each_entry_rcu(conn, &hdev->conn_hash.list, list) {
		struct hci_cis *cis = &cmd.cis[cmd.cp.num_cis];

		if (hci_conn_check_create_cis(conn) ||
		    conn->iso_qos.ucast.cig != cig)
			continue;

		set_bit(HCI_CONN_CREATE_CIS, &conn->flags);
		cis->acl_handle = cpu_to_le16(conn->parent->handle);
		cis->cis_handle = cpu_to_le16(conn->handle);
		cmd.cp.num_cis++;

		if (cmd.cp.num_cis >= ARRAY_SIZE(cmd.cis))
			break;
	}

done:
	rcu_read_unlock();

	hci_dev_unlock(hdev);

	if (!cmd.cp.num_cis)
		return 0;

	/* Wait for HCI_LE_CIS_Established */
	return __hci_cmd_sync_status_sk(hdev, HCI_OP_LE_CREATE_CIS,
					sizeof(cmd.cp) + sizeof(cmd.cis[0]) *
					cmd.cp.num_cis, &cmd,
					HCI_EVT_LE_CIS_ESTABLISHED,
					conn->conn_timeout, NULL);
}

int hci_le_remove_cig_sync(struct hci_dev *hdev, u8 handle)
{
	struct hci_cp_le_remove_cig cp;

	memset(&cp, 0, sizeof(cp));
	cp.cig_id = handle;

	return __hci_cmd_sync_status(hdev, HCI_OP_LE_REMOVE_CIG, sizeof(cp),
				     &cp, HCI_CMD_TIMEOUT);
}

int hci_le_big_terminate_sync(struct hci_dev *hdev, u8 handle)
{
	struct hci_cp_le_big_term_sync cp;

	memset(&cp, 0, sizeof(cp));
	cp.handle = handle;

	return __hci_cmd_sync_status(hdev, HCI_OP_LE_BIG_TERM_SYNC,
				     sizeof(cp), &cp, HCI_CMD_TIMEOUT);
}

int hci_le_pa_terminate_sync(struct hci_dev *hdev, u16 handle)
{
	struct hci_cp_le_pa_term_sync cp;

	memset(&cp, 0, sizeof(cp));
	cp.handle = cpu_to_le16(handle);

	return __hci_cmd_sync_status(hdev, HCI_OP_LE_PA_TERM_SYNC,
				     sizeof(cp), &cp, HCI_CMD_TIMEOUT);
}

int hci_get_random_address(struct hci_dev *hdev, bool require_privacy,
			   bool use_rpa, struct adv_info *adv_instance,
			   u8 *own_addr_type, bdaddr_t *rand_addr)
{
	int err;

	bacpy(rand_addr, BDADDR_ANY);

	/* If privacy is enabled use a resolvable private address. If
	 * current RPA has expired then generate a new one.
	 */
	if (use_rpa) {
		/* If Controller supports LL Privacy use own address type is
		 * 0x03
		 */
		if (use_ll_privacy(hdev))
			*own_addr_type = ADDR_LE_DEV_RANDOM_RESOLVED;
		else
			*own_addr_type = ADDR_LE_DEV_RANDOM;

		if (adv_instance) {
			if (adv_rpa_valid(adv_instance))
				return 0;
		} else {
			if (rpa_valid(hdev))
				return 0;
		}

		err = smp_generate_rpa(hdev, hdev->irk, &hdev->rpa);
		if (err < 0) {
			bt_dev_err(hdev, "failed to generate new RPA");
			return err;
		}

		bacpy(rand_addr, &hdev->rpa);

		return 0;
	}

	/* In case of required privacy without resolvable private address,
	 * use an non-resolvable private address. This is useful for
	 * non-connectable advertising.
	 */
	if (require_privacy) {
		bdaddr_t nrpa;

		while (true) {
			/* The non-resolvable private address is generated
			 * from random six bytes with the two most significant
			 * bits cleared.
			 */
			get_random_bytes(&nrpa, 6);
			nrpa.b[5] &= 0x3f;

			/* The non-resolvable private address shall not be
			 * equal to the public address.
			 */
			if (bacmp(&hdev->bdaddr, &nrpa))
				break;
		}

		*own_addr_type = ADDR_LE_DEV_RANDOM;
		bacpy(rand_addr, &nrpa);

		return 0;
	}

	/* No privacy so use a public address. */
	*own_addr_type = ADDR_LE_DEV_PUBLIC;

	return 0;
}

static int _update_adv_data_sync(struct hci_dev *hdev, void *data)
{
	u8 instance = PTR_UINT(data);

	return hci_update_adv_data_sync(hdev, instance);
}

int hci_update_adv_data(struct hci_dev *hdev, u8 instance)
{
	return hci_cmd_sync_queue(hdev, _update_adv_data_sync,
				  UINT_PTR(instance), NULL);
}<|MERGE_RESOLUTION|>--- conflicted
+++ resolved
@@ -3800,19 +3800,11 @@
 	if (lmp_bredr_capable(hdev)) {
 		events[4] |= 0x01; /* Flow Specification Complete */
 
-<<<<<<< HEAD
-		/* Don't set Disconnect Complete and mode change when suspended
-		 * as that would wakeup the host when disconnecting due to
-		 * suspend.
-		 */
-		if (hdev->suspended){
-=======
 		/* Don't set Disconnect Complete and mode change when
 		 * suspended as that would wakeup the host when disconnecting
 		 * due to suspend.
 		 */
 		if (hdev->suspended) {
->>>>>>> ae2f2394
 			events[0] &= 0xef;
 			events[2] &= 0xf7;
 		}
