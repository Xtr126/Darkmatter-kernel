/*
   BlueZ - Bluetooth protocol stack for Linux
   Copyright (c) 2000-2001, 2010, Code Aurora Forum. All rights reserved.
   Copyright 2023 NXP

   Written 2000,2001 by Maxim Krasnyansky <maxk@qualcomm.com>

   This program is free software; you can redistribute it and/or modify
   it under the terms of the GNU General Public License version 2 as
   published by the Free Software Foundation;

   THE SOFTWARE IS PROVIDED "AS IS", WITHOUT WARRANTY OF ANY KIND, EXPRESS
   OR IMPLIED, INCLUDING BUT NOT LIMITED TO THE WARRANTIES OF MERCHANTABILITY,
   FITNESS FOR A PARTICULAR PURPOSE AND NONINFRINGEMENT OF THIRD PARTY RIGHTS.
   IN NO EVENT SHALL THE COPYRIGHT HOLDER(S) AND AUTHOR(S) BE LIABLE FOR ANY
   CLAIM, OR ANY SPECIAL INDIRECT OR CONSEQUENTIAL DAMAGES, OR ANY DAMAGES
   WHATSOEVER RESULTING FROM LOSS OF USE, DATA OR PROFITS, WHETHER IN AN
   ACTION OF CONTRACT, NEGLIGENCE OR OTHER TORTIOUS ACTION, ARISING OUT OF
   OR IN CONNECTION WITH THE USE OR PERFORMANCE OF THIS SOFTWARE.

   ALL LIABILITY, INCLUDING LIABILITY FOR INFRINGEMENT OF ANY PATENTS,
   COPYRIGHTS, TRADEMARKS OR OTHER RIGHTS, RELATING TO USE OF THIS
   SOFTWARE IS DISCLAIMED.
*/

/* Bluetooth HCI event handling. */

#include <asm/unaligned.h>
#include <linux/crypto.h>
#include <crypto/algapi.h>

#include <net/bluetooth/bluetooth.h>
#include <net/bluetooth/hci_core.h>
#include <net/bluetooth/mgmt.h>

#include "hci_request.h"
#include "hci_debugfs.h"
#include "hci_codec.h"
#include "smp.h"
#include "msft.h"
#include "eir.h"

#define ZERO_KEY "\x00\x00\x00\x00\x00\x00\x00\x00" \
		 "\x00\x00\x00\x00\x00\x00\x00\x00"

#define secs_to_jiffies(_secs) msecs_to_jiffies((_secs) * 1000)

/* Handle HCI Event packets */

static void *hci_ev_skb_pull(struct hci_dev *hdev, struct sk_buff *skb,
			     u8 ev, size_t len)
{
	void *data;

	data = skb_pull_data(skb, len);
	if (!data)
		bt_dev_err(hdev, "Malformed Event: 0x%2.2x", ev);

	return data;
}

static void *hci_cc_skb_pull(struct hci_dev *hdev, struct sk_buff *skb,
			     u16 op, size_t len)
{
	void *data;

	data = skb_pull_data(skb, len);
	if (!data)
		bt_dev_err(hdev, "Malformed Command Complete: 0x%4.4x", op);

	return data;
}

static void *hci_le_ev_skb_pull(struct hci_dev *hdev, struct sk_buff *skb,
				u8 ev, size_t len)
{
	void *data;

	data = skb_pull_data(skb, len);
	if (!data)
		bt_dev_err(hdev, "Malformed LE Event: 0x%2.2x", ev);

	return data;
}

static u8 hci_cc_inquiry_cancel(struct hci_dev *hdev, void *data,
				struct sk_buff *skb)
{
	struct hci_ev_status *rp = data;

	bt_dev_dbg(hdev, "status 0x%2.2x", rp->status);

	/* It is possible that we receive Inquiry Complete event right
	 * before we receive Inquiry Cancel Command Complete event, in
	 * which case the latter event should have status of Command
	 * Disallowed (0x0c). This should not be treated as error, since
	 * we actually achieve what Inquiry Cancel wants to achieve,
	 * which is to end the last Inquiry session.
	 */
	if (rp->status == 0x0c && !test_bit(HCI_INQUIRY, &hdev->flags)) {
		bt_dev_warn(hdev, "Ignoring error of Inquiry Cancel command");
		rp->status = 0x00;
	}

	if (rp->status)
		return rp->status;

	clear_bit(HCI_INQUIRY, &hdev->flags);
	smp_mb__after_atomic(); /* wake_up_bit advises about this barrier */
	wake_up_bit(&hdev->flags, HCI_INQUIRY);

	hci_dev_lock(hdev);
	/* Set discovery state to stopped if we're not doing LE active
	 * scanning.
	 */
	if (!hci_dev_test_flag(hdev, HCI_LE_SCAN) ||
	    hdev->le_scan_type != LE_SCAN_ACTIVE)
		hci_discovery_set_state(hdev, DISCOVERY_STOPPED);
	hci_dev_unlock(hdev);

	hci_conn_check_pending(hdev);

	return rp->status;
}

static u8 hci_cc_periodic_inq(struct hci_dev *hdev, void *data,
			      struct sk_buff *skb)
{
	struct hci_ev_status *rp = data;

	bt_dev_dbg(hdev, "status 0x%2.2x", rp->status);

	if (rp->status)
		return rp->status;

	hci_dev_set_flag(hdev, HCI_PERIODIC_INQ);

	return rp->status;
}

static u8 hci_cc_exit_periodic_inq(struct hci_dev *hdev, void *data,
				   struct sk_buff *skb)
{
	struct hci_ev_status *rp = data;

	bt_dev_dbg(hdev, "status 0x%2.2x", rp->status);

	if (rp->status)
		return rp->status;

	hci_dev_clear_flag(hdev, HCI_PERIODIC_INQ);

	hci_conn_check_pending(hdev);

	return rp->status;
}

static u8 hci_cc_remote_name_req_cancel(struct hci_dev *hdev, void *data,
					struct sk_buff *skb)
{
	struct hci_ev_status *rp = data;

	bt_dev_dbg(hdev, "status 0x%2.2x", rp->status);

	return rp->status;
}

static u8 hci_cc_role_discovery(struct hci_dev *hdev, void *data,
				struct sk_buff *skb)
{
	struct hci_rp_role_discovery *rp = data;
	struct hci_conn *conn;

	bt_dev_dbg(hdev, "status 0x%2.2x", rp->status);

	if (rp->status)
		return rp->status;

	hci_dev_lock(hdev);

	conn = hci_conn_hash_lookup_handle(hdev, __le16_to_cpu(rp->handle));
	if (conn)
		conn->role = rp->role;

	hci_dev_unlock(hdev);

	return rp->status;
}

static u8 hci_cc_read_link_policy(struct hci_dev *hdev, void *data,
				  struct sk_buff *skb)
{
	struct hci_rp_read_link_policy *rp = data;
	struct hci_conn *conn;

	bt_dev_dbg(hdev, "status 0x%2.2x", rp->status);

	if (rp->status)
		return rp->status;

	hci_dev_lock(hdev);

	conn = hci_conn_hash_lookup_handle(hdev, __le16_to_cpu(rp->handle));
	if (conn)
		conn->link_policy = __le16_to_cpu(rp->policy);

	hci_dev_unlock(hdev);

	return rp->status;
}

static u8 hci_cc_write_link_policy(struct hci_dev *hdev, void *data,
				   struct sk_buff *skb)
{
	struct hci_rp_write_link_policy *rp = data;
	struct hci_conn *conn;
	void *sent;

	bt_dev_dbg(hdev, "status 0x%2.2x", rp->status);

	if (rp->status)
		return rp->status;

	sent = hci_sent_cmd_data(hdev, HCI_OP_WRITE_LINK_POLICY);
	if (!sent)
		return rp->status;

	hci_dev_lock(hdev);

	conn = hci_conn_hash_lookup_handle(hdev, __le16_to_cpu(rp->handle));
	if (conn)
		conn->link_policy = get_unaligned_le16(sent + 2);

	hci_dev_unlock(hdev);

	return rp->status;
}

static u8 hci_cc_read_def_link_policy(struct hci_dev *hdev, void *data,
				      struct sk_buff *skb)
{
	struct hci_rp_read_def_link_policy *rp = data;

	bt_dev_dbg(hdev, "status 0x%2.2x", rp->status);

	if (rp->status)
		return rp->status;

	hdev->link_policy = __le16_to_cpu(rp->policy);

	return rp->status;
}

static u8 hci_cc_write_def_link_policy(struct hci_dev *hdev, void *data,
				       struct sk_buff *skb)
{
	struct hci_ev_status *rp = data;
	void *sent;

	bt_dev_dbg(hdev, "status 0x%2.2x", rp->status);

	if (rp->status)
		return rp->status;

	sent = hci_sent_cmd_data(hdev, HCI_OP_WRITE_DEF_LINK_POLICY);
	if (!sent)
		return rp->status;

	hdev->link_policy = get_unaligned_le16(sent);

	return rp->status;
}

static u8 hci_cc_reset(struct hci_dev *hdev, void *data, struct sk_buff *skb)
{
	struct hci_ev_status *rp = data;

	bt_dev_dbg(hdev, "status 0x%2.2x", rp->status);

	clear_bit(HCI_RESET, &hdev->flags);

	if (rp->status)
		return rp->status;

	/* Reset all non-persistent flags */
	hci_dev_clear_volatile_flags(hdev);

	hci_discovery_set_state(hdev, DISCOVERY_STOPPED);

	hdev->inq_tx_power = HCI_TX_POWER_INVALID;
	hdev->adv_tx_power = HCI_TX_POWER_INVALID;

	memset(hdev->adv_data, 0, sizeof(hdev->adv_data));
	hdev->adv_data_len = 0;

	memset(hdev->scan_rsp_data, 0, sizeof(hdev->scan_rsp_data));
	hdev->scan_rsp_data_len = 0;

	hdev->le_scan_type = LE_SCAN_PASSIVE;

	hdev->ssp_debug_mode = 0;

	hci_bdaddr_list_clear(&hdev->le_accept_list);
	hci_bdaddr_list_clear(&hdev->le_resolv_list);

	return rp->status;
}

static u8 hci_cc_read_stored_link_key(struct hci_dev *hdev, void *data,
				      struct sk_buff *skb)
{
	struct hci_rp_read_stored_link_key *rp = data;
	struct hci_cp_read_stored_link_key *sent;

	bt_dev_dbg(hdev, "status 0x%2.2x", rp->status);

	sent = hci_sent_cmd_data(hdev, HCI_OP_READ_STORED_LINK_KEY);
	if (!sent)
		return rp->status;

	if (!rp->status && sent->read_all == 0x01) {
		hdev->stored_max_keys = le16_to_cpu(rp->max_keys);
		hdev->stored_num_keys = le16_to_cpu(rp->num_keys);
	}

	return rp->status;
}

static u8 hci_cc_delete_stored_link_key(struct hci_dev *hdev, void *data,
					struct sk_buff *skb)
{
	struct hci_rp_delete_stored_link_key *rp = data;
	u16 num_keys;

	bt_dev_dbg(hdev, "status 0x%2.2x", rp->status);

	if (rp->status)
		return rp->status;

	num_keys = le16_to_cpu(rp->num_keys);

	if (num_keys <= hdev->stored_num_keys)
		hdev->stored_num_keys -= num_keys;
	else
		hdev->stored_num_keys = 0;

	return rp->status;
}

static u8 hci_cc_write_local_name(struct hci_dev *hdev, void *data,
				  struct sk_buff *skb)
{
	struct hci_ev_status *rp = data;
	void *sent;

	bt_dev_dbg(hdev, "status 0x%2.2x", rp->status);

	sent = hci_sent_cmd_data(hdev, HCI_OP_WRITE_LOCAL_NAME);
	if (!sent)
		return rp->status;

	hci_dev_lock(hdev);

	if (hci_dev_test_flag(hdev, HCI_MGMT))
		mgmt_set_local_name_complete(hdev, sent, rp->status);
	else if (!rp->status)
		memcpy(hdev->dev_name, sent, HCI_MAX_NAME_LENGTH);

	hci_dev_unlock(hdev);

	return rp->status;
}

static u8 hci_cc_read_local_name(struct hci_dev *hdev, void *data,
				 struct sk_buff *skb)
{
	struct hci_rp_read_local_name *rp = data;

	bt_dev_dbg(hdev, "status 0x%2.2x", rp->status);

	if (rp->status)
		return rp->status;

	if (hci_dev_test_flag(hdev, HCI_SETUP) ||
	    hci_dev_test_flag(hdev, HCI_CONFIG))
		memcpy(hdev->dev_name, rp->name, HCI_MAX_NAME_LENGTH);

	return rp->status;
}

static u8 hci_cc_write_auth_enable(struct hci_dev *hdev, void *data,
				   struct sk_buff *skb)
{
	struct hci_ev_status *rp = data;
	void *sent;

	bt_dev_dbg(hdev, "status 0x%2.2x", rp->status);

	sent = hci_sent_cmd_data(hdev, HCI_OP_WRITE_AUTH_ENABLE);
	if (!sent)
		return rp->status;

	hci_dev_lock(hdev);

	if (!rp->status) {
		__u8 param = *((__u8 *) sent);

		if (param == AUTH_ENABLED)
			set_bit(HCI_AUTH, &hdev->flags);
		else
			clear_bit(HCI_AUTH, &hdev->flags);
	}

	if (hci_dev_test_flag(hdev, HCI_MGMT))
		mgmt_auth_enable_complete(hdev, rp->status);

	hci_dev_unlock(hdev);

	return rp->status;
}

static u8 hci_cc_write_encrypt_mode(struct hci_dev *hdev, void *data,
				    struct sk_buff *skb)
{
	struct hci_ev_status *rp = data;
	__u8 param;
	void *sent;

	bt_dev_dbg(hdev, "status 0x%2.2x", rp->status);

	if (rp->status)
		return rp->status;

	sent = hci_sent_cmd_data(hdev, HCI_OP_WRITE_ENCRYPT_MODE);
	if (!sent)
		return rp->status;

	param = *((__u8 *) sent);

	if (param)
		set_bit(HCI_ENCRYPT, &hdev->flags);
	else
		clear_bit(HCI_ENCRYPT, &hdev->flags);

	return rp->status;
}

static u8 hci_cc_write_scan_enable(struct hci_dev *hdev, void *data,
				   struct sk_buff *skb)
{
	struct hci_ev_status *rp = data;
	__u8 param;
	void *sent;

	bt_dev_dbg(hdev, "status 0x%2.2x", rp->status);

	sent = hci_sent_cmd_data(hdev, HCI_OP_WRITE_SCAN_ENABLE);
	if (!sent)
		return rp->status;

	param = *((__u8 *) sent);

	hci_dev_lock(hdev);

	if (rp->status) {
		hdev->discov_timeout = 0;
		goto done;
	}

	if (param & SCAN_INQUIRY)
		set_bit(HCI_ISCAN, &hdev->flags);
	else
		clear_bit(HCI_ISCAN, &hdev->flags);

	if (param & SCAN_PAGE)
		set_bit(HCI_PSCAN, &hdev->flags);
	else
		clear_bit(HCI_PSCAN, &hdev->flags);

done:
	hci_dev_unlock(hdev);

	return rp->status;
}

static u8 hci_cc_set_event_filter(struct hci_dev *hdev, void *data,
				  struct sk_buff *skb)
{
	struct hci_ev_status *rp = data;
	struct hci_cp_set_event_filter *cp;
	void *sent;

	bt_dev_dbg(hdev, "status 0x%2.2x", rp->status);

	if (rp->status)
		return rp->status;

	sent = hci_sent_cmd_data(hdev, HCI_OP_SET_EVENT_FLT);
	if (!sent)
		return rp->status;

	cp = (struct hci_cp_set_event_filter *)sent;

	if (cp->flt_type == HCI_FLT_CLEAR_ALL)
		hci_dev_clear_flag(hdev, HCI_EVENT_FILTER_CONFIGURED);
	else
		hci_dev_set_flag(hdev, HCI_EVENT_FILTER_CONFIGURED);

	return rp->status;
}

static u8 hci_cc_read_class_of_dev(struct hci_dev *hdev, void *data,
				   struct sk_buff *skb)
{
	struct hci_rp_read_class_of_dev *rp = data;

	if (WARN_ON(!hdev))
		return HCI_ERROR_UNSPECIFIED;

	bt_dev_dbg(hdev, "status 0x%2.2x", rp->status);

	if (rp->status)
		return rp->status;

	memcpy(hdev->dev_class, rp->dev_class, 3);

	bt_dev_dbg(hdev, "class 0x%.2x%.2x%.2x", hdev->dev_class[2],
		   hdev->dev_class[1], hdev->dev_class[0]);

	return rp->status;
}

static u8 hci_cc_write_class_of_dev(struct hci_dev *hdev, void *data,
				    struct sk_buff *skb)
{
	struct hci_ev_status *rp = data;
	void *sent;

	bt_dev_dbg(hdev, "status 0x%2.2x", rp->status);

	sent = hci_sent_cmd_data(hdev, HCI_OP_WRITE_CLASS_OF_DEV);
	if (!sent)
		return rp->status;

	hci_dev_lock(hdev);

	if (!rp->status)
		memcpy(hdev->dev_class, sent, 3);

	if (hci_dev_test_flag(hdev, HCI_MGMT))
		mgmt_set_class_of_dev_complete(hdev, sent, rp->status);

	hci_dev_unlock(hdev);

	return rp->status;
}

static u8 hci_cc_read_voice_setting(struct hci_dev *hdev, void *data,
				    struct sk_buff *skb)
{
	struct hci_rp_read_voice_setting *rp = data;
	__u16 setting;

	bt_dev_dbg(hdev, "status 0x%2.2x", rp->status);

	if (rp->status)
		return rp->status;

	setting = __le16_to_cpu(rp->voice_setting);

	if (hdev->voice_setting == setting)
		return rp->status;

	hdev->voice_setting = setting;

	bt_dev_dbg(hdev, "voice setting 0x%4.4x", setting);

	if (hdev->notify)
		hdev->notify(hdev, HCI_NOTIFY_VOICE_SETTING);

	return rp->status;
}

static u8 hci_cc_write_voice_setting(struct hci_dev *hdev, void *data,
				     struct sk_buff *skb)
{
	struct hci_ev_status *rp = data;
	__u16 setting;
	void *sent;

	bt_dev_dbg(hdev, "status 0x%2.2x", rp->status);

	if (rp->status)
		return rp->status;

	sent = hci_sent_cmd_data(hdev, HCI_OP_WRITE_VOICE_SETTING);
	if (!sent)
		return rp->status;

	setting = get_unaligned_le16(sent);

	if (hdev->voice_setting == setting)
		return rp->status;

	hdev->voice_setting = setting;

	bt_dev_dbg(hdev, "voice setting 0x%4.4x", setting);

	if (hdev->notify)
		hdev->notify(hdev, HCI_NOTIFY_VOICE_SETTING);

	return rp->status;
}

static u8 hci_cc_read_num_supported_iac(struct hci_dev *hdev, void *data,
					struct sk_buff *skb)
{
	struct hci_rp_read_num_supported_iac *rp = data;

	bt_dev_dbg(hdev, "status 0x%2.2x", rp->status);

	if (rp->status)
		return rp->status;

	hdev->num_iac = rp->num_iac;

	bt_dev_dbg(hdev, "num iac %d", hdev->num_iac);

	return rp->status;
}

static u8 hci_cc_write_ssp_mode(struct hci_dev *hdev, void *data,
				struct sk_buff *skb)
{
	struct hci_ev_status *rp = data;
	struct hci_cp_write_ssp_mode *sent;

	bt_dev_dbg(hdev, "status 0x%2.2x", rp->status);

	sent = hci_sent_cmd_data(hdev, HCI_OP_WRITE_SSP_MODE);
	if (!sent)
		return rp->status;

	hci_dev_lock(hdev);

	if (!rp->status) {
		if (sent->mode)
			hdev->features[1][0] |= LMP_HOST_SSP;
		else
			hdev->features[1][0] &= ~LMP_HOST_SSP;
	}

	if (!rp->status) {
		if (sent->mode)
			hci_dev_set_flag(hdev, HCI_SSP_ENABLED);
		else
			hci_dev_clear_flag(hdev, HCI_SSP_ENABLED);
	}

	hci_dev_unlock(hdev);

	return rp->status;
}

static u8 hci_cc_write_sc_support(struct hci_dev *hdev, void *data,
				  struct sk_buff *skb)
{
	struct hci_ev_status *rp = data;
	struct hci_cp_write_sc_support *sent;

	bt_dev_dbg(hdev, "status 0x%2.2x", rp->status);

	sent = hci_sent_cmd_data(hdev, HCI_OP_WRITE_SC_SUPPORT);
	if (!sent)
		return rp->status;

	hci_dev_lock(hdev);

	if (!rp->status) {
		if (sent->support)
			hdev->features[1][0] |= LMP_HOST_SC;
		else
			hdev->features[1][0] &= ~LMP_HOST_SC;
	}

	if (!hci_dev_test_flag(hdev, HCI_MGMT) && !rp->status) {
		if (sent->support)
			hci_dev_set_flag(hdev, HCI_SC_ENABLED);
		else
			hci_dev_clear_flag(hdev, HCI_SC_ENABLED);
	}

	hci_dev_unlock(hdev);

	return rp->status;
}

static u8 hci_cc_read_local_version(struct hci_dev *hdev, void *data,
				    struct sk_buff *skb)
{
	struct hci_rp_read_local_version *rp = data;

	bt_dev_dbg(hdev, "status 0x%2.2x", rp->status);

	if (rp->status)
		return rp->status;

	if (hci_dev_test_flag(hdev, HCI_SETUP) ||
	    hci_dev_test_flag(hdev, HCI_CONFIG)) {
		hdev->hci_ver = rp->hci_ver;
		hdev->hci_rev = __le16_to_cpu(rp->hci_rev);
		hdev->lmp_ver = rp->lmp_ver;
		hdev->manufacturer = __le16_to_cpu(rp->manufacturer);
		hdev->lmp_subver = __le16_to_cpu(rp->lmp_subver);
	}

	return rp->status;
}

static u8 hci_cc_read_enc_key_size(struct hci_dev *hdev, void *data,
				   struct sk_buff *skb)
{
	struct hci_rp_read_enc_key_size *rp = data;
	struct hci_conn *conn;
	u16 handle;
	u8 status = rp->status;

	bt_dev_dbg(hdev, "status 0x%2.2x", status);

	handle = le16_to_cpu(rp->handle);

	hci_dev_lock(hdev);

	conn = hci_conn_hash_lookup_handle(hdev, handle);
	if (!conn) {
		status = 0xFF;
		goto done;
	}

	/* While unexpected, the read_enc_key_size command may fail. The most
	 * secure approach is to then assume the key size is 0 to force a
	 * disconnection.
	 */
	if (status) {
		bt_dev_err(hdev, "failed to read key size for handle %u",
			   handle);
		conn->enc_key_size = 0;
	} else {
		conn->enc_key_size = rp->key_size;
		status = 0;

		if (conn->enc_key_size < hdev->min_enc_key_size) {
			/* As slave role, the conn->state has been set to
			 * BT_CONNECTED and l2cap conn req might not be received
			 * yet, at this moment the l2cap layer almost does
			 * nothing with the non-zero status.
			 * So we also clear encrypt related bits, and then the
			 * handler of l2cap conn req will get the right secure
			 * state at a later time.
			 */
			status = HCI_ERROR_AUTH_FAILURE;
			clear_bit(HCI_CONN_ENCRYPT, &conn->flags);
			clear_bit(HCI_CONN_AES_CCM, &conn->flags);
		}
	}

	hci_encrypt_cfm(conn, status);

done:
	hci_dev_unlock(hdev);

	return status;
}

static u8 hci_cc_read_local_commands(struct hci_dev *hdev, void *data,
				     struct sk_buff *skb)
{
	struct hci_rp_read_local_commands *rp = data;

	bt_dev_dbg(hdev, "status 0x%2.2x", rp->status);

	if (rp->status)
		return rp->status;

	if (hci_dev_test_flag(hdev, HCI_SETUP) ||
	    hci_dev_test_flag(hdev, HCI_CONFIG))
		memcpy(hdev->commands, rp->commands, sizeof(hdev->commands));

	return rp->status;
}

static u8 hci_cc_read_auth_payload_timeout(struct hci_dev *hdev, void *data,
					   struct sk_buff *skb)
{
	struct hci_rp_read_auth_payload_to *rp = data;
	struct hci_conn *conn;

	bt_dev_dbg(hdev, "status 0x%2.2x", rp->status);

	if (rp->status)
		return rp->status;

	hci_dev_lock(hdev);

	conn = hci_conn_hash_lookup_handle(hdev, __le16_to_cpu(rp->handle));
	if (conn)
		conn->auth_payload_timeout = __le16_to_cpu(rp->timeout);

	hci_dev_unlock(hdev);

	return rp->status;
}

static u8 hci_cc_write_auth_payload_timeout(struct hci_dev *hdev, void *data,
					    struct sk_buff *skb)
{
	struct hci_rp_write_auth_payload_to *rp = data;
	struct hci_conn *conn;
	void *sent;

	bt_dev_dbg(hdev, "status 0x%2.2x", rp->status);

	sent = hci_sent_cmd_data(hdev, HCI_OP_WRITE_AUTH_PAYLOAD_TO);
	if (!sent)
		return rp->status;

	hci_dev_lock(hdev);

	conn = hci_conn_hash_lookup_handle(hdev, __le16_to_cpu(rp->handle));
	if (!conn) {
		rp->status = 0xff;
		goto unlock;
	}

	if (!rp->status)
		conn->auth_payload_timeout = get_unaligned_le16(sent + 2);

unlock:
	hci_dev_unlock(hdev);

	return rp->status;
}

static u8 hci_cc_read_local_features(struct hci_dev *hdev, void *data,
				     struct sk_buff *skb)
{
	struct hci_rp_read_local_features *rp = data;

	bt_dev_dbg(hdev, "status 0x%2.2x", rp->status);

	if (rp->status)
		return rp->status;

	memcpy(hdev->features, rp->features, 8);

	/* Adjust default settings according to features
	 * supported by device. */

	if (hdev->features[0][0] & LMP_3SLOT)
		hdev->pkt_type |= (HCI_DM3 | HCI_DH3);

	if (hdev->features[0][0] & LMP_5SLOT)
		hdev->pkt_type |= (HCI_DM5 | HCI_DH5);

	if (hdev->features[0][1] & LMP_HV2) {
		hdev->pkt_type  |= (HCI_HV2);
		hdev->esco_type |= (ESCO_HV2);
	}

	if (hdev->features[0][1] & LMP_HV3) {
		hdev->pkt_type  |= (HCI_HV3);
		hdev->esco_type |= (ESCO_HV3);
	}

	if (lmp_esco_capable(hdev))
		hdev->esco_type |= (ESCO_EV3);

	if (hdev->features[0][4] & LMP_EV4)
		hdev->esco_type |= (ESCO_EV4);

	if (hdev->features[0][4] & LMP_EV5)
		hdev->esco_type |= (ESCO_EV5);

	if (hdev->features[0][5] & LMP_EDR_ESCO_2M)
		hdev->esco_type |= (ESCO_2EV3);

	if (hdev->features[0][5] & LMP_EDR_ESCO_3M)
		hdev->esco_type |= (ESCO_3EV3);

	if (hdev->features[0][5] & LMP_EDR_3S_ESCO)
		hdev->esco_type |= (ESCO_2EV5 | ESCO_3EV5);

	return rp->status;
}

static u8 hci_cc_read_local_ext_features(struct hci_dev *hdev, void *data,
					 struct sk_buff *skb)
{
	struct hci_rp_read_local_ext_features *rp = data;

	bt_dev_dbg(hdev, "status 0x%2.2x", rp->status);

	if (rp->status)
		return rp->status;

	if (hdev->max_page < rp->max_page) {
		if (test_bit(HCI_QUIRK_BROKEN_LOCAL_EXT_FEATURES_PAGE_2,
			     &hdev->quirks))
			bt_dev_warn(hdev, "broken local ext features page 2");
		else
			hdev->max_page = rp->max_page;
	}

	if (rp->page < HCI_MAX_PAGES)
		memcpy(hdev->features[rp->page], rp->features, 8);

	return rp->status;
}

static u8 hci_cc_read_buffer_size(struct hci_dev *hdev, void *data,
				  struct sk_buff *skb)
{
	struct hci_rp_read_buffer_size *rp = data;

	bt_dev_dbg(hdev, "status 0x%2.2x", rp->status);

	if (rp->status)
		return rp->status;

	hdev->acl_mtu  = __le16_to_cpu(rp->acl_mtu);
	hdev->sco_mtu  = rp->sco_mtu;
	hdev->acl_pkts = __le16_to_cpu(rp->acl_max_pkt);
	hdev->sco_pkts = __le16_to_cpu(rp->sco_max_pkt);

	if (test_bit(HCI_QUIRK_FIXUP_BUFFER_SIZE, &hdev->quirks)) {
		hdev->sco_mtu  = 64;
		hdev->sco_pkts = 8;
	}

	hdev->acl_cnt = hdev->acl_pkts;
	hdev->sco_cnt = hdev->sco_pkts;

	BT_DBG("%s acl mtu %d:%d sco mtu %d:%d", hdev->name, hdev->acl_mtu,
	       hdev->acl_pkts, hdev->sco_mtu, hdev->sco_pkts);

	if (!hdev->acl_mtu || !hdev->acl_pkts)
		return HCI_ERROR_INVALID_PARAMETERS;

	return rp->status;
}

static u8 hci_cc_read_bd_addr(struct hci_dev *hdev, void *data,
			      struct sk_buff *skb)
{
	struct hci_rp_read_bd_addr *rp = data;

	bt_dev_dbg(hdev, "status 0x%2.2x", rp->status);

	if (rp->status)
		return rp->status;

	if (test_bit(HCI_INIT, &hdev->flags))
		bacpy(&hdev->bdaddr, &rp->bdaddr);

	if (hci_dev_test_flag(hdev, HCI_SETUP))
		bacpy(&hdev->setup_addr, &rp->bdaddr);

	return rp->status;
}

static u8 hci_cc_read_local_pairing_opts(struct hci_dev *hdev, void *data,
					 struct sk_buff *skb)
{
	struct hci_rp_read_local_pairing_opts *rp = data;

	bt_dev_dbg(hdev, "status 0x%2.2x", rp->status);

	if (rp->status)
		return rp->status;

	if (hci_dev_test_flag(hdev, HCI_SETUP) ||
	    hci_dev_test_flag(hdev, HCI_CONFIG)) {
		hdev->pairing_opts = rp->pairing_opts;
		hdev->max_enc_key_size = rp->max_key_size;
	}

	return rp->status;
}

static u8 hci_cc_read_page_scan_activity(struct hci_dev *hdev, void *data,
					 struct sk_buff *skb)
{
	struct hci_rp_read_page_scan_activity *rp = data;

	bt_dev_dbg(hdev, "status 0x%2.2x", rp->status);

	if (rp->status)
		return rp->status;

	if (test_bit(HCI_INIT, &hdev->flags)) {
		hdev->page_scan_interval = __le16_to_cpu(rp->interval);
		hdev->page_scan_window = __le16_to_cpu(rp->window);
	}

	return rp->status;
}

static u8 hci_cc_write_page_scan_activity(struct hci_dev *hdev, void *data,
					  struct sk_buff *skb)
{
	struct hci_ev_status *rp = data;
	struct hci_cp_write_page_scan_activity *sent;

	bt_dev_dbg(hdev, "status 0x%2.2x", rp->status);

	if (rp->status)
		return rp->status;

	sent = hci_sent_cmd_data(hdev, HCI_OP_WRITE_PAGE_SCAN_ACTIVITY);
	if (!sent)
		return rp->status;

	hdev->page_scan_interval = __le16_to_cpu(sent->interval);
	hdev->page_scan_window = __le16_to_cpu(sent->window);

	return rp->status;
}

static u8 hci_cc_read_page_scan_type(struct hci_dev *hdev, void *data,
				     struct sk_buff *skb)
{
	struct hci_rp_read_page_scan_type *rp = data;

	bt_dev_dbg(hdev, "status 0x%2.2x", rp->status);

	if (rp->status)
		return rp->status;

	if (test_bit(HCI_INIT, &hdev->flags))
		hdev->page_scan_type = rp->type;

	return rp->status;
}

static u8 hci_cc_write_page_scan_type(struct hci_dev *hdev, void *data,
				      struct sk_buff *skb)
{
	struct hci_ev_status *rp = data;
	u8 *type;

	bt_dev_dbg(hdev, "status 0x%2.2x", rp->status);

	if (rp->status)
		return rp->status;

	type = hci_sent_cmd_data(hdev, HCI_OP_WRITE_PAGE_SCAN_TYPE);
	if (type)
		hdev->page_scan_type = *type;

	return rp->status;
}

static u8 hci_cc_read_clock(struct hci_dev *hdev, void *data,
			    struct sk_buff *skb)
{
	struct hci_rp_read_clock *rp = data;
	struct hci_cp_read_clock *cp;
	struct hci_conn *conn;

	bt_dev_dbg(hdev, "status 0x%2.2x", rp->status);

	if (rp->status)
		return rp->status;

	hci_dev_lock(hdev);

	cp = hci_sent_cmd_data(hdev, HCI_OP_READ_CLOCK);
	if (!cp)
		goto unlock;

	if (cp->which == 0x00) {
		hdev->clock = le32_to_cpu(rp->clock);
		goto unlock;
	}

	conn = hci_conn_hash_lookup_handle(hdev, __le16_to_cpu(rp->handle));
	if (conn) {
		conn->clock = le32_to_cpu(rp->clock);
		conn->clock_accuracy = le16_to_cpu(rp->accuracy);
	}

unlock:
	hci_dev_unlock(hdev);
	return rp->status;
}

static u8 hci_cc_read_inq_rsp_tx_power(struct hci_dev *hdev, void *data,
				       struct sk_buff *skb)
{
	struct hci_rp_read_inq_rsp_tx_power *rp = data;

	bt_dev_dbg(hdev, "status 0x%2.2x", rp->status);

	if (rp->status)
		return rp->status;

	hdev->inq_tx_power = rp->tx_power;

	return rp->status;
}

static u8 hci_cc_read_def_err_data_reporting(struct hci_dev *hdev, void *data,
					     struct sk_buff *skb)
{
	struct hci_rp_read_def_err_data_reporting *rp = data;

	bt_dev_dbg(hdev, "status 0x%2.2x", rp->status);

	if (rp->status)
		return rp->status;

	hdev->err_data_reporting = rp->err_data_reporting;

	return rp->status;
}

static u8 hci_cc_write_def_err_data_reporting(struct hci_dev *hdev, void *data,
					      struct sk_buff *skb)
{
	struct hci_ev_status *rp = data;
	struct hci_cp_write_def_err_data_reporting *cp;

	bt_dev_dbg(hdev, "status 0x%2.2x", rp->status);

	if (rp->status)
		return rp->status;

	cp = hci_sent_cmd_data(hdev, HCI_OP_WRITE_DEF_ERR_DATA_REPORTING);
	if (!cp)
		return rp->status;

	hdev->err_data_reporting = cp->err_data_reporting;

	return rp->status;
}

static u8 hci_cc_pin_code_reply(struct hci_dev *hdev, void *data,
				struct sk_buff *skb)
{
	struct hci_rp_pin_code_reply *rp = data;
	struct hci_cp_pin_code_reply *cp;
	struct hci_conn *conn;

	bt_dev_dbg(hdev, "status 0x%2.2x", rp->status);

	hci_dev_lock(hdev);

	if (hci_dev_test_flag(hdev, HCI_MGMT))
		mgmt_pin_code_reply_complete(hdev, &rp->bdaddr, rp->status);

	if (rp->status)
		goto unlock;

	cp = hci_sent_cmd_data(hdev, HCI_OP_PIN_CODE_REPLY);
	if (!cp)
		goto unlock;

	conn = hci_conn_hash_lookup_ba(hdev, ACL_LINK, &cp->bdaddr);
	if (conn)
		conn->pin_length = cp->pin_len;

unlock:
	hci_dev_unlock(hdev);
	return rp->status;
}

static u8 hci_cc_pin_code_neg_reply(struct hci_dev *hdev, void *data,
				    struct sk_buff *skb)
{
	struct hci_rp_pin_code_neg_reply *rp = data;

	bt_dev_dbg(hdev, "status 0x%2.2x", rp->status);

	hci_dev_lock(hdev);

	if (hci_dev_test_flag(hdev, HCI_MGMT))
		mgmt_pin_code_neg_reply_complete(hdev, &rp->bdaddr,
						 rp->status);

	hci_dev_unlock(hdev);

	return rp->status;
}

static u8 hci_cc_le_read_buffer_size(struct hci_dev *hdev, void *data,
				     struct sk_buff *skb)
{
	struct hci_rp_le_read_buffer_size *rp = data;

	bt_dev_dbg(hdev, "status 0x%2.2x", rp->status);

	if (rp->status)
		return rp->status;

	hdev->le_mtu = __le16_to_cpu(rp->le_mtu);
	hdev->le_pkts = rp->le_max_pkt;

	hdev->le_cnt = hdev->le_pkts;

	BT_DBG("%s le mtu %d:%d", hdev->name, hdev->le_mtu, hdev->le_pkts);

	if (hdev->le_mtu && hdev->le_mtu < HCI_MIN_LE_MTU)
		return HCI_ERROR_INVALID_PARAMETERS;

	return rp->status;
}

static u8 hci_cc_le_read_local_features(struct hci_dev *hdev, void *data,
					struct sk_buff *skb)
{
	struct hci_rp_le_read_local_features *rp = data;

	BT_DBG("%s status 0x%2.2x", hdev->name, rp->status);

	if (rp->status)
		return rp->status;

	memcpy(hdev->le_features, rp->features, 8);

	return rp->status;
}

static u8 hci_cc_le_read_adv_tx_power(struct hci_dev *hdev, void *data,
				      struct sk_buff *skb)
{
	struct hci_rp_le_read_adv_tx_power *rp = data;

	bt_dev_dbg(hdev, "status 0x%2.2x", rp->status);

	if (rp->status)
		return rp->status;

	hdev->adv_tx_power = rp->tx_power;

	return rp->status;
}

static u8 hci_cc_user_confirm_reply(struct hci_dev *hdev, void *data,
				    struct sk_buff *skb)
{
	struct hci_rp_user_confirm_reply *rp = data;

	bt_dev_dbg(hdev, "status 0x%2.2x", rp->status);

	hci_dev_lock(hdev);

	if (hci_dev_test_flag(hdev, HCI_MGMT))
		mgmt_user_confirm_reply_complete(hdev, &rp->bdaddr, ACL_LINK, 0,
						 rp->status);

	hci_dev_unlock(hdev);

	return rp->status;
}

static u8 hci_cc_user_confirm_neg_reply(struct hci_dev *hdev, void *data,
					struct sk_buff *skb)
{
	struct hci_rp_user_confirm_reply *rp = data;

	bt_dev_dbg(hdev, "status 0x%2.2x", rp->status);

	hci_dev_lock(hdev);

	if (hci_dev_test_flag(hdev, HCI_MGMT))
		mgmt_user_confirm_neg_reply_complete(hdev, &rp->bdaddr,
						     ACL_LINK, 0, rp->status);

	hci_dev_unlock(hdev);

	return rp->status;
}

static u8 hci_cc_user_passkey_reply(struct hci_dev *hdev, void *data,
				    struct sk_buff *skb)
{
	struct hci_rp_user_confirm_reply *rp = data;

	bt_dev_dbg(hdev, "status 0x%2.2x", rp->status);

	hci_dev_lock(hdev);

	if (hci_dev_test_flag(hdev, HCI_MGMT))
		mgmt_user_passkey_reply_complete(hdev, &rp->bdaddr, ACL_LINK,
						 0, rp->status);

	hci_dev_unlock(hdev);

	return rp->status;
}

static u8 hci_cc_user_passkey_neg_reply(struct hci_dev *hdev, void *data,
					struct sk_buff *skb)
{
	struct hci_rp_user_confirm_reply *rp = data;

	bt_dev_dbg(hdev, "status 0x%2.2x", rp->status);

	hci_dev_lock(hdev);

	if (hci_dev_test_flag(hdev, HCI_MGMT))
		mgmt_user_passkey_neg_reply_complete(hdev, &rp->bdaddr,
						     ACL_LINK, 0, rp->status);

	hci_dev_unlock(hdev);

	return rp->status;
}

static u8 hci_cc_read_local_oob_data(struct hci_dev *hdev, void *data,
				     struct sk_buff *skb)
{
	struct hci_rp_read_local_oob_data *rp = data;

	bt_dev_dbg(hdev, "status 0x%2.2x", rp->status);

	return rp->status;
}

static u8 hci_cc_read_local_oob_ext_data(struct hci_dev *hdev, void *data,
					 struct sk_buff *skb)
{
	struct hci_rp_read_local_oob_ext_data *rp = data;

	bt_dev_dbg(hdev, "status 0x%2.2x", rp->status);

	return rp->status;
}

static u8 hci_cc_le_set_random_addr(struct hci_dev *hdev, void *data,
				    struct sk_buff *skb)
{
	struct hci_ev_status *rp = data;
	bdaddr_t *sent;

	bt_dev_dbg(hdev, "status 0x%2.2x", rp->status);

	if (rp->status)
		return rp->status;

	sent = hci_sent_cmd_data(hdev, HCI_OP_LE_SET_RANDOM_ADDR);
	if (!sent)
		return rp->status;

	hci_dev_lock(hdev);

	bacpy(&hdev->random_addr, sent);

	if (!bacmp(&hdev->rpa, sent)) {
		hci_dev_clear_flag(hdev, HCI_RPA_EXPIRED);
		queue_delayed_work(hdev->workqueue, &hdev->rpa_expired,
				   secs_to_jiffies(hdev->rpa_timeout));
	}

	hci_dev_unlock(hdev);

	return rp->status;
}

static u8 hci_cc_le_set_default_phy(struct hci_dev *hdev, void *data,
				    struct sk_buff *skb)
{
	struct hci_ev_status *rp = data;
	struct hci_cp_le_set_default_phy *cp;

	bt_dev_dbg(hdev, "status 0x%2.2x", rp->status);

	if (rp->status)
		return rp->status;

	cp = hci_sent_cmd_data(hdev, HCI_OP_LE_SET_DEFAULT_PHY);
	if (!cp)
		return rp->status;

	hci_dev_lock(hdev);

	hdev->le_tx_def_phys = cp->tx_phys;
	hdev->le_rx_def_phys = cp->rx_phys;

	hci_dev_unlock(hdev);

	return rp->status;
}

static u8 hci_cc_le_set_adv_set_random_addr(struct hci_dev *hdev, void *data,
					    struct sk_buff *skb)
{
	struct hci_ev_status *rp = data;
	struct hci_cp_le_set_adv_set_rand_addr *cp;
	struct adv_info *adv;

	bt_dev_dbg(hdev, "status 0x%2.2x", rp->status);

	if (rp->status)
		return rp->status;

	cp = hci_sent_cmd_data(hdev, HCI_OP_LE_SET_ADV_SET_RAND_ADDR);
	/* Update only in case the adv instance since handle 0x00 shall be using
	 * HCI_OP_LE_SET_RANDOM_ADDR since that allows both extended and
	 * non-extended adverting.
	 */
	if (!cp || !cp->handle)
		return rp->status;

	hci_dev_lock(hdev);

	adv = hci_find_adv_instance(hdev, cp->handle);
	if (adv) {
		bacpy(&adv->random_addr, &cp->bdaddr);
		if (!bacmp(&hdev->rpa, &cp->bdaddr)) {
			adv->rpa_expired = false;
			queue_delayed_work(hdev->workqueue,
					   &adv->rpa_expired_cb,
					   secs_to_jiffies(hdev->rpa_timeout));
		}
	}

	hci_dev_unlock(hdev);

	return rp->status;
}

static u8 hci_cc_le_remove_adv_set(struct hci_dev *hdev, void *data,
				   struct sk_buff *skb)
{
	struct hci_ev_status *rp = data;
	u8 *instance;
	int err;

	bt_dev_dbg(hdev, "status 0x%2.2x", rp->status);

	if (rp->status)
		return rp->status;

	instance = hci_sent_cmd_data(hdev, HCI_OP_LE_REMOVE_ADV_SET);
	if (!instance)
		return rp->status;

	hci_dev_lock(hdev);

	err = hci_remove_adv_instance(hdev, *instance);
	if (!err)
		mgmt_advertising_removed(hci_skb_sk(hdev->sent_cmd), hdev,
					 *instance);

	hci_dev_unlock(hdev);

	return rp->status;
}

static u8 hci_cc_le_clear_adv_sets(struct hci_dev *hdev, void *data,
				   struct sk_buff *skb)
{
	struct hci_ev_status *rp = data;
	struct adv_info *adv, *n;
	int err;

	bt_dev_dbg(hdev, "status 0x%2.2x", rp->status);

	if (rp->status)
		return rp->status;

	if (!hci_sent_cmd_data(hdev, HCI_OP_LE_CLEAR_ADV_SETS))
		return rp->status;

	hci_dev_lock(hdev);

	list_for_each_entry_safe(adv, n, &hdev->adv_instances, list) {
		u8 instance = adv->instance;

		err = hci_remove_adv_instance(hdev, instance);
		if (!err)
			mgmt_advertising_removed(hci_skb_sk(hdev->sent_cmd),
						 hdev, instance);
	}

	hci_dev_unlock(hdev);

	return rp->status;
}

static u8 hci_cc_le_read_transmit_power(struct hci_dev *hdev, void *data,
					struct sk_buff *skb)
{
	struct hci_rp_le_read_transmit_power *rp = data;

	bt_dev_dbg(hdev, "status 0x%2.2x", rp->status);

	if (rp->status)
		return rp->status;

	hdev->min_le_tx_power = rp->min_le_tx_power;
	hdev->max_le_tx_power = rp->max_le_tx_power;

	return rp->status;
}

static u8 hci_cc_le_set_privacy_mode(struct hci_dev *hdev, void *data,
				     struct sk_buff *skb)
{
	struct hci_ev_status *rp = data;
	struct hci_cp_le_set_privacy_mode *cp;
	struct hci_conn_params *params;

	bt_dev_dbg(hdev, "status 0x%2.2x", rp->status);

	if (rp->status)
		return rp->status;

	cp = hci_sent_cmd_data(hdev, HCI_OP_LE_SET_PRIVACY_MODE);
	if (!cp)
		return rp->status;

	hci_dev_lock(hdev);

	params = hci_conn_params_lookup(hdev, &cp->bdaddr, cp->bdaddr_type);
	if (params)
		WRITE_ONCE(params->privacy_mode, cp->mode);

	hci_dev_unlock(hdev);

	return rp->status;
}

static u8 hci_cc_le_set_adv_enable(struct hci_dev *hdev, void *data,
				   struct sk_buff *skb)
{
	struct hci_ev_status *rp = data;
	__u8 *sent;

	bt_dev_dbg(hdev, "status 0x%2.2x", rp->status);

	if (rp->status)
		return rp->status;

	sent = hci_sent_cmd_data(hdev, HCI_OP_LE_SET_ADV_ENABLE);
	if (!sent)
		return rp->status;

	hci_dev_lock(hdev);

	/* If we're doing connection initiation as peripheral. Set a
	 * timeout in case something goes wrong.
	 */
	if (*sent) {
		struct hci_conn *conn;

		hci_dev_set_flag(hdev, HCI_LE_ADV);

		conn = hci_lookup_le_connect(hdev);
		if (conn)
			queue_delayed_work(hdev->workqueue,
					   &conn->le_conn_timeout,
					   conn->conn_timeout);
	} else {
		hci_dev_clear_flag(hdev, HCI_LE_ADV);
	}

	hci_dev_unlock(hdev);

	return rp->status;
}

static u8 hci_cc_le_set_ext_adv_enable(struct hci_dev *hdev, void *data,
				       struct sk_buff *skb)
{
	struct hci_cp_le_set_ext_adv_enable *cp;
	struct hci_cp_ext_adv_set *set;
	struct adv_info *adv = NULL, *n;
	struct hci_ev_status *rp = data;

	bt_dev_dbg(hdev, "status 0x%2.2x", rp->status);

	if (rp->status)
		return rp->status;

	cp = hci_sent_cmd_data(hdev, HCI_OP_LE_SET_EXT_ADV_ENABLE);
	if (!cp)
		return rp->status;

	set = (void *)cp->data;

	hci_dev_lock(hdev);

	if (cp->num_of_sets)
		adv = hci_find_adv_instance(hdev, set->handle);

	if (cp->enable) {
		struct hci_conn *conn;

		hci_dev_set_flag(hdev, HCI_LE_ADV);

		if (adv && !adv->periodic)
			adv->enabled = true;

		conn = hci_lookup_le_connect(hdev);
		if (conn)
			queue_delayed_work(hdev->workqueue,
					   &conn->le_conn_timeout,
					   conn->conn_timeout);
	} else {
		if (cp->num_of_sets) {
			if (adv)
				adv->enabled = false;

			/* If just one instance was disabled check if there are
			 * any other instance enabled before clearing HCI_LE_ADV
			 */
			list_for_each_entry_safe(adv, n, &hdev->adv_instances,
						 list) {
				if (adv->enabled)
					goto unlock;
			}
		} else {
			/* All instances shall be considered disabled */
			list_for_each_entry_safe(adv, n, &hdev->adv_instances,
						 list)
				adv->enabled = false;
		}

		hci_dev_clear_flag(hdev, HCI_LE_ADV);
	}

unlock:
	hci_dev_unlock(hdev);
	return rp->status;
}

static u8 hci_cc_le_set_scan_param(struct hci_dev *hdev, void *data,
				   struct sk_buff *skb)
{
	struct hci_cp_le_set_scan_param *cp;
	struct hci_ev_status *rp = data;

	bt_dev_dbg(hdev, "status 0x%2.2x", rp->status);

	if (rp->status)
		return rp->status;

	cp = hci_sent_cmd_data(hdev, HCI_OP_LE_SET_SCAN_PARAM);
	if (!cp)
		return rp->status;

	hci_dev_lock(hdev);

	hdev->le_scan_type = cp->type;

	hci_dev_unlock(hdev);

	return rp->status;
}

static u8 hci_cc_le_set_ext_scan_param(struct hci_dev *hdev, void *data,
				       struct sk_buff *skb)
{
	struct hci_cp_le_set_ext_scan_params *cp;
	struct hci_ev_status *rp = data;
	struct hci_cp_le_scan_phy_params *phy_param;

	bt_dev_dbg(hdev, "status 0x%2.2x", rp->status);

	if (rp->status)
		return rp->status;

	cp = hci_sent_cmd_data(hdev, HCI_OP_LE_SET_EXT_SCAN_PARAMS);
	if (!cp)
		return rp->status;

	phy_param = (void *)cp->data;

	hci_dev_lock(hdev);

	hdev->le_scan_type = phy_param->type;

	hci_dev_unlock(hdev);

	return rp->status;
}

static bool has_pending_adv_report(struct hci_dev *hdev)
{
	struct discovery_state *d = &hdev->discovery;

	return bacmp(&d->last_adv_addr, BDADDR_ANY);
}

static void clear_pending_adv_report(struct hci_dev *hdev)
{
	struct discovery_state *d = &hdev->discovery;

	bacpy(&d->last_adv_addr, BDADDR_ANY);
	d->last_adv_data_len = 0;
}

static void store_pending_adv_report(struct hci_dev *hdev, bdaddr_t *bdaddr,
				     u8 bdaddr_type, s8 rssi, u32 flags,
				     u8 *data, u8 len)
{
	struct discovery_state *d = &hdev->discovery;

	if (len > max_adv_len(hdev))
		return;

	bacpy(&d->last_adv_addr, bdaddr);
	d->last_adv_addr_type = bdaddr_type;
	d->last_adv_rssi = rssi;
	d->last_adv_flags = flags;
	memcpy(d->last_adv_data, data, len);
	d->last_adv_data_len = len;
}

static void le_set_scan_enable_complete(struct hci_dev *hdev, u8 enable)
{
	hci_dev_lock(hdev);

	switch (enable) {
	case LE_SCAN_ENABLE:
		hci_dev_set_flag(hdev, HCI_LE_SCAN);
		if (hdev->le_scan_type == LE_SCAN_ACTIVE)
			clear_pending_adv_report(hdev);
		if (hci_dev_test_flag(hdev, HCI_MESH))
			hci_discovery_set_state(hdev, DISCOVERY_FINDING);
		break;

	case LE_SCAN_DISABLE:
		/* We do this here instead of when setting DISCOVERY_STOPPED
		 * since the latter would potentially require waiting for
		 * inquiry to stop too.
		 */
		if (has_pending_adv_report(hdev)) {
			struct discovery_state *d = &hdev->discovery;

			mgmt_device_found(hdev, &d->last_adv_addr, LE_LINK,
					  d->last_adv_addr_type, NULL,
					  d->last_adv_rssi, d->last_adv_flags,
					  d->last_adv_data,
					  d->last_adv_data_len, NULL, 0, 0);
		}

		/* Cancel this timer so that we don't try to disable scanning
		 * when it's already disabled.
		 */
		cancel_delayed_work(&hdev->le_scan_disable);

		hci_dev_clear_flag(hdev, HCI_LE_SCAN);

		/* The HCI_LE_SCAN_INTERRUPTED flag indicates that we
		 * interrupted scanning due to a connect request. Mark
		 * therefore discovery as stopped.
		 */
		if (hci_dev_test_and_clear_flag(hdev, HCI_LE_SCAN_INTERRUPTED))
			hci_discovery_set_state(hdev, DISCOVERY_STOPPED);
		else if (!hci_dev_test_flag(hdev, HCI_LE_ADV) &&
			 hdev->discovery.state == DISCOVERY_FINDING)
			queue_work(hdev->workqueue, &hdev->reenable_adv_work);

		break;

	default:
		bt_dev_err(hdev, "use of reserved LE_Scan_Enable param %d",
			   enable);
		break;
	}

	hci_dev_unlock(hdev);
}

static u8 hci_cc_le_set_scan_enable(struct hci_dev *hdev, void *data,
				    struct sk_buff *skb)
{
	struct hci_cp_le_set_scan_enable *cp;
	struct hci_ev_status *rp = data;

	bt_dev_dbg(hdev, "status 0x%2.2x", rp->status);

	if (rp->status)
		return rp->status;

	cp = hci_sent_cmd_data(hdev, HCI_OP_LE_SET_SCAN_ENABLE);
	if (!cp)
		return rp->status;

	le_set_scan_enable_complete(hdev, cp->enable);

	return rp->status;
}

static u8 hci_cc_le_set_ext_scan_enable(struct hci_dev *hdev, void *data,
					struct sk_buff *skb)
{
	struct hci_cp_le_set_ext_scan_enable *cp;
	struct hci_ev_status *rp = data;

	bt_dev_dbg(hdev, "status 0x%2.2x", rp->status);

	if (rp->status)
		return rp->status;

	cp = hci_sent_cmd_data(hdev, HCI_OP_LE_SET_EXT_SCAN_ENABLE);
	if (!cp)
		return rp->status;

	le_set_scan_enable_complete(hdev, cp->enable);

	return rp->status;
}

static u8 hci_cc_le_read_num_adv_sets(struct hci_dev *hdev, void *data,
				      struct sk_buff *skb)
{
	struct hci_rp_le_read_num_supported_adv_sets *rp = data;

	bt_dev_dbg(hdev, "status 0x%2.2x No of Adv sets %u", rp->status,
		   rp->num_of_sets);

	if (rp->status)
		return rp->status;

	hdev->le_num_of_adv_sets = rp->num_of_sets;

	return rp->status;
}

static u8 hci_cc_le_read_accept_list_size(struct hci_dev *hdev, void *data,
					  struct sk_buff *skb)
{
	struct hci_rp_le_read_accept_list_size *rp = data;

	bt_dev_dbg(hdev, "status 0x%2.2x size %u", rp->status, rp->size);

	if (rp->status)
		return rp->status;

	hdev->le_accept_list_size = rp->size;

	return rp->status;
}

static u8 hci_cc_le_clear_accept_list(struct hci_dev *hdev, void *data,
				      struct sk_buff *skb)
{
	struct hci_ev_status *rp = data;

	bt_dev_dbg(hdev, "status 0x%2.2x", rp->status);

	if (rp->status)
		return rp->status;

	hci_dev_lock(hdev);
	hci_bdaddr_list_clear(&hdev->le_accept_list);
	hci_dev_unlock(hdev);

	return rp->status;
}

static u8 hci_cc_le_add_to_accept_list(struct hci_dev *hdev, void *data,
				       struct sk_buff *skb)
{
	struct hci_cp_le_add_to_accept_list *sent;
	struct hci_ev_status *rp = data;

	bt_dev_dbg(hdev, "status 0x%2.2x", rp->status);

	if (rp->status)
		return rp->status;

	sent = hci_sent_cmd_data(hdev, HCI_OP_LE_ADD_TO_ACCEPT_LIST);
	if (!sent)
		return rp->status;

	hci_dev_lock(hdev);
	hci_bdaddr_list_add(&hdev->le_accept_list, &sent->bdaddr,
			    sent->bdaddr_type);
	hci_dev_unlock(hdev);

	return rp->status;
}

static u8 hci_cc_le_del_from_accept_list(struct hci_dev *hdev, void *data,
					 struct sk_buff *skb)
{
	struct hci_cp_le_del_from_accept_list *sent;
	struct hci_ev_status *rp = data;

	bt_dev_dbg(hdev, "status 0x%2.2x", rp->status);

	if (rp->status)
		return rp->status;

	sent = hci_sent_cmd_data(hdev, HCI_OP_LE_DEL_FROM_ACCEPT_LIST);
	if (!sent)
		return rp->status;

	hci_dev_lock(hdev);
	hci_bdaddr_list_del(&hdev->le_accept_list, &sent->bdaddr,
			    sent->bdaddr_type);
	hci_dev_unlock(hdev);

	return rp->status;
}

static u8 hci_cc_le_read_supported_states(struct hci_dev *hdev, void *data,
					  struct sk_buff *skb)
{
	struct hci_rp_le_read_supported_states *rp = data;

	bt_dev_dbg(hdev, "status 0x%2.2x", rp->status);

	if (rp->status)
		return rp->status;

	memcpy(hdev->le_states, rp->le_states, 8);

	return rp->status;
}

static u8 hci_cc_le_read_def_data_len(struct hci_dev *hdev, void *data,
				      struct sk_buff *skb)
{
	struct hci_rp_le_read_def_data_len *rp = data;

	bt_dev_dbg(hdev, "status 0x%2.2x", rp->status);

	if (rp->status)
		return rp->status;

	hdev->le_def_tx_len = le16_to_cpu(rp->tx_len);
	hdev->le_def_tx_time = le16_to_cpu(rp->tx_time);

	return rp->status;
}

static u8 hci_cc_le_write_def_data_len(struct hci_dev *hdev, void *data,
				       struct sk_buff *skb)
{
	struct hci_cp_le_write_def_data_len *sent;
	struct hci_ev_status *rp = data;

	bt_dev_dbg(hdev, "status 0x%2.2x", rp->status);

	if (rp->status)
		return rp->status;

	sent = hci_sent_cmd_data(hdev, HCI_OP_LE_WRITE_DEF_DATA_LEN);
	if (!sent)
		return rp->status;

	hdev->le_def_tx_len = le16_to_cpu(sent->tx_len);
	hdev->le_def_tx_time = le16_to_cpu(sent->tx_time);

	return rp->status;
}

static u8 hci_cc_le_add_to_resolv_list(struct hci_dev *hdev, void *data,
				       struct sk_buff *skb)
{
	struct hci_cp_le_add_to_resolv_list *sent;
	struct hci_ev_status *rp = data;

	bt_dev_dbg(hdev, "status 0x%2.2x", rp->status);

	if (rp->status)
		return rp->status;

	sent = hci_sent_cmd_data(hdev, HCI_OP_LE_ADD_TO_RESOLV_LIST);
	if (!sent)
		return rp->status;

	hci_dev_lock(hdev);
	hci_bdaddr_list_add_with_irk(&hdev->le_resolv_list, &sent->bdaddr,
				sent->bdaddr_type, sent->peer_irk,
				sent->local_irk);
	hci_dev_unlock(hdev);

	return rp->status;
}

static u8 hci_cc_le_del_from_resolv_list(struct hci_dev *hdev, void *data,
					 struct sk_buff *skb)
{
	struct hci_cp_le_del_from_resolv_list *sent;
	struct hci_ev_status *rp = data;

	bt_dev_dbg(hdev, "status 0x%2.2x", rp->status);

	if (rp->status)
		return rp->status;

	sent = hci_sent_cmd_data(hdev, HCI_OP_LE_DEL_FROM_RESOLV_LIST);
	if (!sent)
		return rp->status;

	hci_dev_lock(hdev);
	hci_bdaddr_list_del_with_irk(&hdev->le_resolv_list, &sent->bdaddr,
			    sent->bdaddr_type);
	hci_dev_unlock(hdev);

	return rp->status;
}

static u8 hci_cc_le_clear_resolv_list(struct hci_dev *hdev, void *data,
				      struct sk_buff *skb)
{
	struct hci_ev_status *rp = data;

	bt_dev_dbg(hdev, "status 0x%2.2x", rp->status);

	if (rp->status)
		return rp->status;

	hci_dev_lock(hdev);
	hci_bdaddr_list_clear(&hdev->le_resolv_list);
	hci_dev_unlock(hdev);

	return rp->status;
}

static u8 hci_cc_le_read_resolv_list_size(struct hci_dev *hdev, void *data,
					  struct sk_buff *skb)
{
	struct hci_rp_le_read_resolv_list_size *rp = data;

	bt_dev_dbg(hdev, "status 0x%2.2x size %u", rp->status, rp->size);

	if (rp->status)
		return rp->status;

	hdev->le_resolv_list_size = rp->size;

	return rp->status;
}

static u8 hci_cc_le_set_addr_resolution_enable(struct hci_dev *hdev, void *data,
					       struct sk_buff *skb)
{
	struct hci_ev_status *rp = data;
	__u8 *sent;

	bt_dev_dbg(hdev, "status 0x%2.2x", rp->status);

	if (rp->status)
		return rp->status;

	sent = hci_sent_cmd_data(hdev, HCI_OP_LE_SET_ADDR_RESOLV_ENABLE);
	if (!sent)
		return rp->status;

	hci_dev_lock(hdev);

	if (*sent)
		hci_dev_set_flag(hdev, HCI_LL_RPA_RESOLUTION);
	else
		hci_dev_clear_flag(hdev, HCI_LL_RPA_RESOLUTION);

	hci_dev_unlock(hdev);

	return rp->status;
}

static u8 hci_cc_le_read_max_data_len(struct hci_dev *hdev, void *data,
				      struct sk_buff *skb)
{
	struct hci_rp_le_read_max_data_len *rp = data;

	bt_dev_dbg(hdev, "status 0x%2.2x", rp->status);

	if (rp->status)
		return rp->status;

	hdev->le_max_tx_len = le16_to_cpu(rp->tx_len);
	hdev->le_max_tx_time = le16_to_cpu(rp->tx_time);
	hdev->le_max_rx_len = le16_to_cpu(rp->rx_len);
	hdev->le_max_rx_time = le16_to_cpu(rp->rx_time);

	return rp->status;
}

static u8 hci_cc_write_le_host_supported(struct hci_dev *hdev, void *data,
					 struct sk_buff *skb)
{
	struct hci_cp_write_le_host_supported *sent;
	struct hci_ev_status *rp = data;

	bt_dev_dbg(hdev, "status 0x%2.2x", rp->status);

	if (rp->status)
		return rp->status;

	sent = hci_sent_cmd_data(hdev, HCI_OP_WRITE_LE_HOST_SUPPORTED);
	if (!sent)
		return rp->status;

	hci_dev_lock(hdev);

	if (sent->le) {
		hdev->features[1][0] |= LMP_HOST_LE;
		hci_dev_set_flag(hdev, HCI_LE_ENABLED);
	} else {
		hdev->features[1][0] &= ~LMP_HOST_LE;
		hci_dev_clear_flag(hdev, HCI_LE_ENABLED);
		hci_dev_clear_flag(hdev, HCI_ADVERTISING);
	}

	if (sent->simul)
		hdev->features[1][0] |= LMP_HOST_LE_BREDR;
	else
		hdev->features[1][0] &= ~LMP_HOST_LE_BREDR;

	hci_dev_unlock(hdev);

	return rp->status;
}

static u8 hci_cc_set_adv_param(struct hci_dev *hdev, void *data,
			       struct sk_buff *skb)
{
	struct hci_cp_le_set_adv_param *cp;
	struct hci_ev_status *rp = data;

	bt_dev_dbg(hdev, "status 0x%2.2x", rp->status);

	if (rp->status)
		return rp->status;

	cp = hci_sent_cmd_data(hdev, HCI_OP_LE_SET_ADV_PARAM);
	if (!cp)
		return rp->status;

	hci_dev_lock(hdev);
	hdev->adv_addr_type = cp->own_address_type;
	hci_dev_unlock(hdev);

	return rp->status;
}

static u8 hci_cc_set_ext_adv_param(struct hci_dev *hdev, void *data,
				   struct sk_buff *skb)
{
	struct hci_rp_le_set_ext_adv_params *rp = data;
	struct hci_cp_le_set_ext_adv_params *cp;
	struct adv_info *adv_instance;

	bt_dev_dbg(hdev, "status 0x%2.2x", rp->status);

	if (rp->status)
		return rp->status;

	cp = hci_sent_cmd_data(hdev, HCI_OP_LE_SET_EXT_ADV_PARAMS);
	if (!cp)
		return rp->status;

	hci_dev_lock(hdev);
	hdev->adv_addr_type = cp->own_addr_type;
	if (!cp->handle) {
		/* Store in hdev for instance 0 */
		hdev->adv_tx_power = rp->tx_power;
	} else {
		adv_instance = hci_find_adv_instance(hdev, cp->handle);
		if (adv_instance)
			adv_instance->tx_power = rp->tx_power;
	}
	/* Update adv data as tx power is known now */
	hci_update_adv_data(hdev, cp->handle);

	hci_dev_unlock(hdev);

	return rp->status;
}

static u8 hci_cc_read_rssi(struct hci_dev *hdev, void *data,
			   struct sk_buff *skb)
{
	struct hci_rp_read_rssi *rp = data;
	struct hci_conn *conn;

	bt_dev_dbg(hdev, "status 0x%2.2x", rp->status);

	if (rp->status)
		return rp->status;

	hci_dev_lock(hdev);

	conn = hci_conn_hash_lookup_handle(hdev, __le16_to_cpu(rp->handle));
	if (conn)
		conn->rssi = rp->rssi;

	hci_dev_unlock(hdev);

	return rp->status;
}

static u8 hci_cc_read_tx_power(struct hci_dev *hdev, void *data,
			       struct sk_buff *skb)
{
	struct hci_cp_read_tx_power *sent;
	struct hci_rp_read_tx_power *rp = data;
	struct hci_conn *conn;

	bt_dev_dbg(hdev, "status 0x%2.2x", rp->status);

	if (rp->status)
		return rp->status;

	sent = hci_sent_cmd_data(hdev, HCI_OP_READ_TX_POWER);
	if (!sent)
		return rp->status;

	hci_dev_lock(hdev);

	conn = hci_conn_hash_lookup_handle(hdev, __le16_to_cpu(rp->handle));
	if (!conn)
		goto unlock;

	switch (sent->type) {
	case 0x00:
		conn->tx_power = rp->tx_power;
		break;
	case 0x01:
		conn->max_tx_power = rp->tx_power;
		break;
	}

unlock:
	hci_dev_unlock(hdev);
	return rp->status;
}

static u8 hci_cc_write_ssp_debug_mode(struct hci_dev *hdev, void *data,
				      struct sk_buff *skb)
{
	struct hci_ev_status *rp = data;
	u8 *mode;

	bt_dev_dbg(hdev, "status 0x%2.2x", rp->status);

	if (rp->status)
		return rp->status;

	mode = hci_sent_cmd_data(hdev, HCI_OP_WRITE_SSP_DEBUG_MODE);
	if (mode)
		hdev->ssp_debug_mode = *mode;

	return rp->status;
}

static void hci_cs_inquiry(struct hci_dev *hdev, __u8 status)
{
	bt_dev_dbg(hdev, "status 0x%2.2x", status);

	if (status) {
		hci_conn_check_pending(hdev);
		return;
	}

	if (hci_sent_cmd_data(hdev, HCI_OP_INQUIRY))
		set_bit(HCI_INQUIRY, &hdev->flags);
}

static void hci_cs_create_conn(struct hci_dev *hdev, __u8 status)
{
	struct hci_cp_create_conn *cp;
	struct hci_conn *conn;

	bt_dev_dbg(hdev, "status 0x%2.2x", status);

	cp = hci_sent_cmd_data(hdev, HCI_OP_CREATE_CONN);
	if (!cp)
		return;

	hci_dev_lock(hdev);

	conn = hci_conn_hash_lookup_ba(hdev, ACL_LINK, &cp->bdaddr);

	bt_dev_dbg(hdev, "bdaddr %pMR hcon %p", &cp->bdaddr, conn);

	if (status) {
		if (conn && conn->state == BT_CONNECT) {
			if (status != 0x0c || conn->attempt > 2) {
				conn->state = BT_CLOSED;
				hci_connect_cfm(conn, status);
				hci_conn_del(conn);
			} else
				conn->state = BT_CONNECT2;
		}
	} else {
		if (!conn) {
			conn = hci_conn_add_unset(hdev, ACL_LINK, &cp->bdaddr,
						  HCI_ROLE_MASTER);
			if (IS_ERR(conn))
				bt_dev_err(hdev, "connection err: %ld", PTR_ERR(conn));
		}
	}

	hci_dev_unlock(hdev);
}

static void hci_cs_add_sco(struct hci_dev *hdev, __u8 status)
{
	struct hci_cp_add_sco *cp;
	struct hci_conn *acl;
	struct hci_link *link;
	__u16 handle;

	bt_dev_dbg(hdev, "status 0x%2.2x", status);

	if (!status)
		return;

	cp = hci_sent_cmd_data(hdev, HCI_OP_ADD_SCO);
	if (!cp)
		return;

	handle = __le16_to_cpu(cp->handle);

	bt_dev_dbg(hdev, "handle 0x%4.4x", handle);

	hci_dev_lock(hdev);

	acl = hci_conn_hash_lookup_handle(hdev, handle);
	if (acl) {
		link = list_first_entry_or_null(&acl->link_list,
						struct hci_link, list);
		if (link && link->conn) {
			link->conn->state = BT_CLOSED;

			hci_connect_cfm(link->conn, status);
			hci_conn_del(link->conn);
		}
	}

	hci_dev_unlock(hdev);
}

static void hci_cs_auth_requested(struct hci_dev *hdev, __u8 status)
{
	struct hci_cp_auth_requested *cp;
	struct hci_conn *conn;

	bt_dev_dbg(hdev, "status 0x%2.2x", status);

	if (!status)
		return;

	cp = hci_sent_cmd_data(hdev, HCI_OP_AUTH_REQUESTED);
	if (!cp)
		return;

	hci_dev_lock(hdev);

	conn = hci_conn_hash_lookup_handle(hdev, __le16_to_cpu(cp->handle));
	if (conn) {
		if (conn->state == BT_CONFIG) {
			hci_connect_cfm(conn, status);
			hci_conn_drop(conn);
		}
	}

	hci_dev_unlock(hdev);
}

static void hci_cs_set_conn_encrypt(struct hci_dev *hdev, __u8 status)
{
	struct hci_cp_set_conn_encrypt *cp;
	struct hci_conn *conn;

	bt_dev_dbg(hdev, "status 0x%2.2x", status);

	if (!status)
		return;

	cp = hci_sent_cmd_data(hdev, HCI_OP_SET_CONN_ENCRYPT);
	if (!cp)
		return;

	hci_dev_lock(hdev);

	conn = hci_conn_hash_lookup_handle(hdev, __le16_to_cpu(cp->handle));
	if (conn) {
		if (conn->state == BT_CONFIG) {
			hci_connect_cfm(conn, status);
			hci_conn_drop(conn);
		}
	}

	hci_dev_unlock(hdev);
}

static int hci_outgoing_auth_needed(struct hci_dev *hdev,
				    struct hci_conn *conn)
{
	if (conn->state != BT_CONFIG || !conn->out)
		return 0;

	if (conn->pending_sec_level == BT_SECURITY_SDP)
		return 0;

	/* Only request authentication for SSP connections or non-SSP
	 * devices with sec_level MEDIUM or HIGH or if MITM protection
	 * is requested.
	 */
	if (!hci_conn_ssp_enabled(conn) && !(conn->auth_type & 0x01) &&
	    conn->pending_sec_level != BT_SECURITY_FIPS &&
	    conn->pending_sec_level != BT_SECURITY_HIGH &&
	    conn->pending_sec_level != BT_SECURITY_MEDIUM)
		return 0;

	return 1;
}

static int hci_resolve_name(struct hci_dev *hdev,
				   struct inquiry_entry *e)
{
	struct hci_cp_remote_name_req cp;

	memset(&cp, 0, sizeof(cp));

	bacpy(&cp.bdaddr, &e->data.bdaddr);
	cp.pscan_rep_mode = e->data.pscan_rep_mode;
	cp.pscan_mode = e->data.pscan_mode;
	cp.clock_offset = e->data.clock_offset;

	return hci_send_cmd(hdev, HCI_OP_REMOTE_NAME_REQ, sizeof(cp), &cp);
}

static bool hci_resolve_next_name(struct hci_dev *hdev)
{
	struct discovery_state *discov = &hdev->discovery;
	struct inquiry_entry *e;

	if (list_empty(&discov->resolve))
		return false;

	/* We should stop if we already spent too much time resolving names. */
	if (time_after(jiffies, discov->name_resolve_timeout)) {
		bt_dev_warn_ratelimited(hdev, "Name resolve takes too long.");
		return false;
	}

	e = hci_inquiry_cache_lookup_resolve(hdev, BDADDR_ANY, NAME_NEEDED);
	if (!e)
		return false;

	if (hci_resolve_name(hdev, e) == 0) {
		e->name_state = NAME_PENDING;
		return true;
	}

	return false;
}

static void hci_check_pending_name(struct hci_dev *hdev, struct hci_conn *conn,
				   bdaddr_t *bdaddr, u8 *name, u8 name_len)
{
	struct discovery_state *discov = &hdev->discovery;
	struct inquiry_entry *e;

	/* Update the mgmt connected state if necessary. Be careful with
	 * conn objects that exist but are not (yet) connected however.
	 * Only those in BT_CONFIG or BT_CONNECTED states can be
	 * considered connected.
	 */
	if (conn && (conn->state == BT_CONFIG || conn->state == BT_CONNECTED))
		mgmt_device_connected(hdev, conn, name, name_len);

	if (discov->state == DISCOVERY_STOPPED)
		return;

	if (discov->state == DISCOVERY_STOPPING)
		goto discov_complete;

	if (discov->state != DISCOVERY_RESOLVING)
		return;

	e = hci_inquiry_cache_lookup_resolve(hdev, bdaddr, NAME_PENDING);
	/* If the device was not found in a list of found devices names of which
	 * are pending. there is no need to continue resolving a next name as it
	 * will be done upon receiving another Remote Name Request Complete
	 * Event */
	if (!e)
		return;

	list_del(&e->list);

	e->name_state = name ? NAME_KNOWN : NAME_NOT_KNOWN;
	mgmt_remote_name(hdev, bdaddr, ACL_LINK, 0x00, e->data.rssi,
			 name, name_len);

	if (hci_resolve_next_name(hdev))
		return;

discov_complete:
	hci_discovery_set_state(hdev, DISCOVERY_STOPPED);
}

static void hci_cs_remote_name_req(struct hci_dev *hdev, __u8 status)
{
	struct hci_cp_remote_name_req *cp;
	struct hci_conn *conn;

	bt_dev_dbg(hdev, "status 0x%2.2x", status);

	/* If successful wait for the name req complete event before
	 * checking for the need to do authentication */
	if (!status)
		return;

	cp = hci_sent_cmd_data(hdev, HCI_OP_REMOTE_NAME_REQ);
	if (!cp)
		return;

	hci_dev_lock(hdev);

	conn = hci_conn_hash_lookup_ba(hdev, ACL_LINK, &cp->bdaddr);

	if (hci_dev_test_flag(hdev, HCI_MGMT))
		hci_check_pending_name(hdev, conn, &cp->bdaddr, NULL, 0);

	if (!conn)
		goto unlock;

	if (!hci_outgoing_auth_needed(hdev, conn))
		goto unlock;

	if (!test_and_set_bit(HCI_CONN_AUTH_PEND, &conn->flags)) {
		struct hci_cp_auth_requested auth_cp;

		set_bit(HCI_CONN_AUTH_INITIATOR, &conn->flags);

		auth_cp.handle = __cpu_to_le16(conn->handle);
		hci_send_cmd(hdev, HCI_OP_AUTH_REQUESTED,
			     sizeof(auth_cp), &auth_cp);
	}

unlock:
	hci_dev_unlock(hdev);
}

static void hci_cs_read_remote_features(struct hci_dev *hdev, __u8 status)
{
	struct hci_cp_read_remote_features *cp;
	struct hci_conn *conn;

	bt_dev_dbg(hdev, "status 0x%2.2x", status);

	if (!status)
		return;

	cp = hci_sent_cmd_data(hdev, HCI_OP_READ_REMOTE_FEATURES);
	if (!cp)
		return;

	hci_dev_lock(hdev);

	conn = hci_conn_hash_lookup_handle(hdev, __le16_to_cpu(cp->handle));
	if (conn) {
		if (conn->state == BT_CONFIG) {
			hci_connect_cfm(conn, status);
			hci_conn_drop(conn);
		}
	}

	hci_dev_unlock(hdev);
}

static void hci_cs_read_remote_ext_features(struct hci_dev *hdev, __u8 status)
{
	struct hci_cp_read_remote_ext_features *cp;
	struct hci_conn *conn;

	bt_dev_dbg(hdev, "status 0x%2.2x", status);

	if (!status)
		return;

	cp = hci_sent_cmd_data(hdev, HCI_OP_READ_REMOTE_EXT_FEATURES);
	if (!cp)
		return;

	hci_dev_lock(hdev);

	conn = hci_conn_hash_lookup_handle(hdev, __le16_to_cpu(cp->handle));
	if (conn) {
		if (conn->state == BT_CONFIG) {
			hci_connect_cfm(conn, status);
			hci_conn_drop(conn);
		}
	}

	hci_dev_unlock(hdev);
}

static void hci_setup_sync_conn_status(struct hci_dev *hdev, __u16 handle,
				       __u8 status)
{
	struct hci_conn *acl;
	struct hci_link *link;

	bt_dev_dbg(hdev, "handle 0x%4.4x status 0x%2.2x", handle, status);

	hci_dev_lock(hdev);

	acl = hci_conn_hash_lookup_handle(hdev, handle);
	if (acl) {
		link = list_first_entry_or_null(&acl->link_list,
						struct hci_link, list);
		if (link && link->conn) {
			link->conn->state = BT_CLOSED;

			hci_connect_cfm(link->conn, status);
			hci_conn_del(link->conn);
		}
	}

	hci_dev_unlock(hdev);
}

static void hci_cs_setup_sync_conn(struct hci_dev *hdev, __u8 status)
{
	struct hci_cp_setup_sync_conn *cp;

	bt_dev_dbg(hdev, "status 0x%2.2x", status);

	if (!status)
		return;

	cp = hci_sent_cmd_data(hdev, HCI_OP_SETUP_SYNC_CONN);
	if (!cp)
		return;

	hci_setup_sync_conn_status(hdev, __le16_to_cpu(cp->handle), status);
}

static void hci_cs_enhanced_setup_sync_conn(struct hci_dev *hdev, __u8 status)
{
	struct hci_cp_enhanced_setup_sync_conn *cp;

	bt_dev_dbg(hdev, "status 0x%2.2x", status);

	if (!status)
		return;

	cp = hci_sent_cmd_data(hdev, HCI_OP_ENHANCED_SETUP_SYNC_CONN);
	if (!cp)
		return;

	hci_setup_sync_conn_status(hdev, __le16_to_cpu(cp->handle), status);
}

static void hci_cs_sniff_mode(struct hci_dev *hdev, __u8 status)
{
	struct hci_cp_sniff_mode *cp;
	struct hci_conn *conn;

	bt_dev_dbg(hdev, "status 0x%2.2x", status);

	if (!status)
		return;

	cp = hci_sent_cmd_data(hdev, HCI_OP_SNIFF_MODE);
	if (!cp)
		return;

	hci_dev_lock(hdev);

	conn = hci_conn_hash_lookup_handle(hdev, __le16_to_cpu(cp->handle));
	if (conn) {
		clear_bit(HCI_CONN_MODE_CHANGE_PEND, &conn->flags);

		if (test_and_clear_bit(HCI_CONN_SCO_SETUP_PEND, &conn->flags))
			hci_sco_setup(conn, status);
	}

	hci_dev_unlock(hdev);
}

static void hci_cs_exit_sniff_mode(struct hci_dev *hdev, __u8 status)
{
	struct hci_cp_exit_sniff_mode *cp;
	struct hci_conn *conn;

	bt_dev_dbg(hdev, "status 0x%2.2x", status);

	if (!status)
		return;

	cp = hci_sent_cmd_data(hdev, HCI_OP_EXIT_SNIFF_MODE);
	if (!cp)
		return;

	hci_dev_lock(hdev);

	conn = hci_conn_hash_lookup_handle(hdev, __le16_to_cpu(cp->handle));
	if (conn) {
		clear_bit(HCI_CONN_MODE_CHANGE_PEND, &conn->flags);

		if (test_and_clear_bit(HCI_CONN_SCO_SETUP_PEND, &conn->flags))
			hci_sco_setup(conn, status);
	}

	hci_dev_unlock(hdev);
}

static void hci_cs_disconnect(struct hci_dev *hdev, u8 status)
{
	struct hci_cp_disconnect *cp;
	struct hci_conn_params *params;
	struct hci_conn *conn;
	bool mgmt_conn;

	bt_dev_dbg(hdev, "status 0x%2.2x", status);

	/* Wait for HCI_EV_DISCONN_COMPLETE if status 0x00 and not suspended
	 * otherwise cleanup the connection immediately.
	 */
	if (!status && !hdev->suspended)
		return;

	cp = hci_sent_cmd_data(hdev, HCI_OP_DISCONNECT);
	if (!cp)
		return;

	hci_dev_lock(hdev);

	conn = hci_conn_hash_lookup_handle(hdev, __le16_to_cpu(cp->handle));
	if (!conn)
		goto unlock;

	if (status) {
		mgmt_disconnect_failed(hdev, &conn->dst, conn->type,
				       conn->dst_type, status);

		if (conn->type == LE_LINK && conn->role == HCI_ROLE_SLAVE) {
			hdev->cur_adv_instance = conn->adv_instance;
			hci_enable_advertising(hdev);
		}

		/* Inform sockets conn is gone before we delete it */
		hci_disconn_cfm(conn, HCI_ERROR_UNSPECIFIED);

		goto done;
	}

	mgmt_conn = test_and_clear_bit(HCI_CONN_MGMT_CONNECTED, &conn->flags);

	if (conn->type == ACL_LINK) {
		if (test_and_clear_bit(HCI_CONN_FLUSH_KEY, &conn->flags))
			hci_remove_link_key(hdev, &conn->dst);
	}

	params = hci_conn_params_lookup(hdev, &conn->dst, conn->dst_type);
	if (params) {
		switch (params->auto_connect) {
		case HCI_AUTO_CONN_LINK_LOSS:
			if (cp->reason != HCI_ERROR_CONNECTION_TIMEOUT)
				break;
			fallthrough;

		case HCI_AUTO_CONN_DIRECT:
		case HCI_AUTO_CONN_ALWAYS:
			hci_pend_le_list_del_init(params);
			hci_pend_le_list_add(params, &hdev->pend_le_conns);
			break;

		default:
			break;
		}
	}

	mgmt_device_disconnected(hdev, &conn->dst, conn->type, conn->dst_type,
				 cp->reason, mgmt_conn);

	hci_disconn_cfm(conn, cp->reason);

done:
	/* If the disconnection failed for any reason, the upper layer
	 * does not retry to disconnect in current implementation.
	 * Hence, we need to do some basic cleanup here and re-enable
	 * advertising if necessary.
	 */
	hci_conn_del(conn);
unlock:
	hci_dev_unlock(hdev);
}

static u8 ev_bdaddr_type(struct hci_dev *hdev, u8 type, bool *resolved)
{
	/* When using controller based address resolution, then the new
	 * address types 0x02 and 0x03 are used. These types need to be
	 * converted back into either public address or random address type
	 */
	switch (type) {
	case ADDR_LE_DEV_PUBLIC_RESOLVED:
		if (resolved)
			*resolved = true;
		return ADDR_LE_DEV_PUBLIC;
	case ADDR_LE_DEV_RANDOM_RESOLVED:
		if (resolved)
			*resolved = true;
		return ADDR_LE_DEV_RANDOM;
	}

	if (resolved)
		*resolved = false;
	return type;
}

static void cs_le_create_conn(struct hci_dev *hdev, bdaddr_t *peer_addr,
			      u8 peer_addr_type, u8 own_address_type,
			      u8 filter_policy)
{
	struct hci_conn *conn;

	conn = hci_conn_hash_lookup_le(hdev, peer_addr,
				       peer_addr_type);
	if (!conn)
		return;

	own_address_type = ev_bdaddr_type(hdev, own_address_type, NULL);

	/* Store the initiator and responder address information which
	 * is needed for SMP. These values will not change during the
	 * lifetime of the connection.
	 */
	conn->init_addr_type = own_address_type;
	if (own_address_type == ADDR_LE_DEV_RANDOM)
		bacpy(&conn->init_addr, &hdev->random_addr);
	else
		bacpy(&conn->init_addr, &hdev->bdaddr);

	conn->resp_addr_type = peer_addr_type;
	bacpy(&conn->resp_addr, peer_addr);
}

static void hci_cs_le_create_conn(struct hci_dev *hdev, u8 status)
{
	struct hci_cp_le_create_conn *cp;

	bt_dev_dbg(hdev, "status 0x%2.2x", status);

	/* All connection failure handling is taken care of by the
	 * hci_conn_failed function which is triggered by the HCI
	 * request completion callbacks used for connecting.
	 */
	if (status)
		return;

	cp = hci_sent_cmd_data(hdev, HCI_OP_LE_CREATE_CONN);
	if (!cp)
		return;

	hci_dev_lock(hdev);

	cs_le_create_conn(hdev, &cp->peer_addr, cp->peer_addr_type,
			  cp->own_address_type, cp->filter_policy);

	hci_dev_unlock(hdev);
}

static void hci_cs_le_ext_create_conn(struct hci_dev *hdev, u8 status)
{
	struct hci_cp_le_ext_create_conn *cp;

	bt_dev_dbg(hdev, "status 0x%2.2x", status);

	/* All connection failure handling is taken care of by the
	 * hci_conn_failed function which is triggered by the HCI
	 * request completion callbacks used for connecting.
	 */
	if (status)
		return;

	cp = hci_sent_cmd_data(hdev, HCI_OP_LE_EXT_CREATE_CONN);
	if (!cp)
		return;

	hci_dev_lock(hdev);

	cs_le_create_conn(hdev, &cp->peer_addr, cp->peer_addr_type,
			  cp->own_addr_type, cp->filter_policy);

	hci_dev_unlock(hdev);
}

static void hci_cs_le_read_remote_features(struct hci_dev *hdev, u8 status)
{
	struct hci_cp_le_read_remote_features *cp;
	struct hci_conn *conn;

	bt_dev_dbg(hdev, "status 0x%2.2x", status);

	if (!status)
		return;

	cp = hci_sent_cmd_data(hdev, HCI_OP_LE_READ_REMOTE_FEATURES);
	if (!cp)
		return;

	hci_dev_lock(hdev);

	conn = hci_conn_hash_lookup_handle(hdev, __le16_to_cpu(cp->handle));
	if (conn) {
		if (conn->state == BT_CONFIG) {
			hci_connect_cfm(conn, status);
			hci_conn_drop(conn);
		}
	}

	hci_dev_unlock(hdev);
}

static void hci_cs_le_start_enc(struct hci_dev *hdev, u8 status)
{
	struct hci_cp_le_start_enc *cp;
	struct hci_conn *conn;

	bt_dev_dbg(hdev, "status 0x%2.2x", status);

	if (!status)
		return;

	hci_dev_lock(hdev);

	cp = hci_sent_cmd_data(hdev, HCI_OP_LE_START_ENC);
	if (!cp)
		goto unlock;

	conn = hci_conn_hash_lookup_handle(hdev, __le16_to_cpu(cp->handle));
	if (!conn)
		goto unlock;

	if (conn->state != BT_CONNECTED)
		goto unlock;

	hci_disconnect(conn, HCI_ERROR_AUTH_FAILURE);
	hci_conn_drop(conn);

unlock:
	hci_dev_unlock(hdev);
}

static void hci_cs_switch_role(struct hci_dev *hdev, u8 status)
{
	struct hci_cp_switch_role *cp;
	struct hci_conn *conn;

	BT_DBG("%s status 0x%2.2x", hdev->name, status);

	if (!status)
		return;

	cp = hci_sent_cmd_data(hdev, HCI_OP_SWITCH_ROLE);
	if (!cp)
		return;

	hci_dev_lock(hdev);

	conn = hci_conn_hash_lookup_ba(hdev, ACL_LINK, &cp->bdaddr);
	if (conn)
		clear_bit(HCI_CONN_RSWITCH_PEND, &conn->flags);

	hci_dev_unlock(hdev);
}

static void hci_inquiry_complete_evt(struct hci_dev *hdev, void *data,
				     struct sk_buff *skb)
{
	struct hci_ev_status *ev = data;
	struct discovery_state *discov = &hdev->discovery;
	struct inquiry_entry *e;

	bt_dev_dbg(hdev, "status 0x%2.2x", ev->status);

	hci_conn_check_pending(hdev);

	if (!test_and_clear_bit(HCI_INQUIRY, &hdev->flags))
		return;

	smp_mb__after_atomic(); /* wake_up_bit advises about this barrier */
	wake_up_bit(&hdev->flags, HCI_INQUIRY);

	if (!hci_dev_test_flag(hdev, HCI_MGMT))
		return;

	hci_dev_lock(hdev);

	if (discov->state != DISCOVERY_FINDING)
		goto unlock;

	if (list_empty(&discov->resolve)) {
		/* When BR/EDR inquiry is active and no LE scanning is in
		 * progress, then change discovery state to indicate completion.
		 *
		 * When running LE scanning and BR/EDR inquiry simultaneously
		 * and the LE scan already finished, then change the discovery
		 * state to indicate completion.
		 */
		if (!hci_dev_test_flag(hdev, HCI_LE_SCAN) ||
		    !test_bit(HCI_QUIRK_SIMULTANEOUS_DISCOVERY, &hdev->quirks))
			hci_discovery_set_state(hdev, DISCOVERY_STOPPED);
		goto unlock;
	}

	e = hci_inquiry_cache_lookup_resolve(hdev, BDADDR_ANY, NAME_NEEDED);
	if (e && hci_resolve_name(hdev, e) == 0) {
		e->name_state = NAME_PENDING;
		hci_discovery_set_state(hdev, DISCOVERY_RESOLVING);
		discov->name_resolve_timeout = jiffies + NAME_RESOLVE_DURATION;
	} else {
		/* When BR/EDR inquiry is active and no LE scanning is in
		 * progress, then change discovery state to indicate completion.
		 *
		 * When running LE scanning and BR/EDR inquiry simultaneously
		 * and the LE scan already finished, then change the discovery
		 * state to indicate completion.
		 */
		if (!hci_dev_test_flag(hdev, HCI_LE_SCAN) ||
		    !test_bit(HCI_QUIRK_SIMULTANEOUS_DISCOVERY, &hdev->quirks))
			hci_discovery_set_state(hdev, DISCOVERY_STOPPED);
	}

unlock:
	hci_dev_unlock(hdev);
}

static void hci_inquiry_result_evt(struct hci_dev *hdev, void *edata,
				   struct sk_buff *skb)
{
	struct hci_ev_inquiry_result *ev = edata;
	struct inquiry_data data;
	int i;

	if (!hci_ev_skb_pull(hdev, skb, HCI_EV_INQUIRY_RESULT,
			     flex_array_size(ev, info, ev->num)))
		return;

	bt_dev_dbg(hdev, "num %d", ev->num);

	if (!ev->num)
		return;

	if (hci_dev_test_flag(hdev, HCI_PERIODIC_INQ))
		return;

	hci_dev_lock(hdev);

	for (i = 0; i < ev->num; i++) {
		struct inquiry_info *info = &ev->info[i];
		u32 flags;

		bacpy(&data.bdaddr, &info->bdaddr);
		data.pscan_rep_mode	= info->pscan_rep_mode;
		data.pscan_period_mode	= info->pscan_period_mode;
		data.pscan_mode		= info->pscan_mode;
		memcpy(data.dev_class, info->dev_class, 3);
		data.clock_offset	= info->clock_offset;
		data.rssi		= HCI_RSSI_INVALID;
		data.ssp_mode		= 0x00;

		flags = hci_inquiry_cache_update(hdev, &data, false);

		mgmt_device_found(hdev, &info->bdaddr, ACL_LINK, 0x00,
				  info->dev_class, HCI_RSSI_INVALID,
				  flags, NULL, 0, NULL, 0, 0);
	}

	hci_dev_unlock(hdev);
}

static void hci_conn_complete_evt(struct hci_dev *hdev, void *data,
				  struct sk_buff *skb)
{
	struct hci_ev_conn_complete *ev = data;
	struct hci_conn *conn;
	u8 status = ev->status;

	bt_dev_dbg(hdev, "status 0x%2.2x", status);

	hci_dev_lock(hdev);

	conn = hci_conn_hash_lookup_ba(hdev, ev->link_type, &ev->bdaddr);
	if (!conn) {
		/* In case of error status and there is no connection pending
		 * just unlock as there is nothing to cleanup.
		 */
		if (ev->status)
			goto unlock;

		/* Connection may not exist if auto-connected. Check the bredr
		 * allowlist to see if this device is allowed to auto connect.
		 * If link is an ACL type, create a connection class
		 * automatically.
		 *
		 * Auto-connect will only occur if the event filter is
		 * programmed with a given address. Right now, event filter is
		 * only used during suspend.
		 */
		if (ev->link_type == ACL_LINK &&
		    hci_bdaddr_list_lookup_with_flags(&hdev->accept_list,
						      &ev->bdaddr,
						      BDADDR_BREDR)) {
			conn = hci_conn_add_unset(hdev, ev->link_type,
						  &ev->bdaddr, HCI_ROLE_SLAVE);
			if (IS_ERR(conn)) {
				bt_dev_err(hdev, "connection err: %ld", PTR_ERR(conn));
				goto unlock;
			}
		} else {
			if (ev->link_type != SCO_LINK)
				goto unlock;

			conn = hci_conn_hash_lookup_ba(hdev, ESCO_LINK,
						       &ev->bdaddr);
			if (!conn)
				goto unlock;

			conn->type = SCO_LINK;
		}
	}

	/* The HCI_Connection_Complete event is only sent once per connection.
	 * Processing it more than once per connection can corrupt kernel memory.
	 *
	 * As the connection handle is set here for the first time, it indicates
	 * whether the connection is already set up.
	 */
	if (!HCI_CONN_HANDLE_UNSET(conn->handle)) {
		bt_dev_err(hdev, "Ignoring HCI_Connection_Complete for existing connection");
		goto unlock;
	}

	if (!status) {
		status = hci_conn_set_handle(conn, __le16_to_cpu(ev->handle));
		if (status)
			goto done;

		if (conn->type == ACL_LINK) {
			conn->state = BT_CONFIG;
			hci_conn_hold(conn);

			if (!conn->out && !hci_conn_ssp_enabled(conn) &&
			    !hci_find_link_key(hdev, &ev->bdaddr))
				conn->disc_timeout = HCI_PAIRING_TIMEOUT;
			else
				conn->disc_timeout = HCI_DISCONN_TIMEOUT;
		} else
			conn->state = BT_CONNECTED;

		hci_debugfs_create_conn(conn);
		hci_conn_add_sysfs(conn);

		if (test_bit(HCI_AUTH, &hdev->flags))
			set_bit(HCI_CONN_AUTH, &conn->flags);

		if (test_bit(HCI_ENCRYPT, &hdev->flags))
			set_bit(HCI_CONN_ENCRYPT, &conn->flags);

		/* "Link key request" completed ahead of "connect request" completes */
		if (ev->encr_mode == 1 && !test_bit(HCI_CONN_ENCRYPT, &conn->flags) &&
		    ev->link_type == ACL_LINK) {
			struct link_key *key;
			struct hci_cp_read_enc_key_size cp;

			key = hci_find_link_key(hdev, &ev->bdaddr);
			if (key) {
				set_bit(HCI_CONN_ENCRYPT, &conn->flags);

				if (!read_key_size_capable(hdev)) {
					conn->enc_key_size = HCI_LINK_KEY_SIZE;
				} else {
					cp.handle = cpu_to_le16(conn->handle);
					if (hci_send_cmd(hdev, HCI_OP_READ_ENC_KEY_SIZE,
							 sizeof(cp), &cp)) {
						bt_dev_err(hdev, "sending read key size failed");
						conn->enc_key_size = HCI_LINK_KEY_SIZE;
					}
				}

				hci_encrypt_cfm(conn, ev->status);
			}
		}

		/* Get remote features */
		if (conn->type == ACL_LINK) {
			struct hci_cp_read_remote_features cp;
			cp.handle = ev->handle;
			hci_send_cmd(hdev, HCI_OP_READ_REMOTE_FEATURES,
				     sizeof(cp), &cp);

			hci_update_scan(hdev);
		}

		/* Set packet type for incoming connection */
		if (!conn->out && hdev->hci_ver < BLUETOOTH_VER_2_0) {
			struct hci_cp_change_conn_ptype cp;
			cp.handle = ev->handle;
			cp.pkt_type = cpu_to_le16(conn->pkt_type);
			hci_send_cmd(hdev, HCI_OP_CHANGE_CONN_PTYPE, sizeof(cp),
				     &cp);
		}
	}

	if (conn->type == ACL_LINK)
		hci_sco_setup(conn, ev->status);

done:
	if (status) {
		hci_conn_failed(conn, status);
	} else if (ev->link_type == SCO_LINK) {
		switch (conn->setting & SCO_AIRMODE_MASK) {
		case SCO_AIRMODE_CVSD:
			if (hdev->notify)
				hdev->notify(hdev, HCI_NOTIFY_ENABLE_SCO_CVSD);
			break;
		}

		hci_connect_cfm(conn, status);
	}

unlock:
	hci_dev_unlock(hdev);

	hci_conn_check_pending(hdev);
}

static void hci_reject_conn(struct hci_dev *hdev, bdaddr_t *bdaddr)
{
	struct hci_cp_reject_conn_req cp;

	bacpy(&cp.bdaddr, bdaddr);
	cp.reason = HCI_ERROR_REJ_BAD_ADDR;
	hci_send_cmd(hdev, HCI_OP_REJECT_CONN_REQ, sizeof(cp), &cp);
}

static void hci_conn_request_evt(struct hci_dev *hdev, void *data,
				 struct sk_buff *skb)
{
	struct hci_ev_conn_request *ev = data;
	int mask = hdev->link_mode;
	struct inquiry_entry *ie;
	struct hci_conn *conn;
	__u8 flags = 0;

	bt_dev_dbg(hdev, "bdaddr %pMR type 0x%x", &ev->bdaddr, ev->link_type);

	/* Reject incoming connection from device with same BD ADDR against
	 * CVE-2020-26555
	 */
	if (hdev && !bacmp(&hdev->bdaddr, &ev->bdaddr)) {
		bt_dev_dbg(hdev, "Reject connection with same BD_ADDR %pMR\n",
			   &ev->bdaddr);
		hci_reject_conn(hdev, &ev->bdaddr);
		return;
	}

	mask |= hci_proto_connect_ind(hdev, &ev->bdaddr, ev->link_type,
				      &flags);

	if (!(mask & HCI_LM_ACCEPT)) {
		hci_reject_conn(hdev, &ev->bdaddr);
		return;
	}

	hci_dev_lock(hdev);

	if (hci_bdaddr_list_lookup(&hdev->reject_list, &ev->bdaddr,
				   BDADDR_BREDR)) {
		hci_reject_conn(hdev, &ev->bdaddr);
		goto unlock;
	}

	/* Require HCI_CONNECTABLE or an accept list entry to accept the
	 * connection. These features are only touched through mgmt so
	 * only do the checks if HCI_MGMT is set.
	 */
	if (hci_dev_test_flag(hdev, HCI_MGMT) &&
	    !hci_dev_test_flag(hdev, HCI_CONNECTABLE) &&
	    !hci_bdaddr_list_lookup_with_flags(&hdev->accept_list, &ev->bdaddr,
					       BDADDR_BREDR)) {
		hci_reject_conn(hdev, &ev->bdaddr);
		goto unlock;
	}

	/* Connection accepted */

	ie = hci_inquiry_cache_lookup(hdev, &ev->bdaddr);
	if (ie)
		memcpy(ie->data.dev_class, ev->dev_class, 3);

	conn = hci_conn_hash_lookup_ba(hdev, ev->link_type,
			&ev->bdaddr);
	if (!conn) {
		conn = hci_conn_add_unset(hdev, ev->link_type, &ev->bdaddr,
					  HCI_ROLE_SLAVE);
		if (IS_ERR(conn)) {
			bt_dev_err(hdev, "connection err: %ld", PTR_ERR(conn));
			goto unlock;
		}
	}

	memcpy(conn->dev_class, ev->dev_class, 3);

	hci_dev_unlock(hdev);

	if (ev->link_type == ACL_LINK ||
	    (!(flags & HCI_PROTO_DEFER) && !lmp_esco_capable(hdev))) {
		struct hci_cp_accept_conn_req cp;
		conn->state = BT_CONNECT;

		bacpy(&cp.bdaddr, &ev->bdaddr);

		if (lmp_rswitch_capable(hdev) && (mask & HCI_LM_MASTER))
			cp.role = 0x00; /* Become central */
		else
			cp.role = 0x01; /* Remain peripheral */

		hci_send_cmd(hdev, HCI_OP_ACCEPT_CONN_REQ, sizeof(cp), &cp);
	} else if (!(flags & HCI_PROTO_DEFER)) {
		struct hci_cp_accept_sync_conn_req cp;
		conn->state = BT_CONNECT;

		bacpy(&cp.bdaddr, &ev->bdaddr);
		cp.pkt_type = cpu_to_le16(conn->pkt_type);

		cp.tx_bandwidth   = cpu_to_le32(0x00001f40);
		cp.rx_bandwidth   = cpu_to_le32(0x00001f40);
		cp.max_latency    = cpu_to_le16(0xffff);
		cp.content_format = cpu_to_le16(hdev->voice_setting);
		cp.retrans_effort = 0xff;

		hci_send_cmd(hdev, HCI_OP_ACCEPT_SYNC_CONN_REQ, sizeof(cp),
			     &cp);
	} else {
		conn->state = BT_CONNECT2;
		hci_connect_cfm(conn, 0);
	}

	return;
unlock:
	hci_dev_unlock(hdev);
}

static u8 hci_to_mgmt_reason(u8 err)
{
	switch (err) {
	case HCI_ERROR_CONNECTION_TIMEOUT:
		return MGMT_DEV_DISCONN_TIMEOUT;
	case HCI_ERROR_REMOTE_USER_TERM:
	case HCI_ERROR_REMOTE_LOW_RESOURCES:
	case HCI_ERROR_REMOTE_POWER_OFF:
		return MGMT_DEV_DISCONN_REMOTE;
	case HCI_ERROR_LOCAL_HOST_TERM:
		return MGMT_DEV_DISCONN_LOCAL_HOST;
	default:
		return MGMT_DEV_DISCONN_UNKNOWN;
	}
}

static void hci_disconn_complete_evt(struct hci_dev *hdev, void *data,
				     struct sk_buff *skb)
{
	struct hci_ev_disconn_complete *ev = data;
	u8 reason;
	struct hci_conn_params *params;
	struct hci_conn *conn;
	bool mgmt_connected;

	bt_dev_dbg(hdev, "status 0x%2.2x", ev->status);

	hci_dev_lock(hdev);

	conn = hci_conn_hash_lookup_handle(hdev, __le16_to_cpu(ev->handle));
	if (!conn)
		goto unlock;

	if (ev->status) {
		mgmt_disconnect_failed(hdev, &conn->dst, conn->type,
				       conn->dst_type, ev->status);
		goto unlock;
	}

	conn->state = BT_CLOSED;

	mgmt_connected = test_and_clear_bit(HCI_CONN_MGMT_CONNECTED, &conn->flags);

	if (test_bit(HCI_CONN_AUTH_FAILURE, &conn->flags))
		reason = MGMT_DEV_DISCONN_AUTH_FAILURE;
	else
		reason = hci_to_mgmt_reason(ev->reason);

	mgmt_device_disconnected(hdev, &conn->dst, conn->type, conn->dst_type,
				reason, mgmt_connected);

	if (conn->type == ACL_LINK) {
		if (test_and_clear_bit(HCI_CONN_FLUSH_KEY, &conn->flags))
			hci_remove_link_key(hdev, &conn->dst);

		hci_update_scan(hdev);
	}

	params = hci_conn_params_lookup(hdev, &conn->dst, conn->dst_type);
	if (params) {
		switch (params->auto_connect) {
		case HCI_AUTO_CONN_LINK_LOSS:
			if (ev->reason != HCI_ERROR_CONNECTION_TIMEOUT)
				break;
			fallthrough;

		case HCI_AUTO_CONN_DIRECT:
		case HCI_AUTO_CONN_ALWAYS:
			hci_pend_le_list_del_init(params);
			hci_pend_le_list_add(params, &hdev->pend_le_conns);
			hci_update_passive_scan(hdev);
			break;

		default:
			break;
		}
	}

	hci_disconn_cfm(conn, ev->reason);

	/* Re-enable advertising if necessary, since it might
	 * have been disabled by the connection. From the
	 * HCI_LE_Set_Advertise_Enable command description in
	 * the core specification (v4.0):
	 * "The Controller shall continue advertising until the Host
	 * issues an LE_Set_Advertise_Enable command with
	 * Advertising_Enable set to 0x00 (Advertising is disabled)
	 * or until a connection is created or until the Advertising
	 * is timed out due to Directed Advertising."
	 */
	if (conn->type == LE_LINK && conn->role == HCI_ROLE_SLAVE) {
		hdev->cur_adv_instance = conn->adv_instance;
		hci_enable_advertising(hdev);
	}

	hci_conn_del(conn);

unlock:
	hci_dev_unlock(hdev);
}

static void hci_auth_complete_evt(struct hci_dev *hdev, void *data,
				  struct sk_buff *skb)
{
	struct hci_ev_auth_complete *ev = data;
	struct hci_conn *conn;

	bt_dev_dbg(hdev, "status 0x%2.2x", ev->status);

	hci_dev_lock(hdev);

	conn = hci_conn_hash_lookup_handle(hdev, __le16_to_cpu(ev->handle));
	if (!conn)
		goto unlock;

	if (!ev->status) {
		clear_bit(HCI_CONN_AUTH_FAILURE, &conn->flags);
		set_bit(HCI_CONN_AUTH, &conn->flags);
		conn->sec_level = conn->pending_sec_level;
	} else {
		if (ev->status == HCI_ERROR_PIN_OR_KEY_MISSING)
			set_bit(HCI_CONN_AUTH_FAILURE, &conn->flags);

		mgmt_auth_failed(conn, ev->status);
	}

	clear_bit(HCI_CONN_AUTH_PEND, &conn->flags);

	if (conn->state == BT_CONFIG) {
		if (!ev->status && hci_conn_ssp_enabled(conn)) {
			struct hci_cp_set_conn_encrypt cp;
			cp.handle  = ev->handle;
			cp.encrypt = 0x01;
			hci_send_cmd(hdev, HCI_OP_SET_CONN_ENCRYPT, sizeof(cp),
				     &cp);
		} else {
			conn->state = BT_CONNECTED;
			hci_connect_cfm(conn, ev->status);
			hci_conn_drop(conn);
		}
	} else {
		hci_auth_cfm(conn, ev->status);

		hci_conn_hold(conn);
		conn->disc_timeout = HCI_DISCONN_TIMEOUT;
		hci_conn_drop(conn);
	}

	if (test_bit(HCI_CONN_ENCRYPT_PEND, &conn->flags)) {
		if (!ev->status) {
			struct hci_cp_set_conn_encrypt cp;
			cp.handle  = ev->handle;
			cp.encrypt = 0x01;
			hci_send_cmd(hdev, HCI_OP_SET_CONN_ENCRYPT, sizeof(cp),
				     &cp);
		} else {
			clear_bit(HCI_CONN_ENCRYPT_PEND, &conn->flags);
			hci_encrypt_cfm(conn, ev->status);
		}
	}

unlock:
	hci_dev_unlock(hdev);
}

static void hci_remote_name_evt(struct hci_dev *hdev, void *data,
				struct sk_buff *skb)
{
	struct hci_ev_remote_name *ev = data;
	struct hci_conn *conn;

	bt_dev_dbg(hdev, "status 0x%2.2x", ev->status);

	hci_dev_lock(hdev);

	conn = hci_conn_hash_lookup_ba(hdev, ACL_LINK, &ev->bdaddr);

	if (!hci_dev_test_flag(hdev, HCI_MGMT))
		goto check_auth;

	if (ev->status == 0)
		hci_check_pending_name(hdev, conn, &ev->bdaddr, ev->name,
				       strnlen(ev->name, HCI_MAX_NAME_LENGTH));
	else
		hci_check_pending_name(hdev, conn, &ev->bdaddr, NULL, 0);

check_auth:
	if (!conn)
		goto unlock;

	if (!hci_outgoing_auth_needed(hdev, conn))
		goto unlock;

	if (!test_and_set_bit(HCI_CONN_AUTH_PEND, &conn->flags)) {
		struct hci_cp_auth_requested cp;

		set_bit(HCI_CONN_AUTH_INITIATOR, &conn->flags);

		cp.handle = __cpu_to_le16(conn->handle);
		hci_send_cmd(hdev, HCI_OP_AUTH_REQUESTED, sizeof(cp), &cp);
	}

unlock:
	hci_dev_unlock(hdev);
}

static void hci_encrypt_change_evt(struct hci_dev *hdev, void *data,
				   struct sk_buff *skb)
{
	struct hci_ev_encrypt_change *ev = data;
	struct hci_conn *conn;

	bt_dev_dbg(hdev, "status 0x%2.2x", ev->status);

	hci_dev_lock(hdev);

	conn = hci_conn_hash_lookup_handle(hdev, __le16_to_cpu(ev->handle));
	if (!conn)
		goto unlock;

	if (!ev->status) {
		if (ev->encrypt) {
			/* Encryption implies authentication */
			set_bit(HCI_CONN_AUTH, &conn->flags);
			set_bit(HCI_CONN_ENCRYPT, &conn->flags);
			conn->sec_level = conn->pending_sec_level;

			/* P-256 authentication key implies FIPS */
			if (conn->key_type == HCI_LK_AUTH_COMBINATION_P256)
				set_bit(HCI_CONN_FIPS, &conn->flags);

			if ((conn->type == ACL_LINK && ev->encrypt == 0x02) ||
			    conn->type == LE_LINK)
				set_bit(HCI_CONN_AES_CCM, &conn->flags);
		} else {
			clear_bit(HCI_CONN_ENCRYPT, &conn->flags);
			clear_bit(HCI_CONN_AES_CCM, &conn->flags);
		}
	}

	/* We should disregard the current RPA and generate a new one
	 * whenever the encryption procedure fails.
	 */
	if (ev->status && conn->type == LE_LINK) {
		hci_dev_set_flag(hdev, HCI_RPA_EXPIRED);
		hci_adv_instances_set_rpa_expired(hdev, true);
	}

	clear_bit(HCI_CONN_ENCRYPT_PEND, &conn->flags);

	/* Check link security requirements are met */
	if (!hci_conn_check_link_mode(conn))
		ev->status = HCI_ERROR_AUTH_FAILURE;

	if (ev->status && conn->state == BT_CONNECTED) {
		if (ev->status == HCI_ERROR_PIN_OR_KEY_MISSING)
			set_bit(HCI_CONN_AUTH_FAILURE, &conn->flags);

		/* Notify upper layers so they can cleanup before
		 * disconnecting.
		 */
		hci_encrypt_cfm(conn, ev->status);
		hci_disconnect(conn, HCI_ERROR_AUTH_FAILURE);
		hci_conn_drop(conn);
		goto unlock;
	}

	/* Try reading the encryption key size for encrypted ACL links */
	if (!ev->status && ev->encrypt && conn->type == ACL_LINK) {
		struct hci_cp_read_enc_key_size cp;

		/* Only send HCI_Read_Encryption_Key_Size if the
		 * controller really supports it. If it doesn't, assume
		 * the default size (16).
		 */
		if (!read_key_size_capable(hdev)) {
			conn->enc_key_size = HCI_LINK_KEY_SIZE;
			goto notify;
		}

		cp.handle = cpu_to_le16(conn->handle);
		if (hci_send_cmd(hdev, HCI_OP_READ_ENC_KEY_SIZE,
				 sizeof(cp), &cp)) {
			bt_dev_err(hdev, "sending read key size failed");
			conn->enc_key_size = HCI_LINK_KEY_SIZE;
			goto notify;
		}

		goto unlock;
	}

	/* Set the default Authenticated Payload Timeout after
	 * an LE Link is established. As per Core Spec v5.0, Vol 2, Part B
	 * Section 3.3, the HCI command WRITE_AUTH_PAYLOAD_TIMEOUT should be
	 * sent when the link is active and Encryption is enabled, the conn
	 * type can be either LE or ACL and controller must support LMP Ping.
	 * Ensure for AES-CCM encryption as well.
	 */
	if (test_bit(HCI_CONN_ENCRYPT, &conn->flags) &&
	    test_bit(HCI_CONN_AES_CCM, &conn->flags) &&
	    ((conn->type == ACL_LINK && lmp_ping_capable(hdev)) ||
	     (conn->type == LE_LINK && (hdev->le_features[0] & HCI_LE_PING)))) {
		struct hci_cp_write_auth_payload_to cp;

		cp.handle = cpu_to_le16(conn->handle);
		cp.timeout = cpu_to_le16(hdev->auth_payload_timeout);
		if (hci_send_cmd(conn->hdev, HCI_OP_WRITE_AUTH_PAYLOAD_TO,
				 sizeof(cp), &cp))
			bt_dev_err(hdev, "write auth payload timeout failed");
	}

notify:
	hci_encrypt_cfm(conn, ev->status);

unlock:
	hci_dev_unlock(hdev);
}

static void hci_change_link_key_complete_evt(struct hci_dev *hdev, void *data,
					     struct sk_buff *skb)
{
	struct hci_ev_change_link_key_complete *ev = data;
	struct hci_conn *conn;

	bt_dev_dbg(hdev, "status 0x%2.2x", ev->status);

	hci_dev_lock(hdev);

	conn = hci_conn_hash_lookup_handle(hdev, __le16_to_cpu(ev->handle));
	if (conn) {
		if (!ev->status)
			set_bit(HCI_CONN_SECURE, &conn->flags);

		clear_bit(HCI_CONN_AUTH_PEND, &conn->flags);

		hci_key_change_cfm(conn, ev->status);
	}

	hci_dev_unlock(hdev);
}

static void hci_remote_features_evt(struct hci_dev *hdev, void *data,
				    struct sk_buff *skb)
{
	struct hci_ev_remote_features *ev = data;
	struct hci_conn *conn;

	bt_dev_dbg(hdev, "status 0x%2.2x", ev->status);

	hci_dev_lock(hdev);

	conn = hci_conn_hash_lookup_handle(hdev, __le16_to_cpu(ev->handle));
	if (!conn)
		goto unlock;

	if (!ev->status)
		memcpy(conn->features[0], ev->features, 8);

	if (conn->state != BT_CONFIG)
		goto unlock;

	if (!ev->status && lmp_ext_feat_capable(hdev) &&
	    lmp_ext_feat_capable(conn)) {
		struct hci_cp_read_remote_ext_features cp;
		cp.handle = ev->handle;
		cp.page = 0x01;
		hci_send_cmd(hdev, HCI_OP_READ_REMOTE_EXT_FEATURES,
			     sizeof(cp), &cp);
		goto unlock;
	}

	if (!ev->status && !test_bit(HCI_CONN_MGMT_CONNECTED, &conn->flags)) {
		struct hci_cp_remote_name_req cp;
		memset(&cp, 0, sizeof(cp));
		bacpy(&cp.bdaddr, &conn->dst);
		cp.pscan_rep_mode = 0x02;
		hci_send_cmd(hdev, HCI_OP_REMOTE_NAME_REQ, sizeof(cp), &cp);
	} else {
		mgmt_device_connected(hdev, conn, NULL, 0);
	}

	if (!hci_outgoing_auth_needed(hdev, conn)) {
		conn->state = BT_CONNECTED;
		hci_connect_cfm(conn, ev->status);
		hci_conn_drop(conn);
	}

unlock:
	hci_dev_unlock(hdev);
}

static inline void handle_cmd_cnt_and_timer(struct hci_dev *hdev, u8 ncmd)
{
	cancel_delayed_work(&hdev->cmd_timer);

	rcu_read_lock();
	if (!test_bit(HCI_RESET, &hdev->flags)) {
		if (ncmd) {
			cancel_delayed_work(&hdev->ncmd_timer);
			atomic_set(&hdev->cmd_cnt, 1);
		} else {
			if (!hci_dev_test_flag(hdev, HCI_CMD_DRAIN_WORKQUEUE))
				queue_delayed_work(hdev->workqueue, &hdev->ncmd_timer,
						   HCI_NCMD_TIMEOUT);
		}
	}
	rcu_read_unlock();
}

static u8 hci_cc_le_read_buffer_size_v2(struct hci_dev *hdev, void *data,
					struct sk_buff *skb)
{
	struct hci_rp_le_read_buffer_size_v2 *rp = data;

	bt_dev_dbg(hdev, "status 0x%2.2x", rp->status);

	if (rp->status)
		return rp->status;

	hdev->le_mtu   = __le16_to_cpu(rp->acl_mtu);
	hdev->le_pkts  = rp->acl_max_pkt;
	hdev->iso_mtu  = __le16_to_cpu(rp->iso_mtu);
	hdev->iso_pkts = rp->iso_max_pkt;

	hdev->le_cnt  = hdev->le_pkts;
	hdev->iso_cnt = hdev->iso_pkts;

	BT_DBG("%s acl mtu %d:%d iso mtu %d:%d", hdev->name, hdev->acl_mtu,
	       hdev->acl_pkts, hdev->iso_mtu, hdev->iso_pkts);

	if (hdev->le_mtu && hdev->le_mtu < HCI_MIN_LE_MTU)
		return HCI_ERROR_INVALID_PARAMETERS;

	return rp->status;
}

static void hci_unbound_cis_failed(struct hci_dev *hdev, u8 cig, u8 status)
{
	struct hci_conn *conn, *tmp;

	lockdep_assert_held(&hdev->lock);

	list_for_each_entry_safe(conn, tmp, &hdev->conn_hash.list, list) {
		if (conn->type != ISO_LINK || !bacmp(&conn->dst, BDADDR_ANY) ||
		    conn->state == BT_OPEN || conn->iso_qos.ucast.cig != cig)
			continue;

		if (HCI_CONN_HANDLE_UNSET(conn->handle))
			hci_conn_failed(conn, status);
	}
}

static u8 hci_cc_le_set_cig_params(struct hci_dev *hdev, void *data,
				   struct sk_buff *skb)
{
	struct hci_rp_le_set_cig_params *rp = data;
	struct hci_cp_le_set_cig_params *cp;
	struct hci_conn *conn;
	u8 status = rp->status;
	bool pending = false;
	int i;

	bt_dev_dbg(hdev, "status 0x%2.2x", rp->status);

	cp = hci_sent_cmd_data(hdev, HCI_OP_LE_SET_CIG_PARAMS);
	if (!rp->status && (!cp || rp->num_handles != cp->num_cis ||
			    rp->cig_id != cp->cig_id)) {
		bt_dev_err(hdev, "unexpected Set CIG Parameters response data");
		status = HCI_ERROR_UNSPECIFIED;
	}

	hci_dev_lock(hdev);

	/* BLUETOOTH CORE SPECIFICATION Version 5.4 | Vol 4, Part E page 2554
	 *
	 * If the Status return parameter is non-zero, then the state of the CIG
	 * and its CIS configurations shall not be changed by the command. If
	 * the CIG did not already exist, it shall not be created.
	 */
	if (status) {
		/* Keep current configuration, fail only the unbound CIS */
		hci_unbound_cis_failed(hdev, rp->cig_id, status);
		goto unlock;
	}

	/* BLUETOOTH CORE SPECIFICATION Version 5.3 | Vol 4, Part E page 2553
	 *
	 * If the Status return parameter is zero, then the Controller shall
	 * set the Connection_Handle arrayed return parameter to the connection
	 * handle(s) corresponding to the CIS configurations specified in
	 * the CIS_IDs command parameter, in the same order.
	 */
	for (i = 0; i < rp->num_handles; ++i) {
		conn = hci_conn_hash_lookup_cis(hdev, NULL, 0, rp->cig_id,
						cp->cis[i].cis_id);
		if (!conn || !bacmp(&conn->dst, BDADDR_ANY))
			continue;

		if (conn->state != BT_BOUND && conn->state != BT_CONNECT)
			continue;

		if (hci_conn_set_handle(conn, __le16_to_cpu(rp->handle[i])))
			continue;

		if (conn->state == BT_CONNECT)
			pending = true;
	}

unlock:
	if (pending)
		hci_le_create_cis_pending(hdev);

	hci_dev_unlock(hdev);

	return rp->status;
}

static u8 hci_cc_le_setup_iso_path(struct hci_dev *hdev, void *data,
				   struct sk_buff *skb)
{
	struct hci_rp_le_setup_iso_path *rp = data;
	struct hci_cp_le_setup_iso_path *cp;
	struct hci_conn *conn;

	bt_dev_dbg(hdev, "status 0x%2.2x", rp->status);

	cp = hci_sent_cmd_data(hdev, HCI_OP_LE_SETUP_ISO_PATH);
	if (!cp)
		return rp->status;

	hci_dev_lock(hdev);

	conn = hci_conn_hash_lookup_handle(hdev, __le16_to_cpu(cp->handle));
	if (!conn)
		goto unlock;

	if (rp->status) {
		hci_connect_cfm(conn, rp->status);
		hci_conn_del(conn);
		goto unlock;
	}

	switch (cp->direction) {
	/* Input (Host to Controller) */
	case 0x00:
		/* Only confirm connection if output only */
		if (conn->iso_qos.ucast.out.sdu && !conn->iso_qos.ucast.in.sdu)
			hci_connect_cfm(conn, rp->status);
		break;
	/* Output (Controller to Host) */
	case 0x01:
		/* Confirm connection since conn->iso_qos is always configured
		 * last.
		 */
		hci_connect_cfm(conn, rp->status);

		/* Notify device connected in case it is a BIG Sync */
		if (!rp->status && test_bit(HCI_CONN_BIG_SYNC, &conn->flags))
			mgmt_device_connected(hdev, conn, NULL, 0);

		break;
	}

unlock:
	hci_dev_unlock(hdev);
	return rp->status;
}

static void hci_cs_le_create_big(struct hci_dev *hdev, u8 status)
{
	bt_dev_dbg(hdev, "status 0x%2.2x", status);
}

static u8 hci_cc_set_per_adv_param(struct hci_dev *hdev, void *data,
				   struct sk_buff *skb)
{
	struct hci_ev_status *rp = data;
	struct hci_cp_le_set_per_adv_params *cp;

	bt_dev_dbg(hdev, "status 0x%2.2x", rp->status);

	if (rp->status)
		return rp->status;

	cp = hci_sent_cmd_data(hdev, HCI_OP_LE_SET_PER_ADV_PARAMS);
	if (!cp)
		return rp->status;

	/* TODO: set the conn state */
	return rp->status;
}

static u8 hci_cc_le_set_per_adv_enable(struct hci_dev *hdev, void *data,
				       struct sk_buff *skb)
{
	struct hci_ev_status *rp = data;
	struct hci_cp_le_set_per_adv_enable *cp;
	struct adv_info *adv = NULL, *n;
	u8 per_adv_cnt = 0;

	bt_dev_dbg(hdev, "status 0x%2.2x", rp->status);

	if (rp->status)
		return rp->status;

	cp = hci_sent_cmd_data(hdev, HCI_OP_LE_SET_PER_ADV_ENABLE);
	if (!cp)
		return rp->status;

	hci_dev_lock(hdev);

	adv = hci_find_adv_instance(hdev, cp->handle);

	if (cp->enable) {
		hci_dev_set_flag(hdev, HCI_LE_PER_ADV);

		if (adv)
			adv->enabled = true;
	} else {
		/* If just one instance was disabled check if there are
		 * any other instance enabled before clearing HCI_LE_PER_ADV.
		 * The current periodic adv instance will be marked as
		 * disabled once extended advertising is also disabled.
		 */
		list_for_each_entry_safe(adv, n, &hdev->adv_instances,
					 list) {
			if (adv->periodic && adv->enabled)
				per_adv_cnt++;
		}

		if (per_adv_cnt > 1)
			goto unlock;

		hci_dev_clear_flag(hdev, HCI_LE_PER_ADV);
	}

unlock:
	hci_dev_unlock(hdev);

	return rp->status;
}

#define HCI_CC_VL(_op, _func, _min, _max) \
{ \
	.op = _op, \
	.func = _func, \
	.min_len = _min, \
	.max_len = _max, \
}

#define HCI_CC(_op, _func, _len) \
	HCI_CC_VL(_op, _func, _len, _len)

#define HCI_CC_STATUS(_op, _func) \
	HCI_CC(_op, _func, sizeof(struct hci_ev_status))

static const struct hci_cc {
	u16  op;
	u8 (*func)(struct hci_dev *hdev, void *data, struct sk_buff *skb);
	u16  min_len;
	u16  max_len;
} hci_cc_table[] = {
	HCI_CC_STATUS(HCI_OP_INQUIRY_CANCEL, hci_cc_inquiry_cancel),
	HCI_CC_STATUS(HCI_OP_PERIODIC_INQ, hci_cc_periodic_inq),
	HCI_CC_STATUS(HCI_OP_EXIT_PERIODIC_INQ, hci_cc_exit_periodic_inq),
	HCI_CC_STATUS(HCI_OP_REMOTE_NAME_REQ_CANCEL,
		      hci_cc_remote_name_req_cancel),
	HCI_CC(HCI_OP_ROLE_DISCOVERY, hci_cc_role_discovery,
	       sizeof(struct hci_rp_role_discovery)),
	HCI_CC(HCI_OP_READ_LINK_POLICY, hci_cc_read_link_policy,
	       sizeof(struct hci_rp_read_link_policy)),
	HCI_CC(HCI_OP_WRITE_LINK_POLICY, hci_cc_write_link_policy,
	       sizeof(struct hci_rp_write_link_policy)),
	HCI_CC(HCI_OP_READ_DEF_LINK_POLICY, hci_cc_read_def_link_policy,
	       sizeof(struct hci_rp_read_def_link_policy)),
	HCI_CC_STATUS(HCI_OP_WRITE_DEF_LINK_POLICY,
		      hci_cc_write_def_link_policy),
	HCI_CC_STATUS(HCI_OP_RESET, hci_cc_reset),
	HCI_CC(HCI_OP_READ_STORED_LINK_KEY, hci_cc_read_stored_link_key,
	       sizeof(struct hci_rp_read_stored_link_key)),
	HCI_CC(HCI_OP_DELETE_STORED_LINK_KEY, hci_cc_delete_stored_link_key,
	       sizeof(struct hci_rp_delete_stored_link_key)),
	HCI_CC_STATUS(HCI_OP_WRITE_LOCAL_NAME, hci_cc_write_local_name),
	HCI_CC(HCI_OP_READ_LOCAL_NAME, hci_cc_read_local_name,
	       sizeof(struct hci_rp_read_local_name)),
	HCI_CC_STATUS(HCI_OP_WRITE_AUTH_ENABLE, hci_cc_write_auth_enable),
	HCI_CC_STATUS(HCI_OP_WRITE_ENCRYPT_MODE, hci_cc_write_encrypt_mode),
	HCI_CC_STATUS(HCI_OP_WRITE_SCAN_ENABLE, hci_cc_write_scan_enable),
	HCI_CC_STATUS(HCI_OP_SET_EVENT_FLT, hci_cc_set_event_filter),
	HCI_CC(HCI_OP_READ_CLASS_OF_DEV, hci_cc_read_class_of_dev,
	       sizeof(struct hci_rp_read_class_of_dev)),
	HCI_CC_STATUS(HCI_OP_WRITE_CLASS_OF_DEV, hci_cc_write_class_of_dev),
	HCI_CC(HCI_OP_READ_VOICE_SETTING, hci_cc_read_voice_setting,
	       sizeof(struct hci_rp_read_voice_setting)),
	HCI_CC_STATUS(HCI_OP_WRITE_VOICE_SETTING, hci_cc_write_voice_setting),
	HCI_CC(HCI_OP_READ_NUM_SUPPORTED_IAC, hci_cc_read_num_supported_iac,
	       sizeof(struct hci_rp_read_num_supported_iac)),
	HCI_CC_STATUS(HCI_OP_WRITE_SSP_MODE, hci_cc_write_ssp_mode),
	HCI_CC_STATUS(HCI_OP_WRITE_SC_SUPPORT, hci_cc_write_sc_support),
	HCI_CC(HCI_OP_READ_AUTH_PAYLOAD_TO, hci_cc_read_auth_payload_timeout,
	       sizeof(struct hci_rp_read_auth_payload_to)),
	HCI_CC(HCI_OP_WRITE_AUTH_PAYLOAD_TO, hci_cc_write_auth_payload_timeout,
	       sizeof(struct hci_rp_write_auth_payload_to)),
	HCI_CC(HCI_OP_READ_LOCAL_VERSION, hci_cc_read_local_version,
	       sizeof(struct hci_rp_read_local_version)),
	HCI_CC(HCI_OP_READ_LOCAL_COMMANDS, hci_cc_read_local_commands,
	       sizeof(struct hci_rp_read_local_commands)),
	HCI_CC(HCI_OP_READ_LOCAL_FEATURES, hci_cc_read_local_features,
	       sizeof(struct hci_rp_read_local_features)),
	HCI_CC(HCI_OP_READ_LOCAL_EXT_FEATURES, hci_cc_read_local_ext_features,
	       sizeof(struct hci_rp_read_local_ext_features)),
	HCI_CC(HCI_OP_READ_BUFFER_SIZE, hci_cc_read_buffer_size,
	       sizeof(struct hci_rp_read_buffer_size)),
	HCI_CC(HCI_OP_READ_BD_ADDR, hci_cc_read_bd_addr,
	       sizeof(struct hci_rp_read_bd_addr)),
	HCI_CC(HCI_OP_READ_LOCAL_PAIRING_OPTS, hci_cc_read_local_pairing_opts,
	       sizeof(struct hci_rp_read_local_pairing_opts)),
	HCI_CC(HCI_OP_READ_PAGE_SCAN_ACTIVITY, hci_cc_read_page_scan_activity,
	       sizeof(struct hci_rp_read_page_scan_activity)),
	HCI_CC_STATUS(HCI_OP_WRITE_PAGE_SCAN_ACTIVITY,
		      hci_cc_write_page_scan_activity),
	HCI_CC(HCI_OP_READ_PAGE_SCAN_TYPE, hci_cc_read_page_scan_type,
	       sizeof(struct hci_rp_read_page_scan_type)),
	HCI_CC_STATUS(HCI_OP_WRITE_PAGE_SCAN_TYPE, hci_cc_write_page_scan_type),
	HCI_CC(HCI_OP_READ_CLOCK, hci_cc_read_clock,
	       sizeof(struct hci_rp_read_clock)),
	HCI_CC(HCI_OP_READ_ENC_KEY_SIZE, hci_cc_read_enc_key_size,
	       sizeof(struct hci_rp_read_enc_key_size)),
	HCI_CC(HCI_OP_READ_INQ_RSP_TX_POWER, hci_cc_read_inq_rsp_tx_power,
	       sizeof(struct hci_rp_read_inq_rsp_tx_power)),
	HCI_CC(HCI_OP_READ_DEF_ERR_DATA_REPORTING,
	       hci_cc_read_def_err_data_reporting,
	       sizeof(struct hci_rp_read_def_err_data_reporting)),
	HCI_CC_STATUS(HCI_OP_WRITE_DEF_ERR_DATA_REPORTING,
		      hci_cc_write_def_err_data_reporting),
	HCI_CC(HCI_OP_PIN_CODE_REPLY, hci_cc_pin_code_reply,
	       sizeof(struct hci_rp_pin_code_reply)),
	HCI_CC(HCI_OP_PIN_CODE_NEG_REPLY, hci_cc_pin_code_neg_reply,
	       sizeof(struct hci_rp_pin_code_neg_reply)),
	HCI_CC(HCI_OP_READ_LOCAL_OOB_DATA, hci_cc_read_local_oob_data,
	       sizeof(struct hci_rp_read_local_oob_data)),
	HCI_CC(HCI_OP_READ_LOCAL_OOB_EXT_DATA, hci_cc_read_local_oob_ext_data,
	       sizeof(struct hci_rp_read_local_oob_ext_data)),
	HCI_CC(HCI_OP_LE_READ_BUFFER_SIZE, hci_cc_le_read_buffer_size,
	       sizeof(struct hci_rp_le_read_buffer_size)),
	HCI_CC(HCI_OP_LE_READ_LOCAL_FEATURES, hci_cc_le_read_local_features,
	       sizeof(struct hci_rp_le_read_local_features)),
	HCI_CC(HCI_OP_LE_READ_ADV_TX_POWER, hci_cc_le_read_adv_tx_power,
	       sizeof(struct hci_rp_le_read_adv_tx_power)),
	HCI_CC(HCI_OP_USER_CONFIRM_REPLY, hci_cc_user_confirm_reply,
	       sizeof(struct hci_rp_user_confirm_reply)),
	HCI_CC(HCI_OP_USER_CONFIRM_NEG_REPLY, hci_cc_user_confirm_neg_reply,
	       sizeof(struct hci_rp_user_confirm_reply)),
	HCI_CC(HCI_OP_USER_PASSKEY_REPLY, hci_cc_user_passkey_reply,
	       sizeof(struct hci_rp_user_confirm_reply)),
	HCI_CC(HCI_OP_USER_PASSKEY_NEG_REPLY, hci_cc_user_passkey_neg_reply,
	       sizeof(struct hci_rp_user_confirm_reply)),
	HCI_CC_STATUS(HCI_OP_LE_SET_RANDOM_ADDR, hci_cc_le_set_random_addr),
	HCI_CC_STATUS(HCI_OP_LE_SET_ADV_ENABLE, hci_cc_le_set_adv_enable),
	HCI_CC_STATUS(HCI_OP_LE_SET_SCAN_PARAM, hci_cc_le_set_scan_param),
	HCI_CC_STATUS(HCI_OP_LE_SET_SCAN_ENABLE, hci_cc_le_set_scan_enable),
	HCI_CC(HCI_OP_LE_READ_ACCEPT_LIST_SIZE,
	       hci_cc_le_read_accept_list_size,
	       sizeof(struct hci_rp_le_read_accept_list_size)),
	HCI_CC_STATUS(HCI_OP_LE_CLEAR_ACCEPT_LIST, hci_cc_le_clear_accept_list),
	HCI_CC_STATUS(HCI_OP_LE_ADD_TO_ACCEPT_LIST,
		      hci_cc_le_add_to_accept_list),
	HCI_CC_STATUS(HCI_OP_LE_DEL_FROM_ACCEPT_LIST,
		      hci_cc_le_del_from_accept_list),
	HCI_CC(HCI_OP_LE_READ_SUPPORTED_STATES, hci_cc_le_read_supported_states,
	       sizeof(struct hci_rp_le_read_supported_states)),
	HCI_CC(HCI_OP_LE_READ_DEF_DATA_LEN, hci_cc_le_read_def_data_len,
	       sizeof(struct hci_rp_le_read_def_data_len)),
	HCI_CC_STATUS(HCI_OP_LE_WRITE_DEF_DATA_LEN,
		      hci_cc_le_write_def_data_len),
	HCI_CC_STATUS(HCI_OP_LE_ADD_TO_RESOLV_LIST,
		      hci_cc_le_add_to_resolv_list),
	HCI_CC_STATUS(HCI_OP_LE_DEL_FROM_RESOLV_LIST,
		      hci_cc_le_del_from_resolv_list),
	HCI_CC_STATUS(HCI_OP_LE_CLEAR_RESOLV_LIST,
		      hci_cc_le_clear_resolv_list),
	HCI_CC(HCI_OP_LE_READ_RESOLV_LIST_SIZE, hci_cc_le_read_resolv_list_size,
	       sizeof(struct hci_rp_le_read_resolv_list_size)),
	HCI_CC_STATUS(HCI_OP_LE_SET_ADDR_RESOLV_ENABLE,
		      hci_cc_le_set_addr_resolution_enable),
	HCI_CC(HCI_OP_LE_READ_MAX_DATA_LEN, hci_cc_le_read_max_data_len,
	       sizeof(struct hci_rp_le_read_max_data_len)),
	HCI_CC_STATUS(HCI_OP_WRITE_LE_HOST_SUPPORTED,
		      hci_cc_write_le_host_supported),
	HCI_CC_STATUS(HCI_OP_LE_SET_ADV_PARAM, hci_cc_set_adv_param),
	HCI_CC(HCI_OP_READ_RSSI, hci_cc_read_rssi,
	       sizeof(struct hci_rp_read_rssi)),
	HCI_CC(HCI_OP_READ_TX_POWER, hci_cc_read_tx_power,
	       sizeof(struct hci_rp_read_tx_power)),
	HCI_CC_STATUS(HCI_OP_WRITE_SSP_DEBUG_MODE, hci_cc_write_ssp_debug_mode),
	HCI_CC_STATUS(HCI_OP_LE_SET_EXT_SCAN_PARAMS,
		      hci_cc_le_set_ext_scan_param),
	HCI_CC_STATUS(HCI_OP_LE_SET_EXT_SCAN_ENABLE,
		      hci_cc_le_set_ext_scan_enable),
	HCI_CC_STATUS(HCI_OP_LE_SET_DEFAULT_PHY, hci_cc_le_set_default_phy),
	HCI_CC(HCI_OP_LE_READ_NUM_SUPPORTED_ADV_SETS,
	       hci_cc_le_read_num_adv_sets,
	       sizeof(struct hci_rp_le_read_num_supported_adv_sets)),
	HCI_CC(HCI_OP_LE_SET_EXT_ADV_PARAMS, hci_cc_set_ext_adv_param,
	       sizeof(struct hci_rp_le_set_ext_adv_params)),
	HCI_CC_STATUS(HCI_OP_LE_SET_EXT_ADV_ENABLE,
		      hci_cc_le_set_ext_adv_enable),
	HCI_CC_STATUS(HCI_OP_LE_SET_ADV_SET_RAND_ADDR,
		      hci_cc_le_set_adv_set_random_addr),
	HCI_CC_STATUS(HCI_OP_LE_REMOVE_ADV_SET, hci_cc_le_remove_adv_set),
	HCI_CC_STATUS(HCI_OP_LE_CLEAR_ADV_SETS, hci_cc_le_clear_adv_sets),
	HCI_CC_STATUS(HCI_OP_LE_SET_PER_ADV_PARAMS, hci_cc_set_per_adv_param),
	HCI_CC_STATUS(HCI_OP_LE_SET_PER_ADV_ENABLE,
		      hci_cc_le_set_per_adv_enable),
	HCI_CC(HCI_OP_LE_READ_TRANSMIT_POWER, hci_cc_le_read_transmit_power,
	       sizeof(struct hci_rp_le_read_transmit_power)),
	HCI_CC_STATUS(HCI_OP_LE_SET_PRIVACY_MODE, hci_cc_le_set_privacy_mode),
	HCI_CC(HCI_OP_LE_READ_BUFFER_SIZE_V2, hci_cc_le_read_buffer_size_v2,
	       sizeof(struct hci_rp_le_read_buffer_size_v2)),
	HCI_CC_VL(HCI_OP_LE_SET_CIG_PARAMS, hci_cc_le_set_cig_params,
		  sizeof(struct hci_rp_le_set_cig_params), HCI_MAX_EVENT_SIZE),
	HCI_CC(HCI_OP_LE_SETUP_ISO_PATH, hci_cc_le_setup_iso_path,
	       sizeof(struct hci_rp_le_setup_iso_path)),
};

static u8 hci_cc_func(struct hci_dev *hdev, const struct hci_cc *cc,
		      struct sk_buff *skb)
{
	void *data;

	if (skb->len < cc->min_len) {
		bt_dev_err(hdev, "unexpected cc 0x%4.4x length: %u < %u",
			   cc->op, skb->len, cc->min_len);
		return HCI_ERROR_UNSPECIFIED;
	}

	/* Just warn if the length is over max_len size it still be possible to
	 * partially parse the cc so leave to callback to decide if that is
	 * acceptable.
	 */
	if (skb->len > cc->max_len)
		bt_dev_warn(hdev, "unexpected cc 0x%4.4x length: %u > %u",
			    cc->op, skb->len, cc->max_len);

	data = hci_cc_skb_pull(hdev, skb, cc->op, cc->min_len);
	if (!data)
		return HCI_ERROR_UNSPECIFIED;

	return cc->func(hdev, data, skb);
}

static void hci_cmd_complete_evt(struct hci_dev *hdev, void *data,
				 struct sk_buff *skb, u16 *opcode, u8 *status,
				 hci_req_complete_t *req_complete,
				 hci_req_complete_skb_t *req_complete_skb)
{
	struct hci_ev_cmd_complete *ev = data;
	int i;

	*opcode = __le16_to_cpu(ev->opcode);

	bt_dev_dbg(hdev, "opcode 0x%4.4x", *opcode);

	for (i = 0; i < ARRAY_SIZE(hci_cc_table); i++) {
		if (hci_cc_table[i].op == *opcode) {
			*status = hci_cc_func(hdev, &hci_cc_table[i], skb);
			break;
		}
	}

	if (i == ARRAY_SIZE(hci_cc_table)) {
		/* Unknown opcode, assume byte 0 contains the status, so
		 * that e.g. __hci_cmd_sync() properly returns errors
		 * for vendor specific commands send by HCI drivers.
		 * If a vendor doesn't actually follow this convention we may
		 * need to introduce a vendor CC table in order to properly set
		 * the status.
		 */
		*status = skb->data[0];
	}

	handle_cmd_cnt_and_timer(hdev, ev->ncmd);

	hci_req_cmd_complete(hdev, *opcode, *status, req_complete,
			     req_complete_skb);

	if (hci_dev_test_flag(hdev, HCI_CMD_PENDING)) {
		bt_dev_err(hdev,
			   "unexpected event for opcode 0x%4.4x", *opcode);
		return;
	}

	if (atomic_read(&hdev->cmd_cnt) && !skb_queue_empty(&hdev->cmd_q))
		queue_work(hdev->workqueue, &hdev->cmd_work);
}

static void hci_cs_le_create_cis(struct hci_dev *hdev, u8 status)
{
	struct hci_cp_le_create_cis *cp;
	bool pending = false;
	int i;

	bt_dev_dbg(hdev, "status 0x%2.2x", status);

	if (!status)
		return;

	cp = hci_sent_cmd_data(hdev, HCI_OP_LE_CREATE_CIS);
	if (!cp)
		return;

	hci_dev_lock(hdev);

	/* Remove connection if command failed */
	for (i = 0; cp->num_cis; cp->num_cis--, i++) {
		struct hci_conn *conn;
		u16 handle;

		handle = __le16_to_cpu(cp->cis[i].cis_handle);

		conn = hci_conn_hash_lookup_handle(hdev, handle);
		if (conn) {
			if (test_and_clear_bit(HCI_CONN_CREATE_CIS,
					       &conn->flags))
				pending = true;
			conn->state = BT_CLOSED;
			hci_connect_cfm(conn, status);
			hci_conn_del(conn);
		}
	}

	if (pending)
		hci_le_create_cis_pending(hdev);

	hci_dev_unlock(hdev);
}

#define HCI_CS(_op, _func) \
{ \
	.op = _op, \
	.func = _func, \
}

static const struct hci_cs {
	u16  op;
	void (*func)(struct hci_dev *hdev, __u8 status);
} hci_cs_table[] = {
	HCI_CS(HCI_OP_INQUIRY, hci_cs_inquiry),
	HCI_CS(HCI_OP_CREATE_CONN, hci_cs_create_conn),
	HCI_CS(HCI_OP_DISCONNECT, hci_cs_disconnect),
	HCI_CS(HCI_OP_ADD_SCO, hci_cs_add_sco),
	HCI_CS(HCI_OP_AUTH_REQUESTED, hci_cs_auth_requested),
	HCI_CS(HCI_OP_SET_CONN_ENCRYPT, hci_cs_set_conn_encrypt),
	HCI_CS(HCI_OP_REMOTE_NAME_REQ, hci_cs_remote_name_req),
	HCI_CS(HCI_OP_READ_REMOTE_FEATURES, hci_cs_read_remote_features),
	HCI_CS(HCI_OP_READ_REMOTE_EXT_FEATURES,
	       hci_cs_read_remote_ext_features),
	HCI_CS(HCI_OP_SETUP_SYNC_CONN, hci_cs_setup_sync_conn),
	HCI_CS(HCI_OP_ENHANCED_SETUP_SYNC_CONN,
	       hci_cs_enhanced_setup_sync_conn),
	HCI_CS(HCI_OP_SNIFF_MODE, hci_cs_sniff_mode),
	HCI_CS(HCI_OP_EXIT_SNIFF_MODE, hci_cs_exit_sniff_mode),
	HCI_CS(HCI_OP_SWITCH_ROLE, hci_cs_switch_role),
	HCI_CS(HCI_OP_LE_CREATE_CONN, hci_cs_le_create_conn),
	HCI_CS(HCI_OP_LE_READ_REMOTE_FEATURES, hci_cs_le_read_remote_features),
	HCI_CS(HCI_OP_LE_START_ENC, hci_cs_le_start_enc),
	HCI_CS(HCI_OP_LE_EXT_CREATE_CONN, hci_cs_le_ext_create_conn),
	HCI_CS(HCI_OP_LE_CREATE_CIS, hci_cs_le_create_cis),
	HCI_CS(HCI_OP_LE_CREATE_BIG, hci_cs_le_create_big),
};

static void hci_cmd_status_evt(struct hci_dev *hdev, void *data,
			       struct sk_buff *skb, u16 *opcode, u8 *status,
			       hci_req_complete_t *req_complete,
			       hci_req_complete_skb_t *req_complete_skb)
{
	struct hci_ev_cmd_status *ev = data;
	int i;

	*opcode = __le16_to_cpu(ev->opcode);
	*status = ev->status;

	bt_dev_dbg(hdev, "opcode 0x%4.4x", *opcode);

	for (i = 0; i < ARRAY_SIZE(hci_cs_table); i++) {
		if (hci_cs_table[i].op == *opcode) {
			hci_cs_table[i].func(hdev, ev->status);
			break;
		}
	}

	handle_cmd_cnt_and_timer(hdev, ev->ncmd);

	/* Indicate request completion if the command failed. Also, if
	 * we're not waiting for a special event and we get a success
	 * command status we should try to flag the request as completed
	 * (since for this kind of commands there will not be a command
	 * complete event).
	 */
	if (ev->status || (hdev->req_skb && !hci_skb_event(hdev->req_skb))) {
		hci_req_cmd_complete(hdev, *opcode, ev->status, req_complete,
				     req_complete_skb);
		if (hci_dev_test_flag(hdev, HCI_CMD_PENDING)) {
			bt_dev_err(hdev, "unexpected event for opcode 0x%4.4x",
				   *opcode);
			return;
		}
	}

	if (atomic_read(&hdev->cmd_cnt) && !skb_queue_empty(&hdev->cmd_q))
		queue_work(hdev->workqueue, &hdev->cmd_work);
}

static void hci_hardware_error_evt(struct hci_dev *hdev, void *data,
				   struct sk_buff *skb)
{
	struct hci_ev_hardware_error *ev = data;

	bt_dev_dbg(hdev, "code 0x%2.2x", ev->code);

	hdev->hw_error_code = ev->code;

	queue_work(hdev->req_workqueue, &hdev->error_reset);
}

static void hci_role_change_evt(struct hci_dev *hdev, void *data,
				struct sk_buff *skb)
{
	struct hci_ev_role_change *ev = data;
	struct hci_conn *conn;

	bt_dev_dbg(hdev, "status 0x%2.2x", ev->status);

	hci_dev_lock(hdev);

	conn = hci_conn_hash_lookup_ba(hdev, ACL_LINK, &ev->bdaddr);
	if (conn) {
		if (!ev->status)
			conn->role = ev->role;

		clear_bit(HCI_CONN_RSWITCH_PEND, &conn->flags);

		hci_role_switch_cfm(conn, ev->status, ev->role);
	}

	hci_dev_unlock(hdev);
}

static void hci_num_comp_pkts_evt(struct hci_dev *hdev, void *data,
				  struct sk_buff *skb)
{
	struct hci_ev_num_comp_pkts *ev = data;
	int i;

	if (!hci_ev_skb_pull(hdev, skb, HCI_EV_NUM_COMP_PKTS,
			     flex_array_size(ev, handles, ev->num)))
		return;

	bt_dev_dbg(hdev, "num %d", ev->num);

	for (i = 0; i < ev->num; i++) {
		struct hci_comp_pkts_info *info = &ev->handles[i];
		struct hci_conn *conn;
		__u16  handle, count;

		handle = __le16_to_cpu(info->handle);
		count  = __le16_to_cpu(info->count);

		conn = hci_conn_hash_lookup_handle(hdev, handle);
		if (!conn)
			continue;

		conn->sent -= count;

		switch (conn->type) {
		case ACL_LINK:
			hdev->acl_cnt += count;
			if (hdev->acl_cnt > hdev->acl_pkts)
				hdev->acl_cnt = hdev->acl_pkts;
			break;

		case LE_LINK:
			if (hdev->le_pkts) {
				hdev->le_cnt += count;
				if (hdev->le_cnt > hdev->le_pkts)
					hdev->le_cnt = hdev->le_pkts;
			} else {
				hdev->acl_cnt += count;
				if (hdev->acl_cnt > hdev->acl_pkts)
					hdev->acl_cnt = hdev->acl_pkts;
			}
			break;

		case SCO_LINK:
			hdev->sco_cnt += count;
			if (hdev->sco_cnt > hdev->sco_pkts)
				hdev->sco_cnt = hdev->sco_pkts;
			break;

		case ISO_LINK:
			if (hdev->iso_pkts) {
				hdev->iso_cnt += count;
				if (hdev->iso_cnt > hdev->iso_pkts)
					hdev->iso_cnt = hdev->iso_pkts;
			} else if (hdev->le_pkts) {
				hdev->le_cnt += count;
				if (hdev->le_cnt > hdev->le_pkts)
					hdev->le_cnt = hdev->le_pkts;
			} else {
				hdev->acl_cnt += count;
				if (hdev->acl_cnt > hdev->acl_pkts)
					hdev->acl_cnt = hdev->acl_pkts;
			}
			break;

		default:
			bt_dev_err(hdev, "unknown type %d conn %p",
				   conn->type, conn);
			break;
		}
	}

	queue_work(hdev->workqueue, &hdev->tx_work);
}

static void hci_mode_change_evt(struct hci_dev *hdev, void *data,
				struct sk_buff *skb)
{
	struct hci_ev_mode_change *ev = data;
	struct hci_conn *conn;

	bt_dev_dbg(hdev, "status 0x%2.2x", ev->status);

	hci_dev_lock(hdev);

	conn = hci_conn_hash_lookup_handle(hdev, __le16_to_cpu(ev->handle));
	if (conn) {
		conn->mode = ev->mode;

		if (!test_and_clear_bit(HCI_CONN_MODE_CHANGE_PEND,
					&conn->flags)) {
			if (conn->mode == HCI_CM_ACTIVE)
				set_bit(HCI_CONN_POWER_SAVE, &conn->flags);
			else
				clear_bit(HCI_CONN_POWER_SAVE, &conn->flags);
		}

		if (test_and_clear_bit(HCI_CONN_SCO_SETUP_PEND, &conn->flags))
			hci_sco_setup(conn, ev->status);
	}

	hci_dev_unlock(hdev);
}

static void hci_pin_code_request_evt(struct hci_dev *hdev, void *data,
				     struct sk_buff *skb)
{
	struct hci_ev_pin_code_req *ev = data;
	struct hci_conn *conn;

	bt_dev_dbg(hdev, "");

	hci_dev_lock(hdev);

	conn = hci_conn_hash_lookup_ba(hdev, ACL_LINK, &ev->bdaddr);
	if (!conn)
		goto unlock;

	if (conn->state == BT_CONNECTED) {
		hci_conn_hold(conn);
		conn->disc_timeout = HCI_PAIRING_TIMEOUT;
		hci_conn_drop(conn);
	}

	if (!hci_dev_test_flag(hdev, HCI_BONDABLE) &&
	    !test_bit(HCI_CONN_AUTH_INITIATOR, &conn->flags)) {
		hci_send_cmd(hdev, HCI_OP_PIN_CODE_NEG_REPLY,
			     sizeof(ev->bdaddr), &ev->bdaddr);
	} else if (hci_dev_test_flag(hdev, HCI_MGMT)) {
		u8 secure;

		if (conn->pending_sec_level == BT_SECURITY_HIGH)
			secure = 1;
		else
			secure = 0;

		mgmt_pin_code_request(hdev, &ev->bdaddr, secure);
	}

unlock:
	hci_dev_unlock(hdev);
}

static void conn_set_key(struct hci_conn *conn, u8 key_type, u8 pin_len)
{
	if (key_type == HCI_LK_CHANGED_COMBINATION)
		return;

	conn->pin_length = pin_len;
	conn->key_type = key_type;

	switch (key_type) {
	case HCI_LK_LOCAL_UNIT:
	case HCI_LK_REMOTE_UNIT:
	case HCI_LK_DEBUG_COMBINATION:
		return;
	case HCI_LK_COMBINATION:
		if (pin_len == 16)
			conn->pending_sec_level = BT_SECURITY_HIGH;
		else
			conn->pending_sec_level = BT_SECURITY_MEDIUM;
		break;
	case HCI_LK_UNAUTH_COMBINATION_P192:
	case HCI_LK_UNAUTH_COMBINATION_P256:
		conn->pending_sec_level = BT_SECURITY_MEDIUM;
		break;
	case HCI_LK_AUTH_COMBINATION_P192:
		conn->pending_sec_level = BT_SECURITY_HIGH;
		break;
	case HCI_LK_AUTH_COMBINATION_P256:
		conn->pending_sec_level = BT_SECURITY_FIPS;
		break;
	}
}

static void hci_link_key_request_evt(struct hci_dev *hdev, void *data,
				     struct sk_buff *skb)
{
	struct hci_ev_link_key_req *ev = data;
	struct hci_cp_link_key_reply cp;
	struct hci_conn *conn;
	struct link_key *key;

	bt_dev_dbg(hdev, "");

	if (!hci_dev_test_flag(hdev, HCI_MGMT))
		return;

	hci_dev_lock(hdev);

	key = hci_find_link_key(hdev, &ev->bdaddr);
	if (!key) {
		bt_dev_dbg(hdev, "link key not found for %pMR", &ev->bdaddr);
		goto not_found;
	}

	bt_dev_dbg(hdev, "found key type %u for %pMR", key->type, &ev->bdaddr);

	conn = hci_conn_hash_lookup_ba(hdev, ACL_LINK, &ev->bdaddr);
	if (conn) {
		clear_bit(HCI_CONN_NEW_LINK_KEY, &conn->flags);

		if ((key->type == HCI_LK_UNAUTH_COMBINATION_P192 ||
		     key->type == HCI_LK_UNAUTH_COMBINATION_P256) &&
		    conn->auth_type != 0xff && (conn->auth_type & 0x01)) {
			bt_dev_dbg(hdev, "ignoring unauthenticated key");
			goto not_found;
		}

		if (key->type == HCI_LK_COMBINATION && key->pin_len < 16 &&
		    (conn->pending_sec_level == BT_SECURITY_HIGH ||
		     conn->pending_sec_level == BT_SECURITY_FIPS)) {
			bt_dev_dbg(hdev, "ignoring key unauthenticated for high security");
			goto not_found;
		}

		conn_set_key(conn, key->type, key->pin_len);
	}

	bacpy(&cp.bdaddr, &ev->bdaddr);
	memcpy(cp.link_key, key->val, HCI_LINK_KEY_SIZE);

	hci_send_cmd(hdev, HCI_OP_LINK_KEY_REPLY, sizeof(cp), &cp);

	hci_dev_unlock(hdev);

	return;

not_found:
	hci_send_cmd(hdev, HCI_OP_LINK_KEY_NEG_REPLY, 6, &ev->bdaddr);
	hci_dev_unlock(hdev);
}

static void hci_link_key_notify_evt(struct hci_dev *hdev, void *data,
				    struct sk_buff *skb)
{
	struct hci_ev_link_key_notify *ev = data;
	struct hci_conn *conn;
	struct link_key *key;
	bool persistent;
	u8 pin_len = 0;

	bt_dev_dbg(hdev, "");

	hci_dev_lock(hdev);

	conn = hci_conn_hash_lookup_ba(hdev, ACL_LINK, &ev->bdaddr);
	if (!conn)
		goto unlock;

	/* Ignore NULL link key against CVE-2020-26555 */
	if (!crypto_memneq(ev->link_key, ZERO_KEY, HCI_LINK_KEY_SIZE)) {
		bt_dev_dbg(hdev, "Ignore NULL link key (ZERO KEY) for %pMR",
			   &ev->bdaddr);
		hci_disconnect(conn, HCI_ERROR_AUTH_FAILURE);
		hci_conn_drop(conn);
		goto unlock;
	}

	hci_conn_hold(conn);
	conn->disc_timeout = HCI_DISCONN_TIMEOUT;
	hci_conn_drop(conn);

	set_bit(HCI_CONN_NEW_LINK_KEY, &conn->flags);
	conn_set_key(conn, ev->key_type, conn->pin_length);

	if (!hci_dev_test_flag(hdev, HCI_MGMT))
		goto unlock;

	key = hci_add_link_key(hdev, conn, &ev->bdaddr, ev->link_key,
			        ev->key_type, pin_len, &persistent);
	if (!key)
		goto unlock;

	/* Update connection information since adding the key will have
	 * fixed up the type in the case of changed combination keys.
	 */
	if (ev->key_type == HCI_LK_CHANGED_COMBINATION)
		conn_set_key(conn, key->type, key->pin_len);

	mgmt_new_link_key(hdev, key, persistent);

	/* Keep debug keys around only if the HCI_KEEP_DEBUG_KEYS flag
	 * is set. If it's not set simply remove the key from the kernel
	 * list (we've still notified user space about it but with
	 * store_hint being 0).
	 */
	if (key->type == HCI_LK_DEBUG_COMBINATION &&
	    !hci_dev_test_flag(hdev, HCI_KEEP_DEBUG_KEYS)) {
		list_del_rcu(&key->list);
		kfree_rcu(key, rcu);
		goto unlock;
	}

	if (persistent)
		clear_bit(HCI_CONN_FLUSH_KEY, &conn->flags);
	else
		set_bit(HCI_CONN_FLUSH_KEY, &conn->flags);

unlock:
	hci_dev_unlock(hdev);
}

static void hci_clock_offset_evt(struct hci_dev *hdev, void *data,
				 struct sk_buff *skb)
{
	struct hci_ev_clock_offset *ev = data;
	struct hci_conn *conn;

	bt_dev_dbg(hdev, "status 0x%2.2x", ev->status);

	hci_dev_lock(hdev);

	conn = hci_conn_hash_lookup_handle(hdev, __le16_to_cpu(ev->handle));
	if (conn && !ev->status) {
		struct inquiry_entry *ie;

		ie = hci_inquiry_cache_lookup(hdev, &conn->dst);
		if (ie) {
			ie->data.clock_offset = ev->clock_offset;
			ie->timestamp = jiffies;
		}
	}

	hci_dev_unlock(hdev);
}

static void hci_pkt_type_change_evt(struct hci_dev *hdev, void *data,
				    struct sk_buff *skb)
{
	struct hci_ev_pkt_type_change *ev = data;
	struct hci_conn *conn;

	bt_dev_dbg(hdev, "status 0x%2.2x", ev->status);

	hci_dev_lock(hdev);

	conn = hci_conn_hash_lookup_handle(hdev, __le16_to_cpu(ev->handle));
	if (conn && !ev->status)
		conn->pkt_type = __le16_to_cpu(ev->pkt_type);

	hci_dev_unlock(hdev);
}

static void hci_pscan_rep_mode_evt(struct hci_dev *hdev, void *data,
				   struct sk_buff *skb)
{
	struct hci_ev_pscan_rep_mode *ev = data;
	struct inquiry_entry *ie;

	bt_dev_dbg(hdev, "");

	hci_dev_lock(hdev);

	ie = hci_inquiry_cache_lookup(hdev, &ev->bdaddr);
	if (ie) {
		ie->data.pscan_rep_mode = ev->pscan_rep_mode;
		ie->timestamp = jiffies;
	}

	hci_dev_unlock(hdev);
}

static void hci_inquiry_result_with_rssi_evt(struct hci_dev *hdev, void *edata,
					     struct sk_buff *skb)
{
	struct hci_ev_inquiry_result_rssi *ev = edata;
	struct inquiry_data data;
	int i;

	bt_dev_dbg(hdev, "num_rsp %d", ev->num);

	if (!ev->num)
		return;

	if (hci_dev_test_flag(hdev, HCI_PERIODIC_INQ))
		return;

	hci_dev_lock(hdev);

	if (skb->len == array_size(ev->num,
				   sizeof(struct inquiry_info_rssi_pscan))) {
		struct inquiry_info_rssi_pscan *info;

		for (i = 0; i < ev->num; i++) {
			u32 flags;

			info = hci_ev_skb_pull(hdev, skb,
					       HCI_EV_INQUIRY_RESULT_WITH_RSSI,
					       sizeof(*info));
			if (!info) {
				bt_dev_err(hdev, "Malformed HCI Event: 0x%2.2x",
					   HCI_EV_INQUIRY_RESULT_WITH_RSSI);
				goto unlock;
			}

			bacpy(&data.bdaddr, &info->bdaddr);
			data.pscan_rep_mode	= info->pscan_rep_mode;
			data.pscan_period_mode	= info->pscan_period_mode;
			data.pscan_mode		= info->pscan_mode;
			memcpy(data.dev_class, info->dev_class, 3);
			data.clock_offset	= info->clock_offset;
			data.rssi		= info->rssi;
			data.ssp_mode		= 0x00;

			flags = hci_inquiry_cache_update(hdev, &data, false);

			mgmt_device_found(hdev, &info->bdaddr, ACL_LINK, 0x00,
					  info->dev_class, info->rssi,
					  flags, NULL, 0, NULL, 0, 0);
		}
	} else if (skb->len == array_size(ev->num,
					  sizeof(struct inquiry_info_rssi))) {
		struct inquiry_info_rssi *info;

		for (i = 0; i < ev->num; i++) {
			u32 flags;

			info = hci_ev_skb_pull(hdev, skb,
					       HCI_EV_INQUIRY_RESULT_WITH_RSSI,
					       sizeof(*info));
			if (!info) {
				bt_dev_err(hdev, "Malformed HCI Event: 0x%2.2x",
					   HCI_EV_INQUIRY_RESULT_WITH_RSSI);
				goto unlock;
			}

			bacpy(&data.bdaddr, &info->bdaddr);
			data.pscan_rep_mode	= info->pscan_rep_mode;
			data.pscan_period_mode	= info->pscan_period_mode;
			data.pscan_mode		= 0x00;
			memcpy(data.dev_class, info->dev_class, 3);
			data.clock_offset	= info->clock_offset;
			data.rssi		= info->rssi;
			data.ssp_mode		= 0x00;

			flags = hci_inquiry_cache_update(hdev, &data, false);

			mgmt_device_found(hdev, &info->bdaddr, ACL_LINK, 0x00,
					  info->dev_class, info->rssi,
					  flags, NULL, 0, NULL, 0, 0);
		}
	} else {
		bt_dev_err(hdev, "Malformed HCI Event: 0x%2.2x",
			   HCI_EV_INQUIRY_RESULT_WITH_RSSI);
	}
unlock:
	hci_dev_unlock(hdev);
}

static void hci_remote_ext_features_evt(struct hci_dev *hdev, void *data,
					struct sk_buff *skb)
{
	struct hci_ev_remote_ext_features *ev = data;
	struct hci_conn *conn;

	bt_dev_dbg(hdev, "status 0x%2.2x", ev->status);

	hci_dev_lock(hdev);

	conn = hci_conn_hash_lookup_handle(hdev, __le16_to_cpu(ev->handle));
	if (!conn)
		goto unlock;

	if (ev->page < HCI_MAX_PAGES)
		memcpy(conn->features[ev->page], ev->features, 8);

	if (!ev->status && ev->page == 0x01) {
		struct inquiry_entry *ie;

		ie = hci_inquiry_cache_lookup(hdev, &conn->dst);
		if (ie)
			ie->data.ssp_mode = (ev->features[0] & LMP_HOST_SSP);

		if (ev->features[0] & LMP_HOST_SSP) {
			set_bit(HCI_CONN_SSP_ENABLED, &conn->flags);
		} else {
			/* It is mandatory by the Bluetooth specification that
			 * Extended Inquiry Results are only used when Secure
			 * Simple Pairing is enabled, but some devices violate
			 * this.
			 *
			 * To make these devices work, the internal SSP
			 * enabled flag needs to be cleared if the remote host
			 * features do not indicate SSP support */
			clear_bit(HCI_CONN_SSP_ENABLED, &conn->flags);
		}

		if (ev->features[0] & LMP_HOST_SC)
			set_bit(HCI_CONN_SC_ENABLED, &conn->flags);
	}

	if (conn->state != BT_CONFIG)
		goto unlock;

	if (!ev->status && !test_bit(HCI_CONN_MGMT_CONNECTED, &conn->flags)) {
		struct hci_cp_remote_name_req cp;
		memset(&cp, 0, sizeof(cp));
		bacpy(&cp.bdaddr, &conn->dst);
		cp.pscan_rep_mode = 0x02;
		hci_send_cmd(hdev, HCI_OP_REMOTE_NAME_REQ, sizeof(cp), &cp);
	} else {
		mgmt_device_connected(hdev, conn, NULL, 0);
	}

	if (!hci_outgoing_auth_needed(hdev, conn)) {
		conn->state = BT_CONNECTED;
		hci_connect_cfm(conn, ev->status);
		hci_conn_drop(conn);
	}

unlock:
	hci_dev_unlock(hdev);
}

static void hci_sync_conn_complete_evt(struct hci_dev *hdev, void *data,
				       struct sk_buff *skb)
{
	struct hci_ev_sync_conn_complete *ev = data;
	struct hci_conn *conn;
	u8 status = ev->status;

	switch (ev->link_type) {
	case SCO_LINK:
	case ESCO_LINK:
		break;
	default:
		/* As per Core 5.3 Vol 4 Part E 7.7.35 (p.2219), Link_Type
		 * for HCI_Synchronous_Connection_Complete is limited to
		 * either SCO or eSCO
		 */
		bt_dev_err(hdev, "Ignoring connect complete event for invalid link type");
		return;
	}

	bt_dev_dbg(hdev, "status 0x%2.2x", status);

	hci_dev_lock(hdev);

	conn = hci_conn_hash_lookup_ba(hdev, ev->link_type, &ev->bdaddr);
	if (!conn) {
		if (ev->link_type == ESCO_LINK)
			goto unlock;

		/* When the link type in the event indicates SCO connection
		 * and lookup of the connection object fails, then check
		 * if an eSCO connection object exists.
		 *
		 * The core limits the synchronous connections to either
		 * SCO or eSCO. The eSCO connection is preferred and tried
		 * to be setup first and until successfully established,
		 * the link type will be hinted as eSCO.
		 */
		conn = hci_conn_hash_lookup_ba(hdev, ESCO_LINK, &ev->bdaddr);
		if (!conn)
			goto unlock;
	}

	/* The HCI_Synchronous_Connection_Complete event is only sent once per connection.
	 * Processing it more than once per connection can corrupt kernel memory.
	 *
	 * As the connection handle is set here for the first time, it indicates
	 * whether the connection is already set up.
	 */
	if (!HCI_CONN_HANDLE_UNSET(conn->handle)) {
		bt_dev_err(hdev, "Ignoring HCI_Sync_Conn_Complete event for existing connection");
		goto unlock;
	}

	switch (status) {
	case 0x00:
		status = hci_conn_set_handle(conn, __le16_to_cpu(ev->handle));
		if (status) {
			conn->state = BT_CLOSED;
			break;
		}

		conn->state  = BT_CONNECTED;
		conn->type   = ev->link_type;

		hci_debugfs_create_conn(conn);
		hci_conn_add_sysfs(conn);
		break;

	case 0x10:	/* Connection Accept Timeout */
	case 0x0d:	/* Connection Rejected due to Limited Resources */
	case 0x11:	/* Unsupported Feature or Parameter Value */
	case 0x1c:	/* SCO interval rejected */
	case 0x1a:	/* Unsupported Remote Feature */
	case 0x1e:	/* Invalid LMP Parameters */
	case 0x1f:	/* Unspecified error */
	case 0x20:	/* Unsupported LMP Parameter value */
		if (conn->out) {
			conn->pkt_type = (hdev->esco_type & SCO_ESCO_MASK) |
					(hdev->esco_type & EDR_ESCO_MASK);
			if (hci_setup_sync(conn, conn->parent->handle))
				goto unlock;
		}
		fallthrough;

	default:
		conn->state = BT_CLOSED;
		break;
	}

	bt_dev_dbg(hdev, "SCO connected with air mode: %02x", ev->air_mode);
	/* Notify only in case of SCO over HCI transport data path which
	 * is zero and non-zero value shall be non-HCI transport data path
	 */
	if (conn->codec.data_path == 0 && hdev->notify) {
		switch (ev->air_mode) {
		case 0x02:
			hdev->notify(hdev, HCI_NOTIFY_ENABLE_SCO_CVSD);
			break;
		case 0x03:
			hdev->notify(hdev, HCI_NOTIFY_ENABLE_SCO_TRANSP);
			break;
		}
	}

	hci_connect_cfm(conn, status);
	if (status)
		hci_conn_del(conn);

unlock:
	hci_dev_unlock(hdev);
}

static inline size_t eir_get_length(u8 *eir, size_t eir_len)
{
	size_t parsed = 0;

	while (parsed < eir_len) {
		u8 field_len = eir[0];

		if (field_len == 0)
			return parsed;

		parsed += field_len + 1;
		eir += field_len + 1;
	}

	return eir_len;
}

static void hci_extended_inquiry_result_evt(struct hci_dev *hdev, void *edata,
					    struct sk_buff *skb)
{
	struct hci_ev_ext_inquiry_result *ev = edata;
	struct inquiry_data data;
	size_t eir_len;
	int i;

	if (!hci_ev_skb_pull(hdev, skb, HCI_EV_EXTENDED_INQUIRY_RESULT,
			     flex_array_size(ev, info, ev->num)))
		return;

	bt_dev_dbg(hdev, "num %d", ev->num);

	if (!ev->num)
		return;

	if (hci_dev_test_flag(hdev, HCI_PERIODIC_INQ))
		return;

	hci_dev_lock(hdev);

	for (i = 0; i < ev->num; i++) {
		struct extended_inquiry_info *info = &ev->info[i];
		u32 flags;
		bool name_known;

		bacpy(&data.bdaddr, &info->bdaddr);
		data.pscan_rep_mode	= info->pscan_rep_mode;
		data.pscan_period_mode	= info->pscan_period_mode;
		data.pscan_mode		= 0x00;
		memcpy(data.dev_class, info->dev_class, 3);
		data.clock_offset	= info->clock_offset;
		data.rssi		= info->rssi;
		data.ssp_mode		= 0x01;

		if (hci_dev_test_flag(hdev, HCI_MGMT))
			name_known = eir_get_data(info->data,
						  sizeof(info->data),
						  EIR_NAME_COMPLETE, NULL);
		else
			name_known = true;

		flags = hci_inquiry_cache_update(hdev, &data, name_known);

		eir_len = eir_get_length(info->data, sizeof(info->data));

		mgmt_device_found(hdev, &info->bdaddr, ACL_LINK, 0x00,
				  info->dev_class, info->rssi,
				  flags, info->data, eir_len, NULL, 0, 0);
	}

	hci_dev_unlock(hdev);
}

static void hci_key_refresh_complete_evt(struct hci_dev *hdev, void *data,
					 struct sk_buff *skb)
{
	struct hci_ev_key_refresh_complete *ev = data;
	struct hci_conn *conn;

	bt_dev_dbg(hdev, "status 0x%2.2x handle 0x%4.4x", ev->status,
		   __le16_to_cpu(ev->handle));

	hci_dev_lock(hdev);

	conn = hci_conn_hash_lookup_handle(hdev, __le16_to_cpu(ev->handle));
	if (!conn)
		goto unlock;

	/* For BR/EDR the necessary steps are taken through the
	 * auth_complete event.
	 */
	if (conn->type != LE_LINK)
		goto unlock;

	if (!ev->status)
		conn->sec_level = conn->pending_sec_level;

	clear_bit(HCI_CONN_ENCRYPT_PEND, &conn->flags);

	if (ev->status && conn->state == BT_CONNECTED) {
		hci_disconnect(conn, HCI_ERROR_AUTH_FAILURE);
		hci_conn_drop(conn);
		goto unlock;
	}

	if (conn->state == BT_CONFIG) {
		if (!ev->status)
			conn->state = BT_CONNECTED;

		hci_connect_cfm(conn, ev->status);
		hci_conn_drop(conn);
	} else {
		hci_auth_cfm(conn, ev->status);

		hci_conn_hold(conn);
		conn->disc_timeout = HCI_DISCONN_TIMEOUT;
		hci_conn_drop(conn);
	}

unlock:
	hci_dev_unlock(hdev);
}

static u8 hci_get_auth_req(struct hci_conn *conn)
{
	/* If remote requests no-bonding follow that lead */
	if (conn->remote_auth == HCI_AT_NO_BONDING ||
	    conn->remote_auth == HCI_AT_NO_BONDING_MITM)
		return conn->remote_auth | (conn->auth_type & 0x01);

	/* If both remote and local have enough IO capabilities, require
	 * MITM protection
	 */
	if (conn->remote_cap != HCI_IO_NO_INPUT_OUTPUT &&
	    conn->io_capability != HCI_IO_NO_INPUT_OUTPUT)
		return conn->remote_auth | 0x01;

	/* No MITM protection possible so ignore remote requirement */
	return (conn->remote_auth & ~0x01) | (conn->auth_type & 0x01);
}

static u8 bredr_oob_data_present(struct hci_conn *conn)
{
	struct hci_dev *hdev = conn->hdev;
	struct oob_data *data;

	data = hci_find_remote_oob_data(hdev, &conn->dst, BDADDR_BREDR);
	if (!data)
		return 0x00;

	if (bredr_sc_enabled(hdev)) {
		/* When Secure Connections is enabled, then just
		 * return the present value stored with the OOB
		 * data. The stored value contains the right present
		 * information. However it can only be trusted when
		 * not in Secure Connection Only mode.
		 */
		if (!hci_dev_test_flag(hdev, HCI_SC_ONLY))
			return data->present;

		/* When Secure Connections Only mode is enabled, then
		 * the P-256 values are required. If they are not
		 * available, then do not declare that OOB data is
		 * present.
		 */
		if (!crypto_memneq(data->rand256, ZERO_KEY, 16) ||
		    !crypto_memneq(data->hash256, ZERO_KEY, 16))
			return 0x00;

		return 0x02;
	}

	/* When Secure Connections is not enabled or actually
	 * not supported by the hardware, then check that if
	 * P-192 data values are present.
	 */
	if (!crypto_memneq(data->rand192, ZERO_KEY, 16) ||
	    !crypto_memneq(data->hash192, ZERO_KEY, 16))
		return 0x00;

	return 0x01;
}

static void hci_io_capa_request_evt(struct hci_dev *hdev, void *data,
				    struct sk_buff *skb)
{
	struct hci_ev_io_capa_request *ev = data;
	struct hci_conn *conn;

	bt_dev_dbg(hdev, "");

	hci_dev_lock(hdev);

	conn = hci_conn_hash_lookup_ba(hdev, ACL_LINK, &ev->bdaddr);
	if (!conn || !hci_dev_test_flag(hdev, HCI_SSP_ENABLED))
		goto unlock;

	/* Assume remote supports SSP since it has triggered this event */
	set_bit(HCI_CONN_SSP_ENABLED, &conn->flags);

	hci_conn_hold(conn);

	if (!hci_dev_test_flag(hdev, HCI_MGMT))
		goto unlock;

	/* Allow pairing if we're pairable, the initiators of the
	 * pairing or if the remote is not requesting bonding.
	 */
	if (hci_dev_test_flag(hdev, HCI_BONDABLE) ||
	    test_bit(HCI_CONN_AUTH_INITIATOR, &conn->flags) ||
	    (conn->remote_auth & ~0x01) == HCI_AT_NO_BONDING) {
		struct hci_cp_io_capability_reply cp;

		bacpy(&cp.bdaddr, &ev->bdaddr);
		/* Change the IO capability from KeyboardDisplay
		 * to DisplayYesNo as it is not supported by BT spec. */
		cp.capability = (conn->io_capability == 0x04) ?
				HCI_IO_DISPLAY_YESNO : conn->io_capability;

		/* If we are initiators, there is no remote information yet */
		if (conn->remote_auth == 0xff) {
			/* Request MITM protection if our IO caps allow it
			 * except for the no-bonding case.
			 */
			if (conn->io_capability != HCI_IO_NO_INPUT_OUTPUT &&
			    conn->auth_type != HCI_AT_NO_BONDING)
				conn->auth_type |= 0x01;
		} else {
			conn->auth_type = hci_get_auth_req(conn);
		}

		/* If we're not bondable, force one of the non-bondable
		 * authentication requirement values.
		 */
		if (!hci_dev_test_flag(hdev, HCI_BONDABLE))
			conn->auth_type &= HCI_AT_NO_BONDING_MITM;

		cp.authentication = conn->auth_type;
		cp.oob_data = bredr_oob_data_present(conn);

		hci_send_cmd(hdev, HCI_OP_IO_CAPABILITY_REPLY,
			     sizeof(cp), &cp);
	} else {
		struct hci_cp_io_capability_neg_reply cp;

		bacpy(&cp.bdaddr, &ev->bdaddr);
		cp.reason = HCI_ERROR_PAIRING_NOT_ALLOWED;

		hci_send_cmd(hdev, HCI_OP_IO_CAPABILITY_NEG_REPLY,
			     sizeof(cp), &cp);
	}

unlock:
	hci_dev_unlock(hdev);
}

static void hci_io_capa_reply_evt(struct hci_dev *hdev, void *data,
				  struct sk_buff *skb)
{
	struct hci_ev_io_capa_reply *ev = data;
	struct hci_conn *conn;

	bt_dev_dbg(hdev, "");

	hci_dev_lock(hdev);

	conn = hci_conn_hash_lookup_ba(hdev, ACL_LINK, &ev->bdaddr);
	if (!conn)
		goto unlock;

	conn->remote_cap = ev->capability;
	conn->remote_auth = ev->authentication;

unlock:
	hci_dev_unlock(hdev);
}

static void hci_user_confirm_request_evt(struct hci_dev *hdev, void *data,
					 struct sk_buff *skb)
{
	struct hci_ev_user_confirm_req *ev = data;
	int loc_mitm, rem_mitm, confirm_hint = 0;
	struct hci_conn *conn;

	bt_dev_dbg(hdev, "");

	hci_dev_lock(hdev);

	if (!hci_dev_test_flag(hdev, HCI_MGMT))
		goto unlock;

	conn = hci_conn_hash_lookup_ba(hdev, ACL_LINK, &ev->bdaddr);
	if (!conn)
		goto unlock;

	loc_mitm = (conn->auth_type & 0x01);
	rem_mitm = (conn->remote_auth & 0x01);

	/* If we require MITM but the remote device can't provide that
	 * (it has NoInputNoOutput) then reject the confirmation
	 * request. We check the security level here since it doesn't
	 * necessarily match conn->auth_type.
	 */
	if (conn->pending_sec_level > BT_SECURITY_MEDIUM &&
	    conn->remote_cap == HCI_IO_NO_INPUT_OUTPUT) {
		bt_dev_dbg(hdev, "Rejecting request: remote device can't provide MITM");
		hci_send_cmd(hdev, HCI_OP_USER_CONFIRM_NEG_REPLY,
			     sizeof(ev->bdaddr), &ev->bdaddr);
		goto unlock;
	}

	/* If no side requires MITM protection; auto-accept */
	if ((!loc_mitm || conn->remote_cap == HCI_IO_NO_INPUT_OUTPUT) &&
	    (!rem_mitm || conn->io_capability == HCI_IO_NO_INPUT_OUTPUT)) {

		/* If we're not the initiators request authorization to
		 * proceed from user space (mgmt_user_confirm with
		 * confirm_hint set to 1). The exception is if neither
		 * side had MITM or if the local IO capability is
		 * NoInputNoOutput, in which case we do auto-accept
		 */
		if (!test_bit(HCI_CONN_AUTH_PEND, &conn->flags) &&
		    conn->io_capability != HCI_IO_NO_INPUT_OUTPUT &&
		    (loc_mitm || rem_mitm)) {
			bt_dev_dbg(hdev, "Confirming auto-accept as acceptor");
			confirm_hint = 1;
			goto confirm;
		}

		/* If there already exists link key in local host, leave the
		 * decision to user space since the remote device could be
		 * legitimate or malicious.
		 */
		if (hci_find_link_key(hdev, &ev->bdaddr)) {
			bt_dev_dbg(hdev, "Local host already has link key");
			confirm_hint = 1;
			goto confirm;
		}

		BT_DBG("Auto-accept of user confirmation with %ums delay",
		       hdev->auto_accept_delay);

		if (hdev->auto_accept_delay > 0) {
			int delay = msecs_to_jiffies(hdev->auto_accept_delay);
			queue_delayed_work(conn->hdev->workqueue,
					   &conn->auto_accept_work, delay);
			goto unlock;
		}

		hci_send_cmd(hdev, HCI_OP_USER_CONFIRM_REPLY,
			     sizeof(ev->bdaddr), &ev->bdaddr);
		goto unlock;
	}

confirm:
	mgmt_user_confirm_request(hdev, &ev->bdaddr, ACL_LINK, 0,
				  le32_to_cpu(ev->passkey), confirm_hint);

unlock:
	hci_dev_unlock(hdev);
}

static void hci_user_passkey_request_evt(struct hci_dev *hdev, void *data,
					 struct sk_buff *skb)
{
	struct hci_ev_user_passkey_req *ev = data;

	bt_dev_dbg(hdev, "");

	if (hci_dev_test_flag(hdev, HCI_MGMT))
		mgmt_user_passkey_request(hdev, &ev->bdaddr, ACL_LINK, 0);
}

static void hci_user_passkey_notify_evt(struct hci_dev *hdev, void *data,
					struct sk_buff *skb)
{
	struct hci_ev_user_passkey_notify *ev = data;
	struct hci_conn *conn;

	bt_dev_dbg(hdev, "");

	conn = hci_conn_hash_lookup_ba(hdev, ACL_LINK, &ev->bdaddr);
	if (!conn)
		return;

	conn->passkey_notify = __le32_to_cpu(ev->passkey);
	conn->passkey_entered = 0;

	if (hci_dev_test_flag(hdev, HCI_MGMT))
		mgmt_user_passkey_notify(hdev, &conn->dst, conn->type,
					 conn->dst_type, conn->passkey_notify,
					 conn->passkey_entered);
}

static void hci_keypress_notify_evt(struct hci_dev *hdev, void *data,
				    struct sk_buff *skb)
{
	struct hci_ev_keypress_notify *ev = data;
	struct hci_conn *conn;

	bt_dev_dbg(hdev, "");

	conn = hci_conn_hash_lookup_ba(hdev, ACL_LINK, &ev->bdaddr);
	if (!conn)
		return;

	switch (ev->type) {
	case HCI_KEYPRESS_STARTED:
		conn->passkey_entered = 0;
		return;

	case HCI_KEYPRESS_ENTERED:
		conn->passkey_entered++;
		break;

	case HCI_KEYPRESS_ERASED:
		conn->passkey_entered--;
		break;

	case HCI_KEYPRESS_CLEARED:
		conn->passkey_entered = 0;
		break;

	case HCI_KEYPRESS_COMPLETED:
		return;
	}

	if (hci_dev_test_flag(hdev, HCI_MGMT))
		mgmt_user_passkey_notify(hdev, &conn->dst, conn->type,
					 conn->dst_type, conn->passkey_notify,
					 conn->passkey_entered);
}

static void hci_simple_pair_complete_evt(struct hci_dev *hdev, void *data,
					 struct sk_buff *skb)
{
	struct hci_ev_simple_pair_complete *ev = data;
	struct hci_conn *conn;

	bt_dev_dbg(hdev, "");

	hci_dev_lock(hdev);

	conn = hci_conn_hash_lookup_ba(hdev, ACL_LINK, &ev->bdaddr);
	if (!conn || !hci_conn_ssp_enabled(conn))
		goto unlock;

	/* Reset the authentication requirement to unknown */
	conn->remote_auth = 0xff;

	/* To avoid duplicate auth_failed events to user space we check
	 * the HCI_CONN_AUTH_PEND flag which will be set if we
	 * initiated the authentication. A traditional auth_complete
	 * event gets always produced as initiator and is also mapped to
	 * the mgmt_auth_failed event */
	if (!test_bit(HCI_CONN_AUTH_PEND, &conn->flags) && ev->status)
		mgmt_auth_failed(conn, ev->status);

	hci_conn_drop(conn);

unlock:
	hci_dev_unlock(hdev);
}

static void hci_remote_host_features_evt(struct hci_dev *hdev, void *data,
					 struct sk_buff *skb)
{
	struct hci_ev_remote_host_features *ev = data;
	struct inquiry_entry *ie;
	struct hci_conn *conn;

	bt_dev_dbg(hdev, "");

	hci_dev_lock(hdev);

	conn = hci_conn_hash_lookup_ba(hdev, ACL_LINK, &ev->bdaddr);
	if (conn)
		memcpy(conn->features[1], ev->features, 8);

	ie = hci_inquiry_cache_lookup(hdev, &ev->bdaddr);
	if (ie)
		ie->data.ssp_mode = (ev->features[0] & LMP_HOST_SSP);

	hci_dev_unlock(hdev);
}

static void hci_remote_oob_data_request_evt(struct hci_dev *hdev, void *edata,
					    struct sk_buff *skb)
{
	struct hci_ev_remote_oob_data_request *ev = edata;
	struct oob_data *data;

	bt_dev_dbg(hdev, "");

	hci_dev_lock(hdev);

	if (!hci_dev_test_flag(hdev, HCI_MGMT))
		goto unlock;

	data = hci_find_remote_oob_data(hdev, &ev->bdaddr, BDADDR_BREDR);
	if (!data) {
		struct hci_cp_remote_oob_data_neg_reply cp;

		bacpy(&cp.bdaddr, &ev->bdaddr);
		hci_send_cmd(hdev, HCI_OP_REMOTE_OOB_DATA_NEG_REPLY,
			     sizeof(cp), &cp);
		goto unlock;
	}

	if (bredr_sc_enabled(hdev)) {
		struct hci_cp_remote_oob_ext_data_reply cp;

		bacpy(&cp.bdaddr, &ev->bdaddr);
		if (hci_dev_test_flag(hdev, HCI_SC_ONLY)) {
			memset(cp.hash192, 0, sizeof(cp.hash192));
			memset(cp.rand192, 0, sizeof(cp.rand192));
		} else {
			memcpy(cp.hash192, data->hash192, sizeof(cp.hash192));
			memcpy(cp.rand192, data->rand192, sizeof(cp.rand192));
		}
		memcpy(cp.hash256, data->hash256, sizeof(cp.hash256));
		memcpy(cp.rand256, data->rand256, sizeof(cp.rand256));

		hci_send_cmd(hdev, HCI_OP_REMOTE_OOB_EXT_DATA_REPLY,
			     sizeof(cp), &cp);
	} else {
		struct hci_cp_remote_oob_data_reply cp;

		bacpy(&cp.bdaddr, &ev->bdaddr);
		memcpy(cp.hash, data->hash192, sizeof(cp.hash));
		memcpy(cp.rand, data->rand192, sizeof(cp.rand));

		hci_send_cmd(hdev, HCI_OP_REMOTE_OOB_DATA_REPLY,
			     sizeof(cp), &cp);
	}

unlock:
	hci_dev_unlock(hdev);
}

static void le_conn_update_addr(struct hci_conn *conn, bdaddr_t *bdaddr,
				u8 bdaddr_type, bdaddr_t *local_rpa)
{
	if (conn->out) {
		conn->dst_type = bdaddr_type;
		conn->resp_addr_type = bdaddr_type;
		bacpy(&conn->resp_addr, bdaddr);

		/* Check if the controller has set a Local RPA then it must be
		 * used instead or hdev->rpa.
		 */
		if (local_rpa && bacmp(local_rpa, BDADDR_ANY)) {
			conn->init_addr_type = ADDR_LE_DEV_RANDOM;
			bacpy(&conn->init_addr, local_rpa);
		} else if (hci_dev_test_flag(conn->hdev, HCI_PRIVACY)) {
			conn->init_addr_type = ADDR_LE_DEV_RANDOM;
			bacpy(&conn->init_addr, &conn->hdev->rpa);
		} else {
			hci_copy_identity_address(conn->hdev, &conn->init_addr,
						  &conn->init_addr_type);
		}
	} else {
		conn->resp_addr_type = conn->hdev->adv_addr_type;
		/* Check if the controller has set a Local RPA then it must be
		 * used instead or hdev->rpa.
		 */
		if (local_rpa && bacmp(local_rpa, BDADDR_ANY)) {
			conn->resp_addr_type = ADDR_LE_DEV_RANDOM;
			bacpy(&conn->resp_addr, local_rpa);
		} else if (conn->hdev->adv_addr_type == ADDR_LE_DEV_RANDOM) {
			/* In case of ext adv, resp_addr will be updated in
			 * Adv Terminated event.
			 */
			if (!ext_adv_capable(conn->hdev))
				bacpy(&conn->resp_addr,
				      &conn->hdev->random_addr);
		} else {
			bacpy(&conn->resp_addr, &conn->hdev->bdaddr);
		}

		conn->init_addr_type = bdaddr_type;
		bacpy(&conn->init_addr, bdaddr);

		/* For incoming connections, set the default minimum
		 * and maximum connection interval. They will be used
		 * to check if the parameters are in range and if not
		 * trigger the connection update procedure.
		 */
		conn->le_conn_min_interval = conn->hdev->le_conn_min_interval;
		conn->le_conn_max_interval = conn->hdev->le_conn_max_interval;
	}
}

static void le_conn_complete_evt(struct hci_dev *hdev, u8 status,
				 bdaddr_t *bdaddr, u8 bdaddr_type,
				 bdaddr_t *local_rpa, u8 role, u16 handle,
				 u16 interval, u16 latency,
				 u16 supervision_timeout)
{
	struct hci_conn_params *params;
	struct hci_conn *conn;
	struct smp_irk *irk;
	u8 addr_type;

	hci_dev_lock(hdev);

	/* All controllers implicitly stop advertising in the event of a
	 * connection, so ensure that the state bit is cleared.
	 */
	hci_dev_clear_flag(hdev, HCI_LE_ADV);

	conn = hci_conn_hash_lookup_ba(hdev, LE_LINK, bdaddr);
	if (!conn) {
		/* In case of error status and there is no connection pending
		 * just unlock as there is nothing to cleanup.
		 */
		if (status)
			goto unlock;

		conn = hci_conn_add_unset(hdev, LE_LINK, bdaddr, role);
		if (IS_ERR(conn)) {
			bt_dev_err(hdev, "connection err: %ld", PTR_ERR(conn));
			goto unlock;
		}

		conn->dst_type = bdaddr_type;

		/* If we didn't have a hci_conn object previously
		 * but we're in central role this must be something
		 * initiated using an accept list. Since accept list based
		 * connections are not "first class citizens" we don't
		 * have full tracking of them. Therefore, we go ahead
		 * with a "best effort" approach of determining the
		 * initiator address based on the HCI_PRIVACY flag.
		 */
		if (conn->out) {
			conn->resp_addr_type = bdaddr_type;
			bacpy(&conn->resp_addr, bdaddr);
			if (hci_dev_test_flag(hdev, HCI_PRIVACY)) {
				conn->init_addr_type = ADDR_LE_DEV_RANDOM;
				bacpy(&conn->init_addr, &hdev->rpa);
			} else {
				hci_copy_identity_address(hdev,
							  &conn->init_addr,
							  &conn->init_addr_type);
			}
		}
	} else {
		cancel_delayed_work(&conn->le_conn_timeout);
	}

	/* The HCI_LE_Connection_Complete event is only sent once per connection.
	 * Processing it more than once per connection can corrupt kernel memory.
	 *
	 * As the connection handle is set here for the first time, it indicates
	 * whether the connection is already set up.
	 */
	if (!HCI_CONN_HANDLE_UNSET(conn->handle)) {
		bt_dev_err(hdev, "Ignoring HCI_Connection_Complete for existing connection");
		goto unlock;
	}

	le_conn_update_addr(conn, bdaddr, bdaddr_type, local_rpa);

	/* Lookup the identity address from the stored connection
	 * address and address type.
	 *
	 * When establishing connections to an identity address, the
	 * connection procedure will store the resolvable random
	 * address first. Now if it can be converted back into the
	 * identity address, start using the identity address from
	 * now on.
	 */
	irk = hci_get_irk(hdev, &conn->dst, conn->dst_type);
	if (irk) {
		bacpy(&conn->dst, &irk->bdaddr);
		conn->dst_type = irk->addr_type;
	}

	conn->dst_type = ev_bdaddr_type(hdev, conn->dst_type, NULL);

	/* All connection failure handling is taken care of by the
	 * hci_conn_failed function which is triggered by the HCI
	 * request completion callbacks used for connecting.
	 */
	if (status || hci_conn_set_handle(conn, handle))
		goto unlock;

	/* Drop the connection if it has been aborted */
	if (test_bit(HCI_CONN_CANCEL, &conn->flags)) {
		hci_conn_drop(conn);
		goto unlock;
	}

	if (conn->dst_type == ADDR_LE_DEV_PUBLIC)
		addr_type = BDADDR_LE_PUBLIC;
	else
		addr_type = BDADDR_LE_RANDOM;

	/* Drop the connection if the device is blocked */
	if (hci_bdaddr_list_lookup(&hdev->reject_list, &conn->dst, addr_type)) {
		hci_conn_drop(conn);
		goto unlock;
	}

	mgmt_device_connected(hdev, conn, NULL, 0);

	conn->sec_level = BT_SECURITY_LOW;
	conn->state = BT_CONFIG;

	/* Store current advertising instance as connection advertising instance
	 * when sotfware rotation is in use so it can be re-enabled when
	 * disconnected.
	 */
	if (!ext_adv_capable(hdev))
		conn->adv_instance = hdev->cur_adv_instance;

	conn->le_conn_interval = interval;
	conn->le_conn_latency = latency;
	conn->le_supv_timeout = supervision_timeout;

	hci_debugfs_create_conn(conn);
	hci_conn_add_sysfs(conn);

	/* The remote features procedure is defined for central
	 * role only. So only in case of an initiated connection
	 * request the remote features.
	 *
	 * If the local controller supports peripheral-initiated features
	 * exchange, then requesting the remote features in peripheral
	 * role is possible. Otherwise just transition into the
	 * connected state without requesting the remote features.
	 */
	if (conn->out ||
	    (hdev->le_features[0] & HCI_LE_PERIPHERAL_FEATURES)) {
		struct hci_cp_le_read_remote_features cp;

		cp.handle = __cpu_to_le16(conn->handle);

		hci_send_cmd(hdev, HCI_OP_LE_READ_REMOTE_FEATURES,
			     sizeof(cp), &cp);

		hci_conn_hold(conn);
	} else {
		conn->state = BT_CONNECTED;
		hci_connect_cfm(conn, status);
	}

	params = hci_pend_le_action_lookup(&hdev->pend_le_conns, &conn->dst,
					   conn->dst_type);
	if (params) {
		hci_pend_le_list_del_init(params);
		if (params->conn) {
			hci_conn_drop(params->conn);
			hci_conn_put(params->conn);
			params->conn = NULL;
		}
	}

unlock:
	hci_update_passive_scan(hdev);
	hci_dev_unlock(hdev);
}

static void hci_le_conn_complete_evt(struct hci_dev *hdev, void *data,
				     struct sk_buff *skb)
{
	struct hci_ev_le_conn_complete *ev = data;

	bt_dev_dbg(hdev, "status 0x%2.2x", ev->status);

	le_conn_complete_evt(hdev, ev->status, &ev->bdaddr, ev->bdaddr_type,
			     NULL, ev->role, le16_to_cpu(ev->handle),
			     le16_to_cpu(ev->interval),
			     le16_to_cpu(ev->latency),
			     le16_to_cpu(ev->supervision_timeout));
}

static void hci_le_enh_conn_complete_evt(struct hci_dev *hdev, void *data,
					 struct sk_buff *skb)
{
	struct hci_ev_le_enh_conn_complete *ev = data;

	bt_dev_dbg(hdev, "status 0x%2.2x", ev->status);

	le_conn_complete_evt(hdev, ev->status, &ev->bdaddr, ev->bdaddr_type,
			     &ev->local_rpa, ev->role, le16_to_cpu(ev->handle),
			     le16_to_cpu(ev->interval),
			     le16_to_cpu(ev->latency),
			     le16_to_cpu(ev->supervision_timeout));
}

static void hci_le_ext_adv_term_evt(struct hci_dev *hdev, void *data,
				    struct sk_buff *skb)
{
	struct hci_evt_le_ext_adv_set_term *ev = data;
	struct hci_conn *conn;
	struct adv_info *adv, *n;

	bt_dev_dbg(hdev, "status 0x%2.2x", ev->status);

	/* The Bluetooth Core 5.3 specification clearly states that this event
	 * shall not be sent when the Host disables the advertising set. So in
	 * case of HCI_ERROR_CANCELLED_BY_HOST, just ignore the event.
	 *
	 * When the Host disables an advertising set, all cleanup is done via
	 * its command callback and not needed to be duplicated here.
	 */
	if (ev->status == HCI_ERROR_CANCELLED_BY_HOST) {
		bt_dev_warn_ratelimited(hdev, "Unexpected advertising set terminated event");
		return;
	}

	hci_dev_lock(hdev);

	adv = hci_find_adv_instance(hdev, ev->handle);

	if (ev->status) {
		if (!adv)
			goto unlock;

		/* Remove advertising as it has been terminated */
		hci_remove_adv_instance(hdev, ev->handle);
		mgmt_advertising_removed(NULL, hdev, ev->handle);

		list_for_each_entry_safe(adv, n, &hdev->adv_instances, list) {
			if (adv->enabled)
				goto unlock;
		}

		/* We are no longer advertising, clear HCI_LE_ADV */
		hci_dev_clear_flag(hdev, HCI_LE_ADV);
		goto unlock;
	}

	if (adv)
		adv->enabled = false;

	conn = hci_conn_hash_lookup_handle(hdev, __le16_to_cpu(ev->conn_handle));
	if (conn) {
		/* Store handle in the connection so the correct advertising
		 * instance can be re-enabled when disconnected.
		 */
		conn->adv_instance = ev->handle;

		if (hdev->adv_addr_type != ADDR_LE_DEV_RANDOM ||
		    bacmp(&conn->resp_addr, BDADDR_ANY))
			goto unlock;

		if (!ev->handle) {
			bacpy(&conn->resp_addr, &hdev->random_addr);
			goto unlock;
		}

		if (adv)
			bacpy(&conn->resp_addr, &adv->random_addr);
	}

unlock:
	hci_dev_unlock(hdev);
}

static void hci_le_conn_update_complete_evt(struct hci_dev *hdev, void *data,
					    struct sk_buff *skb)
{
	struct hci_ev_le_conn_update_complete *ev = data;
	struct hci_conn *conn;

	bt_dev_dbg(hdev, "status 0x%2.2x", ev->status);

	if (ev->status)
		return;

	hci_dev_lock(hdev);

	conn = hci_conn_hash_lookup_handle(hdev, __le16_to_cpu(ev->handle));
	if (conn) {
		conn->le_conn_interval = le16_to_cpu(ev->interval);
		conn->le_conn_latency = le16_to_cpu(ev->latency);
		conn->le_supv_timeout = le16_to_cpu(ev->supervision_timeout);
	}

	hci_dev_unlock(hdev);
}

/* This function requires the caller holds hdev->lock */
static struct hci_conn *check_pending_le_conn(struct hci_dev *hdev,
					      bdaddr_t *addr,
					      u8 addr_type, bool addr_resolved,
					      u8 adv_type)
{
	struct hci_conn *conn;
	struct hci_conn_params *params;

	/* If the event is not connectable don't proceed further */
	if (adv_type != LE_ADV_IND && adv_type != LE_ADV_DIRECT_IND)
		return NULL;

	/* Ignore if the device is blocked or hdev is suspended */
	if (hci_bdaddr_list_lookup(&hdev->reject_list, addr, addr_type) ||
	    hdev->suspended)
		return NULL;

	/* Most controller will fail if we try to create new connections
	 * while we have an existing one in peripheral role.
	 */
	if (hdev->conn_hash.le_num_peripheral > 0 &&
	    (!test_bit(HCI_QUIRK_VALID_LE_STATES, &hdev->quirks) ||
	     !(hdev->le_states[3] & 0x10)))
		return NULL;

	/* If we're not connectable only connect devices that we have in
	 * our pend_le_conns list.
	 */
	params = hci_pend_le_action_lookup(&hdev->pend_le_conns, addr,
					   addr_type);
	if (!params)
		return NULL;

	if (!params->explicit_connect) {
		switch (params->auto_connect) {
		case HCI_AUTO_CONN_DIRECT:
			/* Only devices advertising with ADV_DIRECT_IND are
			 * triggering a connection attempt. This is allowing
			 * incoming connections from peripheral devices.
			 */
			if (adv_type != LE_ADV_DIRECT_IND)
				return NULL;
			break;
		case HCI_AUTO_CONN_ALWAYS:
			/* Devices advertising with ADV_IND or ADV_DIRECT_IND
			 * are triggering a connection attempt. This means
			 * that incoming connections from peripheral device are
			 * accepted and also outgoing connections to peripheral
			 * devices are established when found.
			 */
			break;
		default:
			return NULL;
		}
	}

	conn = hci_connect_le(hdev, addr, addr_type, addr_resolved,
			      BT_SECURITY_LOW, hdev->def_le_autoconnect_timeout,
			      HCI_ROLE_MASTER);
	if (!IS_ERR(conn)) {
		/* If HCI_AUTO_CONN_EXPLICIT is set, conn is already owned
		 * by higher layer that tried to connect, if no then
		 * store the pointer since we don't really have any
		 * other owner of the object besides the params that
		 * triggered it. This way we can abort the connection if
		 * the parameters get removed and keep the reference
		 * count consistent once the connection is established.
		 */

		if (!params->explicit_connect)
			params->conn = hci_conn_get(conn);

		return conn;
	}

	switch (PTR_ERR(conn)) {
	case -EBUSY:
		/* If hci_connect() returns -EBUSY it means there is already
		 * an LE connection attempt going on. Since controllers don't
		 * support more than one connection attempt at the time, we
		 * don't consider this an error case.
		 */
		break;
	default:
		BT_DBG("Failed to connect: err %ld", PTR_ERR(conn));
		return NULL;
	}

	return NULL;
}

static void process_adv_report(struct hci_dev *hdev, u8 type, bdaddr_t *bdaddr,
			       u8 bdaddr_type, bdaddr_t *direct_addr,
			       u8 direct_addr_type, s8 rssi, u8 *data, u8 len,
			       bool ext_adv, bool ctl_time, u64 instant)
{
	struct discovery_state *d = &hdev->discovery;
	struct smp_irk *irk;
	struct hci_conn *conn;
	bool match, bdaddr_resolved;
	u32 flags;
	u8 *ptr;

	switch (type) {
	case LE_ADV_IND:
	case LE_ADV_DIRECT_IND:
	case LE_ADV_SCAN_IND:
	case LE_ADV_NONCONN_IND:
	case LE_ADV_SCAN_RSP:
		break;
	default:
		bt_dev_err_ratelimited(hdev, "unknown advertising packet "
				       "type: 0x%02x", type);
		return;
	}

	if (len > max_adv_len(hdev)) {
		bt_dev_err_ratelimited(hdev,
				       "adv larger than maximum supported");
		return;
	}

	/* Find the end of the data in case the report contains padded zero
	 * bytes at the end causing an invalid length value.
	 *
	 * When data is NULL, len is 0 so there is no need for extra ptr
	 * check as 'ptr < data + 0' is already false in such case.
	 */
	for (ptr = data; ptr < data + len && *ptr; ptr += *ptr + 1) {
		if (ptr + 1 + *ptr > data + len)
			break;
	}

	/* Adjust for actual length. This handles the case when remote
	 * device is advertising with incorrect data length.
	 */
	len = ptr - data;

	/* If the direct address is present, then this report is from
	 * a LE Direct Advertising Report event. In that case it is
	 * important to see if the address is matching the local
	 * controller address.
	 */
	if (!hci_dev_test_flag(hdev, HCI_MESH) && direct_addr) {
		direct_addr_type = ev_bdaddr_type(hdev, direct_addr_type,
						  &bdaddr_resolved);

		/* Only resolvable random addresses are valid for these
		 * kind of reports and others can be ignored.
		 */
		if (!hci_bdaddr_is_rpa(direct_addr, direct_addr_type))
			return;

		/* If the controller is not using resolvable random
		 * addresses, then this report can be ignored.
		 */
		if (!hci_dev_test_flag(hdev, HCI_PRIVACY))
			return;

		/* If the local IRK of the controller does not match
		 * with the resolvable random address provided, then
		 * this report can be ignored.
		 */
		if (!smp_irk_matches(hdev, hdev->irk, direct_addr))
			return;
	}

	/* Check if we need to convert to identity address */
	irk = hci_get_irk(hdev, bdaddr, bdaddr_type);
	if (irk) {
		bdaddr = &irk->bdaddr;
		bdaddr_type = irk->addr_type;
	}

	bdaddr_type = ev_bdaddr_type(hdev, bdaddr_type, &bdaddr_resolved);

	/* Check if we have been requested to connect to this device.
	 *
	 * direct_addr is set only for directed advertising reports (it is NULL
	 * for advertising reports) and is already verified to be RPA above.
	 */
	conn = check_pending_le_conn(hdev, bdaddr, bdaddr_type, bdaddr_resolved,
				     type);
	if (!ext_adv && conn && type == LE_ADV_IND &&
	    len <= max_adv_len(hdev)) {
		/* Store report for later inclusion by
		 * mgmt_device_connected
		 */
		memcpy(conn->le_adv_data, data, len);
		conn->le_adv_data_len = len;
	}

	if (type == LE_ADV_NONCONN_IND || type == LE_ADV_SCAN_IND)
		flags = MGMT_DEV_FOUND_NOT_CONNECTABLE;
	else
		flags = 0;

	/* All scan results should be sent up for Mesh systems */
	if (hci_dev_test_flag(hdev, HCI_MESH)) {
		mgmt_device_found(hdev, bdaddr, LE_LINK, bdaddr_type, NULL,
				  rssi, flags, data, len, NULL, 0, instant);
		return;
	}

	/* Passive scanning shouldn't trigger any device found events,
	 * except for devices marked as CONN_REPORT for which we do send
	 * device found events, or advertisement monitoring requested.
	 */
	if (hdev->le_scan_type == LE_SCAN_PASSIVE) {
		if (type == LE_ADV_DIRECT_IND)
			return;

		if (!hci_pend_le_action_lookup(&hdev->pend_le_reports,
					       bdaddr, bdaddr_type) &&
		    idr_is_empty(&hdev->adv_monitors_idr))
			return;

		mgmt_device_found(hdev, bdaddr, LE_LINK, bdaddr_type, NULL,
				  rssi, flags, data, len, NULL, 0, 0);
		return;
	}

	/* When receiving a scan response, then there is no way to
	 * know if the remote device is connectable or not. However
	 * since scan responses are merged with a previously seen
	 * advertising report, the flags field from that report
	 * will be used.
	 *
	 * In the unlikely case that a controller just sends a scan
	 * response event that doesn't match the pending report, then
	 * it is marked as a standalone SCAN_RSP.
	 */
	if (type == LE_ADV_SCAN_RSP)
		flags = MGMT_DEV_FOUND_SCAN_RSP;

	/* If there's nothing pending either store the data from this
	 * event or send an immediate device found event if the data
	 * should not be stored for later.
	 */
	if (!ext_adv &&	!has_pending_adv_report(hdev)) {
		/* If the report will trigger a SCAN_REQ store it for
		 * later merging.
		 */
		if (type == LE_ADV_IND || type == LE_ADV_SCAN_IND) {
			store_pending_adv_report(hdev, bdaddr, bdaddr_type,
						 rssi, flags, data, len);
			return;
		}

		mgmt_device_found(hdev, bdaddr, LE_LINK, bdaddr_type, NULL,
				  rssi, flags, data, len, NULL, 0, 0);
		return;
	}

	/* Check if the pending report is for the same device as the new one */
	match = (!bacmp(bdaddr, &d->last_adv_addr) &&
		 bdaddr_type == d->last_adv_addr_type);

	/* If the pending data doesn't match this report or this isn't a
	 * scan response (e.g. we got a duplicate ADV_IND) then force
	 * sending of the pending data.
	 */
	if (type != LE_ADV_SCAN_RSP || !match) {
		/* Send out whatever is in the cache, but skip duplicates */
		if (!match)
			mgmt_device_found(hdev, &d->last_adv_addr, LE_LINK,
					  d->last_adv_addr_type, NULL,
					  d->last_adv_rssi, d->last_adv_flags,
					  d->last_adv_data,
					  d->last_adv_data_len, NULL, 0, 0);

		/* If the new report will trigger a SCAN_REQ store it for
		 * later merging.
		 */
		if (!ext_adv && (type == LE_ADV_IND ||
				 type == LE_ADV_SCAN_IND)) {
			store_pending_adv_report(hdev, bdaddr, bdaddr_type,
						 rssi, flags, data, len);
			return;
		}

		/* The advertising reports cannot be merged, so clear
		 * the pending report and send out a device found event.
		 */
		clear_pending_adv_report(hdev);
		mgmt_device_found(hdev, bdaddr, LE_LINK, bdaddr_type, NULL,
				  rssi, flags, data, len, NULL, 0, 0);
		return;
	}

	/* If we get here we've got a pending ADV_IND or ADV_SCAN_IND and
	 * the new event is a SCAN_RSP. We can therefore proceed with
	 * sending a merged device found event.
	 */
	mgmt_device_found(hdev, &d->last_adv_addr, LE_LINK,
			  d->last_adv_addr_type, NULL, rssi, d->last_adv_flags,
			  d->last_adv_data, d->last_adv_data_len, data, len, 0);
	clear_pending_adv_report(hdev);
}

static void hci_le_adv_report_evt(struct hci_dev *hdev, void *data,
				  struct sk_buff *skb)
{
	struct hci_ev_le_advertising_report *ev = data;
	u64 instant = jiffies;

	if (!ev->num)
		return;

	hci_dev_lock(hdev);

	while (ev->num--) {
		struct hci_ev_le_advertising_info *info;
		s8 rssi;

		info = hci_le_ev_skb_pull(hdev, skb,
					  HCI_EV_LE_ADVERTISING_REPORT,
					  sizeof(*info));
		if (!info)
			break;

		if (!hci_le_ev_skb_pull(hdev, skb, HCI_EV_LE_ADVERTISING_REPORT,
					info->length + 1))
			break;

		if (info->length <= max_adv_len(hdev)) {
			rssi = info->data[info->length];
			process_adv_report(hdev, info->type, &info->bdaddr,
					   info->bdaddr_type, NULL, 0, rssi,
					   info->data, info->length, false,
					   false, instant);
		} else {
			bt_dev_err(hdev, "Dropping invalid advertising data");
		}
	}

	hci_dev_unlock(hdev);
}

static u8 ext_evt_type_to_legacy(struct hci_dev *hdev, u16 evt_type)
{
	if (evt_type & LE_EXT_ADV_LEGACY_PDU) {
		switch (evt_type) {
		case LE_LEGACY_ADV_IND:
			return LE_ADV_IND;
		case LE_LEGACY_ADV_DIRECT_IND:
			return LE_ADV_DIRECT_IND;
		case LE_LEGACY_ADV_SCAN_IND:
			return LE_ADV_SCAN_IND;
		case LE_LEGACY_NONCONN_IND:
			return LE_ADV_NONCONN_IND;
		case LE_LEGACY_SCAN_RSP_ADV:
		case LE_LEGACY_SCAN_RSP_ADV_SCAN:
			return LE_ADV_SCAN_RSP;
		}

		goto invalid;
	}

	if (evt_type & LE_EXT_ADV_CONN_IND) {
		if (evt_type & LE_EXT_ADV_DIRECT_IND)
			return LE_ADV_DIRECT_IND;

		return LE_ADV_IND;
	}

	if (evt_type & LE_EXT_ADV_SCAN_RSP)
		return LE_ADV_SCAN_RSP;

	if (evt_type & LE_EXT_ADV_SCAN_IND)
		return LE_ADV_SCAN_IND;

	if (evt_type == LE_EXT_ADV_NON_CONN_IND ||
	    evt_type & LE_EXT_ADV_DIRECT_IND)
		return LE_ADV_NONCONN_IND;

invalid:
	bt_dev_err_ratelimited(hdev, "Unknown advertising packet type: 0x%02x",
			       evt_type);

	return LE_ADV_INVALID;
}

static void hci_le_ext_adv_report_evt(struct hci_dev *hdev, void *data,
				      struct sk_buff *skb)
{
	struct hci_ev_le_ext_adv_report *ev = data;
	u64 instant = jiffies;

	if (!ev->num)
		return;

	hci_dev_lock(hdev);

	while (ev->num--) {
		struct hci_ev_le_ext_adv_info *info;
		u8 legacy_evt_type;
		u16 evt_type;

		info = hci_le_ev_skb_pull(hdev, skb, HCI_EV_LE_EXT_ADV_REPORT,
					  sizeof(*info));
		if (!info)
			break;

		if (!hci_le_ev_skb_pull(hdev, skb, HCI_EV_LE_EXT_ADV_REPORT,
					info->length))
			break;

		evt_type = __le16_to_cpu(info->type) & LE_EXT_ADV_EVT_TYPE_MASK;
		legacy_evt_type = ext_evt_type_to_legacy(hdev, evt_type);
		if (legacy_evt_type != LE_ADV_INVALID) {
			process_adv_report(hdev, legacy_evt_type, &info->bdaddr,
					   info->bdaddr_type, NULL, 0,
					   info->rssi, info->data, info->length,
					   !(evt_type & LE_EXT_ADV_LEGACY_PDU),
					   false, instant);
		}
	}

	hci_dev_unlock(hdev);
}

static int hci_le_pa_term_sync(struct hci_dev *hdev, __le16 handle)
{
	struct hci_cp_le_pa_term_sync cp;

	memset(&cp, 0, sizeof(cp));
	cp.handle = handle;

	return hci_send_cmd(hdev, HCI_OP_LE_PA_TERM_SYNC, sizeof(cp), &cp);
}

static void hci_le_pa_sync_estabilished_evt(struct hci_dev *hdev, void *data,
					    struct sk_buff *skb)
{
	struct hci_ev_le_pa_sync_established *ev = data;
	int mask = hdev->link_mode;
	__u8 flags = 0;
	struct hci_conn *pa_sync;

	bt_dev_dbg(hdev, "status 0x%2.2x", ev->status);

	hci_dev_lock(hdev);

	hci_dev_clear_flag(hdev, HCI_PA_SYNC);

	mask |= hci_proto_connect_ind(hdev, &ev->bdaddr, ISO_LINK, &flags);
	if (!(mask & HCI_LM_ACCEPT)) {
		hci_le_pa_term_sync(hdev, ev->handle);
		goto unlock;
	}

	if (!(flags & HCI_PROTO_DEFER))
		goto unlock;

	if (ev->status) {
		/* Add connection to indicate the failed PA sync event */
		pa_sync = hci_conn_add_unset(hdev, ISO_LINK, BDADDR_ANY,
					     HCI_ROLE_SLAVE);

		if (!pa_sync)
			goto unlock;

		set_bit(HCI_CONN_PA_SYNC_FAILED, &pa_sync->flags);

		/* Notify iso layer */
		hci_connect_cfm(pa_sync, ev->status);
	}

unlock:
	hci_dev_unlock(hdev);
}

static void hci_le_per_adv_report_evt(struct hci_dev *hdev, void *data,
				      struct sk_buff *skb)
{
	struct hci_ev_le_per_adv_report *ev = data;
	int mask = hdev->link_mode;
	__u8 flags = 0;

	bt_dev_dbg(hdev, "sync_handle 0x%4.4x", le16_to_cpu(ev->sync_handle));

	hci_dev_lock(hdev);

	mask |= hci_proto_connect_ind(hdev, BDADDR_ANY, ISO_LINK, &flags);
	if (!(mask & HCI_LM_ACCEPT))
		hci_le_pa_term_sync(hdev, ev->sync_handle);

	hci_dev_unlock(hdev);
}

static void hci_le_remote_feat_complete_evt(struct hci_dev *hdev, void *data,
					    struct sk_buff *skb)
{
	struct hci_ev_le_remote_feat_complete *ev = data;
	struct hci_conn *conn;

	bt_dev_dbg(hdev, "status 0x%2.2x", ev->status);

	hci_dev_lock(hdev);

	conn = hci_conn_hash_lookup_handle(hdev, __le16_to_cpu(ev->handle));
	if (conn) {
		if (!ev->status)
			memcpy(conn->features[0], ev->features, 8);

		if (conn->state == BT_CONFIG) {
			__u8 status;

			/* If the local controller supports peripheral-initiated
			 * features exchange, but the remote controller does
			 * not, then it is possible that the error code 0x1a
			 * for unsupported remote feature gets returned.
			 *
			 * In this specific case, allow the connection to
			 * transition into connected state and mark it as
			 * successful.
			 */
			if (!conn->out && ev->status == 0x1a &&
			    (hdev->le_features[0] & HCI_LE_PERIPHERAL_FEATURES))
				status = 0x00;
			else
				status = ev->status;

			conn->state = BT_CONNECTED;
			hci_connect_cfm(conn, status);
			hci_conn_drop(conn);
		}
	}

	hci_dev_unlock(hdev);
}

static void hci_le_ltk_request_evt(struct hci_dev *hdev, void *data,
				   struct sk_buff *skb)
{
	struct hci_ev_le_ltk_req *ev = data;
	struct hci_cp_le_ltk_reply cp;
	struct hci_cp_le_ltk_neg_reply neg;
	struct hci_conn *conn;
	struct smp_ltk *ltk;

	bt_dev_dbg(hdev, "handle 0x%4.4x", __le16_to_cpu(ev->handle));

	hci_dev_lock(hdev);

	conn = hci_conn_hash_lookup_handle(hdev, __le16_to_cpu(ev->handle));
	if (conn == NULL)
		goto not_found;

	ltk = hci_find_ltk(hdev, &conn->dst, conn->dst_type, conn->role);
	if (!ltk)
		goto not_found;

	if (smp_ltk_is_sc(ltk)) {
		/* With SC both EDiv and Rand are set to zero */
		if (ev->ediv || ev->rand)
			goto not_found;
	} else {
		/* For non-SC keys check that EDiv and Rand match */
		if (ev->ediv != ltk->ediv || ev->rand != ltk->rand)
			goto not_found;
	}

	memcpy(cp.ltk, ltk->val, ltk->enc_size);
	memset(cp.ltk + ltk->enc_size, 0, sizeof(cp.ltk) - ltk->enc_size);
	cp.handle = cpu_to_le16(conn->handle);

	conn->pending_sec_level = smp_ltk_sec_level(ltk);

	conn->enc_key_size = ltk->enc_size;

	hci_send_cmd(hdev, HCI_OP_LE_LTK_REPLY, sizeof(cp), &cp);

	/* Ref. Bluetooth Core SPEC pages 1975 and 2004. STK is a
	 * temporary key used to encrypt a connection following
	 * pairing. It is used during the Encrypted Session Setup to
	 * distribute the keys. Later, security can be re-established
	 * using a distributed LTK.
	 */
	if (ltk->type == SMP_STK) {
		set_bit(HCI_CONN_STK_ENCRYPT, &conn->flags);
		list_del_rcu(&ltk->list);
		kfree_rcu(ltk, rcu);
	} else {
		clear_bit(HCI_CONN_STK_ENCRYPT, &conn->flags);
	}

	hci_dev_unlock(hdev);

	return;

not_found:
	neg.handle = ev->handle;
	hci_send_cmd(hdev, HCI_OP_LE_LTK_NEG_REPLY, sizeof(neg), &neg);
	hci_dev_unlock(hdev);
}

static void send_conn_param_neg_reply(struct hci_dev *hdev, u16 handle,
				      u8 reason)
{
	struct hci_cp_le_conn_param_req_neg_reply cp;

	cp.handle = cpu_to_le16(handle);
	cp.reason = reason;

	hci_send_cmd(hdev, HCI_OP_LE_CONN_PARAM_REQ_NEG_REPLY, sizeof(cp),
		     &cp);
}

static void hci_le_remote_conn_param_req_evt(struct hci_dev *hdev, void *data,
					     struct sk_buff *skb)
{
	struct hci_ev_le_remote_conn_param_req *ev = data;
	struct hci_cp_le_conn_param_req_reply cp;
	struct hci_conn *hcon;
	u16 handle, min, max, latency, timeout;

	bt_dev_dbg(hdev, "handle 0x%4.4x", __le16_to_cpu(ev->handle));

	handle = le16_to_cpu(ev->handle);
	min = le16_to_cpu(ev->interval_min);
	max = le16_to_cpu(ev->interval_max);
	latency = le16_to_cpu(ev->latency);
	timeout = le16_to_cpu(ev->timeout);

	hcon = hci_conn_hash_lookup_handle(hdev, handle);
	if (!hcon || hcon->state != BT_CONNECTED)
		return send_conn_param_neg_reply(hdev, handle,
						 HCI_ERROR_UNKNOWN_CONN_ID);

	if (max > hcon->le_conn_max_interval)
		return send_conn_param_neg_reply(hdev, handle,
						 HCI_ERROR_INVALID_LL_PARAMS);

	if (hci_check_conn_params(min, max, latency, timeout))
		return send_conn_param_neg_reply(hdev, handle,
						 HCI_ERROR_INVALID_LL_PARAMS);

	if (hcon->role == HCI_ROLE_MASTER) {
		struct hci_conn_params *params;
		u8 store_hint;

		hci_dev_lock(hdev);

		params = hci_conn_params_lookup(hdev, &hcon->dst,
						hcon->dst_type);
		if (params) {
			params->conn_min_interval = min;
			params->conn_max_interval = max;
			params->conn_latency = latency;
			params->supervision_timeout = timeout;
			store_hint = 0x01;
		} else {
			store_hint = 0x00;
		}

		hci_dev_unlock(hdev);

		mgmt_new_conn_param(hdev, &hcon->dst, hcon->dst_type,
				    store_hint, min, max, latency, timeout);
	}

	cp.handle = ev->handle;
	cp.interval_min = ev->interval_min;
	cp.interval_max = ev->interval_max;
	cp.latency = ev->latency;
	cp.timeout = ev->timeout;
	cp.min_ce_len = 0;
	cp.max_ce_len = 0;

	hci_send_cmd(hdev, HCI_OP_LE_CONN_PARAM_REQ_REPLY, sizeof(cp), &cp);
}

static void hci_le_direct_adv_report_evt(struct hci_dev *hdev, void *data,
					 struct sk_buff *skb)
{
	struct hci_ev_le_direct_adv_report *ev = data;
	u64 instant = jiffies;
	int i;

	if (!hci_le_ev_skb_pull(hdev, skb, HCI_EV_LE_DIRECT_ADV_REPORT,
				flex_array_size(ev, info, ev->num)))
		return;

	if (!ev->num)
		return;

	hci_dev_lock(hdev);

	for (i = 0; i < ev->num; i++) {
		struct hci_ev_le_direct_adv_info *info = &ev->info[i];

		process_adv_report(hdev, info->type, &info->bdaddr,
				   info->bdaddr_type, &info->direct_addr,
				   info->direct_addr_type, info->rssi, NULL, 0,
				   false, false, instant);
	}

	hci_dev_unlock(hdev);
}

static void hci_le_phy_update_evt(struct hci_dev *hdev, void *data,
				  struct sk_buff *skb)
{
	struct hci_ev_le_phy_update_complete *ev = data;
	struct hci_conn *conn;

	bt_dev_dbg(hdev, "status 0x%2.2x", ev->status);

	if (ev->status)
		return;

	hci_dev_lock(hdev);

	conn = hci_conn_hash_lookup_handle(hdev, __le16_to_cpu(ev->handle));
	if (!conn)
		goto unlock;

	conn->le_tx_phy = ev->tx_phy;
	conn->le_rx_phy = ev->rx_phy;

unlock:
	hci_dev_unlock(hdev);
}

static void hci_le_cis_estabilished_evt(struct hci_dev *hdev, void *data,
					struct sk_buff *skb)
{
	struct hci_evt_le_cis_established *ev = data;
	struct hci_conn *conn;
	struct bt_iso_qos *qos;
	bool pending = false;
	u16 handle = __le16_to_cpu(ev->handle);

	bt_dev_dbg(hdev, "status 0x%2.2x", ev->status);

	hci_dev_lock(hdev);

	conn = hci_conn_hash_lookup_handle(hdev, handle);
	if (!conn) {
		bt_dev_err(hdev,
			   "Unable to find connection with handle 0x%4.4x",
			   handle);
		goto unlock;
	}

	if (conn->type != ISO_LINK) {
		bt_dev_err(hdev,
			   "Invalid connection link type handle 0x%4.4x",
			   handle);
		goto unlock;
	}

	qos = &conn->iso_qos;

	pending = test_and_clear_bit(HCI_CONN_CREATE_CIS, &conn->flags);

	/* Convert ISO Interval (1.25 ms slots) to SDU Interval (us) */
	qos->ucast.in.interval = le16_to_cpu(ev->interval) * 1250;
	qos->ucast.out.interval = qos->ucast.in.interval;

	switch (conn->role) {
	case HCI_ROLE_SLAVE:
		/* Convert Transport Latency (us) to Latency (msec) */
		qos->ucast.in.latency =
			DIV_ROUND_CLOSEST(get_unaligned_le24(ev->c_latency),
					  1000);
		qos->ucast.out.latency =
			DIV_ROUND_CLOSEST(get_unaligned_le24(ev->p_latency),
					  1000);
		qos->ucast.in.sdu = le16_to_cpu(ev->c_mtu);
		qos->ucast.out.sdu = le16_to_cpu(ev->p_mtu);
		qos->ucast.in.phy = ev->c_phy;
		qos->ucast.out.phy = ev->p_phy;
		break;
	case HCI_ROLE_MASTER:
		/* Convert Transport Latency (us) to Latency (msec) */
		qos->ucast.out.latency =
			DIV_ROUND_CLOSEST(get_unaligned_le24(ev->c_latency),
					  1000);
		qos->ucast.in.latency =
			DIV_ROUND_CLOSEST(get_unaligned_le24(ev->p_latency),
					  1000);
		qos->ucast.out.sdu = le16_to_cpu(ev->c_mtu);
		qos->ucast.in.sdu = le16_to_cpu(ev->p_mtu);
		qos->ucast.out.phy = ev->c_phy;
		qos->ucast.in.phy = ev->p_phy;
		break;
	}

	if (!ev->status) {
		conn->state = BT_CONNECTED;
		hci_debugfs_create_conn(conn);
		hci_conn_add_sysfs(conn);
		hci_iso_setup_path(conn);
		goto unlock;
	}

	conn->state = BT_CLOSED;
	hci_connect_cfm(conn, ev->status);
	hci_conn_del(conn);

unlock:
	if (pending)
		hci_le_create_cis_pending(hdev);

	hci_dev_unlock(hdev);
}

static void hci_le_reject_cis(struct hci_dev *hdev, __le16 handle)
{
	struct hci_cp_le_reject_cis cp;

	memset(&cp, 0, sizeof(cp));
	cp.handle = handle;
	cp.reason = HCI_ERROR_REJ_BAD_ADDR;
	hci_send_cmd(hdev, HCI_OP_LE_REJECT_CIS, sizeof(cp), &cp);
}

static void hci_le_accept_cis(struct hci_dev *hdev, __le16 handle)
{
	struct hci_cp_le_accept_cis cp;

	memset(&cp, 0, sizeof(cp));
	cp.handle = handle;
	hci_send_cmd(hdev, HCI_OP_LE_ACCEPT_CIS, sizeof(cp), &cp);
}

static void hci_le_cis_req_evt(struct hci_dev *hdev, void *data,
			       struct sk_buff *skb)
{
	struct hci_evt_le_cis_req *ev = data;
	u16 acl_handle, cis_handle;
	struct hci_conn *acl, *cis;
	int mask;
	__u8 flags = 0;

	acl_handle = __le16_to_cpu(ev->acl_handle);
	cis_handle = __le16_to_cpu(ev->cis_handle);

	bt_dev_dbg(hdev, "acl 0x%4.4x handle 0x%4.4x cig 0x%2.2x cis 0x%2.2x",
		   acl_handle, cis_handle, ev->cig_id, ev->cis_id);

	hci_dev_lock(hdev);

	acl = hci_conn_hash_lookup_handle(hdev, acl_handle);
	if (!acl)
		goto unlock;

	mask = hci_proto_connect_ind(hdev, &acl->dst, ISO_LINK, &flags);
	if (!(mask & HCI_LM_ACCEPT)) {
		hci_le_reject_cis(hdev, ev->cis_handle);
		goto unlock;
	}

	cis = hci_conn_hash_lookup_handle(hdev, cis_handle);
	if (!cis) {
		cis = hci_conn_add(hdev, ISO_LINK, &acl->dst, HCI_ROLE_SLAVE,
				   cis_handle);
		if (IS_ERR(cis)) {
			hci_le_reject_cis(hdev, ev->cis_handle);
			goto unlock;
		}
	}

	cis->iso_qos.ucast.cig = ev->cig_id;
	cis->iso_qos.ucast.cis = ev->cis_id;

	if (!(flags & HCI_PROTO_DEFER)) {
		hci_le_accept_cis(hdev, ev->cis_handle);
	} else {
		cis->state = BT_CONNECT2;
		hci_connect_cfm(cis, 0);
	}

unlock:
	hci_dev_unlock(hdev);
}

static int hci_iso_term_big_sync(struct hci_dev *hdev, void *data)
{
	u8 handle = PTR_UINT(data);

	return hci_le_terminate_big_sync(hdev, handle,
					 HCI_ERROR_LOCAL_HOST_TERM);
}

static void hci_le_create_big_complete_evt(struct hci_dev *hdev, void *data,
					   struct sk_buff *skb)
{
	struct hci_evt_le_create_big_complete *ev = data;
	struct hci_conn *conn;
	__u8 i = 0;

	BT_DBG("%s status 0x%2.2x", hdev->name, ev->status);

	if (!hci_le_ev_skb_pull(hdev, skb, HCI_EVT_LE_CREATE_BIG_COMPLETE,
				flex_array_size(ev, bis_handle, ev->num_bis)))
		return;

	hci_dev_lock(hdev);
	rcu_read_lock();

	/* Connect all BISes that are bound to the BIG */
	list_for_each_entry_rcu(conn, &hdev->conn_hash.list, list) {
		if (bacmp(&conn->dst, BDADDR_ANY) ||
		    conn->type != ISO_LINK ||
		    conn->iso_qos.bcast.big != ev->handle)
			continue;

		if (hci_conn_set_handle(conn,
					__le16_to_cpu(ev->bis_handle[i++])))
			continue;

		if (!ev->status) {
			conn->state = BT_CONNECTED;
			set_bit(HCI_CONN_BIG_CREATED, &conn->flags);
			rcu_read_unlock();
			hci_debugfs_create_conn(conn);
			hci_conn_add_sysfs(conn);
			hci_iso_setup_path(conn);
			rcu_read_lock();
			continue;
		}

		hci_connect_cfm(conn, ev->status);
		rcu_read_unlock();
		hci_conn_del(conn);
		rcu_read_lock();
	}

	rcu_read_unlock();

	if (!ev->status && !i)
		/* If no BISes have been connected for the BIG,
		 * terminate. This is in case all bound connections
		 * have been closed before the BIG creation
		 * has completed.
		 */
		hci_cmd_sync_queue(hdev, hci_iso_term_big_sync,
				   UINT_PTR(ev->handle), NULL);

	hci_dev_unlock(hdev);
}

static void hci_le_big_sync_established_evt(struct hci_dev *hdev, void *data,
					    struct sk_buff *skb)
{
	struct hci_evt_le_big_sync_estabilished *ev = data;
	struct hci_conn *bis;
	struct hci_conn *pa_sync;
	int i;

	bt_dev_dbg(hdev, "status 0x%2.2x", ev->status);

	if (!hci_le_ev_skb_pull(hdev, skb, HCI_EVT_LE_BIG_SYNC_ESTABILISHED,
				flex_array_size(ev, bis, ev->num_bis)))
		return;

	hci_dev_lock(hdev);

	if (!ev->status) {
		pa_sync = hci_conn_hash_lookup_pa_sync_big_handle(hdev, ev->handle);
		if (pa_sync)
			/* Also mark the BIG sync established event on the
			 * associated PA sync hcon
			 */
			set_bit(HCI_CONN_BIG_SYNC, &pa_sync->flags);
	}

	for (i = 0; i < ev->num_bis; i++) {
		u16 handle = le16_to_cpu(ev->bis[i]);
		__le32 interval;

		bis = hci_conn_hash_lookup_handle(hdev, handle);
		if (!bis) {
			bis = hci_conn_add(hdev, ISO_LINK, BDADDR_ANY,
					   HCI_ROLE_SLAVE, handle);
			if (IS_ERR(bis))
				continue;
		}

		if (ev->status != 0x42)
			/* Mark PA sync as established */
			set_bit(HCI_CONN_PA_SYNC, &bis->flags);

		bis->iso_qos.bcast.big = ev->handle;
		memset(&interval, 0, sizeof(interval));
		memcpy(&interval, ev->latency, sizeof(ev->latency));
		bis->iso_qos.bcast.in.interval = le32_to_cpu(interval);
		/* Convert ISO Interval (1.25 ms slots) to latency (ms) */
		bis->iso_qos.bcast.in.latency = le16_to_cpu(ev->interval) * 125 / 100;
		bis->iso_qos.bcast.in.sdu = le16_to_cpu(ev->max_pdu);

		if (!ev->status) {
			set_bit(HCI_CONN_BIG_SYNC, &bis->flags);
			hci_iso_setup_path(bis);
		}
	}

	/* In case BIG sync failed, notify each failed connection to
	 * the user after all hci connections have been added
	 */
	if (ev->status)
		for (i = 0; i < ev->num_bis; i++) {
			u16 handle = le16_to_cpu(ev->bis[i]);

			bis = hci_conn_hash_lookup_handle(hdev, handle);
			if (!bis)
				continue;

			set_bit(HCI_CONN_BIG_SYNC_FAILED, &bis->flags);
			hci_connect_cfm(bis, ev->status);
		}

	hci_dev_unlock(hdev);
}

static void hci_le_big_info_adv_report_evt(struct hci_dev *hdev, void *data,
					   struct sk_buff *skb)
{
	struct hci_evt_le_big_info_adv_report *ev = data;
	int mask = hdev->link_mode;
	__u8 flags = 0;
	struct hci_conn *pa_sync;

	bt_dev_dbg(hdev, "sync_handle 0x%4.4x", le16_to_cpu(ev->sync_handle));

	hci_dev_lock(hdev);

	mask |= hci_proto_connect_ind(hdev, BDADDR_ANY, ISO_LINK, &flags);
	if (!(mask & HCI_LM_ACCEPT)) {
		hci_le_pa_term_sync(hdev, ev->sync_handle);
		goto unlock;
	}

	if (!(flags & HCI_PROTO_DEFER))
		goto unlock;

	pa_sync = hci_conn_hash_lookup_pa_sync_handle
			(hdev,
			le16_to_cpu(ev->sync_handle));

	if (pa_sync)
		goto unlock;

	/* Add connection to indicate the PA sync event */
	pa_sync = hci_conn_add_unset(hdev, ISO_LINK, BDADDR_ANY,
				     HCI_ROLE_SLAVE);

	if (IS_ERR(pa_sync))
		goto unlock;

	pa_sync->sync_handle = le16_to_cpu(ev->sync_handle);
	set_bit(HCI_CONN_PA_SYNC, &pa_sync->flags);

	/* Notify iso layer */
	hci_connect_cfm(pa_sync, 0x00);

	/* Notify MGMT layer */
	mgmt_device_connected(hdev, pa_sync, NULL, 0);

unlock:
	hci_dev_unlock(hdev);
}

#define HCI_LE_EV_VL(_op, _func, _min_len, _max_len) \
[_op] = { \
	.func = _func, \
	.min_len = _min_len, \
	.max_len = _max_len, \
}

#define HCI_LE_EV(_op, _func, _len) \
	HCI_LE_EV_VL(_op, _func, _len, _len)

#define HCI_LE_EV_STATUS(_op, _func) \
	HCI_LE_EV(_op, _func, sizeof(struct hci_ev_status))

/* Entries in this table shall have their position according to the subevent
 * opcode they handle so the use of the macros above is recommend since it does
 * attempt to initialize at its proper index using Designated Initializers that
 * way events without a callback function can be ommited.
 */
static const struct hci_le_ev {
	void (*func)(struct hci_dev *hdev, void *data, struct sk_buff *skb);
	u16  min_len;
	u16  max_len;
} hci_le_ev_table[U8_MAX + 1] = {
	/* [0x01 = HCI_EV_LE_CONN_COMPLETE] */
	HCI_LE_EV(HCI_EV_LE_CONN_COMPLETE, hci_le_conn_complete_evt,
		  sizeof(struct hci_ev_le_conn_complete)),
	/* [0x02 = HCI_EV_LE_ADVERTISING_REPORT] */
	HCI_LE_EV_VL(HCI_EV_LE_ADVERTISING_REPORT, hci_le_adv_report_evt,
		     sizeof(struct hci_ev_le_advertising_report),
		     HCI_MAX_EVENT_SIZE),
	/* [0x03 = HCI_EV_LE_CONN_UPDATE_COMPLETE] */
	HCI_LE_EV(HCI_EV_LE_CONN_UPDATE_COMPLETE,
		  hci_le_conn_update_complete_evt,
		  sizeof(struct hci_ev_le_conn_update_complete)),
	/* [0x04 = HCI_EV_LE_REMOTE_FEAT_COMPLETE] */
	HCI_LE_EV(HCI_EV_LE_REMOTE_FEAT_COMPLETE,
		  hci_le_remote_feat_complete_evt,
		  sizeof(struct hci_ev_le_remote_feat_complete)),
	/* [0x05 = HCI_EV_LE_LTK_REQ] */
	HCI_LE_EV(HCI_EV_LE_LTK_REQ, hci_le_ltk_request_evt,
		  sizeof(struct hci_ev_le_ltk_req)),
	/* [0x06 = HCI_EV_LE_REMOTE_CONN_PARAM_REQ] */
	HCI_LE_EV(HCI_EV_LE_REMOTE_CONN_PARAM_REQ,
		  hci_le_remote_conn_param_req_evt,
		  sizeof(struct hci_ev_le_remote_conn_param_req)),
	/* [0x0a = HCI_EV_LE_ENHANCED_CONN_COMPLETE] */
	HCI_LE_EV(HCI_EV_LE_ENHANCED_CONN_COMPLETE,
		  hci_le_enh_conn_complete_evt,
		  sizeof(struct hci_ev_le_enh_conn_complete)),
	/* [0x0b = HCI_EV_LE_DIRECT_ADV_REPORT] */
	HCI_LE_EV_VL(HCI_EV_LE_DIRECT_ADV_REPORT, hci_le_direct_adv_report_evt,
		     sizeof(struct hci_ev_le_direct_adv_report),
		     HCI_MAX_EVENT_SIZE),
	/* [0x0c = HCI_EV_LE_PHY_UPDATE_COMPLETE] */
	HCI_LE_EV(HCI_EV_LE_PHY_UPDATE_COMPLETE, hci_le_phy_update_evt,
		  sizeof(struct hci_ev_le_phy_update_complete)),
	/* [0x0d = HCI_EV_LE_EXT_ADV_REPORT] */
	HCI_LE_EV_VL(HCI_EV_LE_EXT_ADV_REPORT, hci_le_ext_adv_report_evt,
		     sizeof(struct hci_ev_le_ext_adv_report),
		     HCI_MAX_EVENT_SIZE),
	/* [0x0e = HCI_EV_LE_PA_SYNC_ESTABLISHED] */
	HCI_LE_EV(HCI_EV_LE_PA_SYNC_ESTABLISHED,
		  hci_le_pa_sync_estabilished_evt,
		  sizeof(struct hci_ev_le_pa_sync_established)),
	/* [0x0f = HCI_EV_LE_PER_ADV_REPORT] */
	HCI_LE_EV_VL(HCI_EV_LE_PER_ADV_REPORT,
				 hci_le_per_adv_report_evt,
				 sizeof(struct hci_ev_le_per_adv_report),
				 HCI_MAX_EVENT_SIZE),
	/* [0x12 = HCI_EV_LE_EXT_ADV_SET_TERM] */
	HCI_LE_EV(HCI_EV_LE_EXT_ADV_SET_TERM, hci_le_ext_adv_term_evt,
		  sizeof(struct hci_evt_le_ext_adv_set_term)),
	/* [0x19 = HCI_EVT_LE_CIS_ESTABLISHED] */
	HCI_LE_EV(HCI_EVT_LE_CIS_ESTABLISHED, hci_le_cis_estabilished_evt,
		  sizeof(struct hci_evt_le_cis_established)),
	/* [0x1a = HCI_EVT_LE_CIS_REQ] */
	HCI_LE_EV(HCI_EVT_LE_CIS_REQ, hci_le_cis_req_evt,
		  sizeof(struct hci_evt_le_cis_req)),
	/* [0x1b = HCI_EVT_LE_CREATE_BIG_COMPLETE] */
	HCI_LE_EV_VL(HCI_EVT_LE_CREATE_BIG_COMPLETE,
		     hci_le_create_big_complete_evt,
		     sizeof(struct hci_evt_le_create_big_complete),
		     HCI_MAX_EVENT_SIZE),
	/* [0x1d = HCI_EV_LE_BIG_SYNC_ESTABILISHED] */
	HCI_LE_EV_VL(HCI_EVT_LE_BIG_SYNC_ESTABILISHED,
		     hci_le_big_sync_established_evt,
		     sizeof(struct hci_evt_le_big_sync_estabilished),
		     HCI_MAX_EVENT_SIZE),
	/* [0x22 = HCI_EVT_LE_BIG_INFO_ADV_REPORT] */
	HCI_LE_EV_VL(HCI_EVT_LE_BIG_INFO_ADV_REPORT,
		     hci_le_big_info_adv_report_evt,
		     sizeof(struct hci_evt_le_big_info_adv_report),
		     HCI_MAX_EVENT_SIZE),
};

static void hci_le_meta_evt(struct hci_dev *hdev, void *data,
			    struct sk_buff *skb, u16 *opcode, u8 *status,
			    hci_req_complete_t *req_complete,
			    hci_req_complete_skb_t *req_complete_skb)
{
	struct hci_ev_le_meta *ev = data;
	const struct hci_le_ev *subev;

	bt_dev_dbg(hdev, "subevent 0x%2.2x", ev->subevent);

	/* Only match event if command OGF is for LE */
	if (hdev->req_skb &&
	    hci_opcode_ogf(hci_skb_opcode(hdev->req_skb)) == 0x08 &&
	    hci_skb_event(hdev->req_skb) == ev->subevent) {
		*opcode = hci_skb_opcode(hdev->req_skb);
		hci_req_cmd_complete(hdev, *opcode, 0x00, req_complete,
				     req_complete_skb);
	}

	subev = &hci_le_ev_table[ev->subevent];
	if (!subev->func)
		return;

	if (skb->len < subev->min_len) {
		bt_dev_err(hdev, "unexpected subevent 0x%2.2x length: %u < %u",
			   ev->subevent, skb->len, subev->min_len);
		return;
	}

	/* Just warn if the length is over max_len size it still be
	 * possible to partially parse the event so leave to callback to
	 * decide if that is acceptable.
	 */
	if (skb->len > subev->max_len)
		bt_dev_warn(hdev, "unexpected subevent 0x%2.2x length: %u > %u",
			    ev->subevent, skb->len, subev->max_len);
	data = hci_le_ev_skb_pull(hdev, skb, ev->subevent, subev->min_len);
	if (!data)
		return;

	subev->func(hdev, data, skb);
}

static bool hci_get_cmd_complete(struct hci_dev *hdev, u16 opcode,
				 u8 event, struct sk_buff *skb)
{
	struct hci_ev_cmd_complete *ev;
	struct hci_event_hdr *hdr;

	if (!skb)
		return false;

	hdr = hci_ev_skb_pull(hdev, skb, event, sizeof(*hdr));
	if (!hdr)
		return false;

	if (event) {
		if (hdr->evt != event)
			return false;
		return true;
	}

	/* Check if request ended in Command Status - no way to retrieve
	 * any extra parameters in this case.
	 */
	if (hdr->evt == HCI_EV_CMD_STATUS)
		return false;

	if (hdr->evt != HCI_EV_CMD_COMPLETE) {
		bt_dev_err(hdev, "last event is not cmd complete (0x%2.2x)",
			   hdr->evt);
		return false;
	}

	ev = hci_cc_skb_pull(hdev, skb, opcode, sizeof(*ev));
	if (!ev)
		return false;

	if (opcode != __le16_to_cpu(ev->opcode)) {
		BT_DBG("opcode doesn't match (0x%2.2x != 0x%2.2x)", opcode,
		       __le16_to_cpu(ev->opcode));
		return false;
	}

	return true;
}

static void hci_store_wake_reason(struct hci_dev *hdev, u8 event,
				  struct sk_buff *skb)
{
	struct hci_ev_le_advertising_info *adv;
	struct hci_ev_le_direct_adv_info *direct_adv;
	struct hci_ev_le_ext_adv_info *ext_adv;
	const struct hci_ev_conn_complete *conn_complete = (void *)skb->data;
	const struct hci_ev_conn_request *conn_request = (void *)skb->data;

	hci_dev_lock(hdev);

	/* If we are currently suspended and this is the first BT event seen,
	 * save the wake reason associated with the event.
	 */
	if (!hdev->suspended || hdev->wake_reason)
		goto unlock;

	/* Default to remote wake. Values for wake_reason are documented in the
	 * Bluez mgmt api docs.
	 */
	hdev->wake_reason = MGMT_WAKE_REASON_REMOTE_WAKE;

	/* Once configured for remote wakeup, we should only wake up for
	 * reconnections. It's useful to see which device is waking us up so
	 * keep track of the bdaddr of the connection event that woke us up.
	 */
	if (event == HCI_EV_CONN_REQUEST) {
		bacpy(&hdev->wake_addr, &conn_request->bdaddr);
		hdev->wake_addr_type = BDADDR_BREDR;
	} else if (event == HCI_EV_CONN_COMPLETE) {
		bacpy(&hdev->wake_addr, &conn_complete->bdaddr);
		hdev->wake_addr_type = BDADDR_BREDR;
	} else if (event == HCI_EV_LE_META) {
		struct hci_ev_le_meta *le_ev = (void *)skb->data;
		u8 subevent = le_ev->subevent;
		u8 *ptr = &skb->data[sizeof(*le_ev)];
		u8 num_reports = *ptr;

		if ((subevent == HCI_EV_LE_ADVERTISING_REPORT ||
		     subevent == HCI_EV_LE_DIRECT_ADV_REPORT ||
		     subevent == HCI_EV_LE_EXT_ADV_REPORT) &&
		    num_reports) {
			adv = (void *)(ptr + 1);
			direct_adv = (void *)(ptr + 1);
			ext_adv = (void *)(ptr + 1);

			switch (subevent) {
			case HCI_EV_LE_ADVERTISING_REPORT:
				bacpy(&hdev->wake_addr, &adv->bdaddr);
				hdev->wake_addr_type = adv->bdaddr_type;
				break;
			case HCI_EV_LE_DIRECT_ADV_REPORT:
				bacpy(&hdev->wake_addr, &direct_adv->bdaddr);
				hdev->wake_addr_type = direct_adv->bdaddr_type;
				break;
			case HCI_EV_LE_EXT_ADV_REPORT:
				bacpy(&hdev->wake_addr, &ext_adv->bdaddr);
				hdev->wake_addr_type = ext_adv->bdaddr_type;
				break;
			}
		}
	} else {
		hdev->wake_reason = MGMT_WAKE_REASON_UNEXPECTED;
	}

unlock:
	hci_dev_unlock(hdev);
}

#define HCI_EV_VL(_op, _func, _min_len, _max_len) \
[_op] = { \
	.req = false, \
	.func = _func, \
	.min_len = _min_len, \
	.max_len = _max_len, \
}

#define HCI_EV(_op, _func, _len) \
	HCI_EV_VL(_op, _func, _len, _len)

#define HCI_EV_STATUS(_op, _func) \
	HCI_EV(_op, _func, sizeof(struct hci_ev_status))

#define HCI_EV_REQ_VL(_op, _func, _min_len, _max_len) \
[_op] = { \
	.req = true, \
	.func_req = _func, \
	.min_len = _min_len, \
	.max_len = _max_len, \
}

#define HCI_EV_REQ(_op, _func, _len) \
	HCI_EV_REQ_VL(_op, _func, _len, _len)

/* Entries in this table shall have their position according to the event opcode
 * they handle so the use of the macros above is recommend since it does attempt
 * to initialize at its proper index using Designated Initializers that way
 * events without a callback function don't have entered.
 */
static const struct hci_ev {
	bool req;
	union {
		void (*func)(struct hci_dev *hdev, void *data,
			     struct sk_buff *skb);
		void (*func_req)(struct hci_dev *hdev, void *data,
				 struct sk_buff *skb, u16 *opcode, u8 *status,
				 hci_req_complete_t *req_complete,
				 hci_req_complete_skb_t *req_complete_skb);
	};
	u16  min_len;
	u16  max_len;
} hci_ev_table[U8_MAX + 1] = {
	/* [0x01 = HCI_EV_INQUIRY_COMPLETE] */
	HCI_EV_STATUS(HCI_EV_INQUIRY_COMPLETE, hci_inquiry_complete_evt),
	/* [0x02 = HCI_EV_INQUIRY_RESULT] */
	HCI_EV_VL(HCI_EV_INQUIRY_RESULT, hci_inquiry_result_evt,
		  sizeof(struct hci_ev_inquiry_result), HCI_MAX_EVENT_SIZE),
	/* [0x03 = HCI_EV_CONN_COMPLETE] */
	HCI_EV(HCI_EV_CONN_COMPLETE, hci_conn_complete_evt,
	       sizeof(struct hci_ev_conn_complete)),
	/* [0x04 = HCI_EV_CONN_REQUEST] */
	HCI_EV(HCI_EV_CONN_REQUEST, hci_conn_request_evt,
	       sizeof(struct hci_ev_conn_request)),
	/* [0x05 = HCI_EV_DISCONN_COMPLETE] */
	HCI_EV(HCI_EV_DISCONN_COMPLETE, hci_disconn_complete_evt,
	       sizeof(struct hci_ev_disconn_complete)),
	/* [0x06 = HCI_EV_AUTH_COMPLETE] */
	HCI_EV(HCI_EV_AUTH_COMPLETE, hci_auth_complete_evt,
	       sizeof(struct hci_ev_auth_complete)),
	/* [0x07 = HCI_EV_REMOTE_NAME] */
	HCI_EV(HCI_EV_REMOTE_NAME, hci_remote_name_evt,
	       sizeof(struct hci_ev_remote_name)),
	/* [0x08 = HCI_EV_ENCRYPT_CHANGE] */
	HCI_EV(HCI_EV_ENCRYPT_CHANGE, hci_encrypt_change_evt,
	       sizeof(struct hci_ev_encrypt_change)),
	/* [0x09 = HCI_EV_CHANGE_LINK_KEY_COMPLETE] */
	HCI_EV(HCI_EV_CHANGE_LINK_KEY_COMPLETE,
	       hci_change_link_key_complete_evt,
	       sizeof(struct hci_ev_change_link_key_complete)),
	/* [0x0b = HCI_EV_REMOTE_FEATURES] */
	HCI_EV(HCI_EV_REMOTE_FEATURES, hci_remote_features_evt,
	       sizeof(struct hci_ev_remote_features)),
	/* [0x0e = HCI_EV_CMD_COMPLETE] */
	HCI_EV_REQ_VL(HCI_EV_CMD_COMPLETE, hci_cmd_complete_evt,
		      sizeof(struct hci_ev_cmd_complete), HCI_MAX_EVENT_SIZE),
	/* [0x0f = HCI_EV_CMD_STATUS] */
	HCI_EV_REQ(HCI_EV_CMD_STATUS, hci_cmd_status_evt,
		   sizeof(struct hci_ev_cmd_status)),
	/* [0x10 = HCI_EV_CMD_STATUS] */
	HCI_EV(HCI_EV_HARDWARE_ERROR, hci_hardware_error_evt,
	       sizeof(struct hci_ev_hardware_error)),
	/* [0x12 = HCI_EV_ROLE_CHANGE] */
	HCI_EV(HCI_EV_ROLE_CHANGE, hci_role_change_evt,
	       sizeof(struct hci_ev_role_change)),
	/* [0x13 = HCI_EV_NUM_COMP_PKTS] */
	HCI_EV_VL(HCI_EV_NUM_COMP_PKTS, hci_num_comp_pkts_evt,
		  sizeof(struct hci_ev_num_comp_pkts), HCI_MAX_EVENT_SIZE),
	/* [0x14 = HCI_EV_MODE_CHANGE] */
	HCI_EV(HCI_EV_MODE_CHANGE, hci_mode_change_evt,
	       sizeof(struct hci_ev_mode_change)),
	/* [0x16 = HCI_EV_PIN_CODE_REQ] */
	HCI_EV(HCI_EV_PIN_CODE_REQ, hci_pin_code_request_evt,
	       sizeof(struct hci_ev_pin_code_req)),
	/* [0x17 = HCI_EV_LINK_KEY_REQ] */
	HCI_EV(HCI_EV_LINK_KEY_REQ, hci_link_key_request_evt,
	       sizeof(struct hci_ev_link_key_req)),
	/* [0x18 = HCI_EV_LINK_KEY_NOTIFY] */
	HCI_EV(HCI_EV_LINK_KEY_NOTIFY, hci_link_key_notify_evt,
	       sizeof(struct hci_ev_link_key_notify)),
	/* [0x1c = HCI_EV_CLOCK_OFFSET] */
	HCI_EV(HCI_EV_CLOCK_OFFSET, hci_clock_offset_evt,
	       sizeof(struct hci_ev_clock_offset)),
	/* [0x1d = HCI_EV_PKT_TYPE_CHANGE] */
	HCI_EV(HCI_EV_PKT_TYPE_CHANGE, hci_pkt_type_change_evt,
	       sizeof(struct hci_ev_pkt_type_change)),
	/* [0x20 = HCI_EV_PSCAN_REP_MODE] */
	HCI_EV(HCI_EV_PSCAN_REP_MODE, hci_pscan_rep_mode_evt,
	       sizeof(struct hci_ev_pscan_rep_mode)),
	/* [0x22 = HCI_EV_INQUIRY_RESULT_WITH_RSSI] */
	HCI_EV_VL(HCI_EV_INQUIRY_RESULT_WITH_RSSI,
		  hci_inquiry_result_with_rssi_evt,
		  sizeof(struct hci_ev_inquiry_result_rssi),
		  HCI_MAX_EVENT_SIZE),
	/* [0x23 = HCI_EV_REMOTE_EXT_FEATURES] */
	HCI_EV(HCI_EV_REMOTE_EXT_FEATURES, hci_remote_ext_features_evt,
	       sizeof(struct hci_ev_remote_ext_features)),
	/* [0x2c = HCI_EV_SYNC_CONN_COMPLETE] */
	HCI_EV(HCI_EV_SYNC_CONN_COMPLETE, hci_sync_conn_complete_evt,
	       sizeof(struct hci_ev_sync_conn_complete)),
	/* [0x2d = HCI_EV_EXTENDED_INQUIRY_RESULT] */
	HCI_EV_VL(HCI_EV_EXTENDED_INQUIRY_RESULT,
		  hci_extended_inquiry_result_evt,
		  sizeof(struct hci_ev_ext_inquiry_result), HCI_MAX_EVENT_SIZE),
	/* [0x30 = HCI_EV_KEY_REFRESH_COMPLETE] */
	HCI_EV(HCI_EV_KEY_REFRESH_COMPLETE, hci_key_refresh_complete_evt,
	       sizeof(struct hci_ev_key_refresh_complete)),
	/* [0x31 = HCI_EV_IO_CAPA_REQUEST] */
	HCI_EV(HCI_EV_IO_CAPA_REQUEST, hci_io_capa_request_evt,
	       sizeof(struct hci_ev_io_capa_request)),
	/* [0x32 = HCI_EV_IO_CAPA_REPLY] */
	HCI_EV(HCI_EV_IO_CAPA_REPLY, hci_io_capa_reply_evt,
	       sizeof(struct hci_ev_io_capa_reply)),
	/* [0x33 = HCI_EV_USER_CONFIRM_REQUEST] */
	HCI_EV(HCI_EV_USER_CONFIRM_REQUEST, hci_user_confirm_request_evt,
	       sizeof(struct hci_ev_user_confirm_req)),
	/* [0x34 = HCI_EV_USER_PASSKEY_REQUEST] */
	HCI_EV(HCI_EV_USER_PASSKEY_REQUEST, hci_user_passkey_request_evt,
	       sizeof(struct hci_ev_user_passkey_req)),
	/* [0x35 = HCI_EV_REMOTE_OOB_DATA_REQUEST] */
	HCI_EV(HCI_EV_REMOTE_OOB_DATA_REQUEST, hci_remote_oob_data_request_evt,
	       sizeof(struct hci_ev_remote_oob_data_request)),
	/* [0x36 = HCI_EV_SIMPLE_PAIR_COMPLETE] */
	HCI_EV(HCI_EV_SIMPLE_PAIR_COMPLETE, hci_simple_pair_complete_evt,
	       sizeof(struct hci_ev_simple_pair_complete)),
	/* [0x3b = HCI_EV_USER_PASSKEY_NOTIFY] */
	HCI_EV(HCI_EV_USER_PASSKEY_NOTIFY, hci_user_passkey_notify_evt,
	       sizeof(struct hci_ev_user_passkey_notify)),
	/* [0x3c = HCI_EV_KEYPRESS_NOTIFY] */
	HCI_EV(HCI_EV_KEYPRESS_NOTIFY, hci_keypress_notify_evt,
	       sizeof(struct hci_ev_keypress_notify)),
	/* [0x3d = HCI_EV_REMOTE_HOST_FEATURES] */
	HCI_EV(HCI_EV_REMOTE_HOST_FEATURES, hci_remote_host_features_evt,
	       sizeof(struct hci_ev_remote_host_features)),
	/* [0x3e = HCI_EV_LE_META] */
	HCI_EV_REQ_VL(HCI_EV_LE_META, hci_le_meta_evt,
		      sizeof(struct hci_ev_le_meta), HCI_MAX_EVENT_SIZE),
<<<<<<< HEAD
	/* [0x48 = HCI_EV_NUM_COMP_BLOCKS] */
	HCI_EV(HCI_EV_NUM_COMP_BLOCKS, hci_num_comp_blocks_evt,
	       sizeof(struct hci_ev_num_comp_blocks)),
=======
#if IS_ENABLED(CONFIG_BT_HS)
	/* [0x40 = HCI_EV_PHY_LINK_COMPLETE] */
	HCI_EV(HCI_EV_PHY_LINK_COMPLETE, hci_phy_link_complete_evt,
	       sizeof(struct hci_ev_phy_link_complete)),
	/* [0x41 = HCI_EV_CHANNEL_SELECTED] */
	HCI_EV(HCI_EV_CHANNEL_SELECTED, hci_chan_selected_evt,
	       sizeof(struct hci_ev_channel_selected)),
	/* [0x42 = HCI_EV_DISCONN_PHY_LINK_COMPLETE] */
	HCI_EV(HCI_EV_DISCONN_LOGICAL_LINK_COMPLETE,
	       hci_disconn_loglink_complete_evt,
	       sizeof(struct hci_ev_disconn_logical_link_complete)),
	/* [0x45 = HCI_EV_LOGICAL_LINK_COMPLETE] */
	HCI_EV(HCI_EV_LOGICAL_LINK_COMPLETE, hci_loglink_complete_evt,
	       sizeof(struct hci_ev_logical_link_complete)),
	/* [0x46 = HCI_EV_DISCONN_LOGICAL_LINK_COMPLETE] */
	HCI_EV(HCI_EV_DISCONN_PHY_LINK_COMPLETE,
	       hci_disconn_phylink_complete_evt,
	       sizeof(struct hci_ev_disconn_phy_link_complete)),
#endif
>>>>>>> dc65436a
	/* [0xff = HCI_EV_VENDOR] */
	HCI_EV_VL(HCI_EV_VENDOR, msft_vendor_evt, 0, HCI_MAX_EVENT_SIZE),
};

static void hci_event_func(struct hci_dev *hdev, u8 event, struct sk_buff *skb,
			   u16 *opcode, u8 *status,
			   hci_req_complete_t *req_complete,
			   hci_req_complete_skb_t *req_complete_skb)
{
	const struct hci_ev *ev = &hci_ev_table[event];
	void *data;

	if (!ev->func)
		return;

	if (skb->len < ev->min_len) {
		bt_dev_err(hdev, "unexpected event 0x%2.2x length: %u < %u",
			   event, skb->len, ev->min_len);
		return;
	}

	/* Just warn if the length is over max_len size it still be
	 * possible to partially parse the event so leave to callback to
	 * decide if that is acceptable.
	 */
	if (skb->len > ev->max_len)
		bt_dev_warn_ratelimited(hdev,
					"unexpected event 0x%2.2x length: %u > %u",
					event, skb->len, ev->max_len);

	data = hci_ev_skb_pull(hdev, skb, event, ev->min_len);
	if (!data)
		return;

	if (ev->req)
		ev->func_req(hdev, data, skb, opcode, status, req_complete,
			     req_complete_skb);
	else
		ev->func(hdev, data, skb);
}

void hci_event_packet(struct hci_dev *hdev, struct sk_buff *skb)
{
	struct hci_event_hdr *hdr = (void *) skb->data;
	hci_req_complete_t req_complete = NULL;
	hci_req_complete_skb_t req_complete_skb = NULL;
	struct sk_buff *orig_skb = NULL;
	u8 status = 0, event, req_evt = 0;
	u16 opcode = HCI_OP_NOP;

	if (skb->len < sizeof(*hdr)) {
		bt_dev_err(hdev, "Malformed HCI Event");
		goto done;
	}

	kfree_skb(hdev->recv_event);
	hdev->recv_event = skb_clone(skb, GFP_KERNEL);

	event = hdr->evt;
	if (!event) {
		bt_dev_warn(hdev, "Received unexpected HCI Event 0x%2.2x",
			    event);
		goto done;
	}

	/* Only match event if command OGF is not for LE */
	if (hdev->req_skb &&
	    hci_opcode_ogf(hci_skb_opcode(hdev->req_skb)) != 0x08 &&
	    hci_skb_event(hdev->req_skb) == event) {
		hci_req_cmd_complete(hdev, hci_skb_opcode(hdev->req_skb),
				     status, &req_complete, &req_complete_skb);
		req_evt = event;
	}

	/* If it looks like we might end up having to call
	 * req_complete_skb, store a pristine copy of the skb since the
	 * various handlers may modify the original one through
	 * skb_pull() calls, etc.
	 */
	if (req_complete_skb || event == HCI_EV_CMD_STATUS ||
	    event == HCI_EV_CMD_COMPLETE)
		orig_skb = skb_clone(skb, GFP_KERNEL);

	skb_pull(skb, HCI_EVENT_HDR_SIZE);

	/* Store wake reason if we're suspended */
	hci_store_wake_reason(hdev, event, skb);

	bt_dev_dbg(hdev, "event 0x%2.2x", event);

	hci_event_func(hdev, event, skb, &opcode, &status, &req_complete,
		       &req_complete_skb);

	if (req_complete) {
		req_complete(hdev, status, opcode);
	} else if (req_complete_skb) {
		if (!hci_get_cmd_complete(hdev, opcode, req_evt, orig_skb)) {
			kfree_skb(orig_skb);
			orig_skb = NULL;
		}
		req_complete_skb(hdev, status, opcode, orig_skb);
	}

done:
	kfree_skb(orig_skb);
	kfree_skb(skb);
	hdev->stat.evt_rx++;
}<|MERGE_RESOLUTION|>--- conflicted
+++ resolved
@@ -7387,31 +7387,6 @@
 	/* [0x3e = HCI_EV_LE_META] */
 	HCI_EV_REQ_VL(HCI_EV_LE_META, hci_le_meta_evt,
 		      sizeof(struct hci_ev_le_meta), HCI_MAX_EVENT_SIZE),
-<<<<<<< HEAD
-	/* [0x48 = HCI_EV_NUM_COMP_BLOCKS] */
-	HCI_EV(HCI_EV_NUM_COMP_BLOCKS, hci_num_comp_blocks_evt,
-	       sizeof(struct hci_ev_num_comp_blocks)),
-=======
-#if IS_ENABLED(CONFIG_BT_HS)
-	/* [0x40 = HCI_EV_PHY_LINK_COMPLETE] */
-	HCI_EV(HCI_EV_PHY_LINK_COMPLETE, hci_phy_link_complete_evt,
-	       sizeof(struct hci_ev_phy_link_complete)),
-	/* [0x41 = HCI_EV_CHANNEL_SELECTED] */
-	HCI_EV(HCI_EV_CHANNEL_SELECTED, hci_chan_selected_evt,
-	       sizeof(struct hci_ev_channel_selected)),
-	/* [0x42 = HCI_EV_DISCONN_PHY_LINK_COMPLETE] */
-	HCI_EV(HCI_EV_DISCONN_LOGICAL_LINK_COMPLETE,
-	       hci_disconn_loglink_complete_evt,
-	       sizeof(struct hci_ev_disconn_logical_link_complete)),
-	/* [0x45 = HCI_EV_LOGICAL_LINK_COMPLETE] */
-	HCI_EV(HCI_EV_LOGICAL_LINK_COMPLETE, hci_loglink_complete_evt,
-	       sizeof(struct hci_ev_logical_link_complete)),
-	/* [0x46 = HCI_EV_DISCONN_LOGICAL_LINK_COMPLETE] */
-	HCI_EV(HCI_EV_DISCONN_PHY_LINK_COMPLETE,
-	       hci_disconn_phylink_complete_evt,
-	       sizeof(struct hci_ev_disconn_phy_link_complete)),
-#endif
->>>>>>> dc65436a
 	/* [0xff = HCI_EV_VENDOR] */
 	HCI_EV_VL(HCI_EV_VENDOR, msft_vendor_evt, 0, HCI_MAX_EVENT_SIZE),
 };
