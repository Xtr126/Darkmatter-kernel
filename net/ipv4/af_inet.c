// SPDX-License-Identifier: GPL-2.0-or-later
/*
 * INET		An implementation of the TCP/IP protocol suite for the LINUX
 *		operating system.  INET is implemented using the  BSD Socket
 *		interface as the means of communication with the user level.
 *
 *		PF_INET protocol family socket handler.
 *
 * Authors:	Ross Biro
 *		Fred N. van Kempen, <waltje@uWalt.NL.Mugnet.ORG>
 *		Florian La Roche, <flla@stud.uni-sb.de>
 *		Alan Cox, <A.Cox@swansea.ac.uk>
 *
 * Changes (see also sock.c)
 *
 *		piggy,
 *		Karl Knutson	:	Socket protocol table
 *		A.N.Kuznetsov	:	Socket death error in accept().
 *		John Richardson :	Fix non blocking error in connect()
 *					so sockets that fail to connect
 *					don't return -EINPROGRESS.
 *		Alan Cox	:	Asynchronous I/O support
 *		Alan Cox	:	Keep correct socket pointer on sock
 *					structures
 *					when accept() ed
 *		Alan Cox	:	Semantics of SO_LINGER aren't state
 *					moved to close when you look carefully.
 *					With this fixed and the accept bug fixed
 *					some RPC stuff seems happier.
 *		Niibe Yutaka	:	4.4BSD style write async I/O
 *		Alan Cox,
 *		Tony Gale 	:	Fixed reuse semantics.
 *		Alan Cox	:	bind() shouldn't abort existing but dead
 *					sockets. Stops FTP netin:.. I hope.
 *		Alan Cox	:	bind() works correctly for RAW sockets.
 *					Note that FreeBSD at least was broken
 *					in this respect so be careful with
 *					compatibility tests...
 *		Alan Cox	:	routing cache support
 *		Alan Cox	:	memzero the socket structure for
 *					compactness.
 *		Matt Day	:	nonblock connect error handler
 *		Alan Cox	:	Allow large numbers of pending sockets
 *					(eg for big web sites), but only if
 *					specifically application requested.
 *		Alan Cox	:	New buffering throughout IP. Used
 *					dumbly.
 *		Alan Cox	:	New buffering now used smartly.
 *		Alan Cox	:	BSD rather than common sense
 *					interpretation of listen.
 *		Germano Caronni	:	Assorted small races.
 *		Alan Cox	:	sendmsg/recvmsg basic support.
 *		Alan Cox	:	Only sendmsg/recvmsg now supported.
 *		Alan Cox	:	Locked down bind (see security list).
 *		Alan Cox	:	Loosened bind a little.
 *		Mike McLagan	:	ADD/DEL DLCI Ioctls
 *	Willy Konynenberg	:	Transparent proxying support.
 *		David S. Miller	:	New socket lookup architecture.
 *					Some other random speedups.
 *		Cyrus Durgin	:	Cleaned up file for kmod hacks.
 *		Andi Kleen	:	Fix inet_stream_connect TCP race.
 */

#define pr_fmt(fmt) "IPv4: " fmt

#include <linux/err.h>
#include <linux/errno.h>
#include <linux/types.h>
#include <linux/socket.h>
#include <linux/in.h>
#include <linux/kernel.h>
#include <linux/kmod.h>
#include <linux/sched.h>
#include <linux/timer.h>
#include <linux/string.h>
#include <linux/sockios.h>
#include <linux/net.h>
#include <linux/capability.h>
#include <linux/fcntl.h>
#include <linux/mm.h>
#include <linux/interrupt.h>
#include <linux/stat.h>
#include <linux/init.h>
#include <linux/poll.h>
#include <linux/netfilter_ipv4.h>
#include <linux/random.h>
#include <linux/slab.h>
#include <linux/netfilter/xt_qtaguid.h>

#include <linux/uaccess.h>

#include <linux/inet.h>
#include <linux/igmp.h>
#include <linux/inetdevice.h>
#include <linux/netdevice.h>
#include <net/checksum.h>
#include <net/ip.h>
#include <net/protocol.h>
#include <net/arp.h>
#include <net/route.h>
#include <net/ip_fib.h>
#include <net/inet_connection_sock.h>
#include <net/gro.h>
#include <net/gso.h>
#include <net/tcp.h>
#include <net/udp.h>
#include <net/udplite.h>
#include <net/ping.h>
#include <linux/skbuff.h>
#include <net/sock.h>
#include <net/raw.h>
#include <net/icmp.h>
#include <net/inet_common.h>
#include <net/ip_tunnels.h>
#include <net/xfrm.h>
#include <net/net_namespace.h>
#include <net/secure_seq.h>
#ifdef CONFIG_IP_MROUTE
#include <linux/mroute.h>
#endif
#include <net/l3mdev.h>
#include <net/compat.h>

#include <trace/events/sock.h>
#include <trace/hooks/net.h>

/* The inetsw table contains everything that inet_create needs to
 * build a new socket.
 */
static struct list_head inetsw[SOCK_MAX];
static DEFINE_SPINLOCK(inetsw_lock);

/* New destruction routine */

void inet_sock_destruct(struct sock *sk)
{
	struct inet_sock *inet = inet_sk(sk);

	__skb_queue_purge(&sk->sk_receive_queue);
	__skb_queue_purge(&sk->sk_error_queue);

	sk_mem_reclaim_final(sk);

	if (sk->sk_type == SOCK_STREAM && sk->sk_state != TCP_CLOSE) {
		pr_err("Attempt to release TCP socket in state %d %p\n",
		       sk->sk_state, sk);
		return;
	}
	if (!sock_flag(sk, SOCK_DEAD)) {
		pr_err("Attempt to release alive inet socket %p\n", sk);
		return;
	}

	WARN_ON_ONCE(atomic_read(&sk->sk_rmem_alloc));
	WARN_ON_ONCE(refcount_read(&sk->sk_wmem_alloc));
	WARN_ON_ONCE(sk->sk_wmem_queued);
	WARN_ON_ONCE(sk_forward_alloc_get(sk));

	kfree(rcu_dereference_protected(inet->inet_opt, 1));
	dst_release(rcu_dereference_protected(sk->sk_dst_cache, 1));
	dst_release(rcu_dereference_protected(sk->sk_rx_dst, 1));
}
EXPORT_SYMBOL(inet_sock_destruct);

/*
 *	The routines beyond this point handle the behaviour of an AF_INET
 *	socket object. Mostly it punts to the subprotocols of IP to do
 *	the work.
 */

/*
 *	Automatically bind an unbound socket.
 */

static int inet_autobind(struct sock *sk)
{
	struct inet_sock *inet;
	/* We may need to bind the socket. */
	lock_sock(sk);
	inet = inet_sk(sk);
	if (!inet->inet_num) {
		if (sk->sk_prot->get_port(sk, 0)) {
			release_sock(sk);
			return -EAGAIN;
		}
		inet->inet_sport = htons(inet->inet_num);
	}
	release_sock(sk);
	return 0;
}

int __inet_listen_sk(struct sock *sk, int backlog)
{
	unsigned char old_state = sk->sk_state;
	int err, tcp_fastopen;

	if (!((1 << old_state) & (TCPF_CLOSE | TCPF_LISTEN)))
		return -EINVAL;

	WRITE_ONCE(sk->sk_max_ack_backlog, backlog);
	/* Really, if the socket is already in listen state
	 * we can only allow the backlog to be adjusted.
	 */
	if (old_state != TCP_LISTEN) {
		/* Enable TFO w/o requiring TCP_FASTOPEN socket option.
		 * Note that only TCP sockets (SOCK_STREAM) will reach here.
		 * Also fastopen backlog may already been set via the option
		 * because the socket was in TCP_LISTEN state previously but
		 * was shutdown() rather than close().
		 */
		tcp_fastopen = READ_ONCE(sock_net(sk)->ipv4.sysctl_tcp_fastopen);
		if ((tcp_fastopen & TFO_SERVER_WO_SOCKOPT1) &&
		    (tcp_fastopen & TFO_SERVER_ENABLE) &&
		    !inet_csk(sk)->icsk_accept_queue.fastopenq.max_qlen) {
			fastopen_queue_tune(sk, backlog);
			tcp_fastopen_init_key_once(sock_net(sk));
		}

		err = inet_csk_listen_start(sk);
		if (err)
			return err;

		tcp_call_bpf(sk, BPF_SOCK_OPS_TCP_LISTEN_CB, 0, NULL);
	}
	return 0;
}

/*
 *	Move a socket into listening state.
 */
int inet_listen(struct socket *sock, int backlog)
{
	struct sock *sk = sock->sk;
	int err = -EINVAL;

	lock_sock(sk);

	if (sock->state != SS_UNCONNECTED || sock->type != SOCK_STREAM)
		goto out;

	err = __inet_listen_sk(sk, backlog);

out:
	release_sock(sk);
	return err;
}
EXPORT_SYMBOL(inet_listen);

/*
 *	Create an inet socket.
 */

static int inet_create(struct net *net, struct socket *sock, int protocol,
		       int kern)
{
	struct sock *sk;
	struct inet_protosw *answer;
	struct inet_sock *inet;
	struct proto *answer_prot;
	unsigned char answer_flags;
	int try_loading_module = 0;
	int err;

	if (protocol < 0 || protocol >= IPPROTO_MAX)
		return -EINVAL;

	sock->state = SS_UNCONNECTED;

	/* Look for the requested type/protocol pair. */
lookup_protocol:
	err = -ESOCKTNOSUPPORT;
	rcu_read_lock();
	list_for_each_entry_rcu(answer, &inetsw[sock->type], list) {

		err = 0;
		/* Check the non-wild match. */
		if (protocol == answer->protocol) {
			if (protocol != IPPROTO_IP)
				break;
		} else {
			/* Check for the two wild cases. */
			if (IPPROTO_IP == protocol) {
				protocol = answer->protocol;
				break;
			}
			if (IPPROTO_IP == answer->protocol)
				break;
		}
		err = -EPROTONOSUPPORT;
	}

	if (unlikely(err)) {
		if (try_loading_module < 2) {
			rcu_read_unlock();
			/*
			 * Be more specific, e.g. net-pf-2-proto-132-type-1
			 * (net-pf-PF_INET-proto-IPPROTO_SCTP-type-SOCK_STREAM)
			 */
			if (++try_loading_module == 1)
				request_module("net-pf-%d-proto-%d-type-%d",
					       PF_INET, protocol, sock->type);
			/*
			 * Fall back to generic, e.g. net-pf-2-proto-132
			 * (net-pf-PF_INET-proto-IPPROTO_SCTP)
			 */
			else
				request_module("net-pf-%d-proto-%d",
					       PF_INET, protocol);
			goto lookup_protocol;
		} else
			goto out_rcu_unlock;
	}

	err = -EPERM;
	if (sock->type == SOCK_RAW && !kern &&
	    !ns_capable(net->user_ns, CAP_NET_RAW))
		goto out_rcu_unlock;

	sock->ops = answer->ops;
	answer_prot = answer->prot;
	answer_flags = answer->flags;
	rcu_read_unlock();

	WARN_ON(!answer_prot->slab);

	err = -ENOMEM;
	sk = sk_alloc(net, PF_INET, GFP_KERNEL, answer_prot, kern);
	if (!sk)
		goto out;

	err = 0;
	if (INET_PROTOSW_REUSE & answer_flags)
		sk->sk_reuse = SK_CAN_REUSE;

	if (INET_PROTOSW_ICSK & answer_flags)
		inet_init_csk_locks(sk);

	inet = inet_sk(sk);
	inet_assign_bit(IS_ICSK, sk, INET_PROTOSW_ICSK & answer_flags);

	inet_clear_bit(NODEFRAG, sk);

	if (SOCK_RAW == sock->type) {
		inet->inet_num = protocol;
		if (IPPROTO_RAW == protocol)
			inet_set_bit(HDRINCL, sk);
	}

	if (READ_ONCE(net->ipv4.sysctl_ip_no_pmtu_disc))
		inet->pmtudisc = IP_PMTUDISC_DONT;
	else
		inet->pmtudisc = IP_PMTUDISC_WANT;

	atomic_set(&inet->inet_id, 0);

	sock_init_data(sock, sk);

	sk->sk_destruct	   = inet_sock_destruct;
	sk->sk_protocol	   = protocol;
	sk->sk_backlog_rcv = sk->sk_prot->backlog_rcv;
	sk->sk_txrehash = READ_ONCE(net->core.sysctl_txrehash);

	inet->uc_ttl	= -1;
	inet_set_bit(MC_LOOP, sk);
	inet->mc_ttl	= 1;
	inet_set_bit(MC_ALL, sk);
	inet->mc_index	= 0;
	inet->mc_list	= NULL;
	inet->rcv_tos	= 0;

	if (inet->inet_num) {
		/* It assumes that any protocol which allows
		 * the user to assign a number at socket
		 * creation time automatically
		 * shares.
		 */
		inet->inet_sport = htons(inet->inet_num);
		/* Add to protocol hash chains. */
		err = sk->sk_prot->hash(sk);
		if (err) {
			sk_common_release(sk);
			goto out;
		}
	}

	if (sk->sk_prot->init) {
		err = sk->sk_prot->init(sk);
		if (err) {
			sk_common_release(sk);
			goto out;
		}
	}

	if (!kern) {
		err = BPF_CGROUP_RUN_PROG_INET_SOCK(sk);
		if (err) {
			sk_common_release(sk);
			goto out;
		}
	}

	trace_android_rvh_inet_sock_create(sk);

out:
	return err;
out_rcu_unlock:
	rcu_read_unlock();
	goto out;
}


/*
 *	The peer socket should always be NULL (or else). When we call this
 *	function we are destroying the object and from then on nobody
 *	should refer to it.
 */
int inet_release(struct socket *sock)
{
	struct sock *sk = sock->sk;

	if (sk) {
		long timeout;

		if (!sk->sk_kern_sock)
			BPF_CGROUP_RUN_PROG_INET_SOCK_RELEASE(sk);

<<<<<<< HEAD
#ifdef CONFIG_NETFILTER_XT_MATCH_QTAGUID
		qtaguid_untag(sock, true);
#endif
=======
		trace_android_rvh_inet_sock_release(sk);

>>>>>>> 49467bf1
		/* Applications forget to leave groups before exiting */
		ip_mc_drop_socket(sk);

		/* If linger is set, we don't return until the close
		 * is complete.  Otherwise we return immediately. The
		 * actually closing is done the same either way.
		 *
		 * If the close is due to the process exiting, we never
		 * linger..
		 */
		timeout = 0;
		if (sock_flag(sk, SOCK_LINGER) &&
		    !(current->flags & PF_EXITING))
			timeout = sk->sk_lingertime;
		sk->sk_prot->close(sk, timeout);
		sock->sk = NULL;
	}
	return 0;
}
EXPORT_SYMBOL(inet_release);

int inet_bind_sk(struct sock *sk, struct sockaddr *uaddr, int addr_len)
{
	u32 flags = BIND_WITH_LOCK;
	int err;

	/* If the socket has its own bind function then use it. (RAW) */
	if (sk->sk_prot->bind) {
		return sk->sk_prot->bind(sk, uaddr, addr_len);
	}
	if (addr_len < sizeof(struct sockaddr_in))
		return -EINVAL;

	/* BPF prog is run before any checks are done so that if the prog
	 * changes context in a wrong way it will be caught.
	 */
	err = BPF_CGROUP_RUN_PROG_INET_BIND_LOCK(sk, uaddr, &addr_len,
						 CGROUP_INET4_BIND, &flags);
	if (err)
		return err;

	return __inet_bind(sk, uaddr, addr_len, flags);
}

int inet_bind(struct socket *sock, struct sockaddr *uaddr, int addr_len)
{
	return inet_bind_sk(sock->sk, uaddr, addr_len);
}
EXPORT_SYMBOL(inet_bind);

int __inet_bind(struct sock *sk, struct sockaddr *uaddr, int addr_len,
		u32 flags)
{
	struct sockaddr_in *addr = (struct sockaddr_in *)uaddr;
	struct inet_sock *inet = inet_sk(sk);
	struct net *net = sock_net(sk);
	unsigned short snum;
	int chk_addr_ret;
	u32 tb_id = RT_TABLE_LOCAL;
	int err;

	if (addr->sin_family != AF_INET) {
		/* Compatibility games : accept AF_UNSPEC (mapped to AF_INET)
		 * only if s_addr is INADDR_ANY.
		 */
		err = -EAFNOSUPPORT;
		if (addr->sin_family != AF_UNSPEC ||
		    addr->sin_addr.s_addr != htonl(INADDR_ANY))
			goto out;
	}

	tb_id = l3mdev_fib_table_by_index(net, sk->sk_bound_dev_if) ? : tb_id;
	chk_addr_ret = inet_addr_type_table(net, addr->sin_addr.s_addr, tb_id);

	/* Not specified by any standard per-se, however it breaks too
	 * many applications when removed.  It is unfortunate since
	 * allowing applications to make a non-local bind solves
	 * several problems with systems using dynamic addressing.
	 * (ie. your servers still start up even if your ISDN link
	 *  is temporarily down)
	 */
	err = -EADDRNOTAVAIL;
	if (!inet_addr_valid_or_nonlocal(net, inet, addr->sin_addr.s_addr,
	                                 chk_addr_ret))
		goto out;

	snum = ntohs(addr->sin_port);
	err = -EACCES;
	if (!(flags & BIND_NO_CAP_NET_BIND_SERVICE) &&
	    snum && inet_port_requires_bind_service(net, snum) &&
	    !ns_capable(net->user_ns, CAP_NET_BIND_SERVICE))
		goto out;

	/*      We keep a pair of addresses. rcv_saddr is the one
	 *      used by hash lookups, and saddr is used for transmit.
	 *
	 *      In the BSD API these are the same except where it
	 *      would be illegal to use them (multicast/broadcast) in
	 *      which case the sending device address is used.
	 */
	if (flags & BIND_WITH_LOCK)
		lock_sock(sk);

	/* Check these errors (active socket, double bind). */
	err = -EINVAL;
	if (sk->sk_state != TCP_CLOSE || inet->inet_num)
		goto out_release_sock;

	inet->inet_rcv_saddr = inet->inet_saddr = addr->sin_addr.s_addr;
	if (chk_addr_ret == RTN_MULTICAST || chk_addr_ret == RTN_BROADCAST)
		inet->inet_saddr = 0;  /* Use device */

	/* Make sure we are allowed to bind here. */
	if (snum || !(inet_test_bit(BIND_ADDRESS_NO_PORT, sk) ||
		      (flags & BIND_FORCE_ADDRESS_NO_PORT))) {
		err = sk->sk_prot->get_port(sk, snum);
		if (err) {
			inet->inet_saddr = inet->inet_rcv_saddr = 0;
			goto out_release_sock;
		}
		if (!(flags & BIND_FROM_BPF)) {
			err = BPF_CGROUP_RUN_PROG_INET4_POST_BIND(sk);
			if (err) {
				inet->inet_saddr = inet->inet_rcv_saddr = 0;
				if (sk->sk_prot->put_port)
					sk->sk_prot->put_port(sk);
				goto out_release_sock;
			}
		}
	}

	if (inet->inet_rcv_saddr)
		sk->sk_userlocks |= SOCK_BINDADDR_LOCK;
	if (snum)
		sk->sk_userlocks |= SOCK_BINDPORT_LOCK;
	inet->inet_sport = htons(inet->inet_num);
	inet->inet_daddr = 0;
	inet->inet_dport = 0;
	sk_dst_reset(sk);
	err = 0;
out_release_sock:
	if (flags & BIND_WITH_LOCK)
		release_sock(sk);
out:
	return err;
}

int inet_dgram_connect(struct socket *sock, struct sockaddr *uaddr,
		       int addr_len, int flags)
{
	struct sock *sk = sock->sk;
	const struct proto *prot;
	int err;

	if (addr_len < sizeof(uaddr->sa_family))
		return -EINVAL;

	/* IPV6_ADDRFORM can change sk->sk_prot under us. */
	prot = READ_ONCE(sk->sk_prot);

	if (uaddr->sa_family == AF_UNSPEC)
		return prot->disconnect(sk, flags);

	if (BPF_CGROUP_PRE_CONNECT_ENABLED(sk)) {
		err = prot->pre_connect(sk, uaddr, addr_len);
		if (err)
			return err;
	}

	if (data_race(!inet_sk(sk)->inet_num) && inet_autobind(sk))
		return -EAGAIN;
	return prot->connect(sk, uaddr, addr_len);
}
EXPORT_SYMBOL(inet_dgram_connect);

static long inet_wait_for_connect(struct sock *sk, long timeo, int writebias)
{
	DEFINE_WAIT_FUNC(wait, woken_wake_function);

	add_wait_queue(sk_sleep(sk), &wait);
	sk->sk_write_pending += writebias;

	/* Basic assumption: if someone sets sk->sk_err, he _must_
	 * change state of the socket from TCP_SYN_*.
	 * Connect() does not allow to get error notifications
	 * without closing the socket.
	 */
	while ((1 << sk->sk_state) & (TCPF_SYN_SENT | TCPF_SYN_RECV)) {
		release_sock(sk);
		timeo = wait_woken(&wait, TASK_INTERRUPTIBLE, timeo);
		lock_sock(sk);
		if (signal_pending(current) || !timeo)
			break;
	}
	remove_wait_queue(sk_sleep(sk), &wait);
	sk->sk_write_pending -= writebias;
	return timeo;
}

/*
 *	Connect to a remote host. There is regrettably still a little
 *	TCP 'magic' in here.
 */
int __inet_stream_connect(struct socket *sock, struct sockaddr *uaddr,
			  int addr_len, int flags, int is_sendmsg)
{
	struct sock *sk = sock->sk;
	int err;
	long timeo;

	/*
	 * uaddr can be NULL and addr_len can be 0 if:
	 * sk is a TCP fastopen active socket and
	 * TCP_FASTOPEN_CONNECT sockopt is set and
	 * we already have a valid cookie for this socket.
	 * In this case, user can call write() after connect().
	 * write() will invoke tcp_sendmsg_fastopen() which calls
	 * __inet_stream_connect().
	 */
	if (uaddr) {
		if (addr_len < sizeof(uaddr->sa_family))
			return -EINVAL;

		if (uaddr->sa_family == AF_UNSPEC) {
			sk->sk_disconnects++;
			err = sk->sk_prot->disconnect(sk, flags);
			sock->state = err ? SS_DISCONNECTING : SS_UNCONNECTED;
			goto out;
		}
	}

	switch (sock->state) {
	default:
		err = -EINVAL;
		goto out;
	case SS_CONNECTED:
		err = -EISCONN;
		goto out;
	case SS_CONNECTING:
		if (inet_test_bit(DEFER_CONNECT, sk))
			err = is_sendmsg ? -EINPROGRESS : -EISCONN;
		else
			err = -EALREADY;
		/* Fall out of switch with err, set for this state */
		break;
	case SS_UNCONNECTED:
		err = -EISCONN;
		if (sk->sk_state != TCP_CLOSE)
			goto out;

		if (BPF_CGROUP_PRE_CONNECT_ENABLED(sk)) {
			err = sk->sk_prot->pre_connect(sk, uaddr, addr_len);
			if (err)
				goto out;
		}

		err = sk->sk_prot->connect(sk, uaddr, addr_len);
		if (err < 0)
			goto out;

		sock->state = SS_CONNECTING;

		if (!err && inet_test_bit(DEFER_CONNECT, sk))
			goto out;

		/* Just entered SS_CONNECTING state; the only
		 * difference is that return value in non-blocking
		 * case is EINPROGRESS, rather than EALREADY.
		 */
		err = -EINPROGRESS;
		break;
	}

	timeo = sock_sndtimeo(sk, flags & O_NONBLOCK);

	if ((1 << sk->sk_state) & (TCPF_SYN_SENT | TCPF_SYN_RECV)) {
		int writebias = (sk->sk_protocol == IPPROTO_TCP) &&
				tcp_sk(sk)->fastopen_req &&
				tcp_sk(sk)->fastopen_req->data ? 1 : 0;
		int dis = sk->sk_disconnects;

		/* Error code is set above */
		if (!timeo || !inet_wait_for_connect(sk, timeo, writebias))
			goto out;

		err = sock_intr_errno(timeo);
		if (signal_pending(current))
			goto out;

		if (dis != sk->sk_disconnects) {
			err = -EPIPE;
			goto out;
		}
	}

	/* Connection was closed by RST, timeout, ICMP error
	 * or another process disconnected us.
	 */
	if (sk->sk_state == TCP_CLOSE)
		goto sock_error;

	/* sk->sk_err may be not zero now, if RECVERR was ordered by user
	 * and error was received after socket entered established state.
	 * Hence, it is handled normally after connect() return successfully.
	 */

	sock->state = SS_CONNECTED;
	err = 0;
out:
	return err;

sock_error:
	err = sock_error(sk) ? : -ECONNABORTED;
	sock->state = SS_UNCONNECTED;
	sk->sk_disconnects++;
	if (sk->sk_prot->disconnect(sk, flags))
		sock->state = SS_DISCONNECTING;
	goto out;
}
EXPORT_SYMBOL(__inet_stream_connect);

int inet_stream_connect(struct socket *sock, struct sockaddr *uaddr,
			int addr_len, int flags)
{
	int err;

	lock_sock(sock->sk);
	err = __inet_stream_connect(sock, uaddr, addr_len, flags, 0);
	release_sock(sock->sk);
	return err;
}
EXPORT_SYMBOL(inet_stream_connect);

void __inet_accept(struct socket *sock, struct socket *newsock, struct sock *newsk)
{
	sock_rps_record_flow(newsk);
	WARN_ON(!((1 << newsk->sk_state) &
		  (TCPF_ESTABLISHED | TCPF_SYN_RECV |
		  TCPF_CLOSE_WAIT | TCPF_CLOSE)));

	if (test_bit(SOCK_SUPPORT_ZC, &sock->flags))
		set_bit(SOCK_SUPPORT_ZC, &newsock->flags);
	sock_graft(newsk, newsock);

	newsock->state = SS_CONNECTED;
}

/*
 *	Accept a pending connection. The TCP layer now gives BSD semantics.
 */

int inet_accept(struct socket *sock, struct socket *newsock, int flags,
		bool kern)
{
	struct sock *sk1 = sock->sk, *sk2;
	int err = -EINVAL;

	/* IPV6_ADDRFORM can change sk->sk_prot under us. */
	sk2 = READ_ONCE(sk1->sk_prot)->accept(sk1, flags, &err, kern);
	if (!sk2)
		return err;

	lock_sock(sk2);
	__inet_accept(sock, newsock, sk2);
	release_sock(sk2);
	return 0;
}
EXPORT_SYMBOL(inet_accept);

/*
 *	This does both peername and sockname.
 */
int inet_getname(struct socket *sock, struct sockaddr *uaddr,
		 int peer)
{
	struct sock *sk		= sock->sk;
	struct inet_sock *inet	= inet_sk(sk);
	DECLARE_SOCKADDR(struct sockaddr_in *, sin, uaddr);
	int sin_addr_len = sizeof(*sin);

	sin->sin_family = AF_INET;
	lock_sock(sk);
	if (peer) {
		if (!inet->inet_dport ||
		    (((1 << sk->sk_state) & (TCPF_CLOSE | TCPF_SYN_SENT)) &&
		     peer == 1)) {
			release_sock(sk);
			return -ENOTCONN;
		}
		sin->sin_port = inet->inet_dport;
		sin->sin_addr.s_addr = inet->inet_daddr;
		BPF_CGROUP_RUN_SA_PROG(sk, (struct sockaddr *)sin, &sin_addr_len,
				       CGROUP_INET4_GETPEERNAME);
	} else {
		__be32 addr = inet->inet_rcv_saddr;
		if (!addr)
			addr = inet->inet_saddr;
		sin->sin_port = inet->inet_sport;
		sin->sin_addr.s_addr = addr;
		BPF_CGROUP_RUN_SA_PROG(sk, (struct sockaddr *)sin, &sin_addr_len,
				       CGROUP_INET4_GETSOCKNAME);
	}
	release_sock(sk);
	memset(sin->sin_zero, 0, sizeof(sin->sin_zero));
	return sin_addr_len;
}
EXPORT_SYMBOL(inet_getname);

int inet_send_prepare(struct sock *sk)
{
	sock_rps_record_flow(sk);

	/* We may need to bind the socket. */
	if (data_race(!inet_sk(sk)->inet_num) && !sk->sk_prot->no_autobind &&
	    inet_autobind(sk))
		return -EAGAIN;

	return 0;
}
EXPORT_SYMBOL_GPL(inet_send_prepare);

int inet_sendmsg(struct socket *sock, struct msghdr *msg, size_t size)
{
	struct sock *sk = sock->sk;

	if (unlikely(inet_send_prepare(sk)))
		return -EAGAIN;

	return INDIRECT_CALL_2(sk->sk_prot->sendmsg, tcp_sendmsg, udp_sendmsg,
			       sk, msg, size);
}
EXPORT_SYMBOL(inet_sendmsg);

void inet_splice_eof(struct socket *sock)
{
	const struct proto *prot;
	struct sock *sk = sock->sk;

	if (unlikely(inet_send_prepare(sk)))
		return;

	/* IPV6_ADDRFORM can change sk->sk_prot under us. */
	prot = READ_ONCE(sk->sk_prot);
	if (prot->splice_eof)
		prot->splice_eof(sock);
}
EXPORT_SYMBOL_GPL(inet_splice_eof);

INDIRECT_CALLABLE_DECLARE(int udp_recvmsg(struct sock *, struct msghdr *,
					  size_t, int, int *));
int inet_recvmsg(struct socket *sock, struct msghdr *msg, size_t size,
		 int flags)
{
	struct sock *sk = sock->sk;
	int addr_len = 0;
	int err;

	if (likely(!(flags & MSG_ERRQUEUE)))
		sock_rps_record_flow(sk);

	err = INDIRECT_CALL_2(sk->sk_prot->recvmsg, tcp_recvmsg, udp_recvmsg,
			      sk, msg, size, flags, &addr_len);
	if (err >= 0)
		msg->msg_namelen = addr_len;
	return err;
}
EXPORT_SYMBOL(inet_recvmsg);

int inet_shutdown(struct socket *sock, int how)
{
	struct sock *sk = sock->sk;
	int err = 0;

	/* This should really check to make sure
	 * the socket is a TCP socket. (WHY AC...)
	 */
	how++; /* maps 0->1 has the advantage of making bit 1 rcvs and
		       1->2 bit 2 snds.
		       2->3 */
	if ((how & ~SHUTDOWN_MASK) || !how)	/* MAXINT->0 */
		return -EINVAL;

	lock_sock(sk);
	if (sock->state == SS_CONNECTING) {
		if ((1 << sk->sk_state) &
		    (TCPF_SYN_SENT | TCPF_SYN_RECV | TCPF_CLOSE))
			sock->state = SS_DISCONNECTING;
		else
			sock->state = SS_CONNECTED;
	}

	switch (sk->sk_state) {
	case TCP_CLOSE:
		err = -ENOTCONN;
		/* Hack to wake up other listeners, who can poll for
		   EPOLLHUP, even on eg. unconnected UDP sockets -- RR */
		fallthrough;
	default:
		WRITE_ONCE(sk->sk_shutdown, sk->sk_shutdown | how);
		if (sk->sk_prot->shutdown)
			sk->sk_prot->shutdown(sk, how);
		break;

	/* Remaining two branches are temporary solution for missing
	 * close() in multithreaded environment. It is _not_ a good idea,
	 * but we have no choice until close() is repaired at VFS level.
	 */
	case TCP_LISTEN:
		if (!(how & RCV_SHUTDOWN))
			break;
		fallthrough;
	case TCP_SYN_SENT:
		err = sk->sk_prot->disconnect(sk, O_NONBLOCK);
		sock->state = err ? SS_DISCONNECTING : SS_UNCONNECTED;
		break;
	}

	/* Wake up anyone sleeping in poll. */
	sk->sk_state_change(sk);
	release_sock(sk);
	return err;
}
EXPORT_SYMBOL(inet_shutdown);

/*
 *	ioctl() calls you can issue on an INET socket. Most of these are
 *	device configuration and stuff and very rarely used. Some ioctls
 *	pass on to the socket itself.
 *
 *	NOTE: I like the idea of a module for the config stuff. ie ifconfig
 *	loads the devconfigure module does its configuring and unloads it.
 *	There's a good 20K of config code hanging around the kernel.
 */

int inet_ioctl(struct socket *sock, unsigned int cmd, unsigned long arg)
{
	struct sock *sk = sock->sk;
	int err = 0;
	struct net *net = sock_net(sk);
	void __user *p = (void __user *)arg;
	struct ifreq ifr;
	struct rtentry rt;

	switch (cmd) {
	case SIOCADDRT:
	case SIOCDELRT:
		if (copy_from_user(&rt, p, sizeof(struct rtentry)))
			return -EFAULT;
		err = ip_rt_ioctl(net, cmd, &rt);
		break;
	case SIOCRTMSG:
		err = -EINVAL;
		break;
	case SIOCDARP:
	case SIOCGARP:
	case SIOCSARP:
		err = arp_ioctl(net, cmd, (void __user *)arg);
		break;
	case SIOCGIFADDR:
	case SIOCGIFBRDADDR:
	case SIOCGIFNETMASK:
	case SIOCGIFDSTADDR:
	case SIOCGIFPFLAGS:
		if (get_user_ifreq(&ifr, NULL, p))
			return -EFAULT;
		err = devinet_ioctl(net, cmd, &ifr);
		if (!err && put_user_ifreq(&ifr, p))
			err = -EFAULT;
		break;

	case SIOCSIFADDR:
	case SIOCSIFBRDADDR:
	case SIOCSIFNETMASK:
	case SIOCSIFDSTADDR:
	case SIOCSIFPFLAGS:
	case SIOCSIFFLAGS:
		if (get_user_ifreq(&ifr, NULL, p))
			return -EFAULT;
		err = devinet_ioctl(net, cmd, &ifr);
		break;
	default:
		if (sk->sk_prot->ioctl)
			err = sk_ioctl(sk, cmd, (void __user *)arg);
		else
			err = -ENOIOCTLCMD;
		break;
	}
	return err;
}
EXPORT_SYMBOL(inet_ioctl);

#ifdef CONFIG_COMPAT
static int inet_compat_routing_ioctl(struct sock *sk, unsigned int cmd,
		struct compat_rtentry __user *ur)
{
	compat_uptr_t rtdev;
	struct rtentry rt;

	if (copy_from_user(&rt.rt_dst, &ur->rt_dst,
			3 * sizeof(struct sockaddr)) ||
	    get_user(rt.rt_flags, &ur->rt_flags) ||
	    get_user(rt.rt_metric, &ur->rt_metric) ||
	    get_user(rt.rt_mtu, &ur->rt_mtu) ||
	    get_user(rt.rt_window, &ur->rt_window) ||
	    get_user(rt.rt_irtt, &ur->rt_irtt) ||
	    get_user(rtdev, &ur->rt_dev))
		return -EFAULT;

	rt.rt_dev = compat_ptr(rtdev);
	return ip_rt_ioctl(sock_net(sk), cmd, &rt);
}

static int inet_compat_ioctl(struct socket *sock, unsigned int cmd, unsigned long arg)
{
	void __user *argp = compat_ptr(arg);
	struct sock *sk = sock->sk;

	switch (cmd) {
	case SIOCADDRT:
	case SIOCDELRT:
		return inet_compat_routing_ioctl(sk, cmd, argp);
	default:
		if (!sk->sk_prot->compat_ioctl)
			return -ENOIOCTLCMD;
		return sk->sk_prot->compat_ioctl(sk, cmd, arg);
	}
}
#endif /* CONFIG_COMPAT */

const struct proto_ops inet_stream_ops = {
	.family		   = PF_INET,
	.owner		   = THIS_MODULE,
	.release	   = inet_release,
	.bind		   = inet_bind,
	.connect	   = inet_stream_connect,
	.socketpair	   = sock_no_socketpair,
	.accept		   = inet_accept,
	.getname	   = inet_getname,
	.poll		   = tcp_poll,
	.ioctl		   = inet_ioctl,
	.gettstamp	   = sock_gettstamp,
	.listen		   = inet_listen,
	.shutdown	   = inet_shutdown,
	.setsockopt	   = sock_common_setsockopt,
	.getsockopt	   = sock_common_getsockopt,
	.sendmsg	   = inet_sendmsg,
	.recvmsg	   = inet_recvmsg,
#ifdef CONFIG_MMU
	.mmap		   = tcp_mmap,
#endif
	.splice_eof	   = inet_splice_eof,
	.splice_read	   = tcp_splice_read,
	.read_sock	   = tcp_read_sock,
	.read_skb	   = tcp_read_skb,
	.sendmsg_locked    = tcp_sendmsg_locked,
	.peek_len	   = tcp_peek_len,
#ifdef CONFIG_COMPAT
	.compat_ioctl	   = inet_compat_ioctl,
#endif
	.set_rcvlowat	   = tcp_set_rcvlowat,
};
EXPORT_SYMBOL(inet_stream_ops);

const struct proto_ops inet_dgram_ops = {
	.family		   = PF_INET,
	.owner		   = THIS_MODULE,
	.release	   = inet_release,
	.bind		   = inet_bind,
	.connect	   = inet_dgram_connect,
	.socketpair	   = sock_no_socketpair,
	.accept		   = sock_no_accept,
	.getname	   = inet_getname,
	.poll		   = udp_poll,
	.ioctl		   = inet_ioctl,
	.gettstamp	   = sock_gettstamp,
	.listen		   = sock_no_listen,
	.shutdown	   = inet_shutdown,
	.setsockopt	   = sock_common_setsockopt,
	.getsockopt	   = sock_common_getsockopt,
	.sendmsg	   = inet_sendmsg,
	.read_skb	   = udp_read_skb,
	.recvmsg	   = inet_recvmsg,
	.mmap		   = sock_no_mmap,
	.splice_eof	   = inet_splice_eof,
	.set_peek_off	   = sk_set_peek_off,
#ifdef CONFIG_COMPAT
	.compat_ioctl	   = inet_compat_ioctl,
#endif
};
EXPORT_SYMBOL(inet_dgram_ops);

/*
 * For SOCK_RAW sockets; should be the same as inet_dgram_ops but without
 * udp_poll
 */
static const struct proto_ops inet_sockraw_ops = {
	.family		   = PF_INET,
	.owner		   = THIS_MODULE,
	.release	   = inet_release,
	.bind		   = inet_bind,
	.connect	   = inet_dgram_connect,
	.socketpair	   = sock_no_socketpair,
	.accept		   = sock_no_accept,
	.getname	   = inet_getname,
	.poll		   = datagram_poll,
	.ioctl		   = inet_ioctl,
	.gettstamp	   = sock_gettstamp,
	.listen		   = sock_no_listen,
	.shutdown	   = inet_shutdown,
	.setsockopt	   = sock_common_setsockopt,
	.getsockopt	   = sock_common_getsockopt,
	.sendmsg	   = inet_sendmsg,
	.recvmsg	   = inet_recvmsg,
	.mmap		   = sock_no_mmap,
	.splice_eof	   = inet_splice_eof,
#ifdef CONFIG_COMPAT
	.compat_ioctl	   = inet_compat_ioctl,
#endif
};

static const struct net_proto_family inet_family_ops = {
	.family = PF_INET,
	.create = inet_create,
	.owner	= THIS_MODULE,
};

/* Upon startup we insert all the elements in inetsw_array[] into
 * the linked list inetsw.
 */
static struct inet_protosw inetsw_array[] =
{
	{
		.type =       SOCK_STREAM,
		.protocol =   IPPROTO_TCP,
		.prot =       &tcp_prot,
		.ops =        &inet_stream_ops,
		.flags =      INET_PROTOSW_PERMANENT |
			      INET_PROTOSW_ICSK,
	},

	{
		.type =       SOCK_DGRAM,
		.protocol =   IPPROTO_UDP,
		.prot =       &udp_prot,
		.ops =        &inet_dgram_ops,
		.flags =      INET_PROTOSW_PERMANENT,
       },

       {
		.type =       SOCK_DGRAM,
		.protocol =   IPPROTO_ICMP,
		.prot =       &ping_prot,
		.ops =        &inet_sockraw_ops,
		.flags =      INET_PROTOSW_REUSE,
       },

       {
	       .type =       SOCK_RAW,
	       .protocol =   IPPROTO_IP,	/* wild card */
	       .prot =       &raw_prot,
	       .ops =        &inet_sockraw_ops,
	       .flags =      INET_PROTOSW_REUSE,
       }
};

#define INETSW_ARRAY_LEN ARRAY_SIZE(inetsw_array)

void inet_register_protosw(struct inet_protosw *p)
{
	struct list_head *lh;
	struct inet_protosw *answer;
	int protocol = p->protocol;
	struct list_head *last_perm;

	spin_lock_bh(&inetsw_lock);

	if (p->type >= SOCK_MAX)
		goto out_illegal;

	/* If we are trying to override a permanent protocol, bail. */
	last_perm = &inetsw[p->type];
	list_for_each(lh, &inetsw[p->type]) {
		answer = list_entry(lh, struct inet_protosw, list);
		/* Check only the non-wild match. */
		if ((INET_PROTOSW_PERMANENT & answer->flags) == 0)
			break;
		if (protocol == answer->protocol)
			goto out_permanent;
		last_perm = lh;
	}

	/* Add the new entry after the last permanent entry if any, so that
	 * the new entry does not override a permanent entry when matched with
	 * a wild-card protocol. But it is allowed to override any existing
	 * non-permanent entry.  This means that when we remove this entry, the
	 * system automatically returns to the old behavior.
	 */
	list_add_rcu(&p->list, last_perm);
out:
	spin_unlock_bh(&inetsw_lock);

	return;

out_permanent:
	pr_err("Attempt to override permanent protocol %d\n", protocol);
	goto out;

out_illegal:
	pr_err("Ignoring attempt to register invalid socket type %d\n",
	       p->type);
	goto out;
}
EXPORT_SYMBOL(inet_register_protosw);

void inet_unregister_protosw(struct inet_protosw *p)
{
	if (INET_PROTOSW_PERMANENT & p->flags) {
		pr_err("Attempt to unregister permanent protocol %d\n",
		       p->protocol);
	} else {
		spin_lock_bh(&inetsw_lock);
		list_del_rcu(&p->list);
		spin_unlock_bh(&inetsw_lock);

		synchronize_net();
	}
}
EXPORT_SYMBOL(inet_unregister_protosw);

static int inet_sk_reselect_saddr(struct sock *sk)
{
	struct inet_sock *inet = inet_sk(sk);
	__be32 old_saddr = inet->inet_saddr;
	__be32 daddr = inet->inet_daddr;
	struct flowi4 *fl4;
	struct rtable *rt;
	__be32 new_saddr;
	struct ip_options_rcu *inet_opt;
	int err;

	inet_opt = rcu_dereference_protected(inet->inet_opt,
					     lockdep_sock_is_held(sk));
	if (inet_opt && inet_opt->opt.srr)
		daddr = inet_opt->opt.faddr;

	/* Query new route. */
	fl4 = &inet->cork.fl.u.ip4;
	rt = ip_route_connect(fl4, daddr, 0, sk->sk_bound_dev_if,
			      sk->sk_protocol, inet->inet_sport,
			      inet->inet_dport, sk);
	if (IS_ERR(rt))
		return PTR_ERR(rt);

	new_saddr = fl4->saddr;

	if (new_saddr == old_saddr) {
		sk_setup_caps(sk, &rt->dst);
		return 0;
	}

	err = inet_bhash2_update_saddr(sk, &new_saddr, AF_INET);
	if (err) {
		ip_rt_put(rt);
		return err;
	}

	sk_setup_caps(sk, &rt->dst);

	if (READ_ONCE(sock_net(sk)->ipv4.sysctl_ip_dynaddr) > 1) {
		pr_info("%s(): shifting inet->saddr from %pI4 to %pI4\n",
			__func__, &old_saddr, &new_saddr);
	}

	/*
	 * XXX The only one ugly spot where we need to
	 * XXX really change the sockets identity after
	 * XXX it has entered the hashes. -DaveM
	 *
	 * Besides that, it does not check for connection
	 * uniqueness. Wait for troubles.
	 */
	return __sk_prot_rehash(sk);
}

int inet_sk_rebuild_header(struct sock *sk)
{
	struct inet_sock *inet = inet_sk(sk);
	struct rtable *rt = (struct rtable *)__sk_dst_check(sk, 0);
	__be32 daddr;
	struct ip_options_rcu *inet_opt;
	struct flowi4 *fl4;
	int err;

	/* Route is OK, nothing to do. */
	if (rt)
		return 0;

	/* Reroute. */
	rcu_read_lock();
	inet_opt = rcu_dereference(inet->inet_opt);
	daddr = inet->inet_daddr;
	if (inet_opt && inet_opt->opt.srr)
		daddr = inet_opt->opt.faddr;
	rcu_read_unlock();
	fl4 = &inet->cork.fl.u.ip4;
	rt = ip_route_output_ports(sock_net(sk), fl4, sk, daddr, inet->inet_saddr,
				   inet->inet_dport, inet->inet_sport,
				   sk->sk_protocol, RT_CONN_FLAGS(sk),
				   sk->sk_bound_dev_if);
	if (!IS_ERR(rt)) {
		err = 0;
		sk_setup_caps(sk, &rt->dst);
	} else {
		err = PTR_ERR(rt);

		/* Routing failed... */
		sk->sk_route_caps = 0;
		/*
		 * Other protocols have to map its equivalent state to TCP_SYN_SENT.
		 * DCCP maps its DCCP_REQUESTING state to TCP_SYN_SENT. -acme
		 */
		if (!READ_ONCE(sock_net(sk)->ipv4.sysctl_ip_dynaddr) ||
		    sk->sk_state != TCP_SYN_SENT ||
		    (sk->sk_userlocks & SOCK_BINDADDR_LOCK) ||
		    (err = inet_sk_reselect_saddr(sk)) != 0)
			WRITE_ONCE(sk->sk_err_soft, -err);
	}

	return err;
}
EXPORT_SYMBOL(inet_sk_rebuild_header);

void inet_sk_set_state(struct sock *sk, int state)
{
	trace_inet_sock_set_state(sk, sk->sk_state, state);
	sk->sk_state = state;
}
EXPORT_SYMBOL(inet_sk_set_state);

void inet_sk_state_store(struct sock *sk, int newstate)
{
	trace_inet_sock_set_state(sk, sk->sk_state, newstate);
	smp_store_release(&sk->sk_state, newstate);
}

struct sk_buff *inet_gso_segment(struct sk_buff *skb,
				 netdev_features_t features)
{
	bool udpfrag = false, fixedid = false, gso_partial, encap;
	struct sk_buff *segs = ERR_PTR(-EINVAL);
	const struct net_offload *ops;
	unsigned int offset = 0;
	struct iphdr *iph;
	int proto, tot_len;
	int nhoff;
	int ihl;
	int id;

	skb_reset_network_header(skb);
	nhoff = skb_network_header(skb) - skb_mac_header(skb);
	if (unlikely(!pskb_may_pull(skb, sizeof(*iph))))
		goto out;

	iph = ip_hdr(skb);
	ihl = iph->ihl * 4;
	if (ihl < sizeof(*iph))
		goto out;

	id = ntohs(iph->id);
	proto = iph->protocol;

	/* Warning: after this point, iph might be no longer valid */
	if (unlikely(!pskb_may_pull(skb, ihl)))
		goto out;
	__skb_pull(skb, ihl);

	encap = SKB_GSO_CB(skb)->encap_level > 0;
	if (encap)
		features &= skb->dev->hw_enc_features;
	SKB_GSO_CB(skb)->encap_level += ihl;

	skb_reset_transport_header(skb);

	segs = ERR_PTR(-EPROTONOSUPPORT);

	if (!skb->encapsulation || encap) {
		udpfrag = !!(skb_shinfo(skb)->gso_type & SKB_GSO_UDP);
		fixedid = !!(skb_shinfo(skb)->gso_type & SKB_GSO_TCP_FIXEDID);

		/* fixed ID is invalid if DF bit is not set */
		if (fixedid && !(ip_hdr(skb)->frag_off & htons(IP_DF)))
			goto out;
	}

	ops = rcu_dereference(inet_offloads[proto]);
	if (likely(ops && ops->callbacks.gso_segment)) {
		segs = ops->callbacks.gso_segment(skb, features);
		if (!segs)
			skb->network_header = skb_mac_header(skb) + nhoff - skb->head;
	}

	if (IS_ERR_OR_NULL(segs))
		goto out;

	gso_partial = !!(skb_shinfo(segs)->gso_type & SKB_GSO_PARTIAL);

	skb = segs;
	do {
		iph = (struct iphdr *)(skb_mac_header(skb) + nhoff);
		if (udpfrag) {
			iph->frag_off = htons(offset >> 3);
			if (skb->next)
				iph->frag_off |= htons(IP_MF);
			offset += skb->len - nhoff - ihl;
			tot_len = skb->len - nhoff;
		} else if (skb_is_gso(skb)) {
			if (!fixedid) {
				iph->id = htons(id);
				id += skb_shinfo(skb)->gso_segs;
			}

			if (gso_partial)
				tot_len = skb_shinfo(skb)->gso_size +
					  SKB_GSO_CB(skb)->data_offset +
					  skb->head - (unsigned char *)iph;
			else
				tot_len = skb->len - nhoff;
		} else {
			if (!fixedid)
				iph->id = htons(id++);
			tot_len = skb->len - nhoff;
		}
		iph->tot_len = htons(tot_len);
		ip_send_check(iph);
		if (encap)
			skb_reset_inner_headers(skb);
		skb->network_header = (u8 *)iph - skb->head;
		skb_reset_mac_len(skb);
	} while ((skb = skb->next));

out:
	return segs;
}

static struct sk_buff *ipip_gso_segment(struct sk_buff *skb,
					netdev_features_t features)
{
	if (!(skb_shinfo(skb)->gso_type & SKB_GSO_IPXIP4))
		return ERR_PTR(-EINVAL);

	return inet_gso_segment(skb, features);
}

struct sk_buff *inet_gro_receive(struct list_head *head, struct sk_buff *skb)
{
	const struct net_offload *ops;
	struct sk_buff *pp = NULL;
	const struct iphdr *iph;
	struct sk_buff *p;
	unsigned int hlen;
	unsigned int off;
	unsigned int id;
	int flush = 1;
	int proto;

	off = skb_gro_offset(skb);
	hlen = off + sizeof(*iph);
	iph = skb_gro_header(skb, hlen, off);
	if (unlikely(!iph))
		goto out;

	proto = iph->protocol;

	ops = rcu_dereference(inet_offloads[proto]);
	if (!ops || !ops->callbacks.gro_receive)
		goto out;

	if (*(u8 *)iph != 0x45)
		goto out;

	if (ip_is_fragment(iph))
		goto out;

	if (unlikely(ip_fast_csum((u8 *)iph, 5)))
		goto out;

	NAPI_GRO_CB(skb)->proto = proto;
	id = ntohl(*(__be32 *)&iph->id);
	flush = (u16)((ntohl(*(__be32 *)iph) ^ skb_gro_len(skb)) | (id & ~IP_DF));
	id >>= 16;

	list_for_each_entry(p, head, list) {
		struct iphdr *iph2;
		u16 flush_id;

		if (!NAPI_GRO_CB(p)->same_flow)
			continue;

		iph2 = (struct iphdr *)(p->data + off);
		/* The above works because, with the exception of the top
		 * (inner most) layer, we only aggregate pkts with the same
		 * hdr length so all the hdrs we'll need to verify will start
		 * at the same offset.
		 */
		if ((iph->protocol ^ iph2->protocol) |
		    ((__force u32)iph->saddr ^ (__force u32)iph2->saddr) |
		    ((__force u32)iph->daddr ^ (__force u32)iph2->daddr)) {
			NAPI_GRO_CB(p)->same_flow = 0;
			continue;
		}

		/* All fields must match except length and checksum. */
		NAPI_GRO_CB(p)->flush |=
			(iph->ttl ^ iph2->ttl) |
			(iph->tos ^ iph2->tos) |
			((iph->frag_off ^ iph2->frag_off) & htons(IP_DF));

		NAPI_GRO_CB(p)->flush |= flush;

		/* We need to store of the IP ID check to be included later
		 * when we can verify that this packet does in fact belong
		 * to a given flow.
		 */
		flush_id = (u16)(id - ntohs(iph2->id));

		/* This bit of code makes it much easier for us to identify
		 * the cases where we are doing atomic vs non-atomic IP ID
		 * checks.  Specifically an atomic check can return IP ID
		 * values 0 - 0xFFFF, while a non-atomic check can only
		 * return 0 or 0xFFFF.
		 */
		if (!NAPI_GRO_CB(p)->is_atomic ||
		    !(iph->frag_off & htons(IP_DF))) {
			flush_id ^= NAPI_GRO_CB(p)->count;
			flush_id = flush_id ? 0xFFFF : 0;
		}

		/* If the previous IP ID value was based on an atomic
		 * datagram we can overwrite the value and ignore it.
		 */
		if (NAPI_GRO_CB(skb)->is_atomic)
			NAPI_GRO_CB(p)->flush_id = flush_id;
		else
			NAPI_GRO_CB(p)->flush_id |= flush_id;
	}

	NAPI_GRO_CB(skb)->is_atomic = !!(iph->frag_off & htons(IP_DF));
	NAPI_GRO_CB(skb)->flush |= flush;
	skb_set_network_header(skb, off);
	/* The above will be needed by the transport layer if there is one
	 * immediately following this IP hdr.
	 */

	/* Note : No need to call skb_gro_postpull_rcsum() here,
	 * as we already checked checksum over ipv4 header was 0
	 */
	skb_gro_pull(skb, sizeof(*iph));
	skb_set_transport_header(skb, skb_gro_offset(skb));

	pp = indirect_call_gro_receive(tcp4_gro_receive, udp4_gro_receive,
				       ops->callbacks.gro_receive, head, skb);

out:
	skb_gro_flush_final(skb, pp, flush);

	return pp;
}

static struct sk_buff *ipip_gro_receive(struct list_head *head,
					struct sk_buff *skb)
{
	if (NAPI_GRO_CB(skb)->encap_mark) {
		NAPI_GRO_CB(skb)->flush = 1;
		return NULL;
	}

	NAPI_GRO_CB(skb)->encap_mark = 1;

	return inet_gro_receive(head, skb);
}

#define SECONDS_PER_DAY	86400

/* inet_current_timestamp - Return IP network timestamp
 *
 * Return milliseconds since midnight in network byte order.
 */
__be32 inet_current_timestamp(void)
{
	u32 secs;
	u32 msecs;
	struct timespec64 ts;

	ktime_get_real_ts64(&ts);

	/* Get secs since midnight. */
	(void)div_u64_rem(ts.tv_sec, SECONDS_PER_DAY, &secs);
	/* Convert to msecs. */
	msecs = secs * MSEC_PER_SEC;
	/* Convert nsec to msec. */
	msecs += (u32)ts.tv_nsec / NSEC_PER_MSEC;

	/* Convert to network byte order. */
	return htonl(msecs);
}
EXPORT_SYMBOL(inet_current_timestamp);

int inet_recv_error(struct sock *sk, struct msghdr *msg, int len, int *addr_len)
{
	unsigned int family = READ_ONCE(sk->sk_family);

	if (family == AF_INET)
		return ip_recv_error(sk, msg, len, addr_len);
#if IS_ENABLED(CONFIG_IPV6)
	if (family == AF_INET6)
		return pingv6_ops.ipv6_recv_error(sk, msg, len, addr_len);
#endif
	return -EINVAL;
}
EXPORT_SYMBOL(inet_recv_error);

int inet_gro_complete(struct sk_buff *skb, int nhoff)
{
	struct iphdr *iph = (struct iphdr *)(skb->data + nhoff);
	const struct net_offload *ops;
	__be16 totlen = iph->tot_len;
	int proto = iph->protocol;
	int err = -ENOSYS;

	if (skb->encapsulation) {
		skb_set_inner_protocol(skb, cpu_to_be16(ETH_P_IP));
		skb_set_inner_network_header(skb, nhoff);
	}

	iph_set_totlen(iph, skb->len - nhoff);
	csum_replace2(&iph->check, totlen, iph->tot_len);

	ops = rcu_dereference(inet_offloads[proto]);
	if (WARN_ON(!ops || !ops->callbacks.gro_complete))
		goto out;

	/* Only need to add sizeof(*iph) to get to the next hdr below
	 * because any hdr with option will have been flushed in
	 * inet_gro_receive().
	 */
	err = INDIRECT_CALL_2(ops->callbacks.gro_complete,
			      tcp4_gro_complete, udp4_gro_complete,
			      skb, nhoff + sizeof(*iph));

out:
	return err;
}

static int ipip_gro_complete(struct sk_buff *skb, int nhoff)
{
	skb->encapsulation = 1;
	skb_shinfo(skb)->gso_type |= SKB_GSO_IPXIP4;
	return inet_gro_complete(skb, nhoff);
}

int inet_ctl_sock_create(struct sock **sk, unsigned short family,
			 unsigned short type, unsigned char protocol,
			 struct net *net)
{
	struct socket *sock;
	int rc = sock_create_kern(net, family, type, protocol, &sock);

	if (rc == 0) {
		*sk = sock->sk;
		(*sk)->sk_allocation = GFP_ATOMIC;
		(*sk)->sk_use_task_frag = false;
		/*
		 * Unhash it so that IP input processing does not even see it,
		 * we do not wish this socket to see incoming packets.
		 */
		(*sk)->sk_prot->unhash(*sk);
	}
	return rc;
}
EXPORT_SYMBOL_GPL(inet_ctl_sock_create);

unsigned long snmp_fold_field(void __percpu *mib, int offt)
{
	unsigned long res = 0;
	int i;

	for_each_possible_cpu(i)
		res += snmp_get_cpu_field(mib, i, offt);
	return res;
}
EXPORT_SYMBOL_GPL(snmp_fold_field);

#if BITS_PER_LONG==32

u64 snmp_get_cpu_field64(void __percpu *mib, int cpu, int offt,
			 size_t syncp_offset)
{
	void *bhptr;
	struct u64_stats_sync *syncp;
	u64 v;
	unsigned int start;

	bhptr = per_cpu_ptr(mib, cpu);
	syncp = (struct u64_stats_sync *)(bhptr + syncp_offset);
	do {
		start = u64_stats_fetch_begin(syncp);
		v = *(((u64 *)bhptr) + offt);
	} while (u64_stats_fetch_retry(syncp, start));

	return v;
}
EXPORT_SYMBOL_GPL(snmp_get_cpu_field64);

u64 snmp_fold_field64(void __percpu *mib, int offt, size_t syncp_offset)
{
	u64 res = 0;
	int cpu;

	for_each_possible_cpu(cpu) {
		res += snmp_get_cpu_field64(mib, cpu, offt, syncp_offset);
	}
	return res;
}
EXPORT_SYMBOL_GPL(snmp_fold_field64);
#endif

#ifdef CONFIG_IP_MULTICAST
static const struct net_protocol igmp_protocol = {
	.handler =	igmp_rcv,
};
#endif

static const struct net_protocol tcp_protocol = {
	.handler	=	tcp_v4_rcv,
	.err_handler	=	tcp_v4_err,
	.no_policy	=	1,
	.icmp_strict_tag_validation = 1,
};

static const struct net_protocol udp_protocol = {
	.handler =	udp_rcv,
	.err_handler =	udp_err,
	.no_policy =	1,
};

static const struct net_protocol icmp_protocol = {
	.handler =	icmp_rcv,
	.err_handler =	icmp_err,
	.no_policy =	1,
};

static __net_init int ipv4_mib_init_net(struct net *net)
{
	int i;

	net->mib.tcp_statistics = alloc_percpu(struct tcp_mib);
	if (!net->mib.tcp_statistics)
		goto err_tcp_mib;
	net->mib.ip_statistics = alloc_percpu(struct ipstats_mib);
	if (!net->mib.ip_statistics)
		goto err_ip_mib;

	for_each_possible_cpu(i) {
		struct ipstats_mib *af_inet_stats;
		af_inet_stats = per_cpu_ptr(net->mib.ip_statistics, i);
		u64_stats_init(&af_inet_stats->syncp);
	}

	net->mib.net_statistics = alloc_percpu(struct linux_mib);
	if (!net->mib.net_statistics)
		goto err_net_mib;
	net->mib.udp_statistics = alloc_percpu(struct udp_mib);
	if (!net->mib.udp_statistics)
		goto err_udp_mib;
	net->mib.udplite_statistics = alloc_percpu(struct udp_mib);
	if (!net->mib.udplite_statistics)
		goto err_udplite_mib;
	net->mib.icmp_statistics = alloc_percpu(struct icmp_mib);
	if (!net->mib.icmp_statistics)
		goto err_icmp_mib;
	net->mib.icmpmsg_statistics = kzalloc(sizeof(struct icmpmsg_mib),
					      GFP_KERNEL);
	if (!net->mib.icmpmsg_statistics)
		goto err_icmpmsg_mib;

	tcp_mib_init(net);
	return 0;

err_icmpmsg_mib:
	free_percpu(net->mib.icmp_statistics);
err_icmp_mib:
	free_percpu(net->mib.udplite_statistics);
err_udplite_mib:
	free_percpu(net->mib.udp_statistics);
err_udp_mib:
	free_percpu(net->mib.net_statistics);
err_net_mib:
	free_percpu(net->mib.ip_statistics);
err_ip_mib:
	free_percpu(net->mib.tcp_statistics);
err_tcp_mib:
	return -ENOMEM;
}

static __net_exit void ipv4_mib_exit_net(struct net *net)
{
	kfree(net->mib.icmpmsg_statistics);
	free_percpu(net->mib.icmp_statistics);
	free_percpu(net->mib.udplite_statistics);
	free_percpu(net->mib.udp_statistics);
	free_percpu(net->mib.net_statistics);
	free_percpu(net->mib.ip_statistics);
	free_percpu(net->mib.tcp_statistics);
#ifdef CONFIG_MPTCP
	/* allocated on demand, see mptcp_init_sock() */
	free_percpu(net->mib.mptcp_statistics);
#endif
}

static __net_initdata struct pernet_operations ipv4_mib_ops = {
	.init = ipv4_mib_init_net,
	.exit = ipv4_mib_exit_net,
};

static int __init init_ipv4_mibs(void)
{
	return register_pernet_subsys(&ipv4_mib_ops);
}

static __net_init int inet_init_net(struct net *net)
{
	/*
	 * Set defaults for local port range
	 */
	seqlock_init(&net->ipv4.ip_local_ports.lock);
	net->ipv4.ip_local_ports.range[0] =  32768;
	net->ipv4.ip_local_ports.range[1] =  60999;

	seqlock_init(&net->ipv4.ping_group_range.lock);
	/*
	 * Sane defaults - nobody may create ping sockets.
	 * Boot scripts should set this to distro-specific group.
	 */
	net->ipv4.ping_group_range.range[0] = make_kgid(&init_user_ns, 1);
	net->ipv4.ping_group_range.range[1] = make_kgid(&init_user_ns, 0);

	/* Default values for sysctl-controlled parameters.
	 * We set them here, in case sysctl is not compiled.
	 */
	net->ipv4.sysctl_ip_default_ttl = IPDEFTTL;
	net->ipv4.sysctl_ip_fwd_update_priority = 1;
	net->ipv4.sysctl_ip_dynaddr = 0;
	net->ipv4.sysctl_ip_early_demux = 1;
	net->ipv4.sysctl_udp_early_demux = 1;
	net->ipv4.sysctl_tcp_early_demux = 1;
	net->ipv4.sysctl_nexthop_compat_mode = 1;
#ifdef CONFIG_SYSCTL
	net->ipv4.sysctl_ip_prot_sock = PROT_SOCK;
#endif

	/* Some igmp sysctl, whose values are always used */
	net->ipv4.sysctl_igmp_max_memberships = 20;
	net->ipv4.sysctl_igmp_max_msf = 10;
	/* IGMP reports for link-local multicast groups are enabled by default */
	net->ipv4.sysctl_igmp_llm_reports = 1;
	net->ipv4.sysctl_igmp_qrv = 2;

	net->ipv4.sysctl_fib_notify_on_flag_change = 0;

	return 0;
}

static __net_initdata struct pernet_operations af_inet_ops = {
	.init = inet_init_net,
};

static int __init init_inet_pernet_ops(void)
{
	return register_pernet_subsys(&af_inet_ops);
}

static int ipv4_proc_init(void);

/*
 *	IP protocol layer initialiser
 */

static struct packet_offload ip_packet_offload __read_mostly = {
	.type = cpu_to_be16(ETH_P_IP),
	.callbacks = {
		.gso_segment = inet_gso_segment,
		.gro_receive = inet_gro_receive,
		.gro_complete = inet_gro_complete,
	},
};

static const struct net_offload ipip_offload = {
	.callbacks = {
		.gso_segment	= ipip_gso_segment,
		.gro_receive	= ipip_gro_receive,
		.gro_complete	= ipip_gro_complete,
	},
};

static int __init ipip_offload_init(void)
{
	return inet_add_offload(&ipip_offload, IPPROTO_IPIP);
}

static int __init ipv4_offload_init(void)
{
	/*
	 * Add offloads
	 */
	if (udpv4_offload_init() < 0)
		pr_crit("%s: Cannot add UDP protocol offload\n", __func__);
	if (tcpv4_offload_init() < 0)
		pr_crit("%s: Cannot add TCP protocol offload\n", __func__);
	if (ipip_offload_init() < 0)
		pr_crit("%s: Cannot add IPIP protocol offload\n", __func__);

	dev_add_offload(&ip_packet_offload);
	return 0;
}

fs_initcall(ipv4_offload_init);

static struct packet_type ip_packet_type __read_mostly = {
	.type = cpu_to_be16(ETH_P_IP),
	.func = ip_rcv,
	.list_func = ip_list_rcv,
};

static int __init inet_init(void)
{
	struct inet_protosw *q;
	struct list_head *r;
	int rc;

	sock_skb_cb_check_size(sizeof(struct inet_skb_parm));

	raw_hashinfo_init(&raw_v4_hashinfo);

	rc = proto_register(&tcp_prot, 1);
	if (rc)
		goto out;

	rc = proto_register(&udp_prot, 1);
	if (rc)
		goto out_unregister_tcp_proto;

	rc = proto_register(&raw_prot, 1);
	if (rc)
		goto out_unregister_udp_proto;

	rc = proto_register(&ping_prot, 1);
	if (rc)
		goto out_unregister_raw_proto;

	/*
	 *	Tell SOCKET that we are alive...
	 */

	(void)sock_register(&inet_family_ops);

#ifdef CONFIG_SYSCTL
	ip_static_sysctl_init();
#endif

	/*
	 *	Add all the base protocols.
	 */

	if (inet_add_protocol(&icmp_protocol, IPPROTO_ICMP) < 0)
		pr_crit("%s: Cannot add ICMP protocol\n", __func__);
	if (inet_add_protocol(&udp_protocol, IPPROTO_UDP) < 0)
		pr_crit("%s: Cannot add UDP protocol\n", __func__);
	if (inet_add_protocol(&tcp_protocol, IPPROTO_TCP) < 0)
		pr_crit("%s: Cannot add TCP protocol\n", __func__);
#ifdef CONFIG_IP_MULTICAST
	if (inet_add_protocol(&igmp_protocol, IPPROTO_IGMP) < 0)
		pr_crit("%s: Cannot add IGMP protocol\n", __func__);
#endif

	/* Register the socket-side information for inet_create. */
	for (r = &inetsw[0]; r < &inetsw[SOCK_MAX]; ++r)
		INIT_LIST_HEAD(r);

	for (q = inetsw_array; q < &inetsw_array[INETSW_ARRAY_LEN]; ++q)
		inet_register_protosw(q);

	/*
	 *	Set the ARP module up
	 */

	arp_init();

	/*
	 *	Set the IP module up
	 */

	ip_init();

	/* Initialise per-cpu ipv4 mibs */
	if (init_ipv4_mibs())
		panic("%s: Cannot init ipv4 mibs\n", __func__);

	/* Setup TCP slab cache for open requests. */
	tcp_init();

	/* Setup UDP memory threshold */
	udp_init();

	/* Add UDP-Lite (RFC 3828) */
	udplite4_register();

	raw_init();

	ping_init();

	/*
	 *	Set the ICMP layer up
	 */

	if (icmp_init() < 0)
		panic("Failed to create the ICMP control socket.\n");

	/*
	 *	Initialise the multicast router
	 */
#if defined(CONFIG_IP_MROUTE)
	if (ip_mr_init())
		pr_crit("%s: Cannot init ipv4 mroute\n", __func__);
#endif

	if (init_inet_pernet_ops())
		pr_crit("%s: Cannot init ipv4 inet pernet ops\n", __func__);

	ipv4_proc_init();

	ipfrag_init();

	dev_add_pack(&ip_packet_type);

	ip_tunnel_core_init();

	rc = 0;
out:
	return rc;
out_unregister_raw_proto:
	proto_unregister(&raw_prot);
out_unregister_udp_proto:
	proto_unregister(&udp_prot);
out_unregister_tcp_proto:
	proto_unregister(&tcp_prot);
	goto out;
}

fs_initcall(inet_init);

/* ------------------------------------------------------------------------ */

#ifdef CONFIG_PROC_FS
static int __init ipv4_proc_init(void)
{
	int rc = 0;

	if (raw_proc_init())
		goto out_raw;
	if (tcp4_proc_init())
		goto out_tcp;
	if (udp4_proc_init())
		goto out_udp;
	if (ping_proc_init())
		goto out_ping;
	if (ip_misc_proc_init())
		goto out_misc;
out:
	return rc;
out_misc:
	ping_proc_exit();
out_ping:
	udp4_proc_exit();
out_udp:
	tcp4_proc_exit();
out_tcp:
	raw_proc_exit();
out_raw:
	rc = -ENOMEM;
	goto out;
}

#else /* CONFIG_PROC_FS */
static int __init ipv4_proc_init(void)
{
	return 0;
}
#endif /* CONFIG_PROC_FS */<|MERGE_RESOLUTION|>--- conflicted
+++ resolved
@@ -424,14 +424,11 @@
 		if (!sk->sk_kern_sock)
 			BPF_CGROUP_RUN_PROG_INET_SOCK_RELEASE(sk);
 
-<<<<<<< HEAD
 #ifdef CONFIG_NETFILTER_XT_MATCH_QTAGUID
 		qtaguid_untag(sock, true);
 #endif
-=======
 		trace_android_rvh_inet_sock_release(sk);
 
->>>>>>> 49467bf1
 		/* Applications forget to leave groups before exiting */
 		ip_mc_drop_socket(sk);
 
