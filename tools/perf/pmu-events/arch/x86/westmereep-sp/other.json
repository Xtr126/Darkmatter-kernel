[
    {
<<<<<<< HEAD
        "BriefDescription": "Early Branch Prediciton Unit clears",
        "Counter": "0,1,2,3",
        "EventCode": "0xE8",
        "EventName": "BPU_CLEARS.EARLY",
        "SampleAfterValue": "2000000",
        "UMask": "0x1"
    },
    {
        "BriefDescription": "Late Branch Prediction Unit clears",
        "Counter": "0,1,2,3",
        "EventCode": "0xE8",
        "EventName": "BPU_CLEARS.LATE",
        "SampleAfterValue": "2000000",
        "UMask": "0x2"
    },
    {
        "BriefDescription": "Branch prediction unit missed call or return",
        "Counter": "0,1,2,3",
        "EventCode": "0xE5",
        "EventName": "BPU_MISSED_CALL_RET",
        "SampleAfterValue": "2000000",
        "UMask": "0x1"
    },
    {
        "BriefDescription": "ES segment renames",
        "Counter": "0,1,2,3",
=======
        "BriefDescription": "ES segment renames",
        "Counter": "0,1,2,3",
>>>>>>> 88084a3d
        "EventCode": "0xD5",
        "EventName": "ES_REG_RENAMES",
        "SampleAfterValue": "2000000",
        "UMask": "0x1"
    },
    {
        "BriefDescription": "I/O transactions",
        "Counter": "0,1,2,3",
        "EventCode": "0x6C",
        "EventName": "IO_TRANSACTIONS",
        "SampleAfterValue": "2000000",
        "UMask": "0x1"
    },
    {
        "BriefDescription": "L1I instruction fetch stall cycles",
        "Counter": "0,1,2,3",
        "EventCode": "0x80",
        "EventName": "L1I.CYCLES_STALLED",
        "SampleAfterValue": "2000000",
        "UMask": "0x4"
    },
    {
        "BriefDescription": "L1I instruction fetch hits",
        "Counter": "0,1,2,3",
        "EventCode": "0x80",
        "EventName": "L1I.HITS",
        "SampleAfterValue": "2000000",
        "UMask": "0x1"
    },
    {
        "BriefDescription": "L1I instruction fetch misses",
        "Counter": "0,1,2,3",
        "EventCode": "0x80",
        "EventName": "L1I.MISSES",
        "SampleAfterValue": "2000000",
        "UMask": "0x2"
    },
    {
        "BriefDescription": "L1I Instruction fetches",
        "Counter": "0,1,2,3",
        "EventCode": "0x80",
        "EventName": "L1I.READS",
        "SampleAfterValue": "2000000",
        "UMask": "0x3"
    },
    {
        "BriefDescription": "Large ITLB hit",
        "Counter": "0,1,2,3",
        "EventCode": "0x82",
        "EventName": "LARGE_ITLB.HIT",
        "SampleAfterValue": "200000",
        "UMask": "0x1"
    },
    {
        "BriefDescription": "Loads that partially overlap an earlier store",
        "Counter": "0,1,2,3",
        "EventCode": "0x3",
        "EventName": "LOAD_BLOCK.OVERLAP_STORE",
        "SampleAfterValue": "200000",
        "UMask": "0x2"
    },
    {
        "BriefDescription": "All loads dispatched",
        "Counter": "0,1,2,3",
        "EventCode": "0x13",
        "EventName": "LOAD_DISPATCH.ANY",
        "SampleAfterValue": "2000000",
        "UMask": "0x7"
    },
    {
        "BriefDescription": "Loads dispatched from the MOB",
        "Counter": "0,1,2,3",
        "EventCode": "0x13",
        "EventName": "LOAD_DISPATCH.MOB",
        "SampleAfterValue": "2000000",
        "UMask": "0x4"
    },
    {
        "BriefDescription": "Loads dispatched that bypass the MOB",
        "Counter": "0,1,2,3",
        "EventCode": "0x13",
        "EventName": "LOAD_DISPATCH.RS",
        "SampleAfterValue": "2000000",
        "UMask": "0x1"
    },
    {
        "BriefDescription": "Loads dispatched from stage 305",
        "Counter": "0,1,2,3",
        "EventCode": "0x13",
        "EventName": "LOAD_DISPATCH.RS_DELAYED",
        "SampleAfterValue": "2000000",
        "UMask": "0x2"
    },
    {
        "BriefDescription": "False dependencies due to partial address aliasing",
        "Counter": "0,1,2,3",
        "EventCode": "0x7",
        "EventName": "PARTIAL_ADDRESS_ALIAS",
        "SampleAfterValue": "200000",
        "UMask": "0x1"
<<<<<<< HEAD
    },
    {
        "BriefDescription": "All RAT stall cycles",
        "Counter": "0,1,2,3",
        "EventCode": "0xD2",
        "EventName": "RAT_STALLS.ANY",
        "SampleAfterValue": "2000000",
        "UMask": "0xf"
    },
    {
        "BriefDescription": "Flag stall cycles",
        "Counter": "0,1,2,3",
        "EventCode": "0xD2",
        "EventName": "RAT_STALLS.FLAGS",
        "SampleAfterValue": "2000000",
        "UMask": "0x1"
    },
    {
        "BriefDescription": "Partial register stall cycles",
        "Counter": "0,1,2,3",
        "EventCode": "0xD2",
        "EventName": "RAT_STALLS.REGISTERS",
        "SampleAfterValue": "2000000",
        "UMask": "0x2"
    },
    {
        "BriefDescription": "ROB read port stalls cycles",
        "Counter": "0,1,2,3",
        "EventCode": "0xD2",
        "EventName": "RAT_STALLS.ROB_READ_PORT",
        "SampleAfterValue": "2000000",
        "UMask": "0x4"
    },
    {
        "BriefDescription": "Scoreboard stall cycles",
        "Counter": "0,1,2,3",
        "EventCode": "0xD2",
        "EventName": "RAT_STALLS.SCOREBOARD",
        "SampleAfterValue": "2000000",
        "UMask": "0x8"
    },
    {
        "BriefDescription": "All Store buffer stall cycles",
        "Counter": "0,1,2,3",
=======
    },
    {
        "BriefDescription": "All Store buffer stall cycles",
        "Counter": "0,1,2,3",
>>>>>>> 88084a3d
        "EventCode": "0x4",
        "EventName": "SB_DRAIN.ANY",
        "SampleAfterValue": "200000",
        "UMask": "0x7"
    },
    {
        "BriefDescription": "Segment rename stall cycles",
        "Counter": "0,1,2,3",
        "EventCode": "0xD4",
        "EventName": "SEG_RENAME_STALLS",
        "SampleAfterValue": "2000000",
        "UMask": "0x1"
    },
    {
        "BriefDescription": "Snoop code requests",
        "Counter": "0,1,2,3",
        "EventCode": "0xB4",
        "EventName": "SNOOPQ_REQUESTS.CODE",
        "SampleAfterValue": "100000",
        "UMask": "0x4"
    },
    {
        "BriefDescription": "Snoop data requests",
        "Counter": "0,1,2,3",
        "EventCode": "0xB4",
        "EventName": "SNOOPQ_REQUESTS.DATA",
        "SampleAfterValue": "100000",
        "UMask": "0x1"
    },
    {
        "BriefDescription": "Snoop invalidate requests",
        "Counter": "0,1,2,3",
        "EventCode": "0xB4",
        "EventName": "SNOOPQ_REQUESTS.INVALIDATE",
        "SampleAfterValue": "100000",
        "UMask": "0x2"
    },
    {
        "BriefDescription": "Outstanding snoop code requests",
        "EventCode": "0xB3",
        "EventName": "SNOOPQ_REQUESTS_OUTSTANDING.CODE",
        "SampleAfterValue": "2000000",
        "UMask": "0x4"
    },
    {
        "BriefDescription": "Cycles snoop code requests queued",
        "CounterMask": "1",
        "EventCode": "0xB3",
        "EventName": "SNOOPQ_REQUESTS_OUTSTANDING.CODE_NOT_EMPTY",
        "SampleAfterValue": "2000000",
        "UMask": "0x4"
    },
    {
        "BriefDescription": "Outstanding snoop data requests",
        "EventCode": "0xB3",
        "EventName": "SNOOPQ_REQUESTS_OUTSTANDING.DATA",
        "SampleAfterValue": "2000000",
        "UMask": "0x1"
    },
    {
        "BriefDescription": "Cycles snoop data requests queued",
        "CounterMask": "1",
        "EventCode": "0xB3",
        "EventName": "SNOOPQ_REQUESTS_OUTSTANDING.DATA_NOT_EMPTY",
        "SampleAfterValue": "2000000",
        "UMask": "0x1"
    },
    {
        "BriefDescription": "Outstanding snoop invalidate requests",
        "EventCode": "0xB3",
        "EventName": "SNOOPQ_REQUESTS_OUTSTANDING.INVALIDATE",
        "SampleAfterValue": "2000000",
        "UMask": "0x2"
    },
    {
        "BriefDescription": "Cycles snoop invalidate requests queued",
        "CounterMask": "1",
        "EventCode": "0xB3",
        "EventName": "SNOOPQ_REQUESTS_OUTSTANDING.INVALIDATE_NOT_EMPTY",
        "SampleAfterValue": "2000000",
        "UMask": "0x2"
    },
    {
        "BriefDescription": "Thread responded HIT to snoop",
        "Counter": "0,1,2,3",
        "EventCode": "0xB8",
        "EventName": "SNOOP_RESPONSE.HIT",
        "SampleAfterValue": "100000",
        "UMask": "0x1"
    },
    {
        "BriefDescription": "Thread responded HITE to snoop",
        "Counter": "0,1,2,3",
        "EventCode": "0xB8",
        "EventName": "SNOOP_RESPONSE.HITE",
        "SampleAfterValue": "100000",
        "UMask": "0x2"
    },
    {
        "BriefDescription": "Thread responded HITM to snoop",
        "Counter": "0,1,2,3",
        "EventCode": "0xB8",
        "EventName": "SNOOP_RESPONSE.HITM",
        "SampleAfterValue": "100000",
        "UMask": "0x4"
    },
    {
        "BriefDescription": "Super Queue full stall cycles",
        "Counter": "0,1,2,3",
        "EventCode": "0xF6",
        "EventName": "SQ_FULL_STALL_CYCLES",
        "SampleAfterValue": "2000000",
        "UMask": "0x1"
    }
]<|MERGE_RESOLUTION|>--- conflicted
+++ resolved
@@ -1,36 +1,7 @@
 [
     {
-<<<<<<< HEAD
-        "BriefDescription": "Early Branch Prediciton Unit clears",
-        "Counter": "0,1,2,3",
-        "EventCode": "0xE8",
-        "EventName": "BPU_CLEARS.EARLY",
-        "SampleAfterValue": "2000000",
-        "UMask": "0x1"
-    },
-    {
-        "BriefDescription": "Late Branch Prediction Unit clears",
-        "Counter": "0,1,2,3",
-        "EventCode": "0xE8",
-        "EventName": "BPU_CLEARS.LATE",
-        "SampleAfterValue": "2000000",
-        "UMask": "0x2"
-    },
-    {
-        "BriefDescription": "Branch prediction unit missed call or return",
-        "Counter": "0,1,2,3",
-        "EventCode": "0xE5",
-        "EventName": "BPU_MISSED_CALL_RET",
-        "SampleAfterValue": "2000000",
-        "UMask": "0x1"
-    },
-    {
         "BriefDescription": "ES segment renames",
         "Counter": "0,1,2,3",
-=======
-        "BriefDescription": "ES segment renames",
-        "Counter": "0,1,2,3",
->>>>>>> 88084a3d
         "EventCode": "0xD5",
         "EventName": "ES_REG_RENAMES",
         "SampleAfterValue": "2000000",
@@ -131,57 +102,10 @@
         "EventName": "PARTIAL_ADDRESS_ALIAS",
         "SampleAfterValue": "200000",
         "UMask": "0x1"
-<<<<<<< HEAD
-    },
-    {
-        "BriefDescription": "All RAT stall cycles",
-        "Counter": "0,1,2,3",
-        "EventCode": "0xD2",
-        "EventName": "RAT_STALLS.ANY",
-        "SampleAfterValue": "2000000",
-        "UMask": "0xf"
-    },
-    {
-        "BriefDescription": "Flag stall cycles",
-        "Counter": "0,1,2,3",
-        "EventCode": "0xD2",
-        "EventName": "RAT_STALLS.FLAGS",
-        "SampleAfterValue": "2000000",
-        "UMask": "0x1"
-    },
-    {
-        "BriefDescription": "Partial register stall cycles",
-        "Counter": "0,1,2,3",
-        "EventCode": "0xD2",
-        "EventName": "RAT_STALLS.REGISTERS",
-        "SampleAfterValue": "2000000",
-        "UMask": "0x2"
-    },
-    {
-        "BriefDescription": "ROB read port stalls cycles",
-        "Counter": "0,1,2,3",
-        "EventCode": "0xD2",
-        "EventName": "RAT_STALLS.ROB_READ_PORT",
-        "SampleAfterValue": "2000000",
-        "UMask": "0x4"
-    },
-    {
-        "BriefDescription": "Scoreboard stall cycles",
-        "Counter": "0,1,2,3",
-        "EventCode": "0xD2",
-        "EventName": "RAT_STALLS.SCOREBOARD",
-        "SampleAfterValue": "2000000",
-        "UMask": "0x8"
     },
     {
         "BriefDescription": "All Store buffer stall cycles",
         "Counter": "0,1,2,3",
-=======
-    },
-    {
-        "BriefDescription": "All Store buffer stall cycles",
-        "Counter": "0,1,2,3",
->>>>>>> 88084a3d
         "EventCode": "0x4",
         "EventName": "SB_DRAIN.ANY",
         "SampleAfterValue": "200000",
