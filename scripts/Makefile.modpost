# SPDX-License-Identifier: GPL-2.0
# ===========================================================================
# Module versions
# ===========================================================================
#
# Stage one of module building created the following:
# a) The individual .o files used for the module
# b) A <module>.o file which is the .o files above linked together
# c) A <module>.mod file, listing the name of the preliminary <module>.o file,
#    plus all .o files
# d) modules.order, which lists all the modules

# Stage 2 is handled by this file and does the following
# 1) Find all modules listed in modules.order
# 2) modpost is then used to
# 3)  create one <module>.mod.c file per module
# 4)  create one Module.symvers file with CRC for all exported symbols

# Step 3 is used to place certain information in the module's ELF
# section, including information such as:
#   Version magic (see include/linux/vermagic.h for full details)
#     - Kernel release
#     - SMP is CONFIG_SMP
#     - PREEMPT is CONFIG_PREEMPT[_RT]
#     - GCC Version
#   Module info
#     - Module version (MODULE_VERSION)
#     - Module alias'es (MODULE_ALIAS)
#     - Module license (MODULE_LICENSE)
#     - See include/linux/module.h for more details

# Step 4 is solely used to allow module versioning in external modules,
# where the CRC of each module is retrieved from the Module.symvers file.

PHONY := __modpost
__modpost:

include include/config/auto.conf
include $(srctree)/scripts/Kbuild.include

<<<<<<< HEAD
mixed-build-prefix = $(if $(KBUILD_MIXED_TREE),$(KBUILD_MIXED_TREE)/)

MODPOST = scripts/mod/modpost								\
=======
modpost-args =										\
>>>>>>> 8afc66e8
	$(if $(CONFIG_MODVERSIONS),-m)							\
	$(if $(CONFIG_MODULE_SRCVERSION_ALL),-a)					\
	$(if $(CONFIG_SECTION_MISMATCH_WARN_ONLY),,-E)					\
	$(if $(KBUILD_NSDEPS),-d $(MODULES_NSDEPS))					\
	$(if $(CONFIG_MODULE_ALLOW_MISSING_NAMESPACE_IMPORTS)$(KBUILD_NSDEPS),-N)	\
	-o $@

# 'make -i -k' ignores compile errors, and builds as many modules as possible.
ifneq ($(findstring i,$(filter-out --%,$(MAKEFLAGS))),)
modpost-args += -n
endif

ifeq ($(KBUILD_EXTMOD),)

<<<<<<< HEAD
input-symdump := $(mixed-build-prefix)vmlinux.symvers
output-symdump := modules-only.symvers

quiet_cmd_cat = GEN     $@
      cmd_cat = cat $(real-prereqs) > $@

ifneq ($(wildcard $(mixed-build-prefix)vmlinux.symvers),)

__modpost: Module.symvers
Module.symvers: $(mixed-build-prefix)vmlinux.symvers modules-only.symvers FORCE
	$(call if_changed,cat)

targets += Module.symvers
=======
# Generate the list of in-tree objects in vmlinux
# ---------------------------------------------------------------------------

# This is used to retrieve symbol versions generated by genksyms.
ifdef CONFIG_MODVERSIONS
vmlinux.symvers Module.symvers: .vmlinux.objs
endif
>>>>>>> 8afc66e8

# Ignore libgcc.a
# Some architectures do '$(CC) --print-libgcc-file-name' to borrow libgcc.a
# from the toolchain, but there is no EXPORT_SYMBOL in it.

quiet_cmd_vmlinux_objs = GEN     $@
      cmd_vmlinux_objs =		\
	for f in $(real-prereqs); do	\
		case $${f} in		\
		*libgcc.a) ;;		\
		*) $(AR) t $${f} ;;	\
		esac			\
	done > $@

targets += .vmlinux.objs
.vmlinux.objs: vmlinux.a $(KBUILD_VMLINUX_LIBS) FORCE
	$(call if_changed,vmlinux_objs)

vmlinux.o-if-present := $(wildcard vmlinux.o)
output-symdump := vmlinux.symvers

ifdef KBUILD_MODULES
output-symdump := $(if $(vmlinux.o-if-present), Module.symvers, modules-only.symvers)
missing-input := $(filter-out $(vmlinux.o-if-present),vmlinux.o)
endif

else

# set src + obj - they may be used in the modules's Makefile
obj := $(KBUILD_EXTMOD)
src := $(obj)

# Include the module's Makefile to find KBUILD_EXTRA_SYMBOLS
include $(or $(wildcard $(src)/Kbuild), $(src)/Makefile)

module.symvers-if-present := $(wildcard Module.symvers)
output-symdump := $(KBUILD_EXTMOD)/Module.symvers
missing-input := $(filter-out $(module.symvers-if-present), Module.symvers)

modpost-args += -e $(addprefix -i ,$(module.symvers-if-present) $(KBUILD_EXTRA_SYMBOLS))

endif # ($(KBUILD_EXTMOD),)

ifneq ($(KBUILD_MODPOST_WARN)$(missing-input),)
modpost-args += -w
endif

modorder-if-needed := $(if $(KBUILD_MODULES), $(MODORDER))

MODPOST = scripts/mod/modpost

# Read out modules.order to pass in modpost.
# Otherwise, allmodconfig would fail with "Argument list too long".
quiet_cmd_modpost = MODPOST $@
      cmd_modpost = \
	$(if $(missing-input), \
		echo >&2 "WARNING: $(missing-input) is missing."; \
		echo >&2 "         Modules may not have dependencies or modversions."; \
		echo >&2 "         You may get many unresolved symbol warnings.";) \
	sed 's/ko$$/o/' $(or $(modorder-if-needed), /dev/null) | $(MODPOST) $(modpost-args) $(vmlinux.o-if-present) -T -

targets += $(output-symdump)
$(output-symdump): $(modorder-if-needed) $(vmlinux.o-if-present) $(moudle.symvers-if-present) $(MODPOST) FORCE
	$(call if_changed,modpost)

__modpost: $(output-symdump)
PHONY += FORCE
FORCE:

existing-targets := $(wildcard $(sort $(targets)))

-include $(foreach f,$(existing-targets),$(dir $(f)).$(notdir $(f)).cmd)

.PHONY: $(PHONY)<|MERGE_RESOLUTION|>--- conflicted
+++ resolved
@@ -38,13 +38,9 @@
 include include/config/auto.conf
 include $(srctree)/scripts/Kbuild.include
 
-<<<<<<< HEAD
 mixed-build-prefix = $(if $(KBUILD_MIXED_TREE),$(KBUILD_MIXED_TREE)/)
 
-MODPOST = scripts/mod/modpost								\
-=======
 modpost-args =										\
->>>>>>> 8afc66e8
 	$(if $(CONFIG_MODVERSIONS),-m)							\
 	$(if $(CONFIG_MODULE_SRCVERSION_ALL),-a)					\
 	$(if $(CONFIG_SECTION_MISMATCH_WARN_ONLY),,-E)					\
@@ -59,21 +55,6 @@
 
 ifeq ($(KBUILD_EXTMOD),)
 
-<<<<<<< HEAD
-input-symdump := $(mixed-build-prefix)vmlinux.symvers
-output-symdump := modules-only.symvers
-
-quiet_cmd_cat = GEN     $@
-      cmd_cat = cat $(real-prereqs) > $@
-
-ifneq ($(wildcard $(mixed-build-prefix)vmlinux.symvers),)
-
-__modpost: Module.symvers
-Module.symvers: $(mixed-build-prefix)vmlinux.symvers modules-only.symvers FORCE
-	$(call if_changed,cat)
-
-targets += Module.symvers
-=======
 # Generate the list of in-tree objects in vmlinux
 # ---------------------------------------------------------------------------
 
@@ -81,7 +62,6 @@
 ifdef CONFIG_MODVERSIONS
 vmlinux.symvers Module.symvers: .vmlinux.objs
 endif
->>>>>>> 8afc66e8
 
 # Ignore libgcc.a
 # Some architectures do '$(CC) --print-libgcc-file-name' to borrow libgcc.a
