--- conflicted
+++ resolved
@@ -272,11 +272,10 @@
 	$(call if_changed_rule,cc_o_c)
 	$(call cmd,force_checksrc)
 
-cmd_mod = $(file >$@,\
-		$(if $($*-objs)$($*-y)$($*-m), \
-			$(addprefix $(obj)/, $($*-objs) $($*-y) $($*-m)), \
-			$(@:.mod=.o))) \
-	$(undefined_syms) echo >> $@
+cmd_mod = { \
+	echo $(if $($*-objs)$($*-y)$($*-m), $(addprefix $(obj)/, $($*-objs) $($*-y) $($*-m)), $(@:.mod=.o)); \
+	$(undefined_syms) echo; \
+	} > $@
 
 $(obj)/%.mod: $(obj)/%.o FORCE
 	$(call if_changed,mod)
@@ -440,22 +439,10 @@
 cmd_link_multi-m =						\
 	$(cmd_update_lto_symversions);				\
 	rm -f $@; 						\
-<<<<<<< HEAD
-	$(file >$@.in,$(filter %.o,$^))				\
-	$(AR) cDPrsT $@ @$@.in;					\
-	rm -f $@.in
-else
-quiet_cmd_link_multi-m = LD [M]  $@
-cmd_link_multi-m =						\
-	$(file >$@.in,$(filter %.o,$^))				\
-	$(LD) $(ld_flags) -r -o $@ @$@.in;			\
-	rm -f $@.in
-=======
 	$(AR) cDPrsT $@ $(filter %.o,$^)
 else
 quiet_cmd_link_multi-m = LD [M]  $@
       cmd_link_multi-m = $(LD) $(ld_flags) -r -o $@ $(filter %.o,$^)
->>>>>>> 5f85626b
 endif
 
 $(multi-used-m): FORCE
