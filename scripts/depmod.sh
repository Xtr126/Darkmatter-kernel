#!/bin/sh
# SPDX-License-Identifier: GPL-2.0
#
# A depmod wrapper used by the toplevel Makefile

if test $# -ne 3; then
	echo "Usage: $0 /sbin/depmod <kernelrelease> <symbolprefix>" >&2
	exit 1
fi
DEPMOD=$1
KERNELRELEASE=$2
SYMBOL_PREFIX=$3

<<<<<<< HEAD
if ! test -r System.map -a -x "$DEPMOD"; then
	exit -1
=======
if ! test -r System.map ; then
	exit 0
fi

# legacy behavior: "depmod" in /sbin, no /sbin in PATH
PATH="$PATH:/sbin"
if [ -z $(command -v $DEPMOD) ]; then
	echo "Warning: 'make modules_install' requires $DEPMOD. Please install it." >&2
	echo "This is probably in the kmod package." >&2
	exit 0
>>>>>>> 9da02745
fi

# older versions of depmod don't support -P <symbol-prefix>
# support was added in module-init-tools 3.13
if test -n "$SYMBOL_PREFIX"; then
	release=$("$DEPMOD" --version)
	package=$(echo "$release" | cut -d' ' -f 1)
	if test "$package" = "module-init-tools"; then
		version=$(echo "$release" | cut -d' ' -f 2)
		later=$(printf '%s\n' "$version" "3.13" | sort -V | tail -n 1)
		if test "$later" != "$version"; then
			# module-init-tools < 3.13, drop the symbol prefix
			SYMBOL_PREFIX=""
		fi
	fi
	if test -n "$SYMBOL_PREFIX"; then
		SYMBOL_PREFIX="-P $SYMBOL_PREFIX"
	fi
fi

# older versions of depmod require the version string to start with three
# numbers, so we cheat with a symlink here
depmod_hack_needed=true
tmp_dir=$(mktemp -d ${TMPDIR:-/tmp}/depmod.XXXXXX)
mkdir -p "$tmp_dir/lib/modules/$KERNELRELEASE"
if "$DEPMOD" -b "$tmp_dir" $KERNELRELEASE 2>/dev/null; then
	if test -e "$tmp_dir/lib/modules/$KERNELRELEASE/modules.dep" -o \
		-e "$tmp_dir/lib/modules/$KERNELRELEASE/modules.dep.bin"; then
		depmod_hack_needed=false
	fi
fi
rm -rf "$tmp_dir"
if $depmod_hack_needed; then
	symlink="$INSTALL_MOD_PATH/lib/modules/99.98.$KERNELRELEASE"
	ln -s "$KERNELRELEASE" "$symlink"
	KERNELRELEASE=99.98.$KERNELRELEASE
fi

set -- -ae -F System.map
if test -n "$INSTALL_MOD_PATH"; then
	set -- "$@" -b "$INSTALL_MOD_PATH"
fi
"$DEPMOD" "$@" "$KERNELRELEASE" $SYMBOL_PREFIX
ret=$?

if $depmod_hack_needed; then
	rm -f "$symlink"
fi

exit $ret<|MERGE_RESOLUTION|>--- conflicted
+++ resolved
@@ -11,10 +11,6 @@
 KERNELRELEASE=$2
 SYMBOL_PREFIX=$3
 
-<<<<<<< HEAD
-if ! test -r System.map -a -x "$DEPMOD"; then
-	exit -1
-=======
 if ! test -r System.map ; then
 	exit 0
 fi
@@ -25,7 +21,6 @@
 	echo "Warning: 'make modules_install' requires $DEPMOD. Please install it." >&2
 	echo "This is probably in the kmod package." >&2
 	exit 0
->>>>>>> 9da02745
 fi
 
 # older versions of depmod don't support -P <symbol-prefix>
