/* SPDX-License-Identifier: ((GPL-2.0 WITH Linux-syscall-note) OR BSD-2-Clause) */
/*
    This file defines the kernel interface of FUSE
    Copyright (C) 2001-2008  Miklos Szeredi <miklos@szeredi.hu>

    This program can be distributed under the terms of the GNU GPL.
    See the file COPYING.

    This -- and only this -- header file may also be distributed under
    the terms of the BSD Licence as follows:

    Copyright (C) 2001-2007 Miklos Szeredi. All rights reserved.

    Redistribution and use in source and binary forms, with or without
    modification, are permitted provided that the following conditions
    are met:
    1. Redistributions of source code must retain the above copyright
       notice, this list of conditions and the following disclaimer.
    2. Redistributions in binary form must reproduce the above copyright
       notice, this list of conditions and the following disclaimer in the
       documentation and/or other materials provided with the distribution.

    THIS SOFTWARE IS PROVIDED BY AUTHOR AND CONTRIBUTORS ``AS IS'' AND
    ANY EXPRESS OR IMPLIED WARRANTIES, INCLUDING, BUT NOT LIMITED TO, THE
    IMPLIED WARRANTIES OF MERCHANTABILITY AND FITNESS FOR A PARTICULAR PURPOSE
    ARE DISCLAIMED.  IN NO EVENT SHALL AUTHOR OR CONTRIBUTORS BE LIABLE
    FOR ANY DIRECT, INDIRECT, INCIDENTAL, SPECIAL, EXEMPLARY, OR CONSEQUENTIAL
    DAMAGES (INCLUDING, BUT NOT LIMITED TO, PROCUREMENT OF SUBSTITUTE GOODS
    OR SERVICES; LOSS OF USE, DATA, OR PROFITS; OR BUSINESS INTERRUPTION)
    HOWEVER CAUSED AND ON ANY THEORY OF LIABILITY, WHETHER IN CONTRACT, STRICT
    LIABILITY, OR TORT (INCLUDING NEGLIGENCE OR OTHERWISE) ARISING IN ANY WAY
    OUT OF THE USE OF THIS SOFTWARE, EVEN IF ADVISED OF THE POSSIBILITY OF
    SUCH DAMAGE.
*/

/*
 * This file defines the kernel interface of FUSE
 *
 * Protocol changelog:
 *
 * 7.1:
 *  - add the following messages:
 *      FUSE_SETATTR, FUSE_SYMLINK, FUSE_MKNOD, FUSE_MKDIR, FUSE_UNLINK,
 *      FUSE_RMDIR, FUSE_RENAME, FUSE_LINK, FUSE_OPEN, FUSE_READ, FUSE_WRITE,
 *      FUSE_RELEASE, FUSE_FSYNC, FUSE_FLUSH, FUSE_SETXATTR, FUSE_GETXATTR,
 *      FUSE_LISTXATTR, FUSE_REMOVEXATTR, FUSE_OPENDIR, FUSE_READDIR,
 *      FUSE_RELEASEDIR
 *  - add padding to messages to accommodate 32-bit servers on 64-bit kernels
 *
 * 7.2:
 *  - add FOPEN_DIRECT_IO and FOPEN_KEEP_CACHE flags
 *  - add FUSE_FSYNCDIR message
 *
 * 7.3:
 *  - add FUSE_ACCESS message
 *  - add FUSE_CREATE message
 *  - add filehandle to fuse_setattr_in
 *
 * 7.4:
 *  - add frsize to fuse_kstatfs
 *  - clean up request size limit checking
 *
 * 7.5:
 *  - add flags and max_write to fuse_init_out
 *
 * 7.6:
 *  - add max_readahead to fuse_init_in and fuse_init_out
 *
 * 7.7:
 *  - add FUSE_INTERRUPT message
 *  - add POSIX file lock support
 *
 * 7.8:
 *  - add lock_owner and flags fields to fuse_release_in
 *  - add FUSE_BMAP message
 *  - add FUSE_DESTROY message
 *
 * 7.9:
 *  - new fuse_getattr_in input argument of GETATTR
 *  - add lk_flags in fuse_lk_in
 *  - add lock_owner field to fuse_setattr_in, fuse_read_in and fuse_write_in
 *  - add blksize field to fuse_attr
 *  - add file flags field to fuse_read_in and fuse_write_in
 *  - Add ATIME_NOW and MTIME_NOW flags to fuse_setattr_in
 *
 * 7.10
 *  - add nonseekable open flag
 *
 * 7.11
 *  - add IOCTL message
 *  - add unsolicited notification support
 *  - add POLL message and NOTIFY_POLL notification
 *
 * 7.12
 *  - add umask flag to input argument of create, mknod and mkdir
 *  - add notification messages for invalidation of inodes and
 *    directory entries
 *
 * 7.13
 *  - make max number of background requests and congestion threshold
 *    tunables
 *
 * 7.14
 *  - add splice support to fuse device
 *
 * 7.15
 *  - add store notify
 *  - add retrieve notify
 *
 * 7.16
 *  - add BATCH_FORGET request
 *  - FUSE_IOCTL_UNRESTRICTED shall now return with array of 'struct
 *    fuse_ioctl_iovec' instead of ambiguous 'struct iovec'
 *  - add FUSE_IOCTL_32BIT flag
 *
 * 7.17
 *  - add FUSE_FLOCK_LOCKS and FUSE_RELEASE_FLOCK_UNLOCK
 *
 * 7.18
 *  - add FUSE_IOCTL_DIR flag
 *  - add FUSE_NOTIFY_DELETE
 *
 * 7.19
 *  - add FUSE_FALLOCATE
 *
 * 7.20
 *  - add FUSE_AUTO_INVAL_DATA
 *
 * 7.21
 *  - add FUSE_READDIRPLUS
 *  - send the requested events in POLL request
 *
 * 7.22
 *  - add FUSE_ASYNC_DIO
 *
 * 7.23
 *  - add FUSE_WRITEBACK_CACHE
 *  - add time_gran to fuse_init_out
 *  - add reserved space to fuse_init_out
 *  - add FATTR_CTIME
 *  - add ctime and ctimensec to fuse_setattr_in
 *  - add FUSE_RENAME2 request
 *  - add FUSE_NO_OPEN_SUPPORT flag
 *
 *  7.24
 *  - add FUSE_LSEEK for SEEK_HOLE and SEEK_DATA support
 *
 *  7.25
 *  - add FUSE_PARALLEL_DIROPS
 *
 *  7.26
 *  - add FUSE_HANDLE_KILLPRIV
 *  - add FUSE_POSIX_ACL
 *
 *  7.27
 *  - add FUSE_ABORT_ERROR
 *
 *  7.28
 *  - add FUSE_COPY_FILE_RANGE
 *  - add FOPEN_CACHE_DIR
 *  - add FUSE_MAX_PAGES, add max_pages to init_out
 *  - add FUSE_CACHE_SYMLINKS
 *
 *  7.29
 *  - add FUSE_NO_OPENDIR_SUPPORT flag
 *
 *  7.30
 *  - add FUSE_EXPLICIT_INVAL_DATA
 *  - add FUSE_IOCTL_COMPAT_X32
 *
 *  7.31
 *  - add FUSE_WRITE_KILL_PRIV flag
 *  - add FUSE_SETUPMAPPING and FUSE_REMOVEMAPPING
 *  - add map_alignment to fuse_init_out, add FUSE_MAP_ALIGNMENT flag
 *
 *  7.32
 *  - add flags to fuse_attr, add FUSE_ATTR_SUBMOUNT, add FUSE_SUBMOUNTS
 *
 *  7.33
 *  - add FUSE_HANDLE_KILLPRIV_V2, FUSE_WRITE_KILL_SUIDGID, FATTR_KILL_SUIDGID
 *  - add FUSE_OPEN_KILL_SUIDGID
 *  - extend fuse_setxattr_in, add FUSE_SETXATTR_EXT
 *  - add FUSE_SETXATTR_ACL_KILL_SGID
 *
 *  7.34
 *  - add FUSE_SYNCFS
 *
 *  7.35
 *  - add FOPEN_NOFLUSH
 *
 *  7.36
 *  - extend fuse_init_in with reserved fields, add FUSE_INIT_EXT init flag
 *  - add flags2 to fuse_init_in and fuse_init_out
 *  - add FUSE_SECURITY_CTX init flag
 *  - add security context to create, mkdir, symlink, and mknod requests
 *  - add FUSE_HAS_INODE_DAX, FUSE_ATTR_DAX
 *
 *  7.37
 *  - add FUSE_TMPFILE
 */

#ifndef _LINUX_FUSE_H
#define _LINUX_FUSE_H

#ifdef __KERNEL__
#include <linux/types.h>
#else
#include <stdint.h>
#endif

/*
 * Version negotiation:
 *
 * Both the kernel and userspace send the version they support in the
 * INIT request and reply respectively.
 *
 * If the major versions match then both shall use the smallest
 * of the two minor versions for communication.
 *
 * If the kernel supports a larger major version, then userspace shall
 * reply with the major version it supports, ignore the rest of the
 * INIT message and expect a new INIT message from the kernel with a
 * matching major version.
 *
 * If the library supports a larger major version, then it shall fall
 * back to the major protocol version sent by the kernel for
 * communication and reply with that major version (and an arbitrary
 * supported minor version).
 */

/** Version number of this interface */
#define FUSE_KERNEL_VERSION 7

/** Minor version number of this interface */
#define FUSE_KERNEL_MINOR_VERSION 37

/** The node ID of the root inode */
#define FUSE_ROOT_ID 1

/* Make sure all structures are padded to 64bit boundary, so 32bit
   userspace works under 64bit kernels */

struct fuse_attr {
	uint64_t	ino;
	uint64_t	size;
	uint64_t	blocks;
	uint64_t	atime;
	uint64_t	mtime;
	uint64_t	ctime;
	uint32_t	atimensec;
	uint32_t	mtimensec;
	uint32_t	ctimensec;
	uint32_t	mode;
	uint32_t	nlink;
	uint32_t	uid;
	uint32_t	gid;
	uint32_t	rdev;
	uint32_t	blksize;
	uint32_t	flags;
};

struct fuse_kstatfs {
	uint64_t	blocks;
	uint64_t	bfree;
	uint64_t	bavail;
	uint64_t	files;
	uint64_t	ffree;
	uint32_t	bsize;
	uint32_t	namelen;
	uint32_t	frsize;
	uint32_t	padding;
	uint32_t	spare[6];
};

struct fuse_file_lock {
	uint64_t	start;
	uint64_t	end;
	uint32_t	type;
	uint32_t	pid; /* tgid */
};

/**
 * Bitmasks for fuse_setattr_in.valid
 */
#define FATTR_MODE	(1 << 0)
#define FATTR_UID	(1 << 1)
#define FATTR_GID	(1 << 2)
#define FATTR_SIZE	(1 << 3)
#define FATTR_ATIME	(1 << 4)
#define FATTR_MTIME	(1 << 5)
#define FATTR_FH	(1 << 6)
#define FATTR_ATIME_NOW	(1 << 7)
#define FATTR_MTIME_NOW	(1 << 8)
#define FATTR_LOCKOWNER	(1 << 9)
#define FATTR_CTIME	(1 << 10)
#define FATTR_KILL_SUIDGID	(1 << 11)

/**
 * Flags returned by the OPEN request
 *
 * FOPEN_DIRECT_IO: bypass page cache for this open file
 * FOPEN_KEEP_CACHE: don't invalidate the data cache on open
 * FOPEN_NONSEEKABLE: the file is not seekable
 * FOPEN_CACHE_DIR: allow caching this directory
 * FOPEN_STREAM: the file is stream-like (no file position at all)
 * FOPEN_NOFLUSH: don't flush data cache on close (unless FUSE_WRITEBACK_CACHE)
 */
#define FOPEN_DIRECT_IO		(1 << 0)
#define FOPEN_KEEP_CACHE	(1 << 1)
#define FOPEN_NONSEEKABLE	(1 << 2)
#define FOPEN_CACHE_DIR		(1 << 3)
#define FOPEN_STREAM		(1 << 4)
#define FOPEN_NOFLUSH		(1 << 5)

/**
 * INIT request/reply flags
 *
 * FUSE_ASYNC_READ: asynchronous read requests
 * FUSE_POSIX_LOCKS: remote locking for POSIX file locks
 * FUSE_FILE_OPS: kernel sends file handle for fstat, etc... (not yet supported)
 * FUSE_ATOMIC_O_TRUNC: handles the O_TRUNC open flag in the filesystem
 * FUSE_EXPORT_SUPPORT: filesystem handles lookups of "." and ".."
 * FUSE_BIG_WRITES: filesystem can handle write size larger than 4kB
 * FUSE_DONT_MASK: don't apply umask to file mode on create operations
 * FUSE_SPLICE_WRITE: kernel supports splice write on the device
 * FUSE_SPLICE_MOVE: kernel supports splice move on the device
 * FUSE_SPLICE_READ: kernel supports splice read on the device
 * FUSE_FLOCK_LOCKS: remote locking for BSD style file locks
 * FUSE_HAS_IOCTL_DIR: kernel supports ioctl on directories
 * FUSE_AUTO_INVAL_DATA: automatically invalidate cached pages
 * FUSE_DO_READDIRPLUS: do READDIRPLUS (READDIR+LOOKUP in one)
 * FUSE_READDIRPLUS_AUTO: adaptive readdirplus
 * FUSE_ASYNC_DIO: asynchronous direct I/O submission
 * FUSE_WRITEBACK_CACHE: use writeback cache for buffered writes
 * FUSE_NO_OPEN_SUPPORT: kernel supports zero-message opens
 * FUSE_PARALLEL_DIROPS: allow parallel lookups and readdir
 * FUSE_HANDLE_KILLPRIV: fs handles killing suid/sgid/cap on write/chown/trunc
 * FUSE_POSIX_ACL: filesystem supports posix acls
 * FUSE_ABORT_ERROR: reading the device after abort returns ECONNABORTED
 * FUSE_MAX_PAGES: init_out.max_pages contains the max number of req pages
 * FUSE_CACHE_SYMLINKS: cache READLINK responses
 * FUSE_NO_OPENDIR_SUPPORT: kernel supports zero-message opendir
 * FUSE_EXPLICIT_INVAL_DATA: only invalidate cached pages on explicit request
 * FUSE_MAP_ALIGNMENT: init_out.map_alignment contains log2(byte alignment) for
 *		       foffset and moffset fields in struct
 *		       fuse_setupmapping_out and fuse_removemapping_one.
 * FUSE_SUBMOUNTS: kernel supports auto-mounting directory submounts
 * FUSE_HANDLE_KILLPRIV_V2: fs kills suid/sgid/cap on write/chown/trunc.
 *			Upon write/truncate suid/sgid is only killed if caller
 *			does not have CAP_FSETID. Additionally upon
 *			write/truncate sgid is killed only if file has group
 *			execute permission. (Same as Linux VFS behavior).
 * FUSE_SETXATTR_EXT:	Server supports extended struct fuse_setxattr_in
 * FUSE_INIT_EXT: extended fuse_init_in request
 * FUSE_INIT_RESERVED: reserved, do not use
 * FUSE_SECURITY_CTX:	add security context to create, mkdir, symlink, and
 *			mknod
 * FUSE_HAS_INODE_DAX:  use per inode DAX
 */
#define FUSE_ASYNC_READ		(1 << 0)
#define FUSE_POSIX_LOCKS	(1 << 1)
#define FUSE_FILE_OPS		(1 << 2)
#define FUSE_ATOMIC_O_TRUNC	(1 << 3)
#define FUSE_EXPORT_SUPPORT	(1 << 4)
#define FUSE_BIG_WRITES		(1 << 5)
#define FUSE_DONT_MASK		(1 << 6)
#define FUSE_SPLICE_WRITE	(1 << 7)
#define FUSE_SPLICE_MOVE	(1 << 8)
#define FUSE_SPLICE_READ	(1 << 9)
#define FUSE_FLOCK_LOCKS	(1 << 10)
#define FUSE_HAS_IOCTL_DIR	(1 << 11)
#define FUSE_AUTO_INVAL_DATA	(1 << 12)
#define FUSE_DO_READDIRPLUS	(1 << 13)
#define FUSE_READDIRPLUS_AUTO	(1 << 14)
#define FUSE_ASYNC_DIO		(1 << 15)
#define FUSE_WRITEBACK_CACHE	(1 << 16)
#define FUSE_NO_OPEN_SUPPORT	(1 << 17)
#define FUSE_PARALLEL_DIROPS    (1 << 18)
#define FUSE_HANDLE_KILLPRIV	(1 << 19)
#define FUSE_POSIX_ACL		(1 << 20)
#define FUSE_ABORT_ERROR	(1 << 21)
#define FUSE_MAX_PAGES		(1 << 22)
#define FUSE_CACHE_SYMLINKS	(1 << 23)
#define FUSE_NO_OPENDIR_SUPPORT (1 << 24)
#define FUSE_EXPLICIT_INVAL_DATA (1 << 25)
#define FUSE_MAP_ALIGNMENT	(1 << 26)
#define FUSE_SUBMOUNTS		(1 << 27)
#define FUSE_HANDLE_KILLPRIV_V2	(1 << 28)
#define FUSE_SETXATTR_EXT	(1 << 29)
#define FUSE_INIT_EXT		(1 << 30)
#define FUSE_INIT_RESERVED	(1 << 31)
/* bits 32..63 get shifted down 32 bits into the flags2 field */
#define FUSE_SECURITY_CTX	(1ULL << 32)
#define FUSE_HAS_INODE_DAX	(1ULL << 33)

/*
 * For FUSE < 7.36 FUSE_PASSTHROUGH has value (1 << 31).
 * This condition check is not really required, but would prevent having a
 * broken commit in the tree.
 */
#if FUSE_KERNEL_VERSION > 7 ||                                                 \
	(FUSE_KERNEL_VERSION == 7 && FUSE_KERNEL_MINOR_VERSION >= 36)
#define FUSE_PASSTHROUGH (1ULL << 63)
#else
#define FUSE_PASSTHROUGH (1 << 31)
#endif

/**
 * CUSE INIT request/reply flags
 *
 * CUSE_UNRESTRICTED_IOCTL:  use unrestricted ioctl
 */
#define CUSE_UNRESTRICTED_IOCTL	(1 << 0)

/**
 * Release flags
 */
#define FUSE_RELEASE_FLUSH	(1 << 0)
#define FUSE_RELEASE_FLOCK_UNLOCK	(1 << 1)

/**
 * Getattr flags
 */
#define FUSE_GETATTR_FH		(1 << 0)

/**
 * Lock flags
 */
#define FUSE_LK_FLOCK		(1 << 0)

/**
 * WRITE flags
 *
 * FUSE_WRITE_CACHE: delayed write from page cache, file handle is guessed
 * FUSE_WRITE_LOCKOWNER: lock_owner field is valid
 * FUSE_WRITE_KILL_SUIDGID: kill suid and sgid bits
 */
#define FUSE_WRITE_CACHE	(1 << 0)
#define FUSE_WRITE_LOCKOWNER	(1 << 1)
#define FUSE_WRITE_KILL_SUIDGID (1 << 2)

/* Obsolete alias; this flag implies killing suid/sgid only. */
#define FUSE_WRITE_KILL_PRIV	FUSE_WRITE_KILL_SUIDGID

/**
 * Read flags
 */
#define FUSE_READ_LOCKOWNER	(1 << 1)

/**
 * Ioctl flags
 *
 * FUSE_IOCTL_COMPAT: 32bit compat ioctl on 64bit machine
 * FUSE_IOCTL_UNRESTRICTED: not restricted to well-formed ioctls, retry allowed
 * FUSE_IOCTL_RETRY: retry with new iovecs
 * FUSE_IOCTL_32BIT: 32bit ioctl
 * FUSE_IOCTL_DIR: is a directory
 * FUSE_IOCTL_COMPAT_X32: x32 compat ioctl on 64bit machine (64bit time_t)
 *
 * FUSE_IOCTL_MAX_IOV: maximum of in_iovecs + out_iovecs
 */
#define FUSE_IOCTL_COMPAT	(1 << 0)
#define FUSE_IOCTL_UNRESTRICTED	(1 << 1)
#define FUSE_IOCTL_RETRY	(1 << 2)
#define FUSE_IOCTL_32BIT	(1 << 3)
#define FUSE_IOCTL_DIR		(1 << 4)
#define FUSE_IOCTL_COMPAT_X32	(1 << 5)

#define FUSE_IOCTL_MAX_IOV	256

/**
 * Poll flags
 *
 * FUSE_POLL_SCHEDULE_NOTIFY: request poll notify
 */
#define FUSE_POLL_SCHEDULE_NOTIFY (1 << 0)

/**
 * Fsync flags
 *
 * FUSE_FSYNC_FDATASYNC: Sync data only, not metadata
 */
#define FUSE_FSYNC_FDATASYNC	(1 << 0)

/**
 * fuse_attr flags
 *
 * FUSE_ATTR_SUBMOUNT: Object is a submount root
 * FUSE_ATTR_DAX: Enable DAX for this file in per inode DAX mode
 */
#define FUSE_ATTR_SUBMOUNT      (1 << 0)
#define FUSE_ATTR_DAX		(1 << 1)

/**
 * Open flags
 * FUSE_OPEN_KILL_SUIDGID: Kill suid and sgid if executable
 */
#define FUSE_OPEN_KILL_SUIDGID	(1 << 0)

/**
 * setxattr flags
 * FUSE_SETXATTR_ACL_KILL_SGID: Clear SGID when system.posix_acl_access is set
 */
#define FUSE_SETXATTR_ACL_KILL_SGID	(1 << 0)

enum fuse_opcode {
	FUSE_LOOKUP		= 1,
	FUSE_FORGET		= 2,  /* no reply */
	FUSE_GETATTR		= 3,
	FUSE_SETATTR		= 4,
	FUSE_READLINK		= 5,
	FUSE_SYMLINK		= 6,
	FUSE_MKNOD		= 8,
	FUSE_MKDIR		= 9,
	FUSE_UNLINK		= 10,
	FUSE_RMDIR		= 11,
	FUSE_RENAME		= 12,
	FUSE_LINK		= 13,
	FUSE_OPEN		= 14,
	FUSE_READ		= 15,
	FUSE_WRITE		= 16,
	FUSE_STATFS		= 17,
	FUSE_RELEASE		= 18,
	FUSE_FSYNC		= 20,
	FUSE_SETXATTR		= 21,
	FUSE_GETXATTR		= 22,
	FUSE_LISTXATTR		= 23,
	FUSE_REMOVEXATTR	= 24,
	FUSE_FLUSH		= 25,
	FUSE_INIT		= 26,
	FUSE_OPENDIR		= 27,
	FUSE_READDIR		= 28,
	FUSE_RELEASEDIR		= 29,
	FUSE_FSYNCDIR		= 30,
	FUSE_GETLK		= 31,
	FUSE_SETLK		= 32,
	FUSE_SETLKW		= 33,
	FUSE_ACCESS		= 34,
	FUSE_CREATE		= 35,
	FUSE_INTERRUPT		= 36,
	FUSE_BMAP		= 37,
	FUSE_DESTROY		= 38,
	FUSE_IOCTL		= 39,
	FUSE_POLL		= 40,
	FUSE_NOTIFY_REPLY	= 41,
	FUSE_BATCH_FORGET	= 42,
	FUSE_FALLOCATE		= 43,
	FUSE_READDIRPLUS	= 44,
	FUSE_RENAME2		= 45,
	FUSE_LSEEK		= 46,
	FUSE_COPY_FILE_RANGE	= 47,
	FUSE_SETUPMAPPING	= 48,
	FUSE_REMOVEMAPPING	= 49,
	FUSE_SYNCFS		= 50,
<<<<<<< HEAD
	FUSE_CANONICAL_PATH	= 2016,
=======
	FUSE_TMPFILE		= 51,
>>>>>>> f721d24e

	/* CUSE specific operations */
	CUSE_INIT		= 4096,

	/* Reserved opcodes: helpful to detect structure endian-ness */
	CUSE_INIT_BSWAP_RESERVED	= 1048576,	/* CUSE_INIT << 8 */
	FUSE_INIT_BSWAP_RESERVED	= 436207616,	/* FUSE_INIT << 24 */
};

enum fuse_notify_code {
	FUSE_NOTIFY_POLL   = 1,
	FUSE_NOTIFY_INVAL_INODE = 2,
	FUSE_NOTIFY_INVAL_ENTRY = 3,
	FUSE_NOTIFY_STORE = 4,
	FUSE_NOTIFY_RETRIEVE = 5,
	FUSE_NOTIFY_DELETE = 6,
	FUSE_NOTIFY_CODE_MAX,
};

/* The read buffer is required to be at least 8k, but may be much larger */
#define FUSE_MIN_READ_BUFFER 8192

#define FUSE_COMPAT_ENTRY_OUT_SIZE 120

struct fuse_entry_out {
	uint64_t	nodeid;		/* Inode ID */
	uint64_t	generation;	/* Inode generation: nodeid:gen must
					   be unique for the fs's lifetime */
	uint64_t	entry_valid;	/* Cache timeout for the name */
	uint64_t	attr_valid;	/* Cache timeout for the attributes */
	uint32_t	entry_valid_nsec;
	uint32_t	attr_valid_nsec;
	struct fuse_attr attr;
};

struct fuse_forget_in {
	uint64_t	nlookup;
};

struct fuse_forget_one {
	uint64_t	nodeid;
	uint64_t	nlookup;
};

struct fuse_batch_forget_in {
	uint32_t	count;
	uint32_t	dummy;
};

struct fuse_getattr_in {
	uint32_t	getattr_flags;
	uint32_t	dummy;
	uint64_t	fh;
};

#define FUSE_COMPAT_ATTR_OUT_SIZE 96

struct fuse_attr_out {
	uint64_t	attr_valid;	/* Cache timeout for the attributes */
	uint32_t	attr_valid_nsec;
	uint32_t	dummy;
	struct fuse_attr attr;
};

#define FUSE_COMPAT_MKNOD_IN_SIZE 8

struct fuse_mknod_in {
	uint32_t	mode;
	uint32_t	rdev;
	uint32_t	umask;
	uint32_t	padding;
};

struct fuse_mkdir_in {
	uint32_t	mode;
	uint32_t	umask;
};

struct fuse_rename_in {
	uint64_t	newdir;
};

struct fuse_rename2_in {
	uint64_t	newdir;
	uint32_t	flags;
	uint32_t	padding;
};

struct fuse_link_in {
	uint64_t	oldnodeid;
};

struct fuse_setattr_in {
	uint32_t	valid;
	uint32_t	padding;
	uint64_t	fh;
	uint64_t	size;
	uint64_t	lock_owner;
	uint64_t	atime;
	uint64_t	mtime;
	uint64_t	ctime;
	uint32_t	atimensec;
	uint32_t	mtimensec;
	uint32_t	ctimensec;
	uint32_t	mode;
	uint32_t	unused4;
	uint32_t	uid;
	uint32_t	gid;
	uint32_t	unused5;
};

struct fuse_open_in {
	uint32_t	flags;
	uint32_t	open_flags;	/* FUSE_OPEN_... */
};

struct fuse_create_in {
	uint32_t	flags;
	uint32_t	mode;
	uint32_t	umask;
	uint32_t	open_flags;	/* FUSE_OPEN_... */
};

struct fuse_open_out {
	uint64_t	fh;
	uint32_t	open_flags;
	uint32_t	passthrough_fh;
};

struct fuse_release_in {
	uint64_t	fh;
	uint32_t	flags;
	uint32_t	release_flags;
	uint64_t	lock_owner;
};

struct fuse_flush_in {
	uint64_t	fh;
	uint32_t	unused;
	uint32_t	padding;
	uint64_t	lock_owner;
};

struct fuse_read_in {
	uint64_t	fh;
	uint64_t	offset;
	uint32_t	size;
	uint32_t	read_flags;
	uint64_t	lock_owner;
	uint32_t	flags;
	uint32_t	padding;
};

#define FUSE_COMPAT_WRITE_IN_SIZE 24

struct fuse_write_in {
	uint64_t	fh;
	uint64_t	offset;
	uint32_t	size;
	uint32_t	write_flags;
	uint64_t	lock_owner;
	uint32_t	flags;
	uint32_t	padding;
};

struct fuse_write_out {
	uint32_t	size;
	uint32_t	padding;
};

#define FUSE_COMPAT_STATFS_SIZE 48

struct fuse_statfs_out {
	struct fuse_kstatfs st;
};

struct fuse_fsync_in {
	uint64_t	fh;
	uint32_t	fsync_flags;
	uint32_t	padding;
};

#define FUSE_COMPAT_SETXATTR_IN_SIZE 8

struct fuse_setxattr_in {
	uint32_t	size;
	uint32_t	flags;
	uint32_t	setxattr_flags;
	uint32_t	padding;
};

struct fuse_getxattr_in {
	uint32_t	size;
	uint32_t	padding;
};

struct fuse_getxattr_out {
	uint32_t	size;
	uint32_t	padding;
};

struct fuse_lk_in {
	uint64_t	fh;
	uint64_t	owner;
	struct fuse_file_lock lk;
	uint32_t	lk_flags;
	uint32_t	padding;
};

struct fuse_lk_out {
	struct fuse_file_lock lk;
};

struct fuse_access_in {
	uint32_t	mask;
	uint32_t	padding;
};

struct fuse_init_in {
	uint32_t	major;
	uint32_t	minor;
	uint32_t	max_readahead;
	uint32_t	flags;
	uint32_t	flags2;
	uint32_t	unused[11];
};

#define FUSE_COMPAT_INIT_OUT_SIZE 8
#define FUSE_COMPAT_22_INIT_OUT_SIZE 24

struct fuse_init_out {
	uint32_t	major;
	uint32_t	minor;
	uint32_t	max_readahead;
	uint32_t	flags;
	uint16_t	max_background;
	uint16_t	congestion_threshold;
	uint32_t	max_write;
	uint32_t	time_gran;
	uint16_t	max_pages;
	uint16_t	map_alignment;
	uint32_t	flags2;
	uint32_t	unused[7];
};

#define CUSE_INIT_INFO_MAX 4096

struct cuse_init_in {
	uint32_t	major;
	uint32_t	minor;
	uint32_t	unused;
	uint32_t	flags;
};

struct cuse_init_out {
	uint32_t	major;
	uint32_t	minor;
	uint32_t	unused;
	uint32_t	flags;
	uint32_t	max_read;
	uint32_t	max_write;
	uint32_t	dev_major;		/* chardev major */
	uint32_t	dev_minor;		/* chardev minor */
	uint32_t	spare[10];
};

struct fuse_interrupt_in {
	uint64_t	unique;
};

struct fuse_bmap_in {
	uint64_t	block;
	uint32_t	blocksize;
	uint32_t	padding;
};

struct fuse_bmap_out {
	uint64_t	block;
};

struct fuse_ioctl_in {
	uint64_t	fh;
	uint32_t	flags;
	uint32_t	cmd;
	uint64_t	arg;
	uint32_t	in_size;
	uint32_t	out_size;
};

struct fuse_ioctl_iovec {
	uint64_t	base;
	uint64_t	len;
};

struct fuse_ioctl_out {
	int32_t		result;
	uint32_t	flags;
	uint32_t	in_iovs;
	uint32_t	out_iovs;
};

struct fuse_poll_in {
	uint64_t	fh;
	uint64_t	kh;
	uint32_t	flags;
	uint32_t	events;
};

struct fuse_poll_out {
	uint32_t	revents;
	uint32_t	padding;
};

struct fuse_notify_poll_wakeup_out {
	uint64_t	kh;
};

struct fuse_fallocate_in {
	uint64_t	fh;
	uint64_t	offset;
	uint64_t	length;
	uint32_t	mode;
	uint32_t	padding;
};

struct fuse_in_header {
	uint32_t	len;
	uint32_t	opcode;
	uint64_t	unique;
	uint64_t	nodeid;
	uint32_t	uid;
	uint32_t	gid;
	uint32_t	pid;
	uint32_t	padding;
};

struct fuse_out_header {
	uint32_t	len;
	int32_t		error;
	uint64_t	unique;
};

struct fuse_dirent {
	uint64_t	ino;
	uint64_t	off;
	uint32_t	namelen;
	uint32_t	type;
	char name[];
};

/* Align variable length records to 64bit boundary */
#define FUSE_REC_ALIGN(x) \
	(((x) + sizeof(uint64_t) - 1) & ~(sizeof(uint64_t) - 1))

#define FUSE_NAME_OFFSET offsetof(struct fuse_dirent, name)
#define FUSE_DIRENT_ALIGN(x) FUSE_REC_ALIGN(x)
#define FUSE_DIRENT_SIZE(d) \
	FUSE_DIRENT_ALIGN(FUSE_NAME_OFFSET + (d)->namelen)

struct fuse_direntplus {
	struct fuse_entry_out entry_out;
	struct fuse_dirent dirent;
};

#define FUSE_NAME_OFFSET_DIRENTPLUS \
	offsetof(struct fuse_direntplus, dirent.name)
#define FUSE_DIRENTPLUS_SIZE(d) \
	FUSE_DIRENT_ALIGN(FUSE_NAME_OFFSET_DIRENTPLUS + (d)->dirent.namelen)

struct fuse_notify_inval_inode_out {
	uint64_t	ino;
	int64_t		off;
	int64_t		len;
};

struct fuse_notify_inval_entry_out {
	uint64_t	parent;
	uint32_t	namelen;
	uint32_t	padding;
};

struct fuse_notify_delete_out {
	uint64_t	parent;
	uint64_t	child;
	uint32_t	namelen;
	uint32_t	padding;
};

struct fuse_notify_store_out {
	uint64_t	nodeid;
	uint64_t	offset;
	uint32_t	size;
	uint32_t	padding;
};

struct fuse_notify_retrieve_out {
	uint64_t	notify_unique;
	uint64_t	nodeid;
	uint64_t	offset;
	uint32_t	size;
	uint32_t	padding;
};

/* Matches the size of fuse_write_in */
struct fuse_notify_retrieve_in {
	uint64_t	dummy1;
	uint64_t	offset;
	uint32_t	size;
	uint32_t	dummy2;
	uint64_t	dummy3;
	uint64_t	dummy4;
};

/* Device ioctls: */
#define FUSE_DEV_IOC_MAGIC		229
#define FUSE_DEV_IOC_CLONE		_IOR(FUSE_DEV_IOC_MAGIC, 0, uint32_t)
/* 127 is reserved for the V1 interface implementation in Android (deprecated) */
/* 126 is reserved for the V2 interface implementation in Android */
#define FUSE_DEV_IOC_PASSTHROUGH_OPEN	_IOW(FUSE_DEV_IOC_MAGIC, 126, uint32_t)

struct fuse_lseek_in {
	uint64_t	fh;
	uint64_t	offset;
	uint32_t	whence;
	uint32_t	padding;
};

struct fuse_lseek_out {
	uint64_t	offset;
};

struct fuse_copy_file_range_in {
	uint64_t	fh_in;
	uint64_t	off_in;
	uint64_t	nodeid_out;
	uint64_t	fh_out;
	uint64_t	off_out;
	uint64_t	len;
	uint64_t	flags;
};

#define FUSE_SETUPMAPPING_FLAG_WRITE (1ull << 0)
#define FUSE_SETUPMAPPING_FLAG_READ (1ull << 1)
struct fuse_setupmapping_in {
	/* An already open handle */
	uint64_t	fh;
	/* Offset into the file to start the mapping */
	uint64_t	foffset;
	/* Length of mapping required */
	uint64_t	len;
	/* Flags, FUSE_SETUPMAPPING_FLAG_* */
	uint64_t	flags;
	/* Offset in Memory Window */
	uint64_t	moffset;
};

struct fuse_removemapping_in {
	/* number of fuse_removemapping_one follows */
	uint32_t        count;
};

struct fuse_removemapping_one {
	/* Offset into the dax window start the unmapping */
	uint64_t        moffset;
	/* Length of mapping required */
	uint64_t	len;
};

#define FUSE_REMOVEMAPPING_MAX_ENTRY   \
		(PAGE_SIZE / sizeof(struct fuse_removemapping_one))

struct fuse_syncfs_in {
	uint64_t	padding;
};

/*
 * For each security context, send fuse_secctx with size of security context
 * fuse_secctx will be followed by security context name and this in turn
 * will be followed by actual context label.
 * fuse_secctx, name, context
 */
struct fuse_secctx {
	uint32_t	size;
	uint32_t	padding;
};

/*
 * Contains the information about how many fuse_secctx structures are being
 * sent and what's the total size of all security contexts (including
 * size of fuse_secctx_header).
 *
 */
struct fuse_secctx_header {
	uint32_t	size;
	uint32_t	nr_secctx;
};

#endif /* _LINUX_FUSE_H */<|MERGE_RESOLUTION|>--- conflicted
+++ resolved
@@ -552,11 +552,8 @@
 	FUSE_SETUPMAPPING	= 48,
 	FUSE_REMOVEMAPPING	= 49,
 	FUSE_SYNCFS		= 50,
-<<<<<<< HEAD
+	FUSE_TMPFILE		= 51,
 	FUSE_CANONICAL_PATH	= 2016,
-=======
-	FUSE_TMPFILE		= 51,
->>>>>>> f721d24e
 
 	/* CUSE specific operations */
 	CUSE_INIT		= 4096,
