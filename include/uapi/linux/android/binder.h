/* SPDX-License-Identifier: GPL-2.0 WITH Linux-syscall-note */
/*
 * Copyright (C) 2008 Google, Inc.
 *
 * Based on, but no longer compatible with, the original
 * OpenBinder.org binder driver interface, which is:
 *
 * Copyright (c) 2005 Palmsource, Inc.
 *
 * This software is licensed under the terms of the GNU General Public
 * License version 2, as published by the Free Software Foundation, and
 * may be copied, distributed, and modified under those terms.
 *
 * This program is distributed in the hope that it will be useful,
 * but WITHOUT ANY WARRANTY; without even the implied warranty of
 * MERCHANTABILITY or FITNESS FOR A PARTICULAR PURPOSE.  See the
 * GNU General Public License for more details.
 *
 */

#ifndef _UAPI_LINUX_BINDER_H
#define _UAPI_LINUX_BINDER_H

#include <linux/types.h>
#include <linux/ioctl.h>

#define B_PACK_CHARS(c1, c2, c3, c4) \
	((((c1)<<24)) | (((c2)<<16)) | (((c3)<<8)) | (c4))
#define B_TYPE_LARGE 0x85

enum {
	BINDER_TYPE_BINDER	= B_PACK_CHARS('s', 'b', '*', B_TYPE_LARGE),
	BINDER_TYPE_WEAK_BINDER	= B_PACK_CHARS('w', 'b', '*', B_TYPE_LARGE),
	BINDER_TYPE_HANDLE	= B_PACK_CHARS('s', 'h', '*', B_TYPE_LARGE),
	BINDER_TYPE_WEAK_HANDLE	= B_PACK_CHARS('w', 'h', '*', B_TYPE_LARGE),
	BINDER_TYPE_FD		= B_PACK_CHARS('f', 'd', '*', B_TYPE_LARGE),
	BINDER_TYPE_FDA		= B_PACK_CHARS('f', 'd', 'a', B_TYPE_LARGE),
	BINDER_TYPE_PTR		= B_PACK_CHARS('p', 't', '*', B_TYPE_LARGE),
};

/**
 * enum flat_binder_object_shifts: shift values for flat_binder_object_flags
 * @FLAT_BINDER_FLAG_SCHED_POLICY_SHIFT: shift for getting scheduler policy.
 *
 */
enum flat_binder_object_shifts {
	FLAT_BINDER_FLAG_SCHED_POLICY_SHIFT = 9,
};

/**
 * enum flat_binder_object_flags - flags for use in flat_binder_object.flags
 */
enum flat_binder_object_flags {
	/**
	 * @FLAT_BINDER_FLAG_PRIORITY_MASK: bit-mask for min scheduler priority
	 *
	 * These bits can be used to set the minimum scheduler priority
	 * at which transactions into this node should run. Valid values
	 * in these bits depend on the scheduler policy encoded in
	 * @FLAT_BINDER_FLAG_SCHED_POLICY_MASK.
	 *
	 * For SCHED_NORMAL/SCHED_BATCH, the valid range is between [-20..19]
	 * For SCHED_FIFO/SCHED_RR, the value can run between [1..99]
	 */
	FLAT_BINDER_FLAG_PRIORITY_MASK = 0xff,
<<<<<<< HEAD

=======
>>>>>>> a6e46563
	/**
	 * @FLAT_BINDER_FLAG_ACCEPTS_FDS: whether the node accepts fds.
	 */
	FLAT_BINDER_FLAG_ACCEPTS_FDS = 0x100,

	/**
	 * @FLAT_BINDER_FLAG_SCHED_POLICY_MASK: bit-mask for scheduling policy
	 *
	 * These two bits can be used to set the min scheduling policy at which
	 * transactions on this node should run. These match the UAPI
	 * scheduler policy values, eg:
	 * 00b: SCHED_NORMAL
	 * 01b: SCHED_FIFO
	 * 10b: SCHED_RR
	 * 11b: SCHED_BATCH
	 */
	FLAT_BINDER_FLAG_SCHED_POLICY_MASK =
		3U << FLAT_BINDER_FLAG_SCHED_POLICY_SHIFT,

	/**
	 * @FLAT_BINDER_FLAG_INHERIT_RT: whether the node inherits RT policy
	 *
	 * Only when set, calls into this node will inherit a real-time
	 * scheduling policy from the caller (for synchronous transactions).
	 */
	FLAT_BINDER_FLAG_INHERIT_RT = 0x800,

	/**
	 * @FLAT_BINDER_FLAG_TXN_SECURITY_CTX: request security contexts
	 *
	 * Only when set, causes senders to include their security
	 * context
	 */
	FLAT_BINDER_FLAG_TXN_SECURITY_CTX = 0x1000,
};

#ifdef BINDER_IPC_32BIT
typedef __u32 binder_size_t;
typedef __u32 binder_uintptr_t;
#else
typedef __u64 binder_size_t;
typedef __u64 binder_uintptr_t;
#endif

/**
 * struct binder_object_header - header shared by all binder metadata objects.
 * @type:	type of the object
 */
struct binder_object_header {
	__u32        type;
};

/*
 * This is the flattened representation of a Binder object for transfer
 * between processes.  The 'offsets' supplied as part of a binder transaction
 * contains offsets into the data where these structures occur.  The Binder
 * driver takes care of re-writing the structure type and data as it moves
 * between processes.
 */
struct flat_binder_object {
	struct binder_object_header	hdr;
	__u32				flags;

	/* 8 bytes of data. */
	union {
		binder_uintptr_t	binder;	/* local object */
		__u32			handle;	/* remote object */
	};

	/* extra data associated with local object */
	binder_uintptr_t	cookie;
};

/**
 * struct binder_fd_object - describes a filedescriptor to be fixed up.
 * @hdr:	common header structure
 * @pad_flags:	padding to remain compatible with old userspace code
 * @pad_binder:	padding to remain compatible with old userspace code
 * @fd:		file descriptor
 * @cookie:	opaque data, used by user-space
 */
struct binder_fd_object {
	struct binder_object_header	hdr;
	__u32				pad_flags;
	union {
		binder_uintptr_t	pad_binder;
		__u32			fd;
	};

	binder_uintptr_t		cookie;
};

/* struct binder_buffer_object - object describing a userspace buffer
 * @hdr:		common header structure
 * @flags:		one or more BINDER_BUFFER_* flags
 * @buffer:		address of the buffer
 * @length:		length of the buffer
 * @parent:		index in offset array pointing to parent buffer
 * @parent_offset:	offset in @parent pointing to this buffer
 *
 * A binder_buffer object represents an object that the
 * binder kernel driver can copy verbatim to the target
 * address space. A buffer itself may be pointed to from
 * within another buffer, meaning that the pointer inside
 * that other buffer needs to be fixed up as well. This
 * can be done by setting the BINDER_BUFFER_FLAG_HAS_PARENT
 * flag in @flags, by setting @parent buffer to the index
 * in the offset array pointing to the parent binder_buffer_object,
 * and by setting @parent_offset to the offset in the parent buffer
 * at which the pointer to this buffer is located.
 */
struct binder_buffer_object {
	struct binder_object_header	hdr;
	__u32				flags;
	binder_uintptr_t		buffer;
	binder_size_t			length;
	binder_size_t			parent;
	binder_size_t			parent_offset;
};

enum {
	BINDER_BUFFER_FLAG_HAS_PARENT = 0x01,
};

/* struct binder_fd_array_object - object describing an array of fds in a buffer
 * @hdr:		common header structure
 * @pad:		padding to ensure correct alignment
 * @num_fds:		number of file descriptors in the buffer
 * @parent:		index in offset array to buffer holding the fd array
 * @parent_offset:	start offset of fd array in the buffer
 *
 * A binder_fd_array object represents an array of file
 * descriptors embedded in a binder_buffer_object. It is
 * different from a regular binder_buffer_object because it
 * describes a list of file descriptors to fix up, not an opaque
 * blob of memory, and hence the kernel needs to treat it differently.
 *
 * An example of how this would be used is with Android's
 * native_handle_t object, which is a struct with a list of integers
 * and a list of file descriptors. The native_handle_t struct itself
 * will be represented by a struct binder_buffer_objct, whereas the
 * embedded list of file descriptors is represented by a
 * struct binder_fd_array_object with that binder_buffer_object as
 * a parent.
 */
struct binder_fd_array_object {
	struct binder_object_header	hdr;
	__u32				pad;
	binder_size_t			num_fds;
	binder_size_t			parent;
	binder_size_t			parent_offset;
};

/*
 * On 64-bit platforms where user code may run in 32-bits the driver must
 * translate the buffer (and local binder) addresses appropriately.
 */

struct binder_write_read {
	binder_size_t		write_size;	/* bytes to write */
	binder_size_t		write_consumed;	/* bytes consumed by driver */
	binder_uintptr_t	write_buffer;
	binder_size_t		read_size;	/* bytes to read */
	binder_size_t		read_consumed;	/* bytes consumed by driver */
	binder_uintptr_t	read_buffer;
};

/* Use with BINDER_VERSION, driver fills in fields. */
struct binder_version {
	/* driver protocol version -- increment with incompatible change */
	__s32       protocol_version;
};

/* This is the current protocol version. */
#ifdef BINDER_IPC_32BIT
#define BINDER_CURRENT_PROTOCOL_VERSION 7
#else
#define BINDER_CURRENT_PROTOCOL_VERSION 8
#endif

/*
 * Use with BINDER_GET_NODE_DEBUG_INFO, driver reads ptr, writes to all fields.
 * Set ptr to NULL for the first call to get the info for the first node, and
 * then repeat the call passing the previously returned value to get the next
 * nodes.  ptr will be 0 when there are no more nodes.
 */
struct binder_node_debug_info {
	binder_uintptr_t ptr;
	binder_uintptr_t cookie;
	__u32            has_strong_ref;
	__u32            has_weak_ref;
};

struct binder_node_info_for_ref {
	__u32            handle;
	__u32            strong_count;
	__u32            weak_count;
	__u32            reserved1;
	__u32            reserved2;
	__u32            reserved3;
};

#define BINDER_WRITE_READ		_IOWR('b', 1, struct binder_write_read)
#define BINDER_SET_IDLE_TIMEOUT		_IOW('b', 3, __s64)
#define BINDER_SET_MAX_THREADS		_IOW('b', 5, __u32)
#define BINDER_SET_IDLE_PRIORITY	_IOW('b', 6, __s32)
#define BINDER_SET_CONTEXT_MGR		_IOW('b', 7, __s32)
#define BINDER_THREAD_EXIT		_IOW('b', 8, __s32)
#define BINDER_VERSION			_IOWR('b', 9, struct binder_version)
#define BINDER_GET_NODE_DEBUG_INFO	_IOWR('b', 11, struct binder_node_debug_info)
#define BINDER_GET_NODE_INFO_FOR_REF	_IOWR('b', 12, struct binder_node_info_for_ref)
#define BINDER_SET_CONTEXT_MGR_EXT	_IOW('b', 13, struct flat_binder_object)

/*
 * NOTE: Two special error codes you should check for when calling
 * in to the driver are:
 *
 * EINTR -- The operation has been interupted.  This should be
 * handled by retrying the ioctl() until a different error code
 * is returned.
 *
 * ECONNREFUSED -- The driver is no longer accepting operations
 * from your process.  That is, the process is being destroyed.
 * You should handle this by exiting from your process.  Note
 * that once this error code is returned, all further calls to
 * the driver from any thread will return this same code.
 */

enum transaction_flags {
	TF_ONE_WAY	= 0x01,	/* this is a one-way call: async, no return */
	TF_ROOT_OBJECT	= 0x04,	/* contents are the component's root object */
	TF_STATUS_CODE	= 0x08,	/* contents are a 32-bit status code */
	TF_ACCEPT_FDS	= 0x10,	/* allow replies with file descriptors */
};

struct binder_transaction_data {
	/* The first two are only used for bcTRANSACTION and brTRANSACTION,
	 * identifying the target and contents of the transaction.
	 */
	union {
		/* target descriptor of command transaction */
		__u32	handle;
		/* target descriptor of return transaction */
		binder_uintptr_t ptr;
	} target;
	binder_uintptr_t	cookie;	/* target object cookie */
	__u32		code;		/* transaction command */

	/* General information about the transaction. */
	__u32	        flags;
	pid_t		sender_pid;
	uid_t		sender_euid;
	binder_size_t	data_size;	/* number of bytes of data */
	binder_size_t	offsets_size;	/* number of bytes of offsets */

	/* If this transaction is inline, the data immediately
	 * follows here; otherwise, it ends with a pointer to
	 * the data buffer.
	 */
	union {
		struct {
			/* transaction data */
			binder_uintptr_t	buffer;
			/* offsets from buffer to flat_binder_object structs */
			binder_uintptr_t	offsets;
		} ptr;
		__u8	buf[8];
	} data;
};

struct binder_transaction_data_secctx {
	struct binder_transaction_data transaction_data;
	binder_uintptr_t secctx;
};

struct binder_transaction_data_sg {
	struct binder_transaction_data transaction_data;
	binder_size_t buffers_size;
};

struct binder_ptr_cookie {
	binder_uintptr_t ptr;
	binder_uintptr_t cookie;
};

struct binder_handle_cookie {
	__u32 handle;
	binder_uintptr_t cookie;
} __packed;

struct binder_pri_desc {
	__s32 priority;
	__u32 desc;
};

struct binder_pri_ptr_cookie {
	__s32 priority;
	binder_uintptr_t ptr;
	binder_uintptr_t cookie;
};

enum binder_driver_return_protocol {
	BR_ERROR = _IOR('r', 0, __s32),
	/*
	 * int: error code
	 */

	BR_OK = _IO('r', 1),
	/* No parameters! */

	BR_TRANSACTION_SEC_CTX = _IOR('r', 2,
				      struct binder_transaction_data_secctx),
	/*
	 * binder_transaction_data_secctx: the received command.
	 */
	BR_TRANSACTION = _IOR('r', 2, struct binder_transaction_data),
	BR_REPLY = _IOR('r', 3, struct binder_transaction_data),
	/*
	 * binder_transaction_data: the received command.
	 */

	BR_ACQUIRE_RESULT = _IOR('r', 4, __s32),
	/*
	 * not currently supported
	 * int: 0 if the last bcATTEMPT_ACQUIRE was not successful.
	 * Else the remote object has acquired a primary reference.
	 */

	BR_DEAD_REPLY = _IO('r', 5),
	/*
	 * The target of the last transaction (either a bcTRANSACTION or
	 * a bcATTEMPT_ACQUIRE) is no longer with us.  No parameters.
	 */

	BR_TRANSACTION_COMPLETE = _IO('r', 6),
	/*
	 * No parameters... always refers to the last transaction requested
	 * (including replies).  Note that this will be sent even for
	 * asynchronous transactions.
	 */

	BR_INCREFS = _IOR('r', 7, struct binder_ptr_cookie),
	BR_ACQUIRE = _IOR('r', 8, struct binder_ptr_cookie),
	BR_RELEASE = _IOR('r', 9, struct binder_ptr_cookie),
	BR_DECREFS = _IOR('r', 10, struct binder_ptr_cookie),
	/*
	 * void *:	ptr to binder
	 * void *: cookie for binder
	 */

	BR_ATTEMPT_ACQUIRE = _IOR('r', 11, struct binder_pri_ptr_cookie),
	/*
	 * not currently supported
	 * int:	priority
	 * void *: ptr to binder
	 * void *: cookie for binder
	 */

	BR_NOOP = _IO('r', 12),
	/*
	 * No parameters.  Do nothing and examine the next command.  It exists
	 * primarily so that we can replace it with a BR_SPAWN_LOOPER command.
	 */

	BR_SPAWN_LOOPER = _IO('r', 13),
	/*
	 * No parameters.  The driver has determined that a process has no
	 * threads waiting to service incoming transactions.  When a process
	 * receives this command, it must spawn a new service thread and
	 * register it via bcENTER_LOOPER.
	 */

	BR_FINISHED = _IO('r', 14),
	/*
	 * not currently supported
	 * stop threadpool thread
	 */

	BR_DEAD_BINDER = _IOR('r', 15, binder_uintptr_t),
	/*
	 * void *: cookie
	 */
	BR_CLEAR_DEATH_NOTIFICATION_DONE = _IOR('r', 16, binder_uintptr_t),
	/*
	 * void *: cookie
	 */

	BR_FAILED_REPLY = _IO('r', 17),
	/*
	 * The the last transaction (either a bcTRANSACTION or
	 * a bcATTEMPT_ACQUIRE) failed (e.g. out of memory).  No parameters.
	 */
};

enum binder_driver_command_protocol {
	BC_TRANSACTION = _IOW('c', 0, struct binder_transaction_data),
	BC_REPLY = _IOW('c', 1, struct binder_transaction_data),
	/*
	 * binder_transaction_data: the sent command.
	 */

	BC_ACQUIRE_RESULT = _IOW('c', 2, __s32),
	/*
	 * not currently supported
	 * int:  0 if the last BR_ATTEMPT_ACQUIRE was not successful.
	 * Else you have acquired a primary reference on the object.
	 */

	BC_FREE_BUFFER = _IOW('c', 3, binder_uintptr_t),
	/*
	 * void *: ptr to transaction data received on a read
	 */

	BC_INCREFS = _IOW('c', 4, __u32),
	BC_ACQUIRE = _IOW('c', 5, __u32),
	BC_RELEASE = _IOW('c', 6, __u32),
	BC_DECREFS = _IOW('c', 7, __u32),
	/*
	 * int:	descriptor
	 */

	BC_INCREFS_DONE = _IOW('c', 8, struct binder_ptr_cookie),
	BC_ACQUIRE_DONE = _IOW('c', 9, struct binder_ptr_cookie),
	/*
	 * void *: ptr to binder
	 * void *: cookie for binder
	 */

	BC_ATTEMPT_ACQUIRE = _IOW('c', 10, struct binder_pri_desc),
	/*
	 * not currently supported
	 * int: priority
	 * int: descriptor
	 */

	BC_REGISTER_LOOPER = _IO('c', 11),
	/*
	 * No parameters.
	 * Register a spawned looper thread with the device.
	 */

	BC_ENTER_LOOPER = _IO('c', 12),
	BC_EXIT_LOOPER = _IO('c', 13),
	/*
	 * No parameters.
	 * These two commands are sent as an application-level thread
	 * enters and exits the binder loop, respectively.  They are
	 * used so the binder can have an accurate count of the number
	 * of looping threads it has available.
	 */

	BC_REQUEST_DEATH_NOTIFICATION = _IOW('c', 14,
						struct binder_handle_cookie),
	/*
	 * int: handle
	 * void *: cookie
	 */

	BC_CLEAR_DEATH_NOTIFICATION = _IOW('c', 15,
						struct binder_handle_cookie),
	/*
	 * int: handle
	 * void *: cookie
	 */

	BC_DEAD_BINDER_DONE = _IOW('c', 16, binder_uintptr_t),
	/*
	 * void *: cookie
	 */

	BC_TRANSACTION_SG = _IOW('c', 17, struct binder_transaction_data_sg),
	BC_REPLY_SG = _IOW('c', 18, struct binder_transaction_data_sg),
	/*
	 * binder_transaction_data_sg: the sent command.
	 */
};

#endif /* _UAPI_LINUX_BINDER_H */
<|MERGE_RESOLUTION|>--- conflicted
+++ resolved
@@ -63,10 +63,6 @@
 	 * For SCHED_FIFO/SCHED_RR, the value can run between [1..99]
 	 */
 	FLAT_BINDER_FLAG_PRIORITY_MASK = 0xff,
-<<<<<<< HEAD
-
-=======
->>>>>>> a6e46563
 	/**
 	 * @FLAT_BINDER_FLAG_ACCEPTS_FDS: whether the node accepts fds.
 	 */
