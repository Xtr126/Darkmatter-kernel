/* SPDX-License-Identifier: GPL-2.0-or-later */
/*
 * Copyright 2015-2017 Google, Inc
 */

#ifndef __LINUX_USB_PD_VDO_H
#define __LINUX_USB_PD_VDO_H

#include "pd.h"

/*
 * VDO : Vendor Defined Message Object
 * VDM object is minimum of VDM header + 6 additional data objects.
 */

#define VDO_MAX_OBJECTS		6
#define VDO_MAX_SIZE		(VDO_MAX_OBJECTS + 1)

/*
 * VDM header
 * ----------
 * <31:16>  :: SVID
 * <15>     :: VDM type ( 1b == structured, 0b == unstructured )
 * <14:13>  :: Structured VDM version
 * <12:11>  :: reserved
 * <10:8>   :: object position (1-7 valid ... used for enter/exit mode only)
 * <7:6>    :: command type (SVDM only?)
 * <5>      :: reserved (SVDM), command type (UVDM)
 * <4:0>    :: command
 */
#define VDO(vid, type, ver, custom)			\
	(((vid) << 16) |				\
	 ((type) << 15) |				\
	 ((ver) << 13) |				\
	 ((custom) & 0x7FFF))

#define VDO_SVDM_TYPE		(1 << 15)
#define VDO_SVDM_VERS(x)	((x) << 13)
#define VDO_OPOS(x)		((x) << 8)
#define VDO_CMDT(x)		((x) << 6)
#define VDO_SVDM_VERS_MASK	VDO_SVDM_VERS(0x3)
#define VDO_OPOS_MASK		VDO_OPOS(0x7)
#define VDO_CMDT_MASK		VDO_CMDT(0x3)

#define CMDT_INIT		0
#define CMDT_RSP_ACK		1
#define CMDT_RSP_NAK		2
#define CMDT_RSP_BUSY		3

/* reserved for SVDM ... for Google UVDM */
#define VDO_SRC_INITIATOR	(0 << 5)
#define VDO_SRC_RESPONDER	(1 << 5)

#define CMD_DISCOVER_IDENT	1
#define CMD_DISCOVER_SVID	2
#define CMD_DISCOVER_MODES	3
#define CMD_ENTER_MODE		4
#define CMD_EXIT_MODE		5
#define CMD_ATTENTION		6

#define VDO_CMD_VENDOR(x)    (((0x10 + (x)) & 0x1f))

/* ChromeOS specific commands */
#define VDO_CMD_VERSION		VDO_CMD_VENDOR(0)
#define VDO_CMD_SEND_INFO	VDO_CMD_VENDOR(1)
#define VDO_CMD_READ_INFO	VDO_CMD_VENDOR(2)
#define VDO_CMD_REBOOT		VDO_CMD_VENDOR(5)
#define VDO_CMD_FLASH_ERASE	VDO_CMD_VENDOR(6)
#define VDO_CMD_FLASH_WRITE	VDO_CMD_VENDOR(7)
#define VDO_CMD_ERASE_SIG	VDO_CMD_VENDOR(8)
#define VDO_CMD_PING_ENABLE	VDO_CMD_VENDOR(10)
#define VDO_CMD_CURRENT		VDO_CMD_VENDOR(11)
#define VDO_CMD_FLIP		VDO_CMD_VENDOR(12)
#define VDO_CMD_GET_LOG		VDO_CMD_VENDOR(13)
#define VDO_CMD_CCD_EN		VDO_CMD_VENDOR(14)

#define PD_VDO_VID(vdo)		((vdo) >> 16)
#define PD_VDO_SVDM(vdo)	(((vdo) >> 15) & 1)
#define PD_VDO_SVDM_VER(vdo)	(((vdo) >> 13) & 0x3)
#define PD_VDO_OPOS(vdo)	(((vdo) >> 8) & 0x7)
#define PD_VDO_CMD(vdo)		((vdo) & 0x1f)
#define PD_VDO_CMDT(vdo)	(((vdo) >> 6) & 0x3)

/*
 * SVDM Identity request -> response
 *
 * Request is simply properly formatted SVDM header
 *
 * Response is 4 data objects:
 * [0] :: SVDM header
 * [1] :: Identitiy header
 * [2] :: Cert Stat VDO
 * [3] :: (Product | Cable) VDO
 * [4] :: AMA VDO
 *
 */
#define VDO_INDEX_HDR		0
#define VDO_INDEX_IDH		1
#define VDO_INDEX_CSTAT		2
#define VDO_INDEX_CABLE		3
#define VDO_INDEX_PRODUCT	3
#define VDO_INDEX_AMA		4

/*
 * SVDM Identity Header
 * --------------------
 * <31>     :: data capable as a USB host
 * <30>     :: data capable as a USB device
<<<<<<< HEAD
 * <29:27>  :: product type (UFP / Cable)
 * <26>     :: modal operation supported (1b == yes)
 * <25:16>  :: product type (DFP)
=======
 * <29:27>  :: product type (UFP / Cable / VPD)
 * <26>     :: modal operation supported (1b == yes)
 * <25:23>  :: product type (DFP) (SVDM version 2.0+ only; set to zero in version 1.0)
 * <22:21>  :: connector type (SVDM version 2.0+ only; set to zero in version 1.0)
 * <20:16>  :: Reserved, Shall be set to zero
>>>>>>> 5f85626b
 * <15:0>   :: USB-IF assigned VID for this cable vendor
 */

/* PD Rev2.0 definition */
#define IDH_PTYPE_UNDEF		0

/* SOP Product Type (UFP) */
#define IDH_PTYPE_NOT_UFP	0
#define IDH_PTYPE_HUB		1
#define IDH_PTYPE_PERIPH	2
#define IDH_PTYPE_PSD		3
#define IDH_PTYPE_AMA		5

<<<<<<< HEAD
#define IDH_PTYPE_PCABLE	3
#define IDH_PTYPE_ACABLE	4

#define IDH_PTYPE_DFP_UNDEF	0
#define IDH_PTYPE_DFP_HUB	1
#define IDH_PTYPE_DFP_HOST	2
#define IDH_PTYPE_DFP_PB	3
#define IDH_PTYPE_DFP_AMC	4
=======
/* SOP' Product Type (Cable Plug / VPD) */
#define IDH_PTYPE_NOT_CABLE	0
#define IDH_PTYPE_PCABLE	3
#define IDH_PTYPE_ACABLE	4
#define IDH_PTYPE_VPD		6
>>>>>>> 5f85626b

/* SOP Product Type (DFP) */
#define IDH_PTYPE_NOT_DFP	0
#define IDH_PTYPE_DFP_HUB	1
#define IDH_PTYPE_DFP_HOST	2
#define IDH_PTYPE_DFP_PB	3

/* ID Header Mask */
#define IDH_DFP_MASK		GENMASK(25, 23)
#define IDH_CONN_MASK		GENMASK(22, 21)

#define VDO_IDH(usbh, usbd, ufp_cable, is_modal, dfp, conn, vid)		\
	((usbh) << 31 | (usbd) << 30 | ((ufp_cable) & 0x7) << 27		\
	 | (is_modal) << 26 | ((dfp) & 0x7) << 23 | ((conn) & 0x3) << 21	\
	 | ((vid) & 0xffff))

#define PD_IDH_PTYPE(vdo)	(((vdo) >> 27) & 0x7)
#define PD_IDH_VID(vdo)		((vdo) & 0xffff)
#define PD_IDH_MODAL_SUPP(vdo)	((vdo) & (1 << 26))
#define PD_IDH_DFP_PTYPE(vdo)	(((vdo) >> 23) & 0x7)
<<<<<<< HEAD
=======
#define PD_IDH_CONN_TYPE(vdo)	(((vdo) >> 21) & 0x3)
>>>>>>> 5f85626b

/*
 * Cert Stat VDO
 * -------------
 * <31:0>  : USB-IF assigned XID for this cable
 */
#define PD_CSTAT_XID(vdo)	(vdo)
#define VDO_CERT(xid)		((xid) & 0xffffffff)

/*
 * Product VDO
 * -----------
 * <31:16> : USB Product ID
 * <15:0>  : USB bcdDevice
 */
#define VDO_PRODUCT(pid, bcd)	(((pid) & 0xffff) << 16 | ((bcd) & 0xffff))
#define PD_PRODUCT_PID(vdo)	(((vdo) >> 16) & 0xffff)

/*
 * UFP VDO (PD Revision 3.0+ only)
 * --------
 * <31:29> :: UFP VDO version
 * <28>    :: Reserved
 * <27:24> :: Device capability
 * <23:22> :: Connector type (10b == receptacle, 11b == captive plug)
 * <21:11> :: Reserved
 * <10:8>  :: Vconn power (AMA only)
 * <7>     :: Vconn required (AMA only, 0b == no, 1b == yes)
 * <6>     :: Vbus required (AMA only, 0b == yes, 1b == no)
 * <5:3>   :: Alternate modes
 * <2:0>   :: USB highest speed
 */
#define PD_VDO_UFP_DEVCAP(vdo)	(((vdo) & GENMASK(27, 24)) >> 24)

/* UFP VDO Version */
#define UFP_VDO_VER1_2		2

/* Device Capability */
#define DEV_USB2_CAPABLE	BIT(0)
#define DEV_USB2_BILLBOARD	BIT(1)
#define DEV_USB3_CAPABLE	BIT(2)
#define DEV_USB4_CAPABLE	BIT(3)

/* Connector Type */
#define UFP_RECEPTACLE		2
#define UFP_CAPTIVE		3

/* Vconn Power (AMA only, set to AMA_VCONN_NOT_REQ if Vconn is not required) */
#define AMA_VCONN_PWR_1W	0
#define AMA_VCONN_PWR_1W5	1
#define AMA_VCONN_PWR_2W	2
#define AMA_VCONN_PWR_3W	3
#define AMA_VCONN_PWR_4W	4
#define AMA_VCONN_PWR_5W	5
#define AMA_VCONN_PWR_6W	6

/* Vconn Required (AMA only) */
#define AMA_VCONN_NOT_REQ	0
#define AMA_VCONN_REQ		1

/* Vbus Required (AMA only) */
#define AMA_VBUS_REQ		0
#define AMA_VBUS_NOT_REQ	1

/* Alternate Modes */
#define UFP_ALTMODE_NOT_SUPP	0
#define UFP_ALTMODE_TBT3	BIT(0)
#define UFP_ALTMODE_RECFG	BIT(1)
#define UFP_ALTMODE_NO_RECFG	BIT(2)

/* USB Highest Speed */
#define UFP_USB2_ONLY		0
#define UFP_USB32_GEN1		1
#define UFP_USB32_4_GEN2	2
#define UFP_USB4_GEN3		3

#define VDO_UFP(ver, cap, conn, vcpwr, vcr, vbr, alt, spd)			\
	(((ver) & 0x7) << 29 | ((cap) & 0xf) << 24 | ((conn) & 0x3) << 22	\
	 | ((vcpwr) & 0x7) << 8 | (vcr) << 7 | (vbr) << 6 | ((alt) & 0x7) << 3	\
	 | ((spd) & 0x7))

/*
 * DFP VDO (PD Revision 3.0+ only)
 * --------
 * <31:29> :: DFP VDO version
 * <28:27> :: Reserved
 * <26:24> :: Host capability
 * <23:22> :: Connector type (10b == receptacle, 11b == captive plug)
 * <21:5>  :: Reserved
 * <4:0>   :: Port number
 */
#define PD_VDO_DFP_HOSTCAP(vdo)	(((vdo) & GENMASK(26, 24)) >> 24)

#define DFP_VDO_VER1_1		1
#define HOST_USB2_CAPABLE	BIT(0)
#define HOST_USB3_CAPABLE	BIT(1)
#define HOST_USB4_CAPABLE	BIT(2)
#define DFP_RECEPTACLE		2
#define DFP_CAPTIVE		3

#define VDO_DFP(ver, cap, conn, pnum)						\
	(((ver) & 0x7) << 29 | ((cap) & 0x7) << 24 | ((conn) & 0x3) << 22	\
	 | ((pnum) & 0x1f))

/*
 * Cable VDO (for both Passive and Active Cable VDO in PD Rev2.0)
 * ---------
 * <31:28> :: Cable HW version
 * <27:24> :: Cable FW version
 * <23:20> :: Reserved, Shall be set to zero
 * <19:18> :: type-C to Type-A/B/C/Captive (00b == A, 01 == B, 10 == C, 11 == Captive)
 * <17>    :: Reserved, Shall be set to zero
 * <16:13> :: cable latency (0001 == <10ns(~1m length))
 * <12:11> :: cable termination type (11b == both ends active VCONN req)
 * <10>    :: SSTX1 Directionality support (0b == fixed, 1b == cfgable)
 * <9>     :: SSTX2 Directionality support
 * <8>     :: SSRX1 Directionality support
 * <7>     :: SSRX2 Directionality support
 * <6:5>   :: Vbus current handling capability (01b == 3A, 10b == 5A)
 * <4>     :: Vbus through cable (0b == no, 1b == yes)
 * <3>     :: SOP" controller present? (0b == no, 1b == yes)
 * <2:0>   :: USB SS Signaling support
 *
 * Passive Cable VDO (PD Rev3.0+)
 * ---------
 * <31:28> :: Cable HW version
 * <27:24> :: Cable FW version
 * <23:21> :: VDO version
 * <20>    :: Reserved, Shall be set to zero
 * <19:18> :: Type-C to Type-C/Captive (10b == C, 11b == Captive)
 * <17>    :: Reserved, Shall be set to zero
 * <16:13> :: cable latency (0001 == <10ns(~1m length))
 * <12:11> :: cable termination type (10b == Vconn not req, 01b == Vconn req)
 * <10:9>  :: Maximum Vbus voltage (00b == 20V, 01b == 30V, 10b == 40V, 11b == 50V)
 * <8:7>   :: Reserved, Shall be set to zero
 * <6:5>   :: Vbus current handling capability (01b == 3A, 10b == 5A)
 * <4:3>   :: Reserved, Shall be set to zero
 * <2:0>   :: USB highest speed
 *
 * Active Cable VDO 1 (PD Rev3.0+)
 * ---------
 * <31:28> :: Cable HW version
 * <27:24> :: Cable FW version
 * <23:21> :: VDO version
 * <20>    :: Reserved, Shall be set to zero
 * <19:18> :: Connector type (10b == C, 11b == Captive)
 * <17>    :: Reserved, Shall be set to zero
 * <16:13> :: cable latency (0001 == <10ns(~1m length))
 * <12:11> :: cable termination type (10b == one end active, 11b == both ends active VCONN req)
 * <10:9>  :: Maximum Vbus voltage (00b == 20V, 01b == 30V, 10b == 40V, 11b == 50V)
 * <8>     :: SBU supported (0b == supported, 1b == not supported)
 * <7>     :: SBU type (0b == passive, 1b == active)
 * <6:5>   :: Vbus current handling capability (01b == 3A, 10b == 5A)
 * <2:0>   :: USB highest speed
 */
/* Cable VDO Version */
#define CABLE_VDO_VER1_0	0
#define CABLE_VDO_VER1_3	3

/* Connector Type (_ATYPE and _BTYPE are for PD Rev2.0 only) */
#define CABLE_ATYPE		0
#define CABLE_BTYPE		1
#define CABLE_CTYPE		2
#define CABLE_CAPTIVE		3

/* Cable Latency */
#define CABLE_LATENCY_1M	1
#define CABLE_LATENCY_2M	2
#define CABLE_LATENCY_3M	3
#define CABLE_LATENCY_4M	4
#define CABLE_LATENCY_5M	5
#define CABLE_LATENCY_6M	6
#define CABLE_LATENCY_7M	7
#define CABLE_LATENCY_7M_PLUS	8

/* Cable Termination Type */
#define PCABLE_VCONN_NOT_REQ	0
#define PCABLE_VCONN_REQ	1
#define ACABLE_ONE_END		2
#define ACABLE_BOTH_END		3

/* Maximum Vbus Voltage */
#define CABLE_MAX_VBUS_20V	0
#define CABLE_MAX_VBUS_30V	1
#define CABLE_MAX_VBUS_40V	2
#define CABLE_MAX_VBUS_50V	3

/* Active Cable SBU Supported/Type */
#define ACABLE_SBU_SUPP		0
#define ACABLE_SBU_NOT_SUPP	1
#define ACABLE_SBU_PASSIVE	0
#define ACABLE_SBU_ACTIVE	1

/* Vbus Current Handling Capability */
#define CABLE_CURR_DEF		0
#define CABLE_CURR_3A		1
#define CABLE_CURR_5A		2

/* USB SuperSpeed Signaling Support (PD Rev2.0) */
#define CABLE_USBSS_U2_ONLY	0
#define CABLE_USBSS_U31_GEN1	1
#define CABLE_USBSS_U31_GEN2	2

/* USB Highest Speed */
#define CABLE_USB2_ONLY		0
#define CABLE_USB32_GEN1	1
#define CABLE_USB32_4_GEN2	2
#define CABLE_USB4_GEN3		3

#define VDO_CABLE(hw, fw, cbl, lat, term, tx1d, tx2d, rx1d, rx2d, cur, vps, sopp, usbss) \
	(((hw) & 0x7) << 28 | ((fw) & 0x7) << 24 | ((cbl) & 0x3) << 18		\
	 | ((lat) & 0x7) << 13 | ((term) & 0x3) << 11 | (tx1d) << 10		\
	 | (tx2d) << 9 | (rx1d) << 8 | (rx2d) << 7 | ((cur) & 0x3) << 5		\
	 | (vps) << 4 | (sopp) << 3 | ((usbss) & 0x7))
#define VDO_PCABLE(hw, fw, ver, conn, lat, term, vbm, cur, spd)			\
	(((hw) & 0xf) << 28 | ((fw) & 0xf) << 24 | ((ver) & 0x7) << 21		\
	 | ((conn) & 0x3) << 18 | ((lat) & 0xf) << 13 | ((term) & 0x3) << 11	\
	 | ((vbm) & 0x3) << 9 | ((cur) & 0x3) << 5 | ((spd) & 0x7))
#define VDO_ACABLE1(hw, fw, ver, conn, lat, term, vbm, sbu, sbut, cur, vbt, sopp, spd) \
	(((hw) & 0xf) << 28 | ((fw) & 0xf) << 24 | ((ver) & 0x7) << 21		\
	 | ((conn) & 0x3) << 18	| ((lat) & 0xf) << 13 | ((term) & 0x3) << 11	\
	 | ((vbm) & 0x3) << 9 | (sbu) << 8 | (sbut) << 7 | ((cur) & 0x3) << 5	\
	 | (vbt) << 4 | (sopp) << 3 | ((spd) & 0x7))

#define VDO_TYPEC_CABLE_TYPE(vdo)	(((vdo) >> 18) & 0x3)

/*
 * Active Cable VDO 2
 * ---------
 * <31:24> :: Maximum operating temperature
 * <23:16> :: Shutdown temperature
 * <15>    :: Reserved, Shall be set to zero
 * <14:12> :: U3/CLd power
 * <11>    :: U3 to U0 transition mode (0b == direct, 1b == through U3S)
 * <10>    :: Physical connection (0b == copper, 1b == optical)
 * <9>     :: Active element (0b == redriver, 1b == retimer)
 * <8>     :: USB4 supported (0b == yes, 1b == no)
 * <7:6>   :: USB2 hub hops consumed
 * <5>     :: USB2 supported (0b == yes, 1b == no)
 * <4>     :: USB3.2 supported (0b == yes, 1b == no)
 * <3>     :: USB lanes supported (0b == one lane, 1b == two lanes)
 * <2>     :: Optically isolated active cable (0b == no, 1b == yes)
 * <1>     :: Reserved, Shall be set to zero
 * <0>     :: USB gen (0b == gen1, 1b == gen2+)
 */

/* U3/CLd Power*/
#define ACAB2_U3_CLD_10MW_PLUS	0
#define ACAB2_U3_CLD_10MW	1
#define ACAB2_U3_CLD_5MW	2
#define ACAB2_U3_CLD_1MW	3
#define ACAB2_U3_CLD_500UW	4
#define ACAB2_U3_CLD_200UW	5
#define ACAB2_U3_CLD_50UW	6

/* Other Active Cable VDO 2 Fields */
#define ACAB2_U3U0_DIRECT	0
#define ACAB2_U3U0_U3S		1
#define ACAB2_PHY_COPPER	0
#define ACAB2_PHY_OPTICAL	1
#define ACAB2_REDRIVER		0
#define ACAB2_RETIMER		1
#define ACAB2_USB4_SUPP		0
#define ACAB2_USB4_NOT_SUPP	1
#define ACAB2_USB2_SUPP		0
#define ACAB2_USB2_NOT_SUPP	1
#define ACAB2_USB32_SUPP	0
#define ACAB2_USB32_NOT_SUPP	1
#define ACAB2_LANES_ONE		0
#define ACAB2_LANES_TWO		1
#define ACAB2_OPT_ISO_NO	0
#define ACAB2_OPT_ISO_YES	1
#define ACAB2_GEN_1		0
#define ACAB2_GEN_2_PLUS	1

#define VDO_ACABLE2(mtemp, stemp, u3p, trans, phy, ele, u4, hops, u2, u32, lane, iso, gen)	\
	(((mtemp) & 0xff) << 24 | ((stemp) & 0xff) << 16 | ((u3p) & 0x7) << 12	\
	 | (trans) << 11 | (phy) << 10 | (ele) << 9 | (u4) << 8			\
	 | ((hops) & 0x3) << 6 | (u2) << 5 | (u32) << 4 | (lane) << 3		\
	 | (iso) << 2 | (gen))

/*
 * AMA VDO (PD Rev2.0)
 * ---------
 * <31:28> :: Cable HW version
 * <27:24> :: Cable FW version
 * <23:12> :: Reserved, Shall be set to zero
 * <11>    :: SSTX1 Directionality support (0b == fixed, 1b == cfgable)
 * <10>    :: SSTX2 Directionality support
 * <9>     :: SSRX1 Directionality support
 * <8>     :: SSRX2 Directionality support
 * <7:5>   :: Vconn power
 * <4>     :: Vconn power required
 * <3>     :: Vbus power required
 * <2:0>   :: USB SS Signaling support
 */
#define VDO_AMA(hw, fw, tx1d, tx2d, rx1d, rx2d, vcpwr, vcr, vbr, usbss) \
	(((hw) & 0x7) << 28 | ((fw) & 0x7) << 24			\
	 | (tx1d) << 11 | (tx2d) << 10 | (rx1d) << 9 | (rx2d) << 8	\
	 | ((vcpwr) & 0x7) << 5 | (vcr) << 4 | (vbr) << 3		\
	 | ((usbss) & 0x7))

#define PD_VDO_AMA_VCONN_REQ(vdo)	(((vdo) >> 4) & 1)
#define PD_VDO_AMA_VBUS_REQ(vdo)	(((vdo) >> 3) & 1)

#define AMA_USBSS_U2_ONLY	0
#define AMA_USBSS_U31_GEN1	1
#define AMA_USBSS_U31_GEN2	2
#define AMA_USBSS_BBONLY	3

/*
 * VPD VDO
 * ---------
 * <31:28> :: HW version
 * <27:24> :: FW version
 * <23:21> :: VDO version
 * <20:17> :: Reserved, Shall be set to zero
 * <16:15> :: Maximum Vbus voltage (00b == 20V, 01b == 30V, 10b == 40V, 11b == 50V)
 * <14>    :: Charge through current support (0b == 3A, 1b == 5A)
 * <13>    :: Reserved, Shall be set to zero
 * <12:7>  :: Vbus impedance
 * <6:1>   :: Ground impedance
 * <0>     :: Charge through support (0b == no, 1b == yes)
 */
#define VPD_VDO_VER1_0		0
#define VPD_MAX_VBUS_20V	0
#define VPD_MAX_VBUS_30V	1
#define VPD_MAX_VBUS_40V	2
#define VPD_MAX_VBUS_50V	3
#define VPDCT_CURR_3A		0
#define VPDCT_CURR_5A		1
#define VPDCT_NOT_SUPP		0
#define VPDCT_SUPP		1

#define VDO_VPD(hw, fw, ver, vbm, curr, vbi, gi, ct)			\
	(((hw) & 0xf) << 28 | ((fw) & 0xf) << 24 | ((ver) & 0x7) << 21	\
	 | ((vbm) & 0x3) << 15 | (curr) << 14 | ((vbi) & 0x3f) << 7	\
	 | ((gi) & 0x3f) << 1 | (ct))

/*
 * SVDM Discover SVIDs request -> response
 *
 * Request is properly formatted VDM Header with discover SVIDs command.
 * Response is a set of SVIDs of all supported SVIDs with all zero's to
 * mark the end of SVIDs.  If more than 12 SVIDs are supported command SHOULD be
 * repeated.
 */
#define VDO_SVID(svid0, svid1)	(((svid0) & 0xffff) << 16 | ((svid1) & 0xffff))
#define PD_VDO_SVID_SVID0(vdo)	((vdo) >> 16)
#define PD_VDO_SVID_SVID1(vdo)	((vdo) & 0xffff)

/* USB-IF SIDs */
#define USB_SID_PD		0xff00 /* power delivery */
#define USB_SID_DISPLAYPORT	0xff01
#define USB_SID_MHL		0xff02	/* Mobile High-Definition Link */

/* VDM command timeouts (in ms) */

#define PD_T_VDM_UNSTRUCTURED	500
#define PD_T_VDM_BUSY		100
#define PD_T_VDM_WAIT_MODE_E	100
#define PD_T_VDM_SNDR_RSP	30
#define PD_T_VDM_E_MODE		25
#define PD_T_VDM_RCVR_RSP	15

#endif /* __LINUX_USB_PD_VDO_H */<|MERGE_RESOLUTION|>--- conflicted
+++ resolved
@@ -106,17 +106,11 @@
  * --------------------
  * <31>     :: data capable as a USB host
  * <30>     :: data capable as a USB device
-<<<<<<< HEAD
- * <29:27>  :: product type (UFP / Cable)
- * <26>     :: modal operation supported (1b == yes)
- * <25:16>  :: product type (DFP)
-=======
  * <29:27>  :: product type (UFP / Cable / VPD)
  * <26>     :: modal operation supported (1b == yes)
  * <25:23>  :: product type (DFP) (SVDM version 2.0+ only; set to zero in version 1.0)
  * <22:21>  :: connector type (SVDM version 2.0+ only; set to zero in version 1.0)
  * <20:16>  :: Reserved, Shall be set to zero
->>>>>>> 5f85626b
  * <15:0>   :: USB-IF assigned VID for this cable vendor
  */
 
@@ -130,22 +124,11 @@
 #define IDH_PTYPE_PSD		3
 #define IDH_PTYPE_AMA		5
 
-<<<<<<< HEAD
-#define IDH_PTYPE_PCABLE	3
-#define IDH_PTYPE_ACABLE	4
-
-#define IDH_PTYPE_DFP_UNDEF	0
-#define IDH_PTYPE_DFP_HUB	1
-#define IDH_PTYPE_DFP_HOST	2
-#define IDH_PTYPE_DFP_PB	3
-#define IDH_PTYPE_DFP_AMC	4
-=======
 /* SOP' Product Type (Cable Plug / VPD) */
 #define IDH_PTYPE_NOT_CABLE	0
 #define IDH_PTYPE_PCABLE	3
 #define IDH_PTYPE_ACABLE	4
 #define IDH_PTYPE_VPD		6
->>>>>>> 5f85626b
 
 /* SOP Product Type (DFP) */
 #define IDH_PTYPE_NOT_DFP	0
@@ -166,10 +149,7 @@
 #define PD_IDH_VID(vdo)		((vdo) & 0xffff)
 #define PD_IDH_MODAL_SUPP(vdo)	((vdo) & (1 << 26))
 #define PD_IDH_DFP_PTYPE(vdo)	(((vdo) >> 23) & 0x7)
-<<<<<<< HEAD
-=======
 #define PD_IDH_CONN_TYPE(vdo)	(((vdo) >> 21) & 0x3)
->>>>>>> 5f85626b
 
 /*
  * Cert Stat VDO
