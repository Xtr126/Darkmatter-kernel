/*
 * fwnode.h - Firmware device node object handle type definition.
 *
 * Copyright (C) 2015, Intel Corporation
 * Author: Rafael J. Wysocki <rafael.j.wysocki@intel.com>
 *
 * This program is free software; you can redistribute it and/or modify
 * it under the terms of the GNU General Public License version 2 as
 * published by the Free Software Foundation.
 */

#ifndef _LINUX_FWNODE_H_
#define _LINUX_FWNODE_H_

#include <linux/types.h>

struct fwnode_operations;
struct device;

struct fwnode_handle {
	struct fwnode_handle *secondary;
	const struct fwnode_operations *ops;
	struct device *dev;
};

/**
 * struct fwnode_endpoint - Fwnode graph endpoint
 * @port: Port number
 * @id: Endpoint id
 * @local_fwnode: reference to the related fwnode
 */
struct fwnode_endpoint {
	unsigned int port;
	unsigned int id;
	const struct fwnode_handle *local_fwnode;
};

#define NR_FWNODE_REFERENCE_ARGS	8

/**
 * struct fwnode_reference_args - Fwnode reference with additional arguments
 * @fwnode:- A reference to the base fwnode
 * @nargs: Number of elements in @args array
 * @args: Integer arguments on the fwnode
 */
struct fwnode_reference_args {
	struct fwnode_handle *fwnode;
	unsigned int nargs;
	u64 args[NR_FWNODE_REFERENCE_ARGS];
};

/**
 * struct fwnode_operations - Operations for fwnode interface
 * @get: Get a reference to an fwnode.
 * @put: Put a reference to an fwnode.
 * @device_get_match_data: Return the device driver match data.
 * @property_present: Return true if a property is present.
 * @property_read_integer_array: Read an array of integer properties. Return
 *				 zero on success, a negative error code
 *				 otherwise.
 * @property_read_string_array: Read an array of string properties. Return zero
 *				on success, a negative error code otherwise.
 * @get_parent: Return the parent of an fwnode.
 * @get_next_child_node: Return the next child node in an iteration.
 * @get_named_child_node: Return a child node with a given name.
 * @get_reference_args: Return a reference pointed to by a property, with args
 * @graph_get_next_endpoint: Return an endpoint node in an iteration.
 * @graph_get_remote_endpoint: Return the remote endpoint node of a local
 *			       endpoint node.
 * @graph_get_port_parent: Return the parent node of a port node.
 * @graph_parse_endpoint: Parse endpoint for port and endpoint id.
 * @add_links:	Called after the device corresponding to the fwnode is added
 *		using device_add(). The function is expected to create device
 *		links to all the suppliers of the device that are available at
 *		the time this function is called.  The function must NOT stop
 *		at the first failed device link if other unlinked supplier
<<<<<<< HEAD
 *		devices are present in the system.  If some suppliers are not
 *		yet available, this function will be called again when other
=======
 *		devices are present in the system.  This is necessary for the
 *		driver/bus sync_state() callbacks to work correctly.
 *
 *		For example, say Device-C depends on suppliers Device-S1 and
 *		Device-S2 and the dependency is listed in that order in the
 *		firmware.  Say, S1 gets populated from the firmware after
 *		late_initcall_sync().  Say S2 is populated and probed way
 *		before that in device_initcall(). When C is populated, if this
 *		add_links() function doesn't continue past a "failed linking to
 *		S1" and continue linking C to S2, then S2 will get a
 *		sync_state() callback before C is probed. This is because from
 *		the perspective of S2, C was never a consumer when its
 *		sync_state() evaluation is done. To avoid this, the add_links()
 *		function has to go through all available suppliers of the
 *		device (that corresponds to this fwnode) and link to them
 *		before returning.
 *
 *		If some suppliers are not yet available (indicated by an error
 *		return value), this function will be called again when other
>>>>>>> 146c22ec
 *		devices are added to allow creating device links to any newly
 *		available suppliers.
 *
 *		Return 0 if device links have been successfully created to all
<<<<<<< HEAD
 *		the suppliers of this device or if the supplier information is
 *		not known. Return an error if and only if the supplier
 *		information is known but some of the suppliers are not yet
 *		available to create device links to.
=======
 *		the known suppliers of this device or if the supplier
 *		information is not known.
 *
 *		Return -ENODEV if the suppliers needed for probing this device
 *		have not been registered yet (because device links can only be
 *		created to devices registered with the driver core).
 *
 *		Return -EAGAIN if some of the suppliers of this device have not
 *		been registered yet, but none of those suppliers are necessary
 *		for probing the device.
>>>>>>> 146c22ec
 */
struct fwnode_operations {
	struct fwnode_handle *(*get)(struct fwnode_handle *fwnode);
	void (*put)(struct fwnode_handle *fwnode);
	bool (*device_is_available)(const struct fwnode_handle *fwnode);
	const void *(*device_get_match_data)(const struct fwnode_handle *fwnode,
					     const struct device *dev);
	bool (*property_present)(const struct fwnode_handle *fwnode,
				 const char *propname);
	int (*property_read_int_array)(const struct fwnode_handle *fwnode,
				       const char *propname,
				       unsigned int elem_size, void *val,
				       size_t nval);
	int
	(*property_read_string_array)(const struct fwnode_handle *fwnode_handle,
				      const char *propname, const char **val,
				      size_t nval);
	struct fwnode_handle *(*get_parent)(const struct fwnode_handle *fwnode);
	struct fwnode_handle *
	(*get_next_child_node)(const struct fwnode_handle *fwnode,
			       struct fwnode_handle *child);
	struct fwnode_handle *
	(*get_named_child_node)(const struct fwnode_handle *fwnode,
				const char *name);
	int (*get_reference_args)(const struct fwnode_handle *fwnode,
				  const char *prop, const char *nargs_prop,
				  unsigned int nargs, unsigned int index,
				  struct fwnode_reference_args *args);
	struct fwnode_handle *
	(*graph_get_next_endpoint)(const struct fwnode_handle *fwnode,
				   struct fwnode_handle *prev);
	struct fwnode_handle *
	(*graph_get_remote_endpoint)(const struct fwnode_handle *fwnode);
	struct fwnode_handle *
	(*graph_get_port_parent)(struct fwnode_handle *fwnode);
	int (*graph_parse_endpoint)(const struct fwnode_handle *fwnode,
				    struct fwnode_endpoint *endpoint);
	int (*add_links)(const struct fwnode_handle *fwnode,
			 struct device *dev);
};

#define fwnode_has_op(fwnode, op)				\
	((fwnode) && (fwnode)->ops && (fwnode)->ops->op)
#define fwnode_call_int_op(fwnode, op, ...)				\
	(fwnode ? (fwnode_has_op(fwnode, op) ?				\
		   (fwnode)->ops->op(fwnode, ## __VA_ARGS__) : -ENXIO) : \
	 -EINVAL)
#define fwnode_call_bool_op(fwnode, op, ...)				\
	(fwnode ? (fwnode_has_op(fwnode, op) ?				\
		   (fwnode)->ops->op(fwnode, ## __VA_ARGS__) : false) : \
	 false)
#define fwnode_call_ptr_op(fwnode, op, ...)		\
	(fwnode_has_op(fwnode, op) ?			\
	 (fwnode)->ops->op(fwnode, ## __VA_ARGS__) : NULL)
#define fwnode_call_void_op(fwnode, op, ...)				\
	do {								\
		if (fwnode_has_op(fwnode, op))				\
			(fwnode)->ops->op(fwnode, ## __VA_ARGS__);	\
	} while (false)
#define get_dev_from_fwnode(fwnode)	get_device((fwnode)->dev)

#endif<|MERGE_RESOLUTION|>--- conflicted
+++ resolved
@@ -74,10 +74,6 @@
  *		links to all the suppliers of the device that are available at
  *		the time this function is called.  The function must NOT stop
  *		at the first failed device link if other unlinked supplier
-<<<<<<< HEAD
- *		devices are present in the system.  If some suppliers are not
- *		yet available, this function will be called again when other
-=======
  *		devices are present in the system.  This is necessary for the
  *		driver/bus sync_state() callbacks to work correctly.
  *
@@ -97,17 +93,10 @@
  *
  *		If some suppliers are not yet available (indicated by an error
  *		return value), this function will be called again when other
->>>>>>> 146c22ec
  *		devices are added to allow creating device links to any newly
  *		available suppliers.
  *
  *		Return 0 if device links have been successfully created to all
-<<<<<<< HEAD
- *		the suppliers of this device or if the supplier information is
- *		not known. Return an error if and only if the supplier
- *		information is known but some of the suppliers are not yet
- *		available to create device links to.
-=======
  *		the known suppliers of this device or if the supplier
  *		information is not known.
  *
@@ -118,7 +107,6 @@
  *		Return -EAGAIN if some of the suppliers of this device have not
  *		been registered yet, but none of those suppliers are necessary
  *		for probing the device.
->>>>>>> 146c22ec
  */
 struct fwnode_operations {
 	struct fwnode_handle *(*get)(struct fwnode_handle *fwnode);
