--- conflicted
+++ resolved
@@ -37,14 +37,11 @@
 
 	ANDROID_KABI_RESERVE(1);
 	ANDROID_KABI_RESERVE(2);
-<<<<<<< HEAD
-=======
 };
 
 struct ext_user_struct {
 	struct user_struct user;
 	ANDROID_OEM_DATA_ARRAY(1, 2);
->>>>>>> 50e12445
 };
 
 extern int uids_sysfs_init(void);
