/* SPDX-License-Identifier: GPL-2.0 */
#ifndef _LINUX_SCHED_H
#define _LINUX_SCHED_H

/*
 * Define 'struct task_struct' and provide the main scheduler
 * APIs (schedule(), wakeup variants, etc.)
 */

#include <uapi/linux/sched.h>

#include <asm/current.h>

#include <linux/pid.h>
#include <linux/sem.h>
#include <linux/shm.h>
#include <linux/kcov.h>
#include <linux/mutex.h>
#include <linux/plist.h>
#include <linux/hrtimer.h>
#include <linux/irqflags.h>
#include <linux/seccomp.h>
#include <linux/nodemask.h>
#include <linux/rcupdate.h>
#include <linux/refcount.h>
#include <linux/resource.h>
#include <linux/latencytop.h>
#include <linux/sched/prio.h>
#include <linux/sched/types.h>
#include <linux/signal_types.h>
#include <linux/mm_types_task.h>
#include <linux/task_io_accounting.h>
#include <linux/posix-timers.h>
#include <linux/rseq.h>
#include <linux/seqlock.h>
#include <linux/kcsan.h>
#include <linux/android_vendor.h>

/* task_struct member predeclarations (sorted alphabetically): */
struct audit_context;
struct backing_dev_info;
struct bio_list;
struct blk_plug;
struct capture_control;
struct cfs_rq;
struct fs_struct;
struct futex_pi_state;
struct io_context;
struct mempolicy;
struct nameidata;
struct nsproxy;
struct perf_event_context;
struct pid_namespace;
struct pipe_inode_info;
struct rcu_node;
struct reclaim_state;
struct robust_list_head;
struct root_domain;
struct rq;
struct sched_attr;
struct sched_param;
struct seq_file;
struct sighand_struct;
struct signal_struct;
struct task_delay_info;
struct task_group;
struct io_uring_task;

/*
 * Task state bitmask. NOTE! These bits are also
 * encoded in fs/proc/array.c: get_task_state().
 *
 * We have two separate sets of flags: task->state
 * is about runnability, while task->exit_state are
 * about the task exiting. Confusing, but this way
 * modifying one set can't modify the other one by
 * mistake.
 */

/* Used in tsk->state: */
#define TASK_RUNNING			0x0000
#define TASK_INTERRUPTIBLE		0x0001
#define TASK_UNINTERRUPTIBLE		0x0002
#define __TASK_STOPPED			0x0004
#define __TASK_TRACED			0x0008
/* Used in tsk->exit_state: */
#define EXIT_DEAD			0x0010
#define EXIT_ZOMBIE			0x0020
#define EXIT_TRACE			(EXIT_ZOMBIE | EXIT_DEAD)
/* Used in tsk->state again: */
#define TASK_PARKED			0x0040
#define TASK_DEAD			0x0080
#define TASK_WAKEKILL			0x0100
#define TASK_WAKING			0x0200
#define TASK_NOLOAD			0x0400
#define TASK_NEW			0x0800
#define TASK_STATE_MAX			0x1000

/* Convenience macros for the sake of set_current_state: */
#define TASK_KILLABLE			(TASK_WAKEKILL | TASK_UNINTERRUPTIBLE)
#define TASK_STOPPED			(TASK_WAKEKILL | __TASK_STOPPED)
#define TASK_TRACED			(TASK_WAKEKILL | __TASK_TRACED)

#define TASK_IDLE			(TASK_UNINTERRUPTIBLE | TASK_NOLOAD)

/* Convenience macros for the sake of wake_up(): */
#define TASK_NORMAL			(TASK_INTERRUPTIBLE | TASK_UNINTERRUPTIBLE)

/* get_task_state(): */
#define TASK_REPORT			(TASK_RUNNING | TASK_INTERRUPTIBLE | \
					 TASK_UNINTERRUPTIBLE | __TASK_STOPPED | \
					 __TASK_TRACED | EXIT_DEAD | EXIT_ZOMBIE | \
					 TASK_PARKED)

#define task_is_traced(task)		((task->state & __TASK_TRACED) != 0)

#define task_is_stopped(task)		((task->state & __TASK_STOPPED) != 0)

#define task_is_stopped_or_traced(task)	((task->state & (__TASK_STOPPED | __TASK_TRACED)) != 0)

#ifdef CONFIG_DEBUG_ATOMIC_SLEEP

/*
 * Special states are those that do not use the normal wait-loop pattern. See
 * the comment with set_special_state().
 */
#define is_special_task_state(state)				\
	((state) & (__TASK_STOPPED | __TASK_TRACED | TASK_PARKED | TASK_DEAD))

#define __set_current_state(state_value)			\
	do {							\
		WARN_ON_ONCE(is_special_task_state(state_value));\
		current->task_state_change = _THIS_IP_;		\
		current->state = (state_value);			\
	} while (0)

#define set_current_state(state_value)				\
	do {							\
		WARN_ON_ONCE(is_special_task_state(state_value));\
		current->task_state_change = _THIS_IP_;		\
		smp_store_mb(current->state, (state_value));	\
	} while (0)

#define set_special_state(state_value)					\
	do {								\
		unsigned long flags; /* may shadow */			\
		WARN_ON_ONCE(!is_special_task_state(state_value));	\
		raw_spin_lock_irqsave(&current->pi_lock, flags);	\
		current->task_state_change = _THIS_IP_;			\
		current->state = (state_value);				\
		raw_spin_unlock_irqrestore(&current->pi_lock, flags);	\
	} while (0)
#else
/*
 * set_current_state() includes a barrier so that the write of current->state
 * is correctly serialised wrt the caller's subsequent test of whether to
 * actually sleep:
 *
 *   for (;;) {
 *	set_current_state(TASK_UNINTERRUPTIBLE);
 *	if (CONDITION)
 *	   break;
 *
 *	schedule();
 *   }
 *   __set_current_state(TASK_RUNNING);
 *
 * If the caller does not need such serialisation (because, for instance, the
 * CONDITION test and condition change and wakeup are under the same lock) then
 * use __set_current_state().
 *
 * The above is typically ordered against the wakeup, which does:
 *
 *   CONDITION = 1;
 *   wake_up_state(p, TASK_UNINTERRUPTIBLE);
 *
 * where wake_up_state()/try_to_wake_up() executes a full memory barrier before
 * accessing p->state.
 *
 * Wakeup will do: if (@state & p->state) p->state = TASK_RUNNING, that is,
 * once it observes the TASK_UNINTERRUPTIBLE store the waking CPU can issue a
 * TASK_RUNNING store which can collide with __set_current_state(TASK_RUNNING).
 *
 * However, with slightly different timing the wakeup TASK_RUNNING store can
 * also collide with the TASK_UNINTERRUPTIBLE store. Losing that store is not
 * a problem either because that will result in one extra go around the loop
 * and our @cond test will save the day.
 *
 * Also see the comments of try_to_wake_up().
 */
#define __set_current_state(state_value)				\
	current->state = (state_value)

#define set_current_state(state_value)					\
	smp_store_mb(current->state, (state_value))

/*
 * set_special_state() should be used for those states when the blocking task
 * can not use the regular condition based wait-loop. In that case we must
 * serialize against wakeups such that any possible in-flight TASK_RUNNING stores
 * will not collide with our state change.
 */
#define set_special_state(state_value)					\
	do {								\
		unsigned long flags; /* may shadow */			\
		raw_spin_lock_irqsave(&current->pi_lock, flags);	\
		current->state = (state_value);				\
		raw_spin_unlock_irqrestore(&current->pi_lock, flags);	\
	} while (0)

#endif

/* Task command name length: */
#define TASK_COMM_LEN			16

extern void scheduler_tick(void);

#define	MAX_SCHEDULE_TIMEOUT	LONG_MAX
extern long schedule_timeout(long timeout);
extern long schedule_timeout_interruptible(long timeout);
extern long schedule_timeout_killable(long timeout);
extern long schedule_timeout_uninterruptible(long timeout);
extern long schedule_timeout_idle(long timeout);

#ifdef CONFIG_HIGH_RES_TIMERS
extern long schedule_msec_hrtimeout(long timeout);
extern long schedule_min_hrtimeout(void);
extern long schedule_msec_hrtimeout_interruptible(long timeout);
extern long schedule_msec_hrtimeout_uninterruptible(long timeout);
#else
static inline long schedule_msec_hrtimeout(long timeout)
{
	return schedule_timeout(msecs_to_jiffies(timeout));
}

static inline long schedule_min_hrtimeout(void)
{
	return schedule_timeout(1);
}

static inline long schedule_msec_hrtimeout_interruptible(long timeout)
{
	return schedule_timeout_interruptible(msecs_to_jiffies(timeout));
}

static inline long schedule_msec_hrtimeout_uninterruptible(long timeout)
{
	return schedule_timeout_uninterruptible(msecs_to_jiffies(timeout));
}
#endif

asmlinkage void schedule(void);
extern void schedule_preempt_disabled(void);
asmlinkage void preempt_schedule_irq(void);

extern int __must_check io_schedule_prepare(void);
extern void io_schedule_finish(int token);
extern long io_schedule_timeout(long timeout);
extern void io_schedule(void);

/**
 * struct prev_cputime - snapshot of system and user cputime
 * @utime: time spent in user mode
 * @stime: time spent in system mode
 * @lock: protects the above two fields
 *
 * Stores previous user/system time values such that we can guarantee
 * monotonicity.
 */
struct prev_cputime {
#ifndef CONFIG_VIRT_CPU_ACCOUNTING_NATIVE
	u64				utime;
	u64				stime;
	raw_spinlock_t			lock;
#endif
};

enum vtime_state {
	/* Task is sleeping or running in a CPU with VTIME inactive: */
	VTIME_INACTIVE = 0,
	/* Task is idle */
	VTIME_IDLE,
	/* Task runs in kernelspace in a CPU with VTIME active: */
	VTIME_SYS,
	/* Task runs in userspace in a CPU with VTIME active: */
	VTIME_USER,
	/* Task runs as guests in a CPU with VTIME active: */
	VTIME_GUEST,
};

struct vtime {
	seqcount_t		seqcount;
	unsigned long long	starttime;
	enum vtime_state	state;
	unsigned int		cpu;
	u64			utime;
	u64			stime;
	u64			gtime;
};

/*
 * Utilization clamp constraints.
 * @UCLAMP_MIN:	Minimum utilization
 * @UCLAMP_MAX:	Maximum utilization
 * @UCLAMP_CNT:	Utilization clamp constraints count
 */
enum uclamp_id {
	UCLAMP_MIN = 0,
	UCLAMP_MAX,
	UCLAMP_CNT
};

#ifdef CONFIG_SMP
extern struct root_domain def_root_domain;
extern struct mutex sched_domains_mutex;
#endif

struct sched_info {
#ifdef CONFIG_SCHED_INFO
	/* Cumulative counters: */

	/* # of times we have run on this CPU: */
	unsigned long			pcount;

	/* Time spent waiting on a runqueue: */
	unsigned long long		run_delay;

	/* Timestamps: */

	/* When did we last run on a CPU? */
	unsigned long long		last_arrival;

	/* When were we last queued to run? */
	unsigned long long		last_queued;

#endif /* CONFIG_SCHED_INFO */
};

/*
 * Integer metrics need fixed point arithmetic, e.g., sched/fair
 * has a few: load, load_avg, util_avg, freq, and capacity.
 *
 * We define a basic fixed point arithmetic range, and then formalize
 * all these metrics based on that basic range.
 */
# define SCHED_FIXEDPOINT_SHIFT		10
# define SCHED_FIXEDPOINT_SCALE		(1L << SCHED_FIXEDPOINT_SHIFT)

/* Increase resolution of cpu_capacity calculations */
# define SCHED_CAPACITY_SHIFT		SCHED_FIXEDPOINT_SHIFT
# define SCHED_CAPACITY_SCALE		(1L << SCHED_CAPACITY_SHIFT)

struct load_weight {
	unsigned long			weight;
	u32				inv_weight;
};

/**
 * struct util_est - Estimation utilization of FAIR tasks
 * @enqueued: instantaneous estimated utilization of a task/cpu
 * @ewma:     the Exponential Weighted Moving Average (EWMA)
 *            utilization of a task
 *
 * Support data structure to track an Exponential Weighted Moving Average
 * (EWMA) of a FAIR task's utilization. New samples are added to the moving
 * average each time a task completes an activation. Sample's weight is chosen
 * so that the EWMA will be relatively insensitive to transient changes to the
 * task's workload.
 *
 * The enqueued attribute has a slightly different meaning for tasks and cpus:
 * - task:   the task's util_avg at last task dequeue time
 * - cfs_rq: the sum of util_est.enqueued for each RUNNABLE task on that CPU
 * Thus, the util_est.enqueued of a task represents the contribution on the
 * estimated utilization of the CPU where that task is currently enqueued.
 *
 * Only for tasks we track a moving average of the past instantaneous
 * estimated utilization. This allows to absorb sporadic drops in utilization
 * of an otherwise almost periodic task.
 */
struct util_est {
	unsigned int			enqueued;
	unsigned int			ewma;
#define UTIL_EST_WEIGHT_SHIFT		2
} __attribute__((__aligned__(sizeof(u64))));

/*
 * The load/runnable/util_avg accumulates an infinite geometric series
 * (see __update_load_avg_cfs_rq() in kernel/sched/pelt.c).
 *
 * [load_avg definition]
 *
 *   load_avg = runnable% * scale_load_down(load)
 *
 * [runnable_avg definition]
 *
 *   runnable_avg = runnable% * SCHED_CAPACITY_SCALE
 *
 * [util_avg definition]
 *
 *   util_avg = running% * SCHED_CAPACITY_SCALE
 *
 * where runnable% is the time ratio that a sched_entity is runnable and
 * running% the time ratio that a sched_entity is running.
 *
 * For cfs_rq, they are the aggregated values of all runnable and blocked
 * sched_entities.
 *
 * The load/runnable/util_avg doesn't directly factor frequency scaling and CPU
 * capacity scaling. The scaling is done through the rq_clock_pelt that is used
 * for computing those signals (see update_rq_clock_pelt())
 *
 * N.B., the above ratios (runnable% and running%) themselves are in the
 * range of [0, 1]. To do fixed point arithmetics, we therefore scale them
 * to as large a range as necessary. This is for example reflected by
 * util_avg's SCHED_CAPACITY_SCALE.
 *
 * [Overflow issue]
 *
 * The 64-bit load_sum can have 4353082796 (=2^64/47742/88761) entities
 * with the highest load (=88761), always runnable on a single cfs_rq,
 * and should not overflow as the number already hits PID_MAX_LIMIT.
 *
 * For all other cases (including 32-bit kernels), struct load_weight's
 * weight will overflow first before we do, because:
 *
 *    Max(load_avg) <= Max(load.weight)
 *
 * Then it is the load_weight's responsibility to consider overflow
 * issues.
 */
struct sched_avg {
	u64				last_update_time;
	u64				load_sum;
	u64				runnable_sum;
	u32				util_sum;
	u32				period_contrib;
	unsigned long			load_avg;
	unsigned long			runnable_avg;
	unsigned long			util_avg;
	struct util_est			util_est;
} ____cacheline_aligned;

struct sched_statistics {
#ifdef CONFIG_SCHEDSTATS
	u64				wait_start;
	u64				wait_max;
	u64				wait_count;
	u64				wait_sum;
	u64				iowait_count;
	u64				iowait_sum;

	u64				sleep_start;
	u64				sleep_max;
	s64				sum_sleep_runtime;

	u64				block_start;
	u64				block_max;
	u64				exec_max;
	u64				slice_max;

	u64				nr_migrations_cold;
	u64				nr_failed_migrations_affine;
	u64				nr_failed_migrations_running;
	u64				nr_failed_migrations_hot;
	u64				nr_forced_migrations;

	u64				nr_wakeups;
	u64				nr_wakeups_sync;
	u64				nr_wakeups_migrate;
	u64				nr_wakeups_local;
	u64				nr_wakeups_remote;
	u64				nr_wakeups_affine;
	u64				nr_wakeups_affine_attempts;
	u64				nr_wakeups_passive;
	u64				nr_wakeups_idle;
#endif
};

struct sched_entity {
	/* For load-balancing: */
	struct load_weight		load;
	struct rb_node			run_node;
	struct list_head		group_node;
	unsigned int			on_rq;

	u64				exec_start;
	u64				sum_exec_runtime;
	u64				vruntime;
	u64				prev_sum_exec_runtime;

	u64				nr_migrations;

	struct sched_statistics		statistics;

#ifdef CONFIG_FAIR_GROUP_SCHED
	int				depth;
	struct sched_entity		*parent;
	/* rq on which this entity is (to be) queued: */
	struct cfs_rq			*cfs_rq;
	/* rq "owned" by this entity/group: */
	struct cfs_rq			*my_q;
	/* cached value of my_q->h_nr_running */
	unsigned long			runnable_weight;
#endif

#ifdef CONFIG_SMP
	/*
	 * Per entity load average tracking.
	 *
	 * Put into separate cache line so it does not
	 * collide with read-mostly values above.
	 */
	struct sched_avg		avg;
#endif
};

struct sched_rt_entity {
	struct list_head		run_list;
	unsigned long			timeout;
	unsigned long			watchdog_stamp;
	unsigned int			time_slice;
	unsigned short			on_rq;
	unsigned short			on_list;

	struct sched_rt_entity		*back;
#ifdef CONFIG_RT_GROUP_SCHED
	struct sched_rt_entity		*parent;
	/* rq on which this entity is (to be) queued: */
	struct rt_rq			*rt_rq;
	/* rq "owned" by this entity/group: */
	struct rt_rq			*my_q;
#endif
} __randomize_layout;

struct sched_dl_entity {
	struct rb_node			rb_node;

	/*
	 * Original scheduling parameters. Copied here from sched_attr
	 * during sched_setattr(), they will remain the same until
	 * the next sched_setattr().
	 */
	u64				dl_runtime;	/* Maximum runtime for each instance	*/
	u64				dl_deadline;	/* Relative deadline of each instance	*/
	u64				dl_period;	/* Separation of two instances (period) */
	u64				dl_bw;		/* dl_runtime / dl_period		*/
	u64				dl_density;	/* dl_runtime / dl_deadline		*/

	/*
	 * Actual scheduling parameters. Initialized with the values above,
	 * they are continuously updated during task execution. Note that
	 * the remaining runtime could be < 0 in case we are in overrun.
	 */
	s64				runtime;	/* Remaining runtime for this instance	*/
	u64				deadline;	/* Absolute deadline for this instance	*/
	unsigned int			flags;		/* Specifying the scheduler behaviour	*/

	/*
	 * Some bool flags:
	 *
	 * @dl_throttled tells if we exhausted the runtime. If so, the
	 * task has to wait for a replenishment to be performed at the
	 * next firing of dl_timer.
	 *
	 * @dl_boosted tells if we are boosted due to DI. If so we are
	 * outside bandwidth enforcement mechanism (but only until we
	 * exit the critical section);
	 *
	 * @dl_yielded tells if task gave up the CPU before consuming
	 * all its available runtime during the last job.
	 *
	 * @dl_non_contending tells if the task is inactive while still
	 * contributing to the active utilization. In other words, it
	 * indicates if the inactive timer has been armed and its handler
	 * has not been executed yet. This flag is useful to avoid race
	 * conditions between the inactive timer handler and the wakeup
	 * code.
	 *
	 * @dl_overrun tells if the task asked to be informed about runtime
	 * overruns.
	 */
	unsigned int			dl_throttled      : 1;
	unsigned int			dl_yielded        : 1;
	unsigned int			dl_non_contending : 1;
	unsigned int			dl_overrun	  : 1;

	/*
	 * Bandwidth enforcement timer. Each -deadline task has its
	 * own bandwidth to be enforced, thus we need one timer per task.
	 */
	struct hrtimer			dl_timer;

	/*
	 * Inactive timer, responsible for decreasing the active utilization
	 * at the "0-lag time". When a -deadline task blocks, it contributes
	 * to GRUB's active utilization until the "0-lag time", hence a
	 * timer is needed to decrease the active utilization at the correct
	 * time.
	 */
	struct hrtimer inactive_timer;

#ifdef CONFIG_RT_MUTEXES
	/*
	 * Priority Inheritance. When a DEADLINE scheduling entity is boosted
	 * pi_se points to the donor, otherwise points to the dl_se it belongs
	 * to (the original one/itself).
	 */
	struct sched_dl_entity *pi_se;
#endif
};

#ifdef CONFIG_UCLAMP_TASK
/* Number of utilization clamp buckets (shorter alias) */
#define UCLAMP_BUCKETS CONFIG_UCLAMP_BUCKETS_COUNT

/*
 * Utilization clamp for a scheduling entity
 * @value:		clamp value "assigned" to a se
 * @bucket_id:		bucket index corresponding to the "assigned" value
 * @active:		the se is currently refcounted in a rq's bucket
 * @user_defined:	the requested clamp value comes from user-space
 *
 * The bucket_id is the index of the clamp bucket matching the clamp value
 * which is pre-computed and stored to avoid expensive integer divisions from
 * the fast path.
 *
 * The active bit is set whenever a task has got an "effective" value assigned,
 * which can be different from the clamp value "requested" from user-space.
 * This allows to know a task is refcounted in the rq's bucket corresponding
 * to the "effective" bucket_id.
 *
 * The user_defined bit is set whenever a task has got a task-specific clamp
 * value requested from userspace, i.e. the system defaults apply to this task
 * just as a restriction. This allows to relax default clamps when a less
 * restrictive task-specific value has been requested, thus allowing to
 * implement a "nice" semantic. For example, a task running with a 20%
 * default boost can still drop its own boosting to 0%.
 */
struct uclamp_se {
	unsigned int value		: bits_per(SCHED_CAPACITY_SCALE);
	unsigned int bucket_id		: bits_per(UCLAMP_BUCKETS);
	unsigned int active		: 1;
	unsigned int user_defined	: 1;
};
#endif /* CONFIG_UCLAMP_TASK */

union rcu_special {
	struct {
		u8			blocked;
		u8			need_qs;
		u8			exp_hint; /* Hint for performance. */
		u8			need_mb; /* Readers need smp_mb(). */
	} b; /* Bits. */
	u32 s; /* Set of bits. */
};

enum perf_event_task_context {
	perf_invalid_context = -1,
	perf_hw_context = 0,
	perf_sw_context,
	perf_nr_task_contexts,
};

struct wake_q_node {
	struct wake_q_node *next;
};

struct task_struct {
#ifdef CONFIG_THREAD_INFO_IN_TASK
	/*
	 * For reasons of header soup (see current_thread_info()), this
	 * must be the first element of task_struct.
	 */
	struct thread_info		thread_info;
#endif
	/* -1 unrunnable, 0 runnable, >0 stopped: */
	volatile long			state;

	/*
	 * This begins the randomizable portion of task_struct. Only
	 * scheduling-critical items should be added above here.
	 */
	randomized_struct_fields_start

	void				*stack;
	refcount_t			usage;
	/* Per task flags (PF_*), defined further below: */
	unsigned int			flags;
	unsigned int			ptrace;

#ifdef CONFIG_SMP
	int				on_cpu;
	struct __call_single_node	wake_entry;
#ifdef CONFIG_THREAD_INFO_IN_TASK
	/* Current CPU: */
	unsigned int			cpu;
#endif
	unsigned int			wakee_flips;
	unsigned long			wakee_flip_decay_ts;
	struct task_struct		*last_wakee;

	/*
	 * recent_used_cpu is initially set as the last CPU used by a task
	 * that wakes affine another task. Waker/wakee relationships can
	 * push tasks around a CPU where each wakeup moves to the next one.
	 * Tracking a recently used CPU allows a quick search for a recently
	 * used CPU that may be idle.
	 */
	int				recent_used_cpu;
	int				wake_cpu;
#endif
	int				on_rq;

	int				prio;
	int				static_prio;
	int				normal_prio;
	unsigned int			rt_priority;

	const struct sched_class	*sched_class;
	struct sched_entity		se;
	struct sched_rt_entity		rt;
#ifdef CONFIG_CGROUP_SCHED
	struct task_group		*sched_task_group;
#endif
	struct sched_dl_entity		dl;

#ifdef CONFIG_UCLAMP_TASK
	/*
	 * Clamp values requested for a scheduling entity.
	 * Must be updated with task_rq_lock() held.
	 */
	struct uclamp_se		uclamp_req[UCLAMP_CNT];
	/*
	 * Effective clamp values used for a scheduling entity.
	 * Must be updated with task_rq_lock() held.
	 */
	struct uclamp_se		uclamp[UCLAMP_CNT];
#endif

#ifdef CONFIG_HOTPLUG_CPU
	struct list_head		percpu_kthread_node;
#endif

#ifdef CONFIG_PREEMPT_NOTIFIERS
	/* List of struct preempt_notifier: */
	struct hlist_head		preempt_notifiers;
#endif

#ifdef CONFIG_BLK_DEV_IO_TRACE
	unsigned int			btrace_seq;
#endif

	unsigned int			policy;
	int				nr_cpus_allowed;
	const cpumask_t			*cpus_ptr;
	cpumask_t			cpus_mask;

#ifdef CONFIG_PREEMPT_RCU
	int				rcu_read_lock_nesting;
	union rcu_special		rcu_read_unlock_special;
	struct list_head		rcu_node_entry;
	struct rcu_node			*rcu_blocked_node;
#endif /* #ifdef CONFIG_PREEMPT_RCU */

#ifdef CONFIG_TASKS_RCU
	unsigned long			rcu_tasks_nvcsw;
	u8				rcu_tasks_holdout;
	u8				rcu_tasks_idx;
	int				rcu_tasks_idle_cpu;
	struct list_head		rcu_tasks_holdout_list;
#endif /* #ifdef CONFIG_TASKS_RCU */

#ifdef CONFIG_TASKS_TRACE_RCU
	int				trc_reader_nesting;
	int				trc_ipi_to_cpu;
	union rcu_special		trc_reader_special;
	bool				trc_reader_checked;
	struct list_head		trc_holdout_list;
#endif /* #ifdef CONFIG_TASKS_TRACE_RCU */

	struct sched_info		sched_info;

	struct list_head		tasks;
#ifdef CONFIG_SMP
	struct plist_node		pushable_tasks;
	struct rb_node			pushable_dl_tasks;
#endif

	struct mm_struct		*mm;
	struct mm_struct		*active_mm;

	/* Per-thread vma caching: */
	struct vmacache			vmacache;

#ifdef SPLIT_RSS_COUNTING
	struct task_rss_stat		rss_stat;
#endif
	int				exit_state;
	int				exit_code;
	int				exit_signal;
	/* The signal sent when the parent dies: */
	int				pdeath_signal;
	/* JOBCTL_*, siglock protected: */
	unsigned long			jobctl;

	/* Used for emulating ABI behavior of previous Linux versions: */
	unsigned int			personality;

	/* Scheduler bits, serialized by scheduler locks: */
	unsigned			sched_reset_on_fork:1;
	unsigned			sched_contributes_to_load:1;
	unsigned			sched_migrated:1;
#ifdef CONFIG_PSI
	unsigned			sched_psi_wake_requeue:1;
#endif

	/* Force alignment to the next boundary: */
	unsigned			:0;

	/* Unserialized, strictly 'current' */

	/*
	 * This field must not be in the scheduler word above due to wakelist
	 * queueing no longer being serialized by p->on_cpu. However:
	 *
	 * p->XXX = X;			ttwu()
	 * schedule()			  if (p->on_rq && ..) // false
	 *   smp_mb__after_spinlock();	  if (smp_load_acquire(&p->on_cpu) && //true
	 *   deactivate_task()		      ttwu_queue_wakelist())
	 *     p->on_rq = 0;			p->sched_remote_wakeup = Y;
	 *
	 * guarantees all stores of 'current' are visible before
	 * ->sched_remote_wakeup gets used, so it can be in this word.
	 */
	unsigned			sched_remote_wakeup:1;

	/* Bit to tell LSMs we're in execve(): */
	unsigned			in_execve:1;
	unsigned			in_iowait:1;
#ifndef TIF_RESTORE_SIGMASK
	unsigned			restore_sigmask:1;
#endif
#ifdef CONFIG_MEMCG
	unsigned			in_user_fault:1;
#endif
#ifdef CONFIG_COMPAT_BRK
	unsigned			brk_randomized:1;
#endif
#ifdef CONFIG_CGROUPS
	/* disallow userland-initiated cgroup migration */
	unsigned			no_cgroup_migration:1;
	/* task is frozen/stopped (used by the cgroup freezer) */
	unsigned			frozen:1;
#endif
#ifdef CONFIG_BLK_CGROUP
	unsigned			use_memdelay:1;
#endif
#ifdef CONFIG_PSI
	/* Stalled due to lack of memory */
	unsigned			in_memstall:1;
#endif

	unsigned long			atomic_flags; /* Flags requiring atomic access. */

	struct restart_block		restart_block;

	pid_t				pid;
	pid_t				tgid;

#ifdef CONFIG_STACKPROTECTOR
	/* Canary value for the -fstack-protector GCC feature: */
	unsigned long			stack_canary;
#endif
	/*
	 * Pointers to the (original) parent process, youngest child, younger sibling,
	 * older sibling, respectively.  (p->father can be replaced with
	 * p->real_parent->pid)
	 */

	/* Real parent process: */
	struct task_struct __rcu	*real_parent;

	/* Recipient of SIGCHLD, wait4() reports: */
	struct task_struct __rcu	*parent;

	/*
	 * Children/sibling form the list of natural children:
	 */
	struct list_head		children;
	struct list_head		sibling;
	struct task_struct		*group_leader;

	/*
	 * 'ptraced' is the list of tasks this task is using ptrace() on.
	 *
	 * This includes both natural children and PTRACE_ATTACH targets.
	 * 'ptrace_entry' is this task's link on the p->parent->ptraced list.
	 */
	struct list_head		ptraced;
	struct list_head		ptrace_entry;

	/* PID/PID hash table linkage. */
	struct pid			*thread_pid;
	struct hlist_node		pid_links[PIDTYPE_MAX];
	struct list_head		thread_group;
	struct list_head		thread_node;

	struct completion		*vfork_done;

	/* CLONE_CHILD_SETTID: */
	int __user			*set_child_tid;

	/* CLONE_CHILD_CLEARTID: */
	int __user			*clear_child_tid;

	u64				utime;
	u64				stime;
#ifdef CONFIG_ARCH_HAS_SCALED_CPUTIME
	u64				utimescaled;
	u64				stimescaled;
#endif
	u64				gtime;
#ifdef CONFIG_CPU_FREQ_TIMES
	u64				*time_in_state;
	unsigned int			max_state;
#endif
	struct prev_cputime		prev_cputime;
#ifdef CONFIG_VIRT_CPU_ACCOUNTING_GEN
	struct vtime			vtime;
#endif

#ifdef CONFIG_NO_HZ_FULL
	atomic_t			tick_dep_mask;
#endif
	/* Context switch counts: */
	unsigned long			nvcsw;
	unsigned long			nivcsw;

	/* Monotonic time in nsecs: */
	u64				start_time;

	/* Boot based time in nsecs: */
	u64				start_boottime;

	/* MM fault and swap info: this can arguably be seen as either mm-specific or thread-specific: */
	unsigned long			min_flt;
	unsigned long			maj_flt;

	/* Empty if CONFIG_POSIX_CPUTIMERS=n */
	struct posix_cputimers		posix_cputimers;

#ifdef CONFIG_POSIX_CPU_TIMERS_TASK_WORK
	struct posix_cputimers_work	posix_cputimers_work;
#endif

	/* Process credentials: */

	/* Tracer's credentials at attach: */
	const struct cred __rcu		*ptracer_cred;

	/* Objective and real subjective task credentials (COW): */
	const struct cred __rcu		*real_cred;

	/* Effective (overridable) subjective task credentials (COW): */
	const struct cred __rcu		*cred;

#ifdef CONFIG_KEYS
	/* Cached requested key. */
	struct key			*cached_requested_key;
#endif

	/*
	 * executable name, excluding path.
	 *
	 * - normally initialized setup_new_exec()
	 * - access it with [gs]et_task_comm()
	 * - lock it with task_lock()
	 */
	char				comm[TASK_COMM_LEN];

	struct nameidata		*nameidata;

#ifdef CONFIG_SYSVIPC
	struct sysv_sem			sysvsem;
	struct sysv_shm			sysvshm;
#endif
#ifdef CONFIG_DETECT_HUNG_TASK
	unsigned long			last_switch_count;
	unsigned long			last_switch_time;
#endif
	/* Filesystem information: */
	struct fs_struct		*fs;

	/* Open file information: */
	struct files_struct		*files;

#ifdef CONFIG_IO_URING
	struct io_uring_task		*io_uring;
#endif

	/* Namespaces: */
	struct nsproxy			*nsproxy;

	/* Signal handlers: */
	struct signal_struct		*signal;
	struct sighand_struct __rcu		*sighand;
	sigset_t			blocked;
	sigset_t			real_blocked;
	/* Restored if set_restore_sigmask() was used: */
	sigset_t			saved_sigmask;
	struct sigpending		pending;
	unsigned long			sas_ss_sp;
	size_t				sas_ss_size;
	unsigned int			sas_ss_flags;

	struct callback_head		*task_works;

#ifdef CONFIG_AUDIT
#ifdef CONFIG_AUDITSYSCALL
	struct audit_context		*audit_context;
#endif
	kuid_t				loginuid;
	unsigned int			sessionid;
#endif
	struct seccomp			seccomp;

	/* Thread group tracking: */
	u64				parent_exec_id;
	u64				self_exec_id;

	/* Protection against (de-)allocation: mm, files, fs, tty, keyrings, mems_allowed, mempolicy: */
	spinlock_t			alloc_lock;

	/* Protection of the PI data structures: */
	raw_spinlock_t			pi_lock;

	struct wake_q_node		wake_q;
<<<<<<< HEAD
	struct wake_q_head		*wake_q_head;
=======
	int				wake_q_count;
>>>>>>> 5f85626b

#ifdef CONFIG_RT_MUTEXES
	/* PI waiters blocked on a rt_mutex held by this task: */
	struct rb_root_cached		pi_waiters;
	/* Updated under owner's pi_lock and rq lock */
	struct task_struct		*pi_top_task;
	/* Deadlock detection and priority inheritance handling: */
	struct rt_mutex_waiter		*pi_blocked_on;
#endif

#ifdef CONFIG_DEBUG_MUTEXES
	/* Mutex deadlock detection: */
	struct mutex_waiter		*blocked_on;
#endif

#ifdef CONFIG_DEBUG_ATOMIC_SLEEP
	int				non_block_count;
#endif

#ifdef CONFIG_TRACE_IRQFLAGS
	struct irqtrace_events		irqtrace;
	unsigned int			hardirq_threaded;
	u64				hardirq_chain_key;
	int				softirqs_enabled;
	int				softirq_context;
	int				irq_config;
#endif

#ifdef CONFIG_LOCKDEP
# define MAX_LOCK_DEPTH			48UL
	u64				curr_chain_key;
	int				lockdep_depth;
	unsigned int			lockdep_recursion;
	struct held_lock		held_locks[MAX_LOCK_DEPTH];
#endif

#if defined(CONFIG_UBSAN) && !defined(CONFIG_UBSAN_TRAP)
	unsigned int			in_ubsan;
#endif

	/* Journalling filesystem info: */
	void				*journal_info;

	/* Stacked block device info: */
	struct bio_list			*bio_list;

#ifdef CONFIG_BLOCK
	/* Stack plugging: */
	struct blk_plug			*plug;
#endif

	/* VM state: */
	struct reclaim_state		*reclaim_state;

	struct backing_dev_info		*backing_dev_info;

	struct io_context		*io_context;

#ifdef CONFIG_COMPACTION
	struct capture_control		*capture_control;
#endif
	/* Ptrace state: */
	unsigned long			ptrace_message;
	kernel_siginfo_t		*last_siginfo;

	struct task_io_accounting	ioac;
#ifdef CONFIG_PSI
	/* Pressure stall state */
	unsigned int			psi_flags;
#endif
#ifdef CONFIG_TASK_XACCT
	/* Accumulated RSS usage: */
	u64				acct_rss_mem1;
	/* Accumulated virtual memory usage: */
	u64				acct_vm_mem1;
	/* stime + utime since last update: */
	u64				acct_timexpd;
#endif
#ifdef CONFIG_CPUSETS
	/* Protected by ->alloc_lock: */
	nodemask_t			mems_allowed;
	/* Seqence number to catch updates: */
	seqcount_spinlock_t		mems_allowed_seq;
	int				cpuset_mem_spread_rotor;
	int				cpuset_slab_spread_rotor;
#endif
#ifdef CONFIG_CGROUPS
	/* Control Group info protected by css_set_lock: */
	struct css_set __rcu		*cgroups;
	/* cg_list protected by css_set_lock and tsk->alloc_lock: */
	struct list_head		cg_list;
#endif
#ifdef CONFIG_X86_CPU_RESCTRL
	u32				closid;
	u32				rmid;
#endif
#ifdef CONFIG_FUTEX
	struct robust_list_head __user	*robust_list;
#ifdef CONFIG_COMPAT
	struct compat_robust_list_head __user *compat_robust_list;
#endif
	struct list_head		pi_state_list;
	struct futex_pi_state		*pi_state_cache;
	struct mutex			futex_exit_mutex;
	unsigned int			futex_state;
#endif
#ifdef CONFIG_PERF_EVENTS
	struct perf_event_context	*perf_event_ctxp[perf_nr_task_contexts];
	struct mutex			perf_event_mutex;
	struct list_head		perf_event_list;
#endif
#ifdef CONFIG_DEBUG_PREEMPT
	unsigned long			preempt_disable_ip;
#endif
#ifdef CONFIG_NUMA
	/* Protected by alloc_lock: */
	struct mempolicy		*mempolicy;
	short				il_prev;
	short				pref_node_fork;
#endif
#ifdef CONFIG_NUMA_BALANCING
	int				numa_scan_seq;
	unsigned int			numa_scan_period;
	unsigned int			numa_scan_period_max;
	int				numa_preferred_nid;
	unsigned long			numa_migrate_retry;
	/* Migration stamp: */
	u64				node_stamp;
	u64				last_task_numa_placement;
	u64				last_sum_exec_runtime;
	struct callback_head		numa_work;

	/*
	 * This pointer is only modified for current in syscall and
	 * pagefault context (and for tasks being destroyed), so it can be read
	 * from any of the following contexts:
	 *  - RCU read-side critical section
	 *  - current->numa_group from everywhere
	 *  - task's runqueue locked, task not running
	 */
	struct numa_group __rcu		*numa_group;

	/*
	 * numa_faults is an array split into four regions:
	 * faults_memory, faults_cpu, faults_memory_buffer, faults_cpu_buffer
	 * in this precise order.
	 *
	 * faults_memory: Exponential decaying average of faults on a per-node
	 * basis. Scheduling placement decisions are made based on these
	 * counts. The values remain static for the duration of a PTE scan.
	 * faults_cpu: Track the nodes the process was running on when a NUMA
	 * hinting fault was incurred.
	 * faults_memory_buffer and faults_cpu_buffer: Record faults per node
	 * during the current scan window. When the scan completes, the counts
	 * in faults_memory and faults_cpu decay and these values are copied.
	 */
	unsigned long			*numa_faults;
	unsigned long			total_numa_faults;

	/*
	 * numa_faults_locality tracks if faults recorded during the last
	 * scan window were remote/local or failed to migrate. The task scan
	 * period is adapted based on the locality of the faults with different
	 * weights depending on whether they were shared or private faults
	 */
	unsigned long			numa_faults_locality[3];

	unsigned long			numa_pages_migrated;
#endif /* CONFIG_NUMA_BALANCING */

#ifdef CONFIG_RSEQ
	struct rseq __user *rseq;
	u32 rseq_sig;
	/*
	 * RmW on rseq_event_mask must be performed atomically
	 * with respect to preemption.
	 */
	unsigned long rseq_event_mask;
#endif

	struct tlbflush_unmap_batch	tlb_ubc;

	union {
		refcount_t		rcu_users;
		struct rcu_head		rcu;
	};

	/* Cache last used pipe for splice(): */
	struct pipe_inode_info		*splice_pipe;

	struct page_frag		task_frag;

#ifdef CONFIG_TASK_DELAY_ACCT
	struct task_delay_info		*delays;
#endif

#ifdef CONFIG_FAULT_INJECTION
	int				make_it_fail;
	unsigned int			fail_nth;
#endif
	/*
	 * When (nr_dirtied >= nr_dirtied_pause), it's time to call
	 * balance_dirty_pages() for a dirty throttling pause:
	 */
	int				nr_dirtied;
	int				nr_dirtied_pause;
	/* Start of a write-and-pause period: */
	unsigned long			dirty_paused_when;

#ifdef CONFIG_LATENCYTOP
	int				latency_record_count;
	struct latency_record		latency_record[LT_SAVECOUNT];
#endif
	/*
	 * Time slack values; these are used to round up poll() and
	 * select() etc timeout values. These are in nanoseconds.
	 */
	u64				timer_slack_ns;
	u64				default_timer_slack_ns;

#if defined(CONFIG_KASAN_GENERIC) || defined(CONFIG_KASAN_SW_TAGS)
	unsigned int			kasan_depth;
#endif

#ifdef CONFIG_KCSAN
	struct kcsan_ctx		kcsan_ctx;
#ifdef CONFIG_TRACE_IRQFLAGS
	struct irqtrace_events		kcsan_save_irqtrace;
#endif
#endif

#if IS_ENABLED(CONFIG_KUNIT)
	struct kunit			*kunit_test;
#endif

#ifdef CONFIG_FUNCTION_GRAPH_TRACER
	/* Index of current stored address in ret_stack: */
	int				curr_ret_stack;
	int				curr_ret_depth;

	/* Stack of return addresses for return function tracing: */
	struct ftrace_ret_stack		*ret_stack;

	/* Timestamp for last schedule: */
	unsigned long long		ftrace_timestamp;

	/*
	 * Number of functions that haven't been traced
	 * because of depth overrun:
	 */
	atomic_t			trace_overrun;

	/* Pause tracing: */
	atomic_t			tracing_graph_pause;
#endif

#ifdef CONFIG_TRACING
	/* State flags for use by tracers: */
	unsigned long			trace;

	/* Bitmask and counter of trace recursion: */
	unsigned long			trace_recursion;
#endif /* CONFIG_TRACING */

#ifdef CONFIG_KCOV
	/* See kernel/kcov.c for more details. */

	/* Coverage collection mode enabled for this task (0 if disabled): */
	unsigned int			kcov_mode;

	/* Size of the kcov_area: */
	unsigned int			kcov_size;

	/* Buffer for coverage collection: */
	void				*kcov_area;

	/* KCOV descriptor wired with this task or NULL: */
	struct kcov			*kcov;

	/* KCOV common handle for remote coverage collection: */
	u64				kcov_handle;

	/* KCOV sequence number: */
	int				kcov_sequence;

	/* Collect coverage from softirq context: */
	unsigned int			kcov_softirq;
#endif

#ifdef CONFIG_MEMCG
	struct mem_cgroup		*memcg_in_oom;
	gfp_t				memcg_oom_gfp_mask;
	int				memcg_oom_order;

	/* Number of pages to reclaim on returning to userland: */
	unsigned int			memcg_nr_pages_over_high;

	/* Used by memcontrol for targeted memcg charge: */
	struct mem_cgroup		*active_memcg;
#endif

#ifdef CONFIG_BLK_CGROUP
	struct request_queue		*throttle_queue;
#endif

#ifdef CONFIG_UPROBES
	struct uprobe_task		*utask;
#endif
#if defined(CONFIG_BCACHE) || defined(CONFIG_BCACHE_MODULE)
	unsigned int			sequential_io;
	unsigned int			sequential_io_avg;
#endif
#ifdef CONFIG_DEBUG_ATOMIC_SLEEP
	unsigned long			task_state_change;
#endif
	int				pagefault_disabled;
#ifdef CONFIG_MMU
	struct task_struct		*oom_reaper_list;
#endif
#ifdef CONFIG_VMAP_STACK
	struct vm_struct		*stack_vm_area;
#endif
#ifdef CONFIG_THREAD_INFO_IN_TASK
	/* A live task holds one reference: */
	refcount_t			stack_refcount;
#endif
#ifdef CONFIG_LIVEPATCH
	int patch_state;
#endif
#ifdef CONFIG_SECURITY
	/* Used by LSM modules for access restriction: */
	void				*security;
#endif

#ifdef CONFIG_GCC_PLUGIN_STACKLEAK
	unsigned long			lowest_stack;
	unsigned long			prev_lowest_stack;
#endif

#ifdef CONFIG_X86_MCE
	void __user			*mce_vaddr;
	__u64				mce_kflags;
	u64				mce_addr;
	__u64				mce_ripv : 1,
					mce_whole_page : 1,
					__mce_reserved : 62;
	struct callback_head		mce_kill_me;
#endif
	ANDROID_VENDOR_DATA_ARRAY(1, 64);
<<<<<<< HEAD
=======
	ANDROID_OEM_DATA_ARRAY(1, 2);
>>>>>>> 5f85626b

	/*
	 * New fields for task_struct should be added above here, so that
	 * they are included in the randomized portion of task_struct.
	 */
	randomized_struct_fields_end

	/* CPU-specific state of this task: */
	struct thread_struct		thread;

	/*
	 * WARNING: on x86, 'thread_struct' contains a variable-sized
	 * structure.  It *MUST* be at the end of 'task_struct'.
	 *
	 * Do not put anything below here!
	 */
};

static inline struct pid *task_pid(struct task_struct *task)
{
	return task->thread_pid;
}

/*
 * the helpers to get the task's different pids as they are seen
 * from various namespaces
 *
 * task_xid_nr()     : global id, i.e. the id seen from the init namespace;
 * task_xid_vnr()    : virtual id, i.e. the id seen from the pid namespace of
 *                     current.
 * task_xid_nr_ns()  : id seen from the ns specified;
 *
 * see also pid_nr() etc in include/linux/pid.h
 */
pid_t __task_pid_nr_ns(struct task_struct *task, enum pid_type type, struct pid_namespace *ns);

static inline pid_t task_pid_nr(struct task_struct *tsk)
{
	return tsk->pid;
}

static inline pid_t task_pid_nr_ns(struct task_struct *tsk, struct pid_namespace *ns)
{
	return __task_pid_nr_ns(tsk, PIDTYPE_PID, ns);
}

static inline pid_t task_pid_vnr(struct task_struct *tsk)
{
	return __task_pid_nr_ns(tsk, PIDTYPE_PID, NULL);
}


static inline pid_t task_tgid_nr(struct task_struct *tsk)
{
	return tsk->tgid;
}

/**
 * pid_alive - check that a task structure is not stale
 * @p: Task structure to be checked.
 *
 * Test if a process is not yet dead (at most zombie state)
 * If pid_alive fails, then pointers within the task structure
 * can be stale and must not be dereferenced.
 *
 * Return: 1 if the process is alive. 0 otherwise.
 */
static inline int pid_alive(const struct task_struct *p)
{
	return p->thread_pid != NULL;
}

static inline pid_t task_pgrp_nr_ns(struct task_struct *tsk, struct pid_namespace *ns)
{
	return __task_pid_nr_ns(tsk, PIDTYPE_PGID, ns);
}

static inline pid_t task_pgrp_vnr(struct task_struct *tsk)
{
	return __task_pid_nr_ns(tsk, PIDTYPE_PGID, NULL);
}


static inline pid_t task_session_nr_ns(struct task_struct *tsk, struct pid_namespace *ns)
{
	return __task_pid_nr_ns(tsk, PIDTYPE_SID, ns);
}

static inline pid_t task_session_vnr(struct task_struct *tsk)
{
	return __task_pid_nr_ns(tsk, PIDTYPE_SID, NULL);
}

static inline pid_t task_tgid_nr_ns(struct task_struct *tsk, struct pid_namespace *ns)
{
	return __task_pid_nr_ns(tsk, PIDTYPE_TGID, ns);
}

static inline pid_t task_tgid_vnr(struct task_struct *tsk)
{
	return __task_pid_nr_ns(tsk, PIDTYPE_TGID, NULL);
}

static inline pid_t task_ppid_nr_ns(const struct task_struct *tsk, struct pid_namespace *ns)
{
	pid_t pid = 0;

	rcu_read_lock();
	if (pid_alive(tsk))
		pid = task_tgid_nr_ns(rcu_dereference(tsk->real_parent), ns);
	rcu_read_unlock();

	return pid;
}

static inline pid_t task_ppid_nr(const struct task_struct *tsk)
{
	return task_ppid_nr_ns(tsk, &init_pid_ns);
}

/* Obsolete, do not use: */
static inline pid_t task_pgrp_nr(struct task_struct *tsk)
{
	return task_pgrp_nr_ns(tsk, &init_pid_ns);
}

#define TASK_REPORT_IDLE	(TASK_REPORT + 1)
#define TASK_REPORT_MAX		(TASK_REPORT_IDLE << 1)

static inline unsigned int task_state_index(struct task_struct *tsk)
{
	unsigned int tsk_state = READ_ONCE(tsk->state);
	unsigned int state = (tsk_state | tsk->exit_state) & TASK_REPORT;

	BUILD_BUG_ON_NOT_POWER_OF_2(TASK_REPORT_MAX);

	if (tsk_state == TASK_IDLE)
		state = TASK_REPORT_IDLE;

	return fls(state);
}

static inline char task_index_to_char(unsigned int state)
{
	static const char state_char[] = "RSDTtXZPI";

	BUILD_BUG_ON(1 + ilog2(TASK_REPORT_MAX) != sizeof(state_char) - 1);

	return state_char[state];
}

static inline char task_state_to_char(struct task_struct *tsk)
{
	return task_index_to_char(task_state_index(tsk));
}

/**
 * is_global_init - check if a task structure is init. Since init
 * is free to have sub-threads we need to check tgid.
 * @tsk: Task structure to be checked.
 *
 * Check if a task structure is the first user space task the kernel created.
 *
 * Return: 1 if the task structure is init. 0 otherwise.
 */
static inline int is_global_init(struct task_struct *tsk)
{
	return task_tgid_nr(tsk) == 1;
}

extern struct pid *cad_pid;

/*
 * Per process flags
 */
#define PF_VCPU			0x00000001	/* I'm a virtual CPU */
#define PF_IDLE			0x00000002	/* I am an IDLE thread */
#define PF_EXITING		0x00000004	/* Getting shut down */
#define PF_IO_WORKER		0x00000010	/* Task is an IO worker */
#define PF_WQ_WORKER		0x00000020	/* I'm a workqueue worker */
#define PF_FORKNOEXEC		0x00000040	/* Forked but didn't exec */
#define PF_MCE_PROCESS		0x00000080      /* Process policy on mce errors */
#define PF_SUPERPRIV		0x00000100	/* Used super-user privileges */
#define PF_DUMPCORE		0x00000200	/* Dumped core */
#define PF_SIGNALED		0x00000400	/* Killed by a signal */
#define PF_MEMALLOC		0x00000800	/* Allocating memory */
#define PF_NPROC_EXCEEDED	0x00001000	/* set_user() noticed that RLIMIT_NPROC was exceeded */
#define PF_USED_MATH		0x00002000	/* If unset the fpu must be initialized before use */
#define PF_USED_ASYNC		0x00004000	/* Used async_schedule*(), used by module init */
#define PF_NOFREEZE		0x00008000	/* This thread should not be frozen */
#define PF_FROZEN		0x00010000	/* Frozen for system suspend */
#define PF_KSWAPD		0x00020000	/* I am kswapd */
#define PF_MEMALLOC_NOFS	0x00040000	/* All allocation requests will inherit GFP_NOFS */
#define PF_MEMALLOC_NOIO	0x00080000	/* All allocation requests will inherit GFP_NOIO */
#define PF_LOCAL_THROTTLE	0x00100000	/* Throttle writes only against the bdi I write to,
						 * I am cleaning dirty pages from some other bdi. */
#define PF_KTHREAD		0x00200000	/* I am a kernel thread */
#define PF_RANDOMIZE		0x00400000	/* Randomize virtual address space */
#define PF_SWAPWRITE		0x00800000	/* Allowed to write to swap */
#define PF_NO_SETAFFINITY	0x04000000	/* Userland is not allowed to meddle with cpus_mask */
#define PF_MCE_EARLY		0x08000000      /* Early kill for mce process policy */
#define PF_MEMALLOC_NOCMA	0x10000000	/* All allocation request will have _GFP_MOVABLE cleared */
#define PF_FREEZER_SKIP		0x40000000	/* Freezer should not count it as freezable */
#define PF_SUSPEND_TASK		0x80000000      /* This thread called freeze_processes() and should not be frozen */

/*
 * Only the _current_ task can read/write to tsk->flags, but other
 * tasks can access tsk->flags in readonly mode for example
 * with tsk_used_math (like during threaded core dumping).
 * There is however an exception to this rule during ptrace
 * or during fork: the ptracer task is allowed to write to the
 * child->flags of its traced child (same goes for fork, the parent
 * can write to the child->flags), because we're guaranteed the
 * child is not running and in turn not changing child->flags
 * at the same time the parent does it.
 */
#define clear_stopped_child_used_math(child)	do { (child)->flags &= ~PF_USED_MATH; } while (0)
#define set_stopped_child_used_math(child)	do { (child)->flags |= PF_USED_MATH; } while (0)
#define clear_used_math()			clear_stopped_child_used_math(current)
#define set_used_math()				set_stopped_child_used_math(current)

#define conditional_stopped_child_used_math(condition, child) \
	do { (child)->flags &= ~PF_USED_MATH, (child)->flags |= (condition) ? PF_USED_MATH : 0; } while (0)

#define conditional_used_math(condition)	conditional_stopped_child_used_math(condition, current)

#define copy_to_stopped_child_used_math(child) \
	do { (child)->flags &= ~PF_USED_MATH, (child)->flags |= current->flags & PF_USED_MATH; } while (0)

/* NOTE: this will return 0 or PF_USED_MATH, it will never return 1 */
#define tsk_used_math(p)			((p)->flags & PF_USED_MATH)
#define used_math()				tsk_used_math(current)

static inline bool is_percpu_thread(void)
{
#ifdef CONFIG_SMP
	return (current->flags & PF_NO_SETAFFINITY) &&
		(current->nr_cpus_allowed  == 1);
#else
	return true;
#endif
}

/* Per-process atomic flags. */
#define PFA_NO_NEW_PRIVS		0	/* May not gain new privileges. */
#define PFA_SPREAD_PAGE			1	/* Spread page cache over cpuset */
#define PFA_SPREAD_SLAB			2	/* Spread some slab caches over cpuset */
#define PFA_SPEC_SSB_DISABLE		3	/* Speculative Store Bypass disabled */
#define PFA_SPEC_SSB_FORCE_DISABLE	4	/* Speculative Store Bypass force disabled*/
#define PFA_SPEC_IB_DISABLE		5	/* Indirect branch speculation restricted */
#define PFA_SPEC_IB_FORCE_DISABLE	6	/* Indirect branch speculation permanently restricted */
#define PFA_SPEC_SSB_NOEXEC		7	/* Speculative Store Bypass clear on execve() */

#define TASK_PFA_TEST(name, func)					\
	static inline bool task_##func(struct task_struct *p)		\
	{ return test_bit(PFA_##name, &p->atomic_flags); }

#define TASK_PFA_SET(name, func)					\
	static inline void task_set_##func(struct task_struct *p)	\
	{ set_bit(PFA_##name, &p->atomic_flags); }

#define TASK_PFA_CLEAR(name, func)					\
	static inline void task_clear_##func(struct task_struct *p)	\
	{ clear_bit(PFA_##name, &p->atomic_flags); }

TASK_PFA_TEST(NO_NEW_PRIVS, no_new_privs)
TASK_PFA_SET(NO_NEW_PRIVS, no_new_privs)

TASK_PFA_TEST(SPREAD_PAGE, spread_page)
TASK_PFA_SET(SPREAD_PAGE, spread_page)
TASK_PFA_CLEAR(SPREAD_PAGE, spread_page)

TASK_PFA_TEST(SPREAD_SLAB, spread_slab)
TASK_PFA_SET(SPREAD_SLAB, spread_slab)
TASK_PFA_CLEAR(SPREAD_SLAB, spread_slab)

TASK_PFA_TEST(SPEC_SSB_DISABLE, spec_ssb_disable)
TASK_PFA_SET(SPEC_SSB_DISABLE, spec_ssb_disable)
TASK_PFA_CLEAR(SPEC_SSB_DISABLE, spec_ssb_disable)

TASK_PFA_TEST(SPEC_SSB_NOEXEC, spec_ssb_noexec)
TASK_PFA_SET(SPEC_SSB_NOEXEC, spec_ssb_noexec)
TASK_PFA_CLEAR(SPEC_SSB_NOEXEC, spec_ssb_noexec)

TASK_PFA_TEST(SPEC_SSB_FORCE_DISABLE, spec_ssb_force_disable)
TASK_PFA_SET(SPEC_SSB_FORCE_DISABLE, spec_ssb_force_disable)

TASK_PFA_TEST(SPEC_IB_DISABLE, spec_ib_disable)
TASK_PFA_SET(SPEC_IB_DISABLE, spec_ib_disable)
TASK_PFA_CLEAR(SPEC_IB_DISABLE, spec_ib_disable)

TASK_PFA_TEST(SPEC_IB_FORCE_DISABLE, spec_ib_force_disable)
TASK_PFA_SET(SPEC_IB_FORCE_DISABLE, spec_ib_force_disable)

static inline void
current_restore_flags(unsigned long orig_flags, unsigned long flags)
{
	current->flags &= ~flags;
	current->flags |= orig_flags & flags;
}

extern int cpuset_cpumask_can_shrink(const struct cpumask *cur, const struct cpumask *trial);
extern int task_can_attach(struct task_struct *p, const struct cpumask *cs_cpus_allowed);

#ifdef CONFIG_RT_SOFTINT_OPTIMIZATION
extern bool cpupri_check_rt(void);
#else
static inline bool cpupri_check_rt(void)
{
	return false;
}
#endif

#ifdef CONFIG_SMP
extern void do_set_cpus_allowed(struct task_struct *p, const struct cpumask *new_mask);
extern int set_cpus_allowed_ptr(struct task_struct *p, const struct cpumask *new_mask);
extern void force_compatible_cpus_allowed_ptr(struct task_struct *p);
#else
static inline void do_set_cpus_allowed(struct task_struct *p, const struct cpumask *new_mask)
{
}
static inline int set_cpus_allowed_ptr(struct task_struct *p, const struct cpumask *new_mask)
{
	if (!cpumask_test_cpu(0, new_mask))
		return -EINVAL;
	return 0;
}
#endif

extern int yield_to(struct task_struct *p, bool preempt);
extern void set_user_nice(struct task_struct *p, long nice);
extern int task_prio(const struct task_struct *p);

/**
 * task_nice - return the nice value of a given task.
 * @p: the task in question.
 *
 * Return: The nice value [ -20 ... 0 ... 19 ].
 */
static inline int task_nice(const struct task_struct *p)
{
	return PRIO_TO_NICE((p)->static_prio);
}

extern int can_nice(const struct task_struct *p, const int nice);
extern int task_curr(const struct task_struct *p);
extern int idle_cpu(int cpu);
extern int available_idle_cpu(int cpu);
extern int sched_setscheduler(struct task_struct *, int, const struct sched_param *);
extern int sched_setscheduler_nocheck(struct task_struct *, int, const struct sched_param *);
extern void sched_set_fifo(struct task_struct *p);
extern void sched_set_fifo_low(struct task_struct *p);
extern void sched_set_normal(struct task_struct *p, int nice);
extern int sched_setattr(struct task_struct *, const struct sched_attr *);
extern int sched_setattr_nocheck(struct task_struct *, const struct sched_attr *);
extern struct task_struct *idle_task(int cpu);

/**
 * is_idle_task - is the specified task an idle task?
 * @p: the task in question.
 *
 * Return: 1 if @p is an idle task. 0 otherwise.
 */
static __always_inline bool is_idle_task(const struct task_struct *p)
{
	return !!(p->flags & PF_IDLE);
}

extern struct task_struct *curr_task(int cpu);
extern void ia64_set_curr_task(int cpu, struct task_struct *p);

void yield(void);

union thread_union {
#ifndef CONFIG_ARCH_TASK_STRUCT_ON_STACK
	struct task_struct task;
#endif
#ifndef CONFIG_THREAD_INFO_IN_TASK
	struct thread_info thread_info;
#endif
	unsigned long stack[THREAD_SIZE/sizeof(long)];
};

#ifndef CONFIG_THREAD_INFO_IN_TASK
extern struct thread_info init_thread_info;
#endif

extern unsigned long init_stack[THREAD_SIZE / sizeof(unsigned long)];

#ifdef CONFIG_THREAD_INFO_IN_TASK
static inline struct thread_info *task_thread_info(struct task_struct *task)
{
	return &task->thread_info;
}
#elif !defined(__HAVE_THREAD_FUNCTIONS)
# define task_thread_info(task)	((struct thread_info *)(task)->stack)
#endif

/*
 * find a task by one of its numerical ids
 *
 * find_task_by_pid_ns():
 *      finds a task by its pid in the specified namespace
 * find_task_by_vpid():
 *      finds a task by its virtual pid
 *
 * see also find_vpid() etc in include/linux/pid.h
 */

extern struct task_struct *find_task_by_vpid(pid_t nr);
extern struct task_struct *find_task_by_pid_ns(pid_t nr, struct pid_namespace *ns);

/*
 * find a task by its virtual pid and get the task struct
 */
extern struct task_struct *find_get_task_by_vpid(pid_t nr);

extern int wake_up_state(struct task_struct *tsk, unsigned int state);
extern int wake_up_process(struct task_struct *tsk);
extern void wake_up_new_task(struct task_struct *tsk);

#ifdef CONFIG_SMP
extern void kick_process(struct task_struct *tsk);
#else
static inline void kick_process(struct task_struct *tsk) { }
#endif

extern void __set_task_comm(struct task_struct *tsk, const char *from, bool exec);

static inline void set_task_comm(struct task_struct *tsk, const char *from)
{
	__set_task_comm(tsk, from, false);
}

extern char *__get_task_comm(char *to, size_t len, struct task_struct *tsk);
#define get_task_comm(buf, tsk) ({			\
	BUILD_BUG_ON(sizeof(buf) != TASK_COMM_LEN);	\
	__get_task_comm(buf, sizeof(buf), tsk);		\
})

#ifdef CONFIG_SMP
static __always_inline void scheduler_ipi(void)
{
	/*
	 * Fold TIF_NEED_RESCHED into the preempt_count; anybody setting
	 * TIF_NEED_RESCHED remotely (for the first time) will also send
	 * this IPI.
	 */
	preempt_fold_need_resched();
}
extern unsigned long wait_task_inactive(struct task_struct *, long match_state);
#else
static inline void scheduler_ipi(void) { }
static inline unsigned long wait_task_inactive(struct task_struct *p, long match_state)
{
	return 1;
}
#endif

/*
 * Set thread flags in other task's structures.
 * See asm/thread_info.h for TIF_xxxx flags available:
 */
static inline void set_tsk_thread_flag(struct task_struct *tsk, int flag)
{
	set_ti_thread_flag(task_thread_info(tsk), flag);
}

static inline void clear_tsk_thread_flag(struct task_struct *tsk, int flag)
{
	clear_ti_thread_flag(task_thread_info(tsk), flag);
}

static inline void update_tsk_thread_flag(struct task_struct *tsk, int flag,
					  bool value)
{
	update_ti_thread_flag(task_thread_info(tsk), flag, value);
}

static inline int test_and_set_tsk_thread_flag(struct task_struct *tsk, int flag)
{
	return test_and_set_ti_thread_flag(task_thread_info(tsk), flag);
}

static inline int test_and_clear_tsk_thread_flag(struct task_struct *tsk, int flag)
{
	return test_and_clear_ti_thread_flag(task_thread_info(tsk), flag);
}

static inline int test_tsk_thread_flag(struct task_struct *tsk, int flag)
{
	return test_ti_thread_flag(task_thread_info(tsk), flag);
}

static inline void set_tsk_need_resched(struct task_struct *tsk)
{
	set_tsk_thread_flag(tsk,TIF_NEED_RESCHED);
}

static inline void clear_tsk_need_resched(struct task_struct *tsk)
{
	clear_tsk_thread_flag(tsk,TIF_NEED_RESCHED);
}

static inline int test_tsk_need_resched(struct task_struct *tsk)
{
	return unlikely(test_tsk_thread_flag(tsk,TIF_NEED_RESCHED));
}

/*
 * cond_resched() and cond_resched_lock(): latency reduction via
 * explicit rescheduling in places that are safe. The return
 * value indicates whether a reschedule was done in fact.
 * cond_resched_lock() will drop the spinlock before scheduling,
 */
#ifndef CONFIG_PREEMPTION
extern int _cond_resched(void);
#else
static inline int _cond_resched(void) { return 0; }
#endif

#define cond_resched() ({			\
	___might_sleep(__FILE__, __LINE__, 0);	\
	_cond_resched();			\
})

extern int __cond_resched_lock(spinlock_t *lock);

#define cond_resched_lock(lock) ({				\
	___might_sleep(__FILE__, __LINE__, PREEMPT_LOCK_OFFSET);\
	__cond_resched_lock(lock);				\
})

static inline void cond_resched_rcu(void)
{
#if defined(CONFIG_DEBUG_ATOMIC_SLEEP) || !defined(CONFIG_PREEMPT_RCU)
	rcu_read_unlock();
	cond_resched();
	rcu_read_lock();
#endif
}

/*
 * Does a critical section need to be broken due to another
 * task waiting?: (technically does not depend on CONFIG_PREEMPTION,
 * but a general need for low latency)
 */
static inline int spin_needbreak(spinlock_t *lock)
{
#ifdef CONFIG_PREEMPTION
	return spin_is_contended(lock);
#else
	return 0;
#endif
}

static __always_inline bool need_resched(void)
{
	return unlikely(tif_need_resched());
}

/*
 * Wrappers for p->thread_info->cpu access. No-op on UP.
 */
#ifdef CONFIG_SMP

static inline unsigned int task_cpu(const struct task_struct *p)
{
#ifdef CONFIG_THREAD_INFO_IN_TASK
	return READ_ONCE(p->cpu);
#else
	return READ_ONCE(task_thread_info(p)->cpu);
#endif
}

extern void set_task_cpu(struct task_struct *p, unsigned int cpu);

#else

static inline unsigned int task_cpu(const struct task_struct *p)
{
	return 0;
}

static inline void set_task_cpu(struct task_struct *p, unsigned int cpu)
{
}

#endif /* CONFIG_SMP */

/*
 * In order to reduce various lock holder preemption latencies provide an
 * interface to see if a vCPU is currently running or not.
 *
 * This allows us to terminate optimistic spin loops and block, analogous to
 * the native optimistic spin heuristic of testing if the lock owner task is
 * running or not.
 */
#ifndef vcpu_is_preempted
static inline bool vcpu_is_preempted(int cpu)
{
	return false;
}
#endif

extern long sched_setaffinity(pid_t pid, const struct cpumask *new_mask);
extern long sched_getaffinity(pid_t pid, struct cpumask *mask);

#ifndef TASK_SIZE_OF
#define TASK_SIZE_OF(tsk)	TASK_SIZE
#endif

#ifdef CONFIG_RSEQ

/*
 * Map the event mask on the user-space ABI enum rseq_cs_flags
 * for direct mask checks.
 */
enum rseq_event_mask_bits {
	RSEQ_EVENT_PREEMPT_BIT	= RSEQ_CS_FLAG_NO_RESTART_ON_PREEMPT_BIT,
	RSEQ_EVENT_SIGNAL_BIT	= RSEQ_CS_FLAG_NO_RESTART_ON_SIGNAL_BIT,
	RSEQ_EVENT_MIGRATE_BIT	= RSEQ_CS_FLAG_NO_RESTART_ON_MIGRATE_BIT,
};

enum rseq_event_mask {
	RSEQ_EVENT_PREEMPT	= (1U << RSEQ_EVENT_PREEMPT_BIT),
	RSEQ_EVENT_SIGNAL	= (1U << RSEQ_EVENT_SIGNAL_BIT),
	RSEQ_EVENT_MIGRATE	= (1U << RSEQ_EVENT_MIGRATE_BIT),
};

static inline void rseq_set_notify_resume(struct task_struct *t)
{
	if (t->rseq)
		set_tsk_thread_flag(t, TIF_NOTIFY_RESUME);
}

void __rseq_handle_notify_resume(struct ksignal *sig, struct pt_regs *regs);

static inline void rseq_handle_notify_resume(struct ksignal *ksig,
					     struct pt_regs *regs)
{
	if (current->rseq)
		__rseq_handle_notify_resume(ksig, regs);
}

static inline void rseq_signal_deliver(struct ksignal *ksig,
				       struct pt_regs *regs)
{
	preempt_disable();
	__set_bit(RSEQ_EVENT_SIGNAL_BIT, &current->rseq_event_mask);
	preempt_enable();
	rseq_handle_notify_resume(ksig, regs);
}

/* rseq_preempt() requires preemption to be disabled. */
static inline void rseq_preempt(struct task_struct *t)
{
	__set_bit(RSEQ_EVENT_PREEMPT_BIT, &t->rseq_event_mask);
	rseq_set_notify_resume(t);
}

/* rseq_migrate() requires preemption to be disabled. */
static inline void rseq_migrate(struct task_struct *t)
{
	__set_bit(RSEQ_EVENT_MIGRATE_BIT, &t->rseq_event_mask);
	rseq_set_notify_resume(t);
}

/*
 * If parent process has a registered restartable sequences area, the
 * child inherits. Unregister rseq for a clone with CLONE_VM set.
 */
static inline void rseq_fork(struct task_struct *t, unsigned long clone_flags)
{
	if (clone_flags & CLONE_VM) {
		t->rseq = NULL;
		t->rseq_sig = 0;
		t->rseq_event_mask = 0;
	} else {
		t->rseq = current->rseq;
		t->rseq_sig = current->rseq_sig;
		t->rseq_event_mask = current->rseq_event_mask;
	}
}

static inline void rseq_execve(struct task_struct *t)
{
	t->rseq = NULL;
	t->rseq_sig = 0;
	t->rseq_event_mask = 0;
}

#else

static inline void rseq_set_notify_resume(struct task_struct *t)
{
}
static inline void rseq_handle_notify_resume(struct ksignal *ksig,
					     struct pt_regs *regs)
{
}
static inline void rseq_signal_deliver(struct ksignal *ksig,
				       struct pt_regs *regs)
{
}
static inline void rseq_preempt(struct task_struct *t)
{
}
static inline void rseq_migrate(struct task_struct *t)
{
}
static inline void rseq_fork(struct task_struct *t, unsigned long clone_flags)
{
}
static inline void rseq_execve(struct task_struct *t)
{
}

#endif

#ifdef CONFIG_DEBUG_RSEQ

void rseq_syscall(struct pt_regs *regs);

#else

static inline void rseq_syscall(struct pt_regs *regs)
{
}

#endif

const struct sched_avg *sched_trace_cfs_rq_avg(struct cfs_rq *cfs_rq);
char *sched_trace_cfs_rq_path(struct cfs_rq *cfs_rq, char *str, int len);
int sched_trace_cfs_rq_cpu(struct cfs_rq *cfs_rq);

const struct sched_avg *sched_trace_rq_avg_rt(struct rq *rq);
const struct sched_avg *sched_trace_rq_avg_dl(struct rq *rq);
const struct sched_avg *sched_trace_rq_avg_irq(struct rq *rq);

int sched_trace_rq_cpu(struct rq *rq);
int sched_trace_rq_cpu_capacity(struct rq *rq);
int sched_trace_rq_nr_running(struct rq *rq);

const struct cpumask *sched_trace_rd_span(struct root_domain *rd);

#endif<|MERGE_RESOLUTION|>--- conflicted
+++ resolved
@@ -1035,11 +1035,7 @@
 	raw_spinlock_t			pi_lock;
 
 	struct wake_q_node		wake_q;
-<<<<<<< HEAD
-	struct wake_q_head		*wake_q_head;
-=======
 	int				wake_q_count;
->>>>>>> 5f85626b
 
 #ifdef CONFIG_RT_MUTEXES
 	/* PI waiters blocked on a rt_mutex held by this task: */
@@ -1389,10 +1385,7 @@
 	struct callback_head		mce_kill_me;
 #endif
 	ANDROID_VENDOR_DATA_ARRAY(1, 64);
-<<<<<<< HEAD
-=======
 	ANDROID_OEM_DATA_ARRAY(1, 2);
->>>>>>> 5f85626b
 
 	/*
 	 * New fields for task_struct should be added above here, so that
