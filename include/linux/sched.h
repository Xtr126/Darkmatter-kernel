/* SPDX-License-Identifier: GPL-2.0 */
#ifndef _LINUX_SCHED_H
#define _LINUX_SCHED_H

/*
 * Define 'struct task_struct' and provide the main scheduler
 * APIs (schedule(), wakeup variants, etc.)
 */

#include <uapi/linux/sched.h>

#include <asm/current.h>

#include <linux/pid.h>
#include <linux/sem.h>
#include <linux/shm.h>
#include <linux/kcov.h>
#include <linux/mutex.h>
#include <linux/plist.h>
#include <linux/hrtimer.h>
#include <linux/seccomp.h>
#include <linux/nodemask.h>
#include <linux/rcupdate.h>
#include <linux/resource.h>
#include <linux/latencytop.h>
#include <linux/sched/prio.h>
#include <linux/signal_types.h>
#include <linux/mm_types_task.h>
#include <linux/task_io_accounting.h>
#include <linux/skip_list.h>

/* task_struct member predeclarations (sorted alphabetically): */
struct audit_context;
struct backing_dev_info;
struct bio_list;
struct blk_plug;
struct cfs_rq;
struct fs_struct;
struct futex_pi_state;
struct io_context;
struct mempolicy;
struct nameidata;
struct nsproxy;
struct perf_event_context;
struct pid_namespace;
struct pipe_inode_info;
struct rcu_node;
struct reclaim_state;
struct robust_list_head;
struct sched_attr;
struct sched_param;
struct seq_file;
struct sighand_struct;
struct signal_struct;
struct task_delay_info;
struct task_group;

/*
 * Task state bitmask. NOTE! These bits are also
 * encoded in fs/proc/array.c: get_task_state().
 *
 * We have two separate sets of flags: task->state
 * is about runnability, while task->exit_state are
 * about the task exiting. Confusing, but this way
 * modifying one set can't modify the other one by
 * mistake.
 */

/* Used in tsk->state: */
#define TASK_RUNNING			0x0000
#define TASK_INTERRUPTIBLE		0x0001
#define TASK_UNINTERRUPTIBLE		0x0002
#define __TASK_STOPPED			0x0004
#define __TASK_TRACED			0x0008
/* Used in tsk->exit_state: */
#define EXIT_DEAD			0x0010
#define EXIT_ZOMBIE			0x0020
#define EXIT_TRACE			(EXIT_ZOMBIE | EXIT_DEAD)
/* Used in tsk->state again: */
#define TASK_PARKED			0x0040
#define TASK_DEAD			0x0080
#define TASK_WAKEKILL			0x0100
#define TASK_WAKING			0x0200
#define TASK_NOLOAD			0x0400
#define TASK_NEW			0x0800
#define TASK_STATE_MAX			0x1000

/* Convenience macros for the sake of set_current_state: */
#define TASK_KILLABLE			(TASK_WAKEKILL | TASK_UNINTERRUPTIBLE)
#define TASK_STOPPED			(TASK_WAKEKILL | __TASK_STOPPED)
#define TASK_TRACED			(TASK_WAKEKILL | __TASK_TRACED)

#define TASK_IDLE			(TASK_UNINTERRUPTIBLE | TASK_NOLOAD)

/* Convenience macros for the sake of wake_up(): */
#define TASK_NORMAL			(TASK_INTERRUPTIBLE | TASK_UNINTERRUPTIBLE)
#define TASK_ALL			(TASK_NORMAL | __TASK_STOPPED | __TASK_TRACED)

/* get_task_state(): */
#define TASK_REPORT			(TASK_RUNNING | TASK_INTERRUPTIBLE | \
					 TASK_UNINTERRUPTIBLE | __TASK_STOPPED | \
					 __TASK_TRACED | EXIT_DEAD | EXIT_ZOMBIE | \
					 TASK_PARKED)

#define task_is_traced(task)		((task->state & __TASK_TRACED) != 0)

#define task_is_stopped(task)		((task->state & __TASK_STOPPED) != 0)

#define task_is_stopped_or_traced(task)	((task->state & (__TASK_STOPPED | __TASK_TRACED)) != 0)

#define task_contributes_to_load(task)	((task->state & TASK_UNINTERRUPTIBLE) != 0 && \
					 (task->flags & PF_FROZEN) == 0 && \
					 (task->state & TASK_NOLOAD) == 0)

#ifdef CONFIG_DEBUG_ATOMIC_SLEEP

/*
 * Special states are those that do not use the normal wait-loop pattern. See
 * the comment with set_special_state().
 */
#define is_special_task_state(state)				\
	((state) & (__TASK_STOPPED | __TASK_TRACED | TASK_DEAD))

#define __set_current_state(state_value)			\
	do {							\
		WARN_ON_ONCE(is_special_task_state(state_value));\
		current->task_state_change = _THIS_IP_;		\
		current->state = (state_value);			\
	} while (0)

#define set_current_state(state_value)				\
	do {							\
		WARN_ON_ONCE(is_special_task_state(state_value));\
		current->task_state_change = _THIS_IP_;		\
		smp_store_mb(current->state, (state_value));	\
	} while (0)

#define set_special_state(state_value)					\
	do {								\
		unsigned long flags; /* may shadow */			\
		WARN_ON_ONCE(!is_special_task_state(state_value));	\
		raw_spin_lock_irqsave(&current->pi_lock, flags);	\
		current->task_state_change = _THIS_IP_;			\
		current->state = (state_value);				\
		raw_spin_unlock_irqrestore(&current->pi_lock, flags);	\
	} while (0)
#else
/*
 * set_current_state() includes a barrier so that the write of current->state
 * is correctly serialised wrt the caller's subsequent test of whether to
 * actually sleep:
 *
 *   for (;;) {
 *	set_current_state(TASK_UNINTERRUPTIBLE);
 *	if (!need_sleep)
 *		break;
 *
 *	schedule();
 *   }
 *   __set_current_state(TASK_RUNNING);
 *
 * If the caller does not need such serialisation (because, for instance, the
 * condition test and condition change and wakeup are under the same lock) then
 * use __set_current_state().
 *
 * The above is typically ordered against the wakeup, which does:
 *
 *   need_sleep = false;
 *   wake_up_state(p, TASK_UNINTERRUPTIBLE);
 *
 * Where wake_up_state() (and all other wakeup primitives) imply enough
 * barriers to order the store of the variable against wakeup.
 *
 * Wakeup will do: if (@state & p->state) p->state = TASK_RUNNING, that is,
 * once it observes the TASK_UNINTERRUPTIBLE store the waking CPU can issue a
 * TASK_RUNNING store which can collide with __set_current_state(TASK_RUNNING).
 *
 * However, with slightly different timing the wakeup TASK_RUNNING store can
 * also collide with the TASK_UNINTERRUPTIBLE store. Loosing that store is not
 * a problem either because that will result in one extra go around the loop
 * and our @cond test will save the day.
 *
 * Also see the comments of try_to_wake_up().
 */
#define __set_current_state(state_value)				\
	current->state = (state_value)

#define set_current_state(state_value)					\
	smp_store_mb(current->state, (state_value))

/*
 * set_special_state() should be used for those states when the blocking task
 * can not use the regular condition based wait-loop. In that case we must
 * serialize against wakeups such that any possible in-flight TASK_RUNNING stores
 * will not collide with our state change.
 */
#define set_special_state(state_value)					\
	do {								\
		unsigned long flags; /* may shadow */			\
		raw_spin_lock_irqsave(&current->pi_lock, flags);	\
		current->state = (state_value);				\
		raw_spin_unlock_irqrestore(&current->pi_lock, flags);	\
	} while (0)

#endif

/* Task command name length: */
#define TASK_COMM_LEN			16

enum task_event {
	PUT_PREV_TASK   = 0,
	PICK_NEXT_TASK  = 1,
	TASK_WAKE       = 2,
	TASK_MIGRATE    = 3,
	TASK_UPDATE     = 4,
	IRQ_UPDATE	= 5,
};

extern cpumask_var_t			cpu_isolated_map;

extern void scheduler_tick(void);

#define	MAX_SCHEDULE_TIMEOUT		LONG_MAX

extern long schedule_timeout(long timeout);
extern long schedule_timeout_interruptible(long timeout);
extern long schedule_timeout_killable(long timeout);
extern long schedule_timeout_uninterruptible(long timeout);
extern long schedule_timeout_idle(long timeout);
asmlinkage void schedule(void);
extern void schedule_preempt_disabled(void);

extern int __must_check io_schedule_prepare(void);
extern void io_schedule_finish(int token);
extern long io_schedule_timeout(long timeout);
extern void io_schedule(void);

/**
 * struct prev_cputime - snapshot of system and user cputime
 * @utime: time spent in user mode
 * @stime: time spent in system mode
 * @lock: protects the above two fields
 *
 * Stores previous user/system time values such that we can guarantee
 * monotonicity.
 */
struct prev_cputime {
#ifndef CONFIG_VIRT_CPU_ACCOUNTING_NATIVE
	u64				utime;
	u64				stime;
	raw_spinlock_t			lock;
#endif
};

/**
 * struct task_cputime - collected CPU time counts
 * @utime:		time spent in user mode, in nanoseconds
 * @stime:		time spent in kernel mode, in nanoseconds
 * @sum_exec_runtime:	total time spent on the CPU, in nanoseconds
 *
 * This structure groups together three kinds of CPU time that are tracked for
 * threads and thread groups.  Most things considering CPU time want to group
 * these counts together and treat all three of them in parallel.
 */
struct task_cputime {
	u64				utime;
	u64				stime;
	unsigned long long		sum_exec_runtime;
};

/* Alternate field names when used on cache expirations: */
#define virt_exp			utime
#define prof_exp			stime
#define sched_exp			sum_exec_runtime

enum vtime_state {
	/* Task is sleeping or running in a CPU with VTIME inactive: */
	VTIME_INACTIVE = 0,
	/* Task runs in userspace in a CPU with VTIME active: */
	VTIME_USER,
	/* Task runs in kernelspace in a CPU with VTIME active: */
	VTIME_SYS,
};

struct vtime {
	seqcount_t		seqcount;
	unsigned long long	starttime;
	enum vtime_state	state;
	u64			utime;
	u64			stime;
	u64			gtime;
};

struct sched_info {
#ifdef CONFIG_SCHED_INFO
	/* Cumulative counters: */

	/* # of times we have run on this CPU: */
	unsigned long			pcount;

	/* Time spent waiting on a runqueue: */
	unsigned long long		run_delay;

	/* Timestamps: */

	/* When did we last run on a CPU? */
	unsigned long long		last_arrival;

	/* When were we last queued to run? */
	unsigned long long		last_queued;

#endif /* CONFIG_SCHED_INFO */
};

/*
 * Integer metrics need fixed point arithmetic, e.g., sched/fair
 * has a few: load, load_avg, util_avg, freq, and capacity.
 *
 * We define a basic fixed point arithmetic range, and then formalize
 * all these metrics based on that basic range.
 */
# define SCHED_FIXEDPOINT_SHIFT		10
# define SCHED_FIXEDPOINT_SCALE		(1L << SCHED_FIXEDPOINT_SHIFT)

struct load_weight {
	unsigned long			weight;
	u32				inv_weight;
};

/**
 * struct util_est - Estimation utilization of FAIR tasks
 * @enqueued: instantaneous estimated utilization of a task/cpu
 * @ewma:     the Exponential Weighted Moving Average (EWMA)
 *            utilization of a task
 *
 * Support data structure to track an Exponential Weighted Moving Average
 * (EWMA) of a FAIR task's utilization. New samples are added to the moving
 * average each time a task completes an activation. Sample's weight is chosen
 * so that the EWMA will be relatively insensitive to transient changes to the
 * task's workload.
 *
 * The enqueued attribute has a slightly different meaning for tasks and cpus:
 * - task:   the task's util_avg at last task dequeue time
 * - cfs_rq: the sum of util_est.enqueued for each RUNNABLE task on that CPU
 * Thus, the util_est.enqueued of a task represents the contribution on the
 * estimated utilization of the CPU where that task is currently enqueued.
 *
 * Only for tasks we track a moving average of the past instantaneous
 * estimated utilization. This allows to absorb sporadic drops in utilization
 * of an otherwise almost periodic task.
 */
struct util_est {
	unsigned int			enqueued;
	unsigned int			ewma;
#define UTIL_EST_WEIGHT_SHIFT		2
};

/*
 * The load_avg/util_avg accumulates an infinite geometric series
 * (see __update_load_avg() in kernel/sched/fair.c).
 *
 * [load_avg definition]
 *
 *   load_avg = runnable% * scale_load_down(load)
 *
 * where runnable% is the time ratio that a sched_entity is runnable.
 * For cfs_rq, it is the aggregated load_avg of all runnable and
 * blocked sched_entities.
 *
 * load_avg may also take frequency scaling into account:
 *
 *   load_avg = runnable% * scale_load_down(load) * freq%
 *
 * where freq% is the CPU frequency normalized to the highest frequency.
 *
 * [util_avg definition]
 *
 *   util_avg = running% * SCHED_CAPACITY_SCALE
 *
 * where running% is the time ratio that a sched_entity is running on
 * a CPU. For cfs_rq, it is the aggregated util_avg of all runnable
 * and blocked sched_entities.
 *
 * util_avg may also factor frequency scaling and CPU capacity scaling:
 *
 *   util_avg = running% * SCHED_CAPACITY_SCALE * freq% * capacity%
 *
 * where freq% is the same as above, and capacity% is the CPU capacity
 * normalized to the greatest capacity (due to uarch differences, etc).
 *
 * N.B., the above ratios (runnable%, running%, freq%, and capacity%)
 * themselves are in the range of [0, 1]. To do fixed point arithmetics,
 * we therefore scale them to as large a range as necessary. This is for
 * example reflected by util_avg's SCHED_CAPACITY_SCALE.
 *
 * [Overflow issue]
 *
 * The 64-bit load_sum can have 4353082796 (=2^64/47742/88761) entities
 * with the highest load (=88761), always runnable on a single cfs_rq,
 * and should not overflow as the number already hits PID_MAX_LIMIT.
 *
 * For all other cases (including 32-bit kernels), struct load_weight's
 * weight will overflow first before we do, because:
 *
 *    Max(load_avg) <= Max(load.weight)
 *
 * Then it is the load_weight's responsibility to consider overflow
 * issues.
 */
struct sched_avg {
	u64				last_update_time;
	u64				load_sum;
	u32				util_sum;
	u32				period_contrib;
	unsigned long			load_avg;
	unsigned long			util_avg;
	struct util_est			util_est;
};

struct sched_statistics {
#ifdef CONFIG_SCHEDSTATS
	u64				wait_start;
	u64				wait_max;
	u64				wait_count;
	u64				wait_sum;
	u64				iowait_count;
	u64				iowait_sum;

	u64				sleep_start;
	u64				sleep_max;
	s64				sum_sleep_runtime;

	u64				block_start;
	u64				block_max;
	u64				exec_max;
	u64				slice_max;

	u64				nr_migrations_cold;
	u64				nr_failed_migrations_affine;
	u64				nr_failed_migrations_running;
	u64				nr_failed_migrations_hot;
	u64				nr_forced_migrations;

	u64				nr_wakeups;
	u64				nr_wakeups_sync;
	u64				nr_wakeups_migrate;
	u64				nr_wakeups_local;
	u64				nr_wakeups_remote;
	u64				nr_wakeups_affine;
	u64				nr_wakeups_affine_attempts;
	u64				nr_wakeups_passive;
	u64				nr_wakeups_idle;
#endif
};

struct sched_entity {
	/* For load-balancing: */
	struct load_weight		load;
	struct rb_node			run_node;
	struct list_head		group_node;
	unsigned int			on_rq;

	u64				exec_start;
	u64				sum_exec_runtime;
	u64				vruntime;
	u64				prev_sum_exec_runtime;

	u64				nr_migrations;

	struct sched_statistics		statistics;

#ifdef CONFIG_FAIR_GROUP_SCHED
	int				depth;
	struct sched_entity		*parent;
	/* rq on which this entity is (to be) queued: */
	struct cfs_rq			*cfs_rq;
	/* rq "owned" by this entity/group: */
	struct cfs_rq			*my_q;
#endif

#ifdef CONFIG_SMP
	/*
	 * Per entity load average tracking.
	 *
	 * Put into separate cache line so it does not
	 * collide with read-mostly values above.
	 */
	struct sched_avg		avg ____cacheline_aligned_in_smp;
#endif
};

#ifdef CONFIG_SCHED_WALT
#define RAVG_HIST_SIZE_MAX  5

/* ravg represents frequency scaled cpu-demand of tasks */
struct ravg {
	/*
	 * 'mark_start' marks the beginning of an event (task waking up, task
	 * starting to execute, task being preempted) within a window
	 *
	 * 'sum' represents how runnable a task has been within current
	 * window. It incorporates both running time and wait time and is
	 * frequency scaled.
	 *
	 * 'sum_history' keeps track of history of 'sum' seen over previous
	 * RAVG_HIST_SIZE windows. Windows where task was entirely sleeping are
	 * ignored.
	 *
	 * 'demand' represents maximum sum seen over previous
	 * sysctl_sched_ravg_hist_size windows. 'demand' could drive frequency
	 * demand for tasks.
	 *
	 * 'curr_window' represents task's contribution to cpu busy time
	 * statistics (rq->curr_runnable_sum) in current window
	 *
	 * 'prev_window' represents task's contribution to cpu busy time
	 * statistics (rq->prev_runnable_sum) in previous window
	 */
	u64 mark_start;
	u32 sum, demand;
	u32 sum_history[RAVG_HIST_SIZE_MAX];
	u32 curr_window, prev_window;
	u16 active_windows;
};
#endif

struct sched_rt_entity {
	struct list_head		run_list;
	unsigned long			timeout;
	unsigned long			watchdog_stamp;
	unsigned int			time_slice;
	unsigned short			on_rq;
	unsigned short			on_list;

	struct sched_rt_entity		*back;
#ifdef CONFIG_RT_GROUP_SCHED
	struct sched_rt_entity		*parent;
	/* rq on which this entity is (to be) queued: */
	struct rt_rq			*rt_rq;
	/* rq "owned" by this entity/group: */
	struct rt_rq			*my_q;
#endif
} __randomize_layout;

struct sched_dl_entity {
	struct rb_node			rb_node;

	/*
	 * Original scheduling parameters. Copied here from sched_attr
	 * during sched_setattr(), they will remain the same until
	 * the next sched_setattr().
	 */
	u64				dl_runtime;	/* Maximum runtime for each instance	*/
	u64				dl_deadline;	/* Relative deadline of each instance	*/
	u64				dl_period;	/* Separation of two instances (period) */
	u64				dl_bw;		/* dl_runtime / dl_period		*/
	u64				dl_density;	/* dl_runtime / dl_deadline		*/

	/*
	 * Actual scheduling parameters. Initialized with the values above,
	 * they are continously updated during task execution. Note that
	 * the remaining runtime could be < 0 in case we are in overrun.
	 */
	s64				runtime;	/* Remaining runtime for this instance	*/
	u64				deadline;	/* Absolute deadline for this instance	*/
	unsigned int			flags;		/* Specifying the scheduler behaviour	*/

	/*
	 * Some bool flags:
	 *
	 * @dl_throttled tells if we exhausted the runtime. If so, the
	 * task has to wait for a replenishment to be performed at the
	 * next firing of dl_timer.
	 *
	 * @dl_boosted tells if we are boosted due to DI. If so we are
	 * outside bandwidth enforcement mechanism (but only until we
	 * exit the critical section);
	 *
	 * @dl_yielded tells if task gave up the CPU before consuming
	 * all its available runtime during the last job.
	 *
	 * @dl_non_contending tells if the task is inactive while still
	 * contributing to the active utilization. In other words, it
	 * indicates if the inactive timer has been armed and its handler
	 * has not been executed yet. This flag is useful to avoid race
	 * conditions between the inactive timer handler and the wakeup
	 * code.
	 */
	int				dl_throttled;
	int				dl_boosted;
	int				dl_yielded;
	int				dl_non_contending;

	/*
	 * Bandwidth enforcement timer. Each -deadline task has its
	 * own bandwidth to be enforced, thus we need one timer per task.
	 */
	struct hrtimer			dl_timer;

	/*
	 * Inactive timer, responsible for decreasing the active utilization
	 * at the "0-lag time". When a -deadline task blocks, it contributes
	 * to GRUB's active utilization until the "0-lag time", hence a
	 * timer is needed to decrease the active utilization at the correct
	 * time.
	 */
	struct hrtimer inactive_timer;
};

union rcu_special {
	struct {
		u8			blocked;
		u8			need_qs;
		u8			exp_need_qs;

		/* Otherwise the compiler can store garbage here: */
		u8			pad;
	} b; /* Bits. */
	u32 s; /* Set of bits. */
};

enum perf_event_task_context {
	perf_invalid_context = -1,
	perf_hw_context = 0,
	perf_sw_context,
	perf_nr_task_contexts,
};

struct wake_q_node {
	struct wake_q_node *next;
};

struct task_struct {
#ifdef CONFIG_THREAD_INFO_IN_TASK
	/*
	 * For reasons of header soup (see current_thread_info()), this
	 * must be the first element of task_struct.
	 */
	struct thread_info		thread_info;
#endif
	/* -1 unrunnable, 0 runnable, >0 stopped: */
	volatile long			state;

	/*
	 * This begins the randomizable portion of task_struct. Only
	 * scheduling-critical items should be added above here.
	 */
	randomized_struct_fields_start

	void				*stack;
	atomic_t			usage;
	/* Per task flags (PF_*), defined further below: */
	unsigned int			flags;
	unsigned int			ptrace;

#if defined(CONFIG_SMP) && !defined(CONFIG_SCHED_PDS)
	struct llist_node		wake_entry;
#endif
#if defined(CONFIG_SMP) || defined(CONFIG_SCHED_PDS)
	int				on_cpu;
#endif
#ifdef CONFIG_SMP
#ifdef CONFIG_THREAD_INFO_IN_TASK
	/* Current CPU: */
	unsigned int			cpu;
#endif
	unsigned int			wakee_flips;
	unsigned long			wakee_flip_decay_ts;
	struct task_struct		*last_wakee;

	int				wake_cpu;
#endif
	int				on_rq;

	int				prio;
	int				static_prio;
	int				normal_prio;
	unsigned int			rt_priority;

#ifdef CONFIG_SCHED_PDS
	int				time_slice;
	u64				deadline;
	/* skip list level */
	int				sl_level;
	/* skip list node */
	struct skiplist_node		sl_node;
	/* 8bits prio and 56bits deadline for quick processing */
	u64				priodl;
	u64				last_ran;
	/* sched_clock time spent running */
	u64				sched_time;
#ifdef CONFIG_SMT_NICE
	/* Policy/nice level bias across smt siblings */
	int				smt_bias;
#endif
#ifdef CONFIG_HOTPLUG_CPU
	/* Bound to CPU0 for hotplug */
	bool				zerobound;
#endif
	unsigned long			rt_timeout;
#else /* CONFIG_SCHED_PDS */
	const struct sched_class	*sched_class;
	struct sched_entity		se;
	struct sched_rt_entity		rt;
<<<<<<< HEAD
#ifdef CONFIG_SCHED_WALT
	struct ravg ravg;
	/*
	 * 'init_load_pct' represents the initial task load assigned to children
	 * of this task
	 */
	u32 init_load_pct;
	u64 last_sleep_ts;
#endif

=======
	struct sched_dl_entity		dl;
#endif
>>>>>>> 5b2117a2
#ifdef CONFIG_CGROUP_SCHED
	struct task_group		*sched_task_group;
#endif

#ifdef CONFIG_PREEMPT_NOTIFIERS
	/* List of struct preempt_notifier: */
	struct hlist_head		preempt_notifiers;
#endif

#ifdef CONFIG_BLK_DEV_IO_TRACE
	unsigned int			btrace_seq;
#endif

	unsigned int			policy;
	int				nr_cpus_allowed;
	cpumask_t			cpus_allowed;

#ifdef CONFIG_PREEMPT_RCU
	int				rcu_read_lock_nesting;
	union rcu_special		rcu_read_unlock_special;
	struct list_head		rcu_node_entry;
	struct rcu_node			*rcu_blocked_node;
#endif /* #ifdef CONFIG_PREEMPT_RCU */

#ifdef CONFIG_TASKS_RCU
	unsigned long			rcu_tasks_nvcsw;
	u8				rcu_tasks_holdout;
	u8				rcu_tasks_idx;
	int				rcu_tasks_idle_cpu;
	struct list_head		rcu_tasks_holdout_list;
#endif /* #ifdef CONFIG_TASKS_RCU */

	struct sched_info		sched_info;

	struct list_head		tasks;
#ifdef CONFIG_SMP
	struct plist_node		pushable_tasks;
	struct rb_node			pushable_dl_tasks;
#endif

	struct mm_struct		*mm;
	struct mm_struct		*active_mm;

	/* Per-thread vma caching: */
	struct vmacache			vmacache;

#ifdef SPLIT_RSS_COUNTING
	struct task_rss_stat		rss_stat;
#endif
	int				exit_state;
	int				exit_code;
	int				exit_signal;
	/* The signal sent when the parent dies: */
	int				pdeath_signal;
	/* JOBCTL_*, siglock protected: */
	unsigned long			jobctl;

	/* Used for emulating ABI behavior of previous Linux versions: */
	unsigned int			personality;

	/* Scheduler bits, serialized by scheduler locks: */
	unsigned			sched_reset_on_fork:1;
	unsigned			sched_contributes_to_load:1;
	unsigned			sched_migrated:1;
	unsigned			sched_remote_wakeup:1;
	/* Force alignment to the next boundary: */
	unsigned			:0;

	/* Unserialized, strictly 'current' */

	/* Bit to tell LSMs we're in execve(): */
	unsigned			in_execve:1;
	unsigned			in_iowait:1;
#ifndef TIF_RESTORE_SIGMASK
	unsigned			restore_sigmask:1;
#endif
#ifdef CONFIG_MEMCG
	unsigned			memcg_may_oom:1;
#ifndef CONFIG_SLOB
	unsigned			memcg_kmem_skip_account:1;
#endif
#endif
#ifdef CONFIG_COMPAT_BRK
	unsigned			brk_randomized:1;
#endif
#ifdef CONFIG_CGROUPS
	/* disallow userland-initiated cgroup migration */
	unsigned			no_cgroup_migration:1;
#endif

	unsigned long			atomic_flags; /* Flags requiring atomic access. */

	struct restart_block		restart_block;

	pid_t				pid;
	pid_t				tgid;

#ifdef CONFIG_CC_STACKPROTECTOR
	/* Canary value for the -fstack-protector GCC feature: */
	unsigned long			stack_canary;
#endif
	/*
	 * Pointers to the (original) parent process, youngest child, younger sibling,
	 * older sibling, respectively.  (p->father can be replaced with
	 * p->real_parent->pid)
	 */

	/* Real parent process: */
	struct task_struct __rcu	*real_parent;

	/* Recipient of SIGCHLD, wait4() reports: */
	struct task_struct __rcu	*parent;

	/*
	 * Children/sibling form the list of natural children:
	 */
	struct list_head		children;
	struct list_head		sibling;
	struct task_struct		*group_leader;

	/*
	 * 'ptraced' is the list of tasks this task is using ptrace() on.
	 *
	 * This includes both natural children and PTRACE_ATTACH targets.
	 * 'ptrace_entry' is this task's link on the p->parent->ptraced list.
	 */
	struct list_head		ptraced;
	struct list_head		ptrace_entry;

	/* PID/PID hash table linkage. */
	struct pid_link			pids[PIDTYPE_MAX];
	struct list_head		thread_group;
	struct list_head		thread_node;

	struct completion		*vfork_done;

	/* CLONE_CHILD_SETTID: */
	int __user			*set_child_tid;

	/* CLONE_CHILD_CLEARTID: */
	int __user			*clear_child_tid;

	u64				utime;
	u64				stime;
#ifdef CONFIG_ARCH_HAS_SCALED_CPUTIME
	u64				utimescaled;
	u64				stimescaled;
#endif
	u64				gtime;
#ifdef CONFIG_CPU_FREQ_TIMES
	u64				*time_in_state;
	unsigned int			max_state;
#endif
	struct prev_cputime		prev_cputime;
#ifdef CONFIG_VIRT_CPU_ACCOUNTING_GEN
	struct vtime			vtime;
#endif

#ifdef CONFIG_NO_HZ_FULL
	atomic_t			tick_dep_mask;
#endif
	/* Context switch counts: */
	unsigned long			nvcsw;
	unsigned long			nivcsw;

	/* Monotonic time in nsecs: */
	u64				start_time;

	/* Boot based time in nsecs: */
	u64				real_start_time;

	/* MM fault and swap info: this can arguably be seen as either mm-specific or thread-specific: */
	unsigned long			min_flt;
	unsigned long			maj_flt;

#ifdef CONFIG_POSIX_TIMERS
	struct task_cputime		cputime_expires;
	struct list_head		cpu_timers[3];
#endif

	/* Process credentials: */

	/* Tracer's credentials at attach: */
	const struct cred __rcu		*ptracer_cred;

	/* Objective and real subjective task credentials (COW): */
	const struct cred __rcu		*real_cred;

	/* Effective (overridable) subjective task credentials (COW): */
	const struct cred __rcu		*cred;

	/*
	 * executable name, excluding path.
	 *
	 * - normally initialized setup_new_exec()
	 * - access it with [gs]et_task_comm()
	 * - lock it with task_lock()
	 */
	char				comm[TASK_COMM_LEN];

	struct nameidata		*nameidata;

#ifdef CONFIG_SYSVIPC
	struct sysv_sem			sysvsem;
	struct sysv_shm			sysvshm;
#endif
#ifdef CONFIG_DETECT_HUNG_TASK
	unsigned long			last_switch_count;
#endif
	/* Filesystem information: */
	struct fs_struct		*fs;

	/* Open file information: */
	struct files_struct		*files;

	/* Namespaces: */
	struct nsproxy			*nsproxy;

	/* Signal handlers: */
	struct signal_struct		*signal;
	struct sighand_struct		*sighand;
	sigset_t			blocked;
	sigset_t			real_blocked;
	/* Restored if set_restore_sigmask() was used: */
	sigset_t			saved_sigmask;
	struct sigpending		pending;
	unsigned long			sas_ss_sp;
	size_t				sas_ss_size;
	unsigned int			sas_ss_flags;

	struct callback_head		*task_works;

	struct audit_context		*audit_context;
#ifdef CONFIG_AUDITSYSCALL
	kuid_t				loginuid;
	unsigned int			sessionid;
#endif
	struct seccomp			seccomp;

	/* Thread group tracking: */
	u32				parent_exec_id;
	u32				self_exec_id;

	/* Protection against (de-)allocation: mm, files, fs, tty, keyrings, mems_allowed, mempolicy: */
	spinlock_t			alloc_lock;

	/* Protection of the PI data structures: */
	raw_spinlock_t			pi_lock;

	struct wake_q_node		wake_q;

#ifdef CONFIG_RT_MUTEXES
	/* PI waiters blocked on a rt_mutex held by this task: */
	struct rb_root_cached		pi_waiters;
	/* Updated under owner's pi_lock and rq lock */
	struct task_struct		*pi_top_task;
	/* Deadlock detection and priority inheritance handling: */
	struct rt_mutex_waiter		*pi_blocked_on;
#endif

#ifdef CONFIG_DEBUG_MUTEXES
	/* Mutex deadlock detection: */
	struct mutex_waiter		*blocked_on;
#endif

#ifdef CONFIG_TRACE_IRQFLAGS
	unsigned int			irq_events;
	unsigned long			hardirq_enable_ip;
	unsigned long			hardirq_disable_ip;
	unsigned int			hardirq_enable_event;
	unsigned int			hardirq_disable_event;
	int				hardirqs_enabled;
	int				hardirq_context;
	unsigned long			softirq_disable_ip;
	unsigned long			softirq_enable_ip;
	unsigned int			softirq_disable_event;
	unsigned int			softirq_enable_event;
	int				softirqs_enabled;
	int				softirq_context;
#endif

#ifdef CONFIG_LOCKDEP
# define MAX_LOCK_DEPTH			48UL
	u64				curr_chain_key;
	int				lockdep_depth;
	unsigned int			lockdep_recursion;
	struct held_lock		held_locks[MAX_LOCK_DEPTH];
#endif

#ifdef CONFIG_LOCKDEP_CROSSRELEASE
#define MAX_XHLOCKS_NR 64UL
	struct hist_lock *xhlocks; /* Crossrelease history locks */
	unsigned int xhlock_idx;
	/* For restoring at history boundaries */
	unsigned int xhlock_idx_hist[XHLOCK_CTX_NR];
	unsigned int hist_id;
	/* For overwrite check at each context exit */
	unsigned int hist_id_save[XHLOCK_CTX_NR];
#endif

#ifdef CONFIG_UBSAN
	unsigned int			in_ubsan;
#endif

	/* Journalling filesystem info: */
	void				*journal_info;

	/* Stacked block device info: */
	struct bio_list			*bio_list;

#ifdef CONFIG_BLOCK
	/* Stack plugging: */
	struct blk_plug			*plug;
#endif

	/* VM state: */
	struct reclaim_state		*reclaim_state;

	struct backing_dev_info		*backing_dev_info;

	struct io_context		*io_context;

	/* Ptrace state: */
	unsigned long			ptrace_message;
	siginfo_t			*last_siginfo;

	struct task_io_accounting	ioac;
#ifdef CONFIG_TASK_XACCT
	/* Accumulated RSS usage: */
	u64				acct_rss_mem1;
	/* Accumulated virtual memory usage: */
	u64				acct_vm_mem1;
	/* stime + utime since last update: */
	u64				acct_timexpd;
#endif
#ifdef CONFIG_CPUSETS
	/* Protected by ->alloc_lock: */
	nodemask_t			mems_allowed;
	/* Seqence number to catch updates: */
	seqcount_t			mems_allowed_seq;
	int				cpuset_mem_spread_rotor;
	int				cpuset_slab_spread_rotor;
#endif
#ifdef CONFIG_CGROUPS
	/* Control Group info protected by css_set_lock: */
	struct css_set __rcu		*cgroups;
	/* cg_list protected by css_set_lock and tsk->alloc_lock: */
	struct list_head		cg_list;
#endif
#ifdef CONFIG_INTEL_RDT
	u32				closid;
	u32				rmid;
#endif
#ifdef CONFIG_FUTEX
	struct robust_list_head __user	*robust_list;
#ifdef CONFIG_COMPAT
	struct compat_robust_list_head __user *compat_robust_list;
#endif
	struct list_head		pi_state_list;
	struct futex_pi_state		*pi_state_cache;
#endif
#ifdef CONFIG_PERF_EVENTS
	struct perf_event_context	*perf_event_ctxp[perf_nr_task_contexts];
	struct mutex			perf_event_mutex;
	struct list_head		perf_event_list;
#endif
#ifdef CONFIG_DEBUG_PREEMPT
	unsigned long			preempt_disable_ip;
#endif
#ifdef CONFIG_NUMA
	/* Protected by alloc_lock: */
	struct mempolicy		*mempolicy;
	short				il_prev;
	short				pref_node_fork;
#endif
#ifdef CONFIG_NUMA_BALANCING
	int				numa_scan_seq;
	unsigned int			numa_scan_period;
	unsigned int			numa_scan_period_max;
	int				numa_preferred_nid;
	unsigned long			numa_migrate_retry;
	/* Migration stamp: */
	u64				node_stamp;
	u64				last_task_numa_placement;
	u64				last_sum_exec_runtime;
	struct callback_head		numa_work;

	struct list_head		numa_entry;
	struct numa_group		*numa_group;

	/*
	 * numa_faults is an array split into four regions:
	 * faults_memory, faults_cpu, faults_memory_buffer, faults_cpu_buffer
	 * in this precise order.
	 *
	 * faults_memory: Exponential decaying average of faults on a per-node
	 * basis. Scheduling placement decisions are made based on these
	 * counts. The values remain static for the duration of a PTE scan.
	 * faults_cpu: Track the nodes the process was running on when a NUMA
	 * hinting fault was incurred.
	 * faults_memory_buffer and faults_cpu_buffer: Record faults per node
	 * during the current scan window. When the scan completes, the counts
	 * in faults_memory and faults_cpu decay and these values are copied.
	 */
	unsigned long			*numa_faults;
	unsigned long			total_numa_faults;

	/*
	 * numa_faults_locality tracks if faults recorded during the last
	 * scan window were remote/local or failed to migrate. The task scan
	 * period is adapted based on the locality of the faults with different
	 * weights depending on whether they were shared or private faults
	 */
	unsigned long			numa_faults_locality[3];

	unsigned long			numa_pages_migrated;
#endif /* CONFIG_NUMA_BALANCING */

	struct tlbflush_unmap_batch	tlb_ubc;

	struct rcu_head			rcu;

	/* Cache last used pipe for splice(): */
	struct pipe_inode_info		*splice_pipe;

	struct page_frag		task_frag;

#ifdef CONFIG_TASK_DELAY_ACCT
	struct task_delay_info		*delays;
#endif

#ifdef CONFIG_FAULT_INJECTION
	int				make_it_fail;
	unsigned int			fail_nth;
#endif
	/*
	 * When (nr_dirtied >= nr_dirtied_pause), it's time to call
	 * balance_dirty_pages() for a dirty throttling pause:
	 */
	int				nr_dirtied;
	int				nr_dirtied_pause;
	/* Start of a write-and-pause period: */
	unsigned long			dirty_paused_when;

#ifdef CONFIG_LATENCYTOP
	int				latency_record_count;
	struct latency_record		latency_record[LT_SAVECOUNT];
#endif
	/*
	 * Time slack values; these are used to round up poll() and
	 * select() etc timeout values. These are in nanoseconds.
	 */
	u64				timer_slack_ns;
	u64				default_timer_slack_ns;

#ifdef CONFIG_KASAN
	unsigned int			kasan_depth;
#endif

#ifdef CONFIG_FUNCTION_GRAPH_TRACER
	/* Index of current stored address in ret_stack: */
	int				curr_ret_stack;

	/* Stack of return addresses for return function tracing: */
	struct ftrace_ret_stack		*ret_stack;

	/* Timestamp for last schedule: */
	unsigned long long		ftrace_timestamp;

	/*
	 * Number of functions that haven't been traced
	 * because of depth overrun:
	 */
	atomic_t			trace_overrun;

	/* Pause tracing: */
	atomic_t			tracing_graph_pause;
#endif

#ifdef CONFIG_TRACING
	/* State flags for use by tracers: */
	unsigned long			trace;

	/* Bitmask and counter of trace recursion: */
	unsigned long			trace_recursion;
#endif /* CONFIG_TRACING */

#ifdef CONFIG_KCOV
	/* Coverage collection mode enabled for this task (0 if disabled): */
	enum kcov_mode			kcov_mode;

	/* Size of the kcov_area: */
	unsigned int			kcov_size;

	/* Buffer for coverage collection: */
	void				*kcov_area;

	/* KCOV descriptor wired with this task or NULL: */
	struct kcov			*kcov;
#endif

#ifdef CONFIG_MEMCG
	struct mem_cgroup		*memcg_in_oom;
	gfp_t				memcg_oom_gfp_mask;
	int				memcg_oom_order;

	/* Number of pages to reclaim on returning to userland: */
	unsigned int			memcg_nr_pages_over_high;
#endif

#ifdef CONFIG_UPROBES
	struct uprobe_task		*utask;
#endif
#if defined(CONFIG_BCACHE) || defined(CONFIG_BCACHE_MODULE)
	unsigned int			sequential_io;
	unsigned int			sequential_io_avg;
#endif
#ifdef CONFIG_DEBUG_ATOMIC_SLEEP
	unsigned long			task_state_change;
#endif
	int				pagefault_disabled;
#ifdef CONFIG_MMU
	struct task_struct		*oom_reaper_list;
#endif
#ifdef CONFIG_VMAP_STACK
	struct vm_struct		*stack_vm_area;
#endif
#ifdef CONFIG_THREAD_INFO_IN_TASK
	/* A live task holds one reference: */
	atomic_t			stack_refcount;
#endif
#ifdef CONFIG_LIVEPATCH
	int patch_state;
#endif
#ifdef CONFIG_SECURITY
	/* Used by LSM modules for access restriction: */
	void				*security;
#endif

	/*
	 * New fields for task_struct should be added above here, so that
	 * they are included in the randomized portion of task_struct.
	 */
	randomized_struct_fields_end

	/* CPU-specific state of this task: */
	struct thread_struct		thread;

	/*
	 * WARNING: on x86, 'thread_struct' contains a variable-sized
	 * structure.  It *MUST* be at the end of 'task_struct'.
	 *
	 * Do not put anything below here!
	 */
};

#ifdef CONFIG_SCHED_PDS
void cpu_scaling(int cpu);
void cpu_nonscaling(int cpu);
#define tsk_seruntime(t)		((t)->sched_time)
#define tsk_rttimeout(t)		((t)->rt_timeout)

#define is_idle_policy(policy)	((policy) == SCHED_IDLE)
#define idleprio_task(p)	unlikely(is_idle_policy((p)->policy))

#define is_iso_policy(policy)	((policy) == SCHED_ISO)
#define iso_task(p)		unlikely(is_iso_policy((p)->policy))

#else /* CFS */
extern int runqueue_is_locked(int cpu);
static inline void cpu_scaling(int cpu)
{
}

static inline void cpu_nonscaling(int cpu)
{
}
#define tsk_seruntime(t)	((t)->se.sum_exec_runtime)
#define tsk_rttimeout(t)	((t)->rt.timeout)

#define iso_task(p)		(false)
#endif /* CONFIG_SCHED_PDS */

static inline struct pid *task_pid(struct task_struct *task)
{
	return task->pids[PIDTYPE_PID].pid;
}

static inline struct pid *task_tgid(struct task_struct *task)
{
	return task->group_leader->pids[PIDTYPE_PID].pid;
}

/*
 * Without tasklist or RCU lock it is not safe to dereference
 * the result of task_pgrp/task_session even if task == current,
 * we can race with another thread doing sys_setsid/sys_setpgid.
 */
static inline struct pid *task_pgrp(struct task_struct *task)
{
	return task->group_leader->pids[PIDTYPE_PGID].pid;
}

static inline struct pid *task_session(struct task_struct *task)
{
	return task->group_leader->pids[PIDTYPE_SID].pid;
}

/*
 * the helpers to get the task's different pids as they are seen
 * from various namespaces
 *
 * task_xid_nr()     : global id, i.e. the id seen from the init namespace;
 * task_xid_vnr()    : virtual id, i.e. the id seen from the pid namespace of
 *                     current.
 * task_xid_nr_ns()  : id seen from the ns specified;
 *
 * see also pid_nr() etc in include/linux/pid.h
 */
pid_t __task_pid_nr_ns(struct task_struct *task, enum pid_type type, struct pid_namespace *ns);

static inline pid_t task_pid_nr(struct task_struct *tsk)
{
	return tsk->pid;
}

static inline pid_t task_pid_nr_ns(struct task_struct *tsk, struct pid_namespace *ns)
{
	return __task_pid_nr_ns(tsk, PIDTYPE_PID, ns);
}

static inline pid_t task_pid_vnr(struct task_struct *tsk)
{
	return __task_pid_nr_ns(tsk, PIDTYPE_PID, NULL);
}


static inline pid_t task_tgid_nr(struct task_struct *tsk)
{
	return tsk->tgid;
}

/**
 * pid_alive - check that a task structure is not stale
 * @p: Task structure to be checked.
 *
 * Test if a process is not yet dead (at most zombie state)
 * If pid_alive fails, then pointers within the task structure
 * can be stale and must not be dereferenced.
 *
 * Return: 1 if the process is alive. 0 otherwise.
 */
static inline int pid_alive(const struct task_struct *p)
{
	return p->pids[PIDTYPE_PID].pid != NULL;
}

static inline pid_t task_pgrp_nr_ns(struct task_struct *tsk, struct pid_namespace *ns)
{
	return __task_pid_nr_ns(tsk, PIDTYPE_PGID, ns);
}

static inline pid_t task_pgrp_vnr(struct task_struct *tsk)
{
	return __task_pid_nr_ns(tsk, PIDTYPE_PGID, NULL);
}


static inline pid_t task_session_nr_ns(struct task_struct *tsk, struct pid_namespace *ns)
{
	return __task_pid_nr_ns(tsk, PIDTYPE_SID, ns);
}

static inline pid_t task_session_vnr(struct task_struct *tsk)
{
	return __task_pid_nr_ns(tsk, PIDTYPE_SID, NULL);
}

static inline pid_t task_tgid_nr_ns(struct task_struct *tsk, struct pid_namespace *ns)
{
	return __task_pid_nr_ns(tsk, __PIDTYPE_TGID, ns);
}

static inline pid_t task_tgid_vnr(struct task_struct *tsk)
{
	return __task_pid_nr_ns(tsk, __PIDTYPE_TGID, NULL);
}

static inline pid_t task_ppid_nr_ns(const struct task_struct *tsk, struct pid_namespace *ns)
{
	pid_t pid = 0;

	rcu_read_lock();
	if (pid_alive(tsk))
		pid = task_tgid_nr_ns(rcu_dereference(tsk->real_parent), ns);
	rcu_read_unlock();

	return pid;
}

static inline pid_t task_ppid_nr(const struct task_struct *tsk)
{
	return task_ppid_nr_ns(tsk, &init_pid_ns);
}

/* Obsolete, do not use: */
static inline pid_t task_pgrp_nr(struct task_struct *tsk)
{
	return task_pgrp_nr_ns(tsk, &init_pid_ns);
}

#define TASK_REPORT_IDLE	(TASK_REPORT + 1)
#define TASK_REPORT_MAX		(TASK_REPORT_IDLE << 1)

static inline unsigned int __get_task_state(struct task_struct *tsk)
{
	unsigned int tsk_state = READ_ONCE(tsk->state);
	unsigned int state = (tsk_state | tsk->exit_state) & TASK_REPORT;

	BUILD_BUG_ON_NOT_POWER_OF_2(TASK_REPORT_MAX);

	if (tsk_state == TASK_IDLE)
		state = TASK_REPORT_IDLE;

	return fls(state);
}

static inline char __task_state_to_char(unsigned int state)
{
	static const char state_char[] = "RSDTtXZPI";

	BUILD_BUG_ON(1 + ilog2(TASK_REPORT_MAX) != sizeof(state_char) - 1);

	return state_char[state];
}

static inline char task_state_to_char(struct task_struct *tsk)
{
	return __task_state_to_char(__get_task_state(tsk));
}

/**
 * is_global_init - check if a task structure is init. Since init
 * is free to have sub-threads we need to check tgid.
 * @tsk: Task structure to be checked.
 *
 * Check if a task structure is the first user space task the kernel created.
 *
 * Return: 1 if the task structure is init. 0 otherwise.
 */
static inline int is_global_init(struct task_struct *tsk)
{
	return task_tgid_nr(tsk) == 1;
}

extern struct pid *cad_pid;

/*
 * Per process flags
 */
#define PF_IDLE			0x00000002	/* I am an IDLE thread */
#define PF_EXITING		0x00000004	/* Getting shut down */
#define PF_EXITPIDONE		0x00000008	/* PI exit done on shut down */
#define PF_VCPU			0x00000010	/* I'm a virtual CPU */
#define PF_WQ_WORKER		0x00000020	/* I'm a workqueue worker */
#define PF_FORKNOEXEC		0x00000040	/* Forked but didn't exec */
#define PF_MCE_PROCESS		0x00000080      /* Process policy on mce errors */
#define PF_SUPERPRIV		0x00000100	/* Used super-user privileges */
#define PF_DUMPCORE		0x00000200	/* Dumped core */
#define PF_SIGNALED		0x00000400	/* Killed by a signal */
#define PF_MEMALLOC		0x00000800	/* Allocating memory */
#define PF_NPROC_EXCEEDED	0x00001000	/* set_user() noticed that RLIMIT_NPROC was exceeded */
#define PF_USED_MATH		0x00002000	/* If unset the fpu must be initialized before use */
#define PF_USED_ASYNC		0x00004000	/* Used async_schedule*(), used by module init */
#define PF_NOFREEZE		0x00008000	/* This thread should not be frozen */
#define PF_FROZEN		0x00010000	/* Frozen for system suspend */
#define PF_KSWAPD		0x00020000	/* I am kswapd */
#define PF_MEMALLOC_NOFS	0x00040000	/* All allocation requests will inherit GFP_NOFS */
#define PF_MEMALLOC_NOIO	0x00080000	/* All allocation requests will inherit GFP_NOIO */
#define PF_LESS_THROTTLE	0x00100000	/* Throttle me less: I clean memory */
#define PF_KTHREAD		0x00200000	/* I am a kernel thread */
#define PF_RANDOMIZE		0x00400000	/* Randomize virtual address space */
#define PF_SWAPWRITE		0x00800000	/* Allowed to write to swap */
#define PF_NO_SETAFFINITY	0x04000000	/* Userland is not allowed to meddle with cpus_allowed */
#define PF_MCE_EARLY		0x08000000      /* Early kill for mce process policy */
#define PF_MUTEX_TESTER		0x20000000	/* Thread belongs to the rt mutex tester */
#define PF_FREEZER_SKIP		0x40000000	/* Freezer should not count it as freezable */
#define PF_SUSPEND_TASK		0x80000000      /* This thread called freeze_processes() and should not be frozen */

/*
 * Only the _current_ task can read/write to tsk->flags, but other
 * tasks can access tsk->flags in readonly mode for example
 * with tsk_used_math (like during threaded core dumping).
 * There is however an exception to this rule during ptrace
 * or during fork: the ptracer task is allowed to write to the
 * child->flags of its traced child (same goes for fork, the parent
 * can write to the child->flags), because we're guaranteed the
 * child is not running and in turn not changing child->flags
 * at the same time the parent does it.
 */
#define clear_stopped_child_used_math(child)	do { (child)->flags &= ~PF_USED_MATH; } while (0)
#define set_stopped_child_used_math(child)	do { (child)->flags |= PF_USED_MATH; } while (0)
#define clear_used_math()			clear_stopped_child_used_math(current)
#define set_used_math()				set_stopped_child_used_math(current)

#define conditional_stopped_child_used_math(condition, child) \
	do { (child)->flags &= ~PF_USED_MATH, (child)->flags |= (condition) ? PF_USED_MATH : 0; } while (0)

#define conditional_used_math(condition)	conditional_stopped_child_used_math(condition, current)

#define copy_to_stopped_child_used_math(child) \
	do { (child)->flags &= ~PF_USED_MATH, (child)->flags |= current->flags & PF_USED_MATH; } while (0)

/* NOTE: this will return 0 or PF_USED_MATH, it will never return 1 */
#define tsk_used_math(p)			((p)->flags & PF_USED_MATH)
#define used_math()				tsk_used_math(current)

static inline bool is_percpu_thread(void)
{
#ifdef CONFIG_SMP
	return (current->flags & PF_NO_SETAFFINITY) &&
		(current->nr_cpus_allowed  == 1);
#else
	return true;
#endif
}

/* Per-process atomic flags. */
#define PFA_NO_NEW_PRIVS		0	/* May not gain new privileges. */
#define PFA_SPREAD_PAGE			1	/* Spread page cache over cpuset */
#define PFA_SPREAD_SLAB			2	/* Spread some slab caches over cpuset */
#define PFA_SPEC_SSB_DISABLE		3	/* Speculative Store Bypass disabled */
#define PFA_SPEC_SSB_FORCE_DISABLE	4	/* Speculative Store Bypass force disabled*/
#define PFA_SPEC_IB_DISABLE		5	/* Indirect branch speculation restricted */
#define PFA_SPEC_IB_FORCE_DISABLE	6	/* Indirect branch speculation permanently restricted */

#define TASK_PFA_TEST(name, func)					\
	static inline bool task_##func(struct task_struct *p)		\
	{ return test_bit(PFA_##name, &p->atomic_flags); }

#define TASK_PFA_SET(name, func)					\
	static inline void task_set_##func(struct task_struct *p)	\
	{ set_bit(PFA_##name, &p->atomic_flags); }

#define TASK_PFA_CLEAR(name, func)					\
	static inline void task_clear_##func(struct task_struct *p)	\
	{ clear_bit(PFA_##name, &p->atomic_flags); }

TASK_PFA_TEST(NO_NEW_PRIVS, no_new_privs)
TASK_PFA_SET(NO_NEW_PRIVS, no_new_privs)

TASK_PFA_TEST(SPREAD_PAGE, spread_page)
TASK_PFA_SET(SPREAD_PAGE, spread_page)
TASK_PFA_CLEAR(SPREAD_PAGE, spread_page)

TASK_PFA_TEST(SPREAD_SLAB, spread_slab)
TASK_PFA_SET(SPREAD_SLAB, spread_slab)
TASK_PFA_CLEAR(SPREAD_SLAB, spread_slab)

TASK_PFA_TEST(SPEC_SSB_DISABLE, spec_ssb_disable)
TASK_PFA_SET(SPEC_SSB_DISABLE, spec_ssb_disable)
TASK_PFA_CLEAR(SPEC_SSB_DISABLE, spec_ssb_disable)

TASK_PFA_TEST(SPEC_SSB_FORCE_DISABLE, spec_ssb_force_disable)
TASK_PFA_SET(SPEC_SSB_FORCE_DISABLE, spec_ssb_force_disable)

TASK_PFA_TEST(SPEC_IB_DISABLE, spec_ib_disable)
TASK_PFA_SET(SPEC_IB_DISABLE, spec_ib_disable)
TASK_PFA_CLEAR(SPEC_IB_DISABLE, spec_ib_disable)

TASK_PFA_TEST(SPEC_IB_FORCE_DISABLE, spec_ib_force_disable)
TASK_PFA_SET(SPEC_IB_FORCE_DISABLE, spec_ib_force_disable)

static inline void
current_restore_flags(unsigned long orig_flags, unsigned long flags)
{
	current->flags &= ~flags;
	current->flags |= orig_flags & flags;
}

extern int cpuset_cpumask_can_shrink(const struct cpumask *cur, const struct cpumask *trial);
extern int task_can_attach(struct task_struct *p, const struct cpumask *cs_cpus_allowed);
#ifdef CONFIG_SMP
extern void do_set_cpus_allowed(struct task_struct *p, const struct cpumask *new_mask);
extern int set_cpus_allowed_ptr(struct task_struct *p, const struct cpumask *new_mask);
#else
static inline void do_set_cpus_allowed(struct task_struct *p, const struct cpumask *new_mask)
{
}
static inline int set_cpus_allowed_ptr(struct task_struct *p, const struct cpumask *new_mask)
{
	if (!cpumask_test_cpu(0, new_mask))
		return -EINVAL;
	return 0;
}
#endif

#ifndef cpu_relax_yield
#define cpu_relax_yield() cpu_relax()
#endif

extern int yield_to(struct task_struct *p, bool preempt);
extern void set_user_nice(struct task_struct *p, long nice);
extern int task_prio(const struct task_struct *p);

/**
 * task_nice - return the nice value of a given task.
 * @p: the task in question.
 *
 * Return: The nice value [ -20 ... 0 ... 19 ].
 */
static inline int task_nice(const struct task_struct *p)
{
	return PRIO_TO_NICE((p)->static_prio);
}

extern int can_nice(const struct task_struct *p, const int nice);
extern int task_curr(const struct task_struct *p);
extern int idle_cpu(int cpu);
extern int sched_setscheduler(struct task_struct *, int, const struct sched_param *);
extern int sched_setscheduler_nocheck(struct task_struct *, int, const struct sched_param *);
extern int sched_setattr(struct task_struct *, const struct sched_attr *);
extern struct task_struct *idle_task(int cpu);

/**
 * is_idle_task - is the specified task an idle task?
 * @p: the task in question.
 *
 * Return: 1 if @p is an idle task. 0 otherwise.
 */
static inline bool is_idle_task(const struct task_struct *p)
{
	return !!(p->flags & PF_IDLE);
}

extern struct task_struct *curr_task(int cpu);
extern void ia64_set_curr_task(int cpu, struct task_struct *p);

void yield(void);

union thread_union {
#ifndef CONFIG_THREAD_INFO_IN_TASK
	struct thread_info thread_info;
#endif
	unsigned long stack[THREAD_SIZE/sizeof(long)];
};

#ifdef CONFIG_THREAD_INFO_IN_TASK
static inline struct thread_info *task_thread_info(struct task_struct *task)
{
	return &task->thread_info;
}
#elif !defined(__HAVE_THREAD_FUNCTIONS)
# define task_thread_info(task)	((struct thread_info *)(task)->stack)
#endif

/*
 * find a task by one of its numerical ids
 *
 * find_task_by_pid_ns():
 *      finds a task by its pid in the specified namespace
 * find_task_by_vpid():
 *      finds a task by its virtual pid
 *
 * see also find_vpid() etc in include/linux/pid.h
 */

extern struct task_struct *find_task_by_vpid(pid_t nr);
extern struct task_struct *find_task_by_pid_ns(pid_t nr, struct pid_namespace *ns);

extern int wake_up_state(struct task_struct *tsk, unsigned int state);
extern int wake_up_process(struct task_struct *tsk);
extern void wake_up_new_task(struct task_struct *tsk);

#ifdef CONFIG_SMP
extern void kick_process(struct task_struct *tsk);
#else
static inline void kick_process(struct task_struct *tsk) { }
#endif

extern void __set_task_comm(struct task_struct *tsk, const char *from, bool exec);

static inline void set_task_comm(struct task_struct *tsk, const char *from)
{
	__set_task_comm(tsk, from, false);
}

extern char *__get_task_comm(char *to, size_t len, struct task_struct *tsk);
#define get_task_comm(buf, tsk) ({			\
	BUILD_BUG_ON(sizeof(buf) != TASK_COMM_LEN);	\
	__get_task_comm(buf, sizeof(buf), tsk);		\
})

#ifdef CONFIG_SMP
void scheduler_ipi(void);
extern unsigned long wait_task_inactive(struct task_struct *, long match_state);
#else
static inline void scheduler_ipi(void) { }
static inline unsigned long wait_task_inactive(struct task_struct *p, long match_state)
{
	return 1;
}
#endif

/*
 * Set thread flags in other task's structures.
 * See asm/thread_info.h for TIF_xxxx flags available:
 */
static inline void set_tsk_thread_flag(struct task_struct *tsk, int flag)
{
	set_ti_thread_flag(task_thread_info(tsk), flag);
}

static inline void clear_tsk_thread_flag(struct task_struct *tsk, int flag)
{
	clear_ti_thread_flag(task_thread_info(tsk), flag);
}

static inline int test_and_set_tsk_thread_flag(struct task_struct *tsk, int flag)
{
	return test_and_set_ti_thread_flag(task_thread_info(tsk), flag);
}

static inline int test_and_clear_tsk_thread_flag(struct task_struct *tsk, int flag)
{
	return test_and_clear_ti_thread_flag(task_thread_info(tsk), flag);
}

static inline int test_tsk_thread_flag(struct task_struct *tsk, int flag)
{
	return test_ti_thread_flag(task_thread_info(tsk), flag);
}

static inline void set_tsk_need_resched(struct task_struct *tsk)
{
	set_tsk_thread_flag(tsk,TIF_NEED_RESCHED);
}

static inline void clear_tsk_need_resched(struct task_struct *tsk)
{
	clear_tsk_thread_flag(tsk,TIF_NEED_RESCHED);
}

static inline int test_tsk_need_resched(struct task_struct *tsk)
{
	return unlikely(test_tsk_thread_flag(tsk,TIF_NEED_RESCHED));
}

/*
 * cond_resched() and cond_resched_lock(): latency reduction via
 * explicit rescheduling in places that are safe. The return
 * value indicates whether a reschedule was done in fact.
 * cond_resched_lock() will drop the spinlock before scheduling,
 * cond_resched_softirq() will enable bhs before scheduling.
 */
#ifndef CONFIG_PREEMPT
extern int _cond_resched(void);
#else
static inline int _cond_resched(void) { return 0; }
#endif

#define cond_resched() ({			\
	___might_sleep(__FILE__, __LINE__, 0);	\
	_cond_resched();			\
})

extern int __cond_resched_lock(spinlock_t *lock);

#define cond_resched_lock(lock) ({				\
	___might_sleep(__FILE__, __LINE__, PREEMPT_LOCK_OFFSET);\
	__cond_resched_lock(lock);				\
})

extern int __cond_resched_softirq(void);

#define cond_resched_softirq() ({					\
	___might_sleep(__FILE__, __LINE__, SOFTIRQ_DISABLE_OFFSET);	\
	__cond_resched_softirq();					\
})

static inline void cond_resched_rcu(void)
{
#if defined(CONFIG_DEBUG_ATOMIC_SLEEP) || !defined(CONFIG_PREEMPT_RCU)
	rcu_read_unlock();
	cond_resched();
	rcu_read_lock();
#endif
}

/*
 * Does a critical section need to be broken due to another
 * task waiting?: (technically does not depend on CONFIG_PREEMPT,
 * but a general need for low latency)
 */
static inline int spin_needbreak(spinlock_t *lock)
{
#ifdef CONFIG_PREEMPT
	return spin_is_contended(lock);
#else
	return 0;
#endif
}

static __always_inline bool need_resched(void)
{
	return unlikely(tif_need_resched());
}

/*
 * Wrappers for p->thread_info->cpu access. No-op on UP.
 */
#ifdef CONFIG_SMP

static inline unsigned int task_cpu(const struct task_struct *p)
{
#ifdef CONFIG_THREAD_INFO_IN_TASK
	return p->cpu;
#else
	return task_thread_info(p)->cpu;
#endif
}

extern void set_task_cpu(struct task_struct *p, unsigned int cpu);

#else

static inline unsigned int task_cpu(const struct task_struct *p)
{
	return 0;
}

static inline void set_task_cpu(struct task_struct *p, unsigned int cpu)
{
}

#endif /* CONFIG_SMP */

/*
 * In order to reduce various lock holder preemption latencies provide an
 * interface to see if a vCPU is currently running or not.
 *
 * This allows us to terminate optimistic spin loops and block, analogous to
 * the native optimistic spin heuristic of testing if the lock owner task is
 * running or not.
 */
#ifndef vcpu_is_preempted
# define vcpu_is_preempted(cpu)	false
#endif

extern long sched_setaffinity(pid_t pid, const struct cpumask *new_mask);
extern long sched_getaffinity(pid_t pid, struct cpumask *mask);

#ifndef TASK_SIZE_OF
#define TASK_SIZE_OF(tsk)	TASK_SIZE
#endif

#endif<|MERGE_RESOLUTION|>--- conflicted
+++ resolved
@@ -702,7 +702,6 @@
 	const struct sched_class	*sched_class;
 	struct sched_entity		se;
 	struct sched_rt_entity		rt;
-<<<<<<< HEAD
 #ifdef CONFIG_SCHED_WALT
 	struct ravg ravg;
 	/*
@@ -713,14 +712,11 @@
 	u64 last_sleep_ts;
 #endif
 
-=======
-	struct sched_dl_entity		dl;
-#endif
->>>>>>> 5b2117a2
 #ifdef CONFIG_CGROUP_SCHED
 	struct task_group		*sched_task_group;
 #endif
-
+	struct sched_dl_entity		dl;
+	
 #ifdef CONFIG_PREEMPT_NOTIFIERS
 	/* List of struct preempt_notifier: */
 	struct hlist_head		preempt_notifiers;
