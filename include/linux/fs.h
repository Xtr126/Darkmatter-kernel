--- conflicted
+++ resolved
@@ -3219,14 +3219,6 @@
 
 extern int generic_check_addressable(unsigned, u64);
 
-<<<<<<< HEAD
-#ifdef CONFIG_UNICODE
-extern int generic_ci_d_hash(const struct dentry *dentry, struct qstr *str);
-extern int generic_ci_d_compare(const struct dentry *dentry, unsigned int len,
-				const char *str, const struct qstr *name);
-#endif
-=======
->>>>>>> 5f85626b
 extern void generic_set_encrypted_ci_d_ops(struct dentry *dentry);
 
 #ifdef CONFIG_MIGRATION
