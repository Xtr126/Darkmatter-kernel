--- conflicted
+++ resolved
@@ -3519,8 +3519,6 @@
 	fa->fsx_xflags = xflags;
 }
 
-<<<<<<< HEAD
-=======
 /*
  * Flush file data before changing attributes.  Caller must hold any locks
  * required to prevent further writes to this file until we're done setting
@@ -3532,5 +3530,4 @@
 	return filemap_write_and_wait(inode->i_mapping);
 }
 
->>>>>>> 146c22ec
 #endif /* _LINUX_FS_H */