--- conflicted
+++ resolved
@@ -419,14 +419,11 @@
 #endif
 	struct vm_userfaultfd_ctx vm_userfaultfd_ctx;
 #ifdef CONFIG_SPECULATIVE_PAGE_FAULT
-<<<<<<< HEAD
-=======
 	/*
 	 * The name does not reflect the usage and is not renamed to keep
 	 * the ABI intact.
 	 * This is used to refcount VMA in get_vma/put_vma.
 	 */
->>>>>>> 50e12445
 	atomic_t file_ref_count;
 #endif
 
@@ -699,35 +696,20 @@
 static inline void lru_gen_init_mm(struct mm_struct *mm)
 {
 	INIT_LIST_HEAD(&mm->lru_gen.list);
-<<<<<<< HEAD
-#ifdef CONFIG_MEMCG
-	mm->lru_gen.memcg = NULL;
-#endif
-	nodes_clear(mm->lru_gen.nodes);
-=======
 	nodes_clear(mm->lru_gen.nodes);
 #ifdef CONFIG_MEMCG
 	mm->lru_gen.memcg = NULL;
 #endif
->>>>>>> 50e12445
 }
 
 static inline void lru_gen_use_mm(struct mm_struct *mm)
 {
-<<<<<<< HEAD
-	/* unlikely but not a bug when racing with lru_gen_migrate_mm() */
-	VM_WARN_ON(list_empty(&mm->lru_gen.list));
-
-	if (!(current->flags & PF_KTHREAD) && !nodes_full(mm->lru_gen.nodes))
-		nodes_setall(mm->lru_gen.nodes);
-=======
 	/*
 	 * When the bitmap is set, page reclaim knows this mm_struct has been
 	 * used since the last time it cleared the bitmap. So it might be worth
 	 * walking the page tables of this mm_struct to clear the accessed bit.
 	 */
 	nodes_setall(mm->lru_gen.nodes);
->>>>>>> 50e12445
 }
 
 #else /* !CONFIG_LRU_GEN */
