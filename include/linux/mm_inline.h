--- conflicted
+++ resolved
@@ -5,13 +5,10 @@
 #include <linux/huge_mm.h>
 #include <linux/swap.h>
 #include <linux/string.h>
-<<<<<<< HEAD
-=======
 #ifndef __GENKSYMS__
 #define PROTECT_TRACE_INCLUDE_PATH
 #include <trace/hooks/mm.h>
 #endif
->>>>>>> 50e12445
 
 /**
  * page_is_file_lru - should the page be on a file LRU or anon LRU?
@@ -48,11 +45,7 @@
 
 static __always_inline void update_lru_size(struct lruvec *lruvec,
 				enum lru_list lru, enum zone_type zid,
-<<<<<<< HEAD
-				int nr_pages)
-=======
 				long nr_pages)
->>>>>>> 50e12445
 {
 	__update_lru_size(lruvec, lru, zid, nr_pages);
 #ifdef CONFIG_MEMCG
@@ -103,20 +96,6 @@
 
 #ifdef CONFIG_LRU_GEN
 
-<<<<<<< HEAD
-static inline bool lru_gen_enabled(void)
-{
-#ifdef CONFIG_LRU_GEN_ENABLED
-	DECLARE_STATIC_KEY_TRUE(lru_gen_caps[NR_LRU_GEN_CAPS]);
-
-	return static_branch_likely(&lru_gen_caps[LRU_GEN_CORE]);
-#else
-	DECLARE_STATIC_KEY_FALSE(lru_gen_caps[NR_LRU_GEN_CAPS]);
-
-	return static_branch_unlikely(&lru_gen_caps[LRU_GEN_CORE]);
-#endif
-}
-=======
 #ifdef CONFIG_LRU_GEN_ENABLED
 static inline bool lru_gen_enabled(void)
 {
@@ -132,7 +111,6 @@
 	return static_branch_unlikely(&lru_gen_caps[LRU_GEN_CORE]);
 }
 #endif
->>>>>>> 50e12445
 
 static inline bool lru_gen_in_fault(void)
 {
@@ -151,14 +129,6 @@
 
 static inline int lru_tier_from_refs(int refs)
 {
-<<<<<<< HEAD
-	VM_BUG_ON(refs > BIT(LRU_REFS_WIDTH));
-
-	/* see the comment on MAX_NR_TIERS */
-	return order_base_2(refs + 1);
-}
-
-=======
 	VM_WARN_ON_ONCE(refs > BIT(LRU_REFS_WIDTH));
 
 	/* see the comment in page_lru_refs() */
@@ -186,16 +156,11 @@
 	return ((flags & LRU_GEN_MASK) >> LRU_GEN_PGOFF) - 1;
 }
 
->>>>>>> 50e12445
 static inline bool lru_gen_is_active(struct lruvec *lruvec, int gen)
 {
 	unsigned long max_seq = lruvec->lrugen.max_seq;
 
-<<<<<<< HEAD
-	VM_BUG_ON(gen >= MAX_NR_GENS);
-=======
 	VM_WARN_ON_ONCE(gen >= MAX_NR_GENS);
->>>>>>> 50e12445
 
 	/* see the comment on MIN_NR_GENS */
 	return gen == lru_gen_from_seq(max_seq) || gen == lru_gen_from_seq(max_seq - 1);
@@ -210,15 +175,9 @@
 	enum lru_list lru = type * LRU_INACTIVE_FILE;
 	struct lru_gen_struct *lrugen = &lruvec->lrugen;
 
-<<<<<<< HEAD
-	VM_BUG_ON(old_gen != -1 && old_gen >= MAX_NR_GENS);
-	VM_BUG_ON(new_gen != -1 && new_gen >= MAX_NR_GENS);
-	VM_BUG_ON(old_gen == -1 && new_gen == -1);
-=======
 	VM_WARN_ON_ONCE(old_gen != -1 && old_gen >= MAX_NR_GENS);
 	VM_WARN_ON_ONCE(new_gen != -1 && new_gen >= MAX_NR_GENS);
 	VM_WARN_ON_ONCE(old_gen == -1 && new_gen == -1);
->>>>>>> 50e12445
 
 	if (old_gen >= 0)
 		WRITE_ONCE(lrugen->nr_pages[old_gen][type][zone],
@@ -250,32 +209,20 @@
 	}
 
 	/* demotion requires isolation, e.g., lru_deactivate_fn() */
-<<<<<<< HEAD
-	VM_BUG_ON(lru_gen_is_active(lruvec, old_gen) && !lru_gen_is_active(lruvec, new_gen));
-=======
 	VM_WARN_ON_ONCE(lru_gen_is_active(lruvec, old_gen) && !lru_gen_is_active(lruvec, new_gen));
->>>>>>> 50e12445
 }
 
 static inline bool lru_gen_add_page(struct lruvec *lruvec, struct page *page, bool reclaiming)
 {
-<<<<<<< HEAD
-	int gen;
-	unsigned long old_flags, new_flags;
-=======
 	unsigned long seq;
 	unsigned long flags;
 	int gen = page_lru_gen(page);
->>>>>>> 50e12445
 	int type = page_is_file_lru(page);
 	int zone = page_zonenum(page);
 	struct lru_gen_struct *lrugen = &lruvec->lrugen;
 
-<<<<<<< HEAD
-=======
 	VM_WARN_ON_ONCE_PAGE(gen != -1, page);
 
->>>>>>> 50e12445
 	if (PageUnevictable(page) || !lrugen->enabled)
 		return false;
 	/*
@@ -288,23 +235,6 @@
 	 * 3. Everything else (clean, cold) is added to the oldest generation.
 	 */
 	if (PageActive(page))
-<<<<<<< HEAD
-		gen = lru_gen_from_seq(lrugen->max_seq);
-	else if ((type == LRU_GEN_ANON && !PageSwapCache(page)) ||
-		 (PageReclaim(page) && (PageDirty(page) || PageWriteback(page))))
-		gen = lru_gen_from_seq(lrugen->min_seq[type] + 1);
-	else
-		gen = lru_gen_from_seq(lrugen->min_seq[type]);
-
-	do {
-		new_flags = old_flags = READ_ONCE(page->flags);
-		VM_BUG_ON_PAGE(new_flags & LRU_GEN_MASK, page);
-
-		/* see the comment on MIN_NR_GENS */
-		new_flags &= ~(LRU_GEN_MASK | BIT(PG_active));
-		new_flags |= (gen + 1UL) << LRU_GEN_PGOFF;
-	} while (cmpxchg(&page->flags, old_flags, new_flags) != old_flags);
-=======
 		seq = lrugen->max_seq;
 	else if ((type == LRU_GEN_ANON && !PageSwapCache(page)) ||
 		 (PageReclaim(page) &&
@@ -317,7 +247,6 @@
 	flags = (gen + 1UL) << LRU_GEN_PGOFF;
 	/* see the comment on MIN_NR_GENS about PG_active */
 	set_mask_bits(&page->flags, LRU_GEN_MASK | BIT(PG_active), flags);
->>>>>>> 50e12445
 
 	lru_gen_update_size(lruvec, page, -1, gen);
 	/* for rotate_reclaimable_page() */
@@ -331,30 +260,6 @@
 
 static inline bool lru_gen_del_page(struct lruvec *lruvec, struct page *page, bool reclaiming)
 {
-<<<<<<< HEAD
-	int gen;
-	unsigned long old_flags, new_flags;
-
-	do {
-		new_flags = old_flags = READ_ONCE(page->flags);
-		if (!(new_flags & LRU_GEN_MASK))
-			return false;
-
-		VM_BUG_ON_PAGE(PageActive(page), page);
-		VM_BUG_ON_PAGE(PageUnevictable(page), page);
-
-		gen = ((new_flags & LRU_GEN_MASK) >> LRU_GEN_PGOFF) - 1;
-
-		new_flags &= ~LRU_GEN_MASK;
-		if (!(new_flags & BIT(PG_referenced)))
-			new_flags &= ~(LRU_REFS_MASK | LRU_REFS_FLAGS);
-		/* for shrink_page_list() */
-		if (reclaiming)
-			new_flags &= ~(BIT(PG_referenced) | BIT(PG_reclaim));
-		else if (lru_gen_is_active(lruvec, gen))
-			new_flags |= BIT(PG_active);
-	} while (cmpxchg(&page->flags, old_flags, new_flags) != old_flags);
-=======
 	unsigned long flags;
 	int gen = page_lru_gen(page);
 
@@ -368,7 +273,6 @@
 	flags = !reclaiming && lru_gen_is_active(lruvec, gen) ? BIT(PG_active) : 0;
 	flags = set_mask_bits(&page->flags, LRU_GEN_MASK, flags);
 	gen = ((flags & LRU_GEN_MASK) >> LRU_GEN_PGOFF) - 1;
->>>>>>> 50e12445
 
 	lru_gen_update_size(lruvec, page, gen, -1);
 	list_del(&page->lru);
@@ -376,11 +280,7 @@
 	return true;
 }
 
-<<<<<<< HEAD
-#else
-=======
 #else /* !CONFIG_LRU_GEN */
->>>>>>> 50e12445
 
 static inline bool lru_gen_enabled(void)
 {
@@ -412,10 +312,7 @@
 	if (lru_gen_add_page(lruvec, page, false))
 		return;
 
-<<<<<<< HEAD
-=======
 	trace_android_vh_add_page_to_lrulist(page, false, lru);
->>>>>>> 50e12445
 	update_lru_size(lruvec, lru, page_zonenum(page), thp_nr_pages(page));
 	list_add(&page->lru, &lruvec->lists[lru]);
 }
@@ -428,10 +325,7 @@
 	if (lru_gen_add_page(lruvec, page, true))
 		return;
 
-<<<<<<< HEAD
-=======
 	trace_android_vh_add_page_to_lrulist(page, false, page_lru(page));
->>>>>>> 50e12445
 	update_lru_size(lruvec, lru, page_zonenum(page), thp_nr_pages(page));
 	list_add_tail(&page->lru, &lruvec->lists[lru]);
 }
@@ -442,10 +336,7 @@
 	if (lru_gen_del_page(lruvec, page, false))
 		return;
 
-<<<<<<< HEAD
-=======
 	trace_android_vh_del_page_from_lrulist(page, false, page_lru(page));
->>>>>>> 50e12445
 	list_del(&page->lru);
 	update_lru_size(lruvec, page_lru(page), page_zonenum(page),
 			-thp_nr_pages(page));
