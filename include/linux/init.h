--- conflicted
+++ resolved
@@ -205,34 +205,8 @@
 	    ".long	" #fn " - .			\n"	\
 	    ".previous					\n");
 #else
-<<<<<<< HEAD
-#ifdef CONFIG_LTO_CLANG
-  /*
-   * With LTO, the compiler doesn't necessarily obey link order for
-   * initcalls, and the initcall variable needs to be globally unique
-   * to avoid naming collisions.  In order to preserve the correct
-   * order, we add each variable into its own section and generate a
-   * linker script (in scripts/link-vmlinux.sh) to ensure the order
-   * remains correct.  We also add a __COUNTER__ prefix to the name,
-   * so we can retain the order of initcalls within each compilation
-   * unit, and __LINE__ to make the names more unique.
-   */
-  #define ___lto_initcall(c, l, fn, id, __sec) \
-	static initcall_t __initcall_##c##_##l##_##fn##id __used \
-		__attribute__((__section__( #__sec \
-			__stringify(.init..##c##_##l##_##fn)))) = fn;
-  #define __lto_initcall(c, l, fn, id, __sec) \
-	___lto_initcall(c, l, fn, id, __sec)
-
-  #define ___define_initcall(fn, id, __sec) \
-	__lto_initcall(__COUNTER__, __LINE__, fn, id, __sec)
-#else
-  #define ___define_initcall(fn, id, __sec) \
-	static initcall_t __initcall_##fn##id __used \
-=======
 #define ___define_initcall(fn, id, __sec) \
 	static initcall_t __initcall_name(fn, id) __used \
->>>>>>> 652373a6
 		__attribute__((__section__(#__sec ".init"))) = fn;
 #endif
 #endif
