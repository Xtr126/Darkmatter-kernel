--- conflicted
+++ resolved
@@ -61,25 +61,10 @@
 	bool (*dummy_context)(struct inode *);
 	bool (*empty_dir)(struct inode *);
 	unsigned int max_namelen;
-<<<<<<< HEAD
-};
-
-/* Decryption work */
-struct fscrypt_ctx {
-	union {
-		struct {
-			struct bio *bio;
-			struct work_struct work;
-		};
-		struct list_head free_list;	/* Free list */
-	};
-	u8 flags;				/* Flags */
-=======
 	bool (*has_stable_inodes)(struct super_block *sb);
 	void (*get_ino_and_lblk_bits)(struct super_block *sb,
 				      int *ino_bits_ret, int *lblk_bits_ret);
 	bool (*inline_crypt_enabled)(struct super_block *sb);
->>>>>>> 146c22ec
 };
 
 static inline bool fscrypt_has_encryption_key(const struct inode *inode)
@@ -108,11 +93,6 @@
 
 /* crypto.c */
 extern void fscrypt_enqueue_decrypt_work(struct work_struct *);
-<<<<<<< HEAD
-extern struct fscrypt_ctx *fscrypt_get_ctx(gfp_t);
-extern void fscrypt_release_ctx(struct fscrypt_ctx *);
-=======
->>>>>>> 146c22ec
 
 extern struct page *fscrypt_encrypt_pagecache_blocks(struct page *page,
 						     unsigned int len,
@@ -255,11 +235,6 @@
 
 /* bio.c */
 extern void fscrypt_decrypt_bio(struct bio *);
-<<<<<<< HEAD
-extern void fscrypt_enqueue_decrypt_bio(struct fscrypt_ctx *ctx,
-					struct bio *bio);
-=======
->>>>>>> 146c22ec
 extern int fscrypt_zeroout_range(const struct inode *, pgoff_t, sector_t,
 				 unsigned int);
 
@@ -304,19 +279,6 @@
 {
 }
 
-<<<<<<< HEAD
-static inline struct fscrypt_ctx *fscrypt_get_ctx(gfp_t gfp_flags)
-{
-	return ERR_PTR(-EOPNOTSUPP);
-}
-
-static inline void fscrypt_release_ctx(struct fscrypt_ctx *ctx)
-{
-	return;
-}
-
-=======
->>>>>>> 146c22ec
 static inline struct page *fscrypt_encrypt_pagecache_blocks(struct page *page,
 							    unsigned int len,
 							    unsigned int offs,
@@ -508,14 +470,6 @@
 {
 }
 
-<<<<<<< HEAD
-static inline void fscrypt_enqueue_decrypt_bio(struct fscrypt_ctx *ctx,
-					       struct bio *bio)
-{
-}
-
-=======
->>>>>>> 146c22ec
 static inline int fscrypt_zeroout_range(const struct inode *inode, pgoff_t lblk,
 					sector_t pblk, unsigned int len)
 {
@@ -578,8 +532,6 @@
 	return ERR_PTR(-EOPNOTSUPP);
 }
 #endif	/* !CONFIG_FS_ENCRYPTION */
-<<<<<<< HEAD
-=======
 
 /* inline_crypt.c */
 #ifdef CONFIG_FS_ENCRYPTION_INLINE_CRYPT
@@ -639,7 +591,6 @@
 	return true;
 }
 #endif /* !CONFIG_FS_ENCRYPTION_INLINE_CRYPT */
->>>>>>> 146c22ec
 
 /**
  * fscrypt_require_key - require an inode's encryption key
