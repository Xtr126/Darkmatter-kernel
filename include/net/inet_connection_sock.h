--- conflicted
+++ resolved
@@ -136,17 +136,11 @@
 	} icsk_mtup;
 	u32			  icsk_probes_tstamp;
 	u32			  icsk_user_timeout;
-
-<<<<<<< HEAD
+	ANDROID_KABI_RESERVE(1);
+
 /* XXX inflated by temporary internal debugging info */
 #define ICSK_CA_PRIV_SIZE      (216)
 	u64			  icsk_ca_priv[ICSK_CA_PRIV_SIZE / sizeof(u64)];
-=======
-	ANDROID_KABI_RESERVE(1);
-
-	u64			  icsk_ca_priv[104 / sizeof(u64)];
-#define ICSK_CA_PRIV_SIZE	  sizeof_field(struct inet_connection_sock, icsk_ca_priv)
->>>>>>> e1f7890f
 };
 
 #define ICSK_TIME_RETRANS	1	/* Retransmit timer */
