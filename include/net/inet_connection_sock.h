--- conflicted
+++ resolved
@@ -138,15 +138,10 @@
 	u32			  icsk_probes_tstamp;
 	u32			  icsk_user_timeout;
 
-<<<<<<< HEAD
+	ANDROID_KABI_RESERVE(1);
+
 #define ICSK_CA_PRIV_SIZE      (144)
 	u64			  icsk_ca_priv[ICSK_CA_PRIV_SIZE / sizeof(u64)];
-=======
-	ANDROID_KABI_RESERVE(1);
-
-	u64			  icsk_ca_priv[104 / sizeof(u64)];
-#define ICSK_CA_PRIV_SIZE	  sizeof_field(struct inet_connection_sock, icsk_ca_priv)
->>>>>>> 9fbb9621
 };
 
 #define ICSK_TIME_RETRANS	1	/* Retransmit timer */
