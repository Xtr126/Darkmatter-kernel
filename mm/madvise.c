// SPDX-License-Identifier: GPL-2.0
/*
 *	linux/mm/madvise.c
 *
 * Copyright (C) 1999  Linus Torvalds
 * Copyright (C) 2002  Christoph Hellwig
 */

#include <linux/mman.h>
#include <linux/pagemap.h>
#include <linux/syscalls.h>
#include <linux/mempolicy.h>
#include <linux/page-isolation.h>
#include <linux/page_idle.h>
#include <linux/userfaultfd_k.h>
#include <linux/hugetlb.h>
#include <linux/falloc.h>
#include <linux/fadvise.h>
#include <linux/sched.h>
#include <linux/sched/mm.h>
#include <linux/uio.h>
#include <linux/ksm.h>
#include <linux/fs.h>
#include <linux/file.h>
#include <linux/blkdev.h>
#include <linux/backing-dev.h>
#include <linux/pagewalk.h>
#include <linux/swap.h>
#include <linux/swapops.h>
#include <linux/shmem_fs.h>
#include <linux/mmu_notifier.h>

#include <asm/tlb.h>

#include "internal.h"

struct madvise_walk_private {
	struct mmu_gather *tlb;
	bool pageout;
};

/*
 * Any behaviour which results in changes to the vma->vm_flags needs to
 * take mmap_lock for writing. Others, which simply traverse vmas, need
 * to only take it for reading.
 */
static int madvise_need_mmap_write(int behavior)
{
	switch (behavior) {
	case MADV_REMOVE:
	case MADV_WILLNEED:
	case MADV_DONTNEED:
	case MADV_COLD:
	case MADV_PAGEOUT:
	case MADV_FREE:
		return 0;
	default:
		/* be safe, default to 1. list exceptions explicitly */
		return 1;
	}
}

/*
 * Update the vm_flags on regiion of a vma, splitting it or merging it as
 * necessary.  Must be called with mmap_sem held for writing;
 */
static int madvise_update_vma(struct vm_area_struct *vma,
			      struct vm_area_struct **prev, unsigned long start,
			      unsigned long end, unsigned long new_flags,
			      const char __user *new_anon_name)
{
	struct mm_struct *mm = vma->vm_mm;
	int error;
	pgoff_t pgoff;

	if (new_flags == vma->vm_flags && new_anon_name == vma_anon_name(vma)) {
		*prev = vma;
		return 0;
	}

	pgoff = vma->vm_pgoff + ((start - vma->vm_start) >> PAGE_SHIFT);
	*prev = vma_merge(mm, *prev, start, end, new_flags, vma->anon_vma,
			  vma->vm_file, pgoff, vma_policy(vma),
<<<<<<< HEAD
			  vma->vm_userfaultfd_ctx, new_anon_name);
=======
			  vma->vm_userfaultfd_ctx, vma_get_anon_name(vma));
>>>>>>> 5f85626b
	if (*prev) {
		vma = *prev;
		goto success;
	}

	*prev = vma;

	if (start != vma->vm_start) {
		if (unlikely(mm->map_count >= sysctl_max_map_count)) {
			error = -ENOMEM;
			return error;
		}
		error = __split_vma(mm, vma, start, 1);
		if (error)
			return error;
	}

	if (end != vma->vm_end) {
		if (unlikely(mm->map_count >= sysctl_max_map_count)) {
			error = -ENOMEM;
			return error;
		}
		error = __split_vma(mm, vma, end, 0);
		if (error)
			return error;
	}

success:
	/*
	 * vm_flags is protected by the mmap_lock held in write mode.
	 */
<<<<<<< HEAD
	vma->vm_flags = new_flags;
	if (!vma->vm_file)
		vma->anon_name = new_anon_name;
=======
	vm_write_begin(vma);
	WRITE_ONCE(vma->vm_flags, new_flags);
	vm_write_end(vma);
>>>>>>> 5f85626b

	return 0;
}

static int madvise_vma_anon_name(struct vm_area_struct *vma,
				 struct vm_area_struct **prev,
				 unsigned long start, unsigned long end,
				 unsigned long name_addr)
{
	int error;

	/* Only anonymous mappings can be named */
	if (vma->vm_file)
		return -EINVAL;

	error = madvise_update_vma(vma, prev, start, end, vma->vm_flags,
				   (const char __user *)name_addr);
	if (error == -ENOMEM)
		error = -EAGAIN;
	return error;
}

#ifdef CONFIG_SWAP
static int swapin_walk_pmd_entry(pmd_t *pmd, unsigned long start,
	unsigned long end, struct mm_walk *walk)
{
	pte_t *orig_pte;
	struct vm_area_struct *vma = walk->private;
	unsigned long index;

	if (pmd_none_or_trans_huge_or_clear_bad(pmd))
		return 0;

	for (index = start; index != end; index += PAGE_SIZE) {
		pte_t pte;
		swp_entry_t entry;
		struct page *page;
		spinlock_t *ptl;

		orig_pte = pte_offset_map_lock(vma->vm_mm, pmd, start, &ptl);
		pte = *(orig_pte + ((index - start) / PAGE_SIZE));
		pte_unmap_unlock(orig_pte, ptl);

		if (pte_present(pte) || pte_none(pte))
			continue;
		entry = pte_to_swp_entry(pte);
		if (unlikely(non_swap_entry(entry)))
			continue;

		page = read_swap_cache_async(entry, GFP_HIGHUSER_MOVABLE,
							vma, index, false);
		if (page)
			put_page(page);
	}

	return 0;
}

static const struct mm_walk_ops swapin_walk_ops = {
	.pmd_entry		= swapin_walk_pmd_entry,
};

static void force_shm_swapin_readahead(struct vm_area_struct *vma,
		unsigned long start, unsigned long end,
		struct address_space *mapping)
{
	XA_STATE(xas, &mapping->i_pages, linear_page_index(vma, start));
	pgoff_t end_index = linear_page_index(vma, end + PAGE_SIZE - 1);
	struct page *page;

	rcu_read_lock();
	xas_for_each(&xas, page, end_index) {
		swp_entry_t swap;

		if (!xa_is_value(page))
			continue;
		xas_pause(&xas);
		rcu_read_unlock();

		swap = radix_to_swp_entry(page);
		page = read_swap_cache_async(swap, GFP_HIGHUSER_MOVABLE,
							NULL, 0, false);
		if (page)
			put_page(page);

		rcu_read_lock();
	}
	rcu_read_unlock();

	lru_add_drain();	/* Push any new pages onto the LRU now */
}
#endif		/* CONFIG_SWAP */

/*
 * Schedule all required I/O operations.  Do not wait for completion.
 */
static long madvise_willneed(struct vm_area_struct *vma,
			     struct vm_area_struct **prev,
			     unsigned long start, unsigned long end)
{
	struct mm_struct *mm = vma->vm_mm;
	struct file *file = vma->vm_file;
	loff_t offset;

	*prev = vma;
#ifdef CONFIG_SWAP
	if (!file) {
		walk_page_range(vma->vm_mm, start, end, &swapin_walk_ops, vma);
		lru_add_drain(); /* Push any new pages onto the LRU now */
		return 0;
	}

	if (shmem_mapping(file->f_mapping)) {
		force_shm_swapin_readahead(vma, start, end,
					file->f_mapping);
		return 0;
	}
#else
	if (!file)
		return -EBADF;
#endif

	if (IS_DAX(file_inode(file))) {
		/* no bad return value, but ignore advice */
		return 0;
	}

	/*
	 * Filesystem's fadvise may need to take various locks.  We need to
	 * explicitly grab a reference because the vma (and hence the
	 * vma's reference to the file) can go away as soon as we drop
	 * mmap_lock.
	 */
	*prev = NULL;	/* tell sys_madvise we drop mmap_lock */
	get_file(file);
	offset = (loff_t)(start - vma->vm_start)
			+ ((loff_t)vma->vm_pgoff << PAGE_SHIFT);
	mmap_read_unlock(mm);
	vfs_fadvise(file, offset, end - start, POSIX_FADV_WILLNEED);
	fput(file);
	mmap_read_lock(mm);
	return 0;
}

static int madvise_cold_or_pageout_pte_range(pmd_t *pmd,
				unsigned long addr, unsigned long end,
				struct mm_walk *walk)
{
	struct madvise_walk_private *private = walk->private;
	struct mmu_gather *tlb = private->tlb;
	bool pageout = private->pageout;
	struct mm_struct *mm = tlb->mm;
	struct vm_area_struct *vma = walk->vma;
	pte_t *orig_pte, *pte, ptent;
	spinlock_t *ptl;
	struct page *page = NULL;
	LIST_HEAD(page_list);

	if (fatal_signal_pending(current))
		return -EINTR;

#ifdef CONFIG_TRANSPARENT_HUGEPAGE
	if (pmd_trans_huge(*pmd)) {
		pmd_t orig_pmd;
		unsigned long next = pmd_addr_end(addr, end);

		tlb_change_page_size(tlb, HPAGE_PMD_SIZE);
		ptl = pmd_trans_huge_lock(pmd, vma);
		if (!ptl)
			return 0;

		orig_pmd = *pmd;
		if (is_huge_zero_pmd(orig_pmd))
			goto huge_unlock;

		if (unlikely(!pmd_present(orig_pmd))) {
			VM_BUG_ON(thp_migration_supported() &&
					!is_pmd_migration_entry(orig_pmd));
			goto huge_unlock;
		}

		page = pmd_page(orig_pmd);

		/* Do not interfere with other mappings of this page */
		if (page_mapcount(page) != 1)
			goto huge_unlock;

		if (next - addr != HPAGE_PMD_SIZE) {
			int err;

			get_page(page);
			spin_unlock(ptl);
			lock_page(page);
			err = split_huge_page(page);
			unlock_page(page);
			put_page(page);
			if (!err)
				goto regular_page;
			return 0;
		}

		if (pmd_young(orig_pmd)) {
			pmdp_invalidate(vma, addr, pmd);
			orig_pmd = pmd_mkold(orig_pmd);

			set_pmd_at(mm, addr, pmd, orig_pmd);
			tlb_remove_pmd_tlb_entry(tlb, pmd, addr);
		}

		ClearPageReferenced(page);
		test_and_clear_page_young(page);
		if (pageout) {
			if (!isolate_lru_page(page)) {
				if (PageUnevictable(page))
					putback_lru_page(page);
				else
					list_add(&page->lru, &page_list);
			}
		} else
			deactivate_page(page);
huge_unlock:
		spin_unlock(ptl);
		if (pageout)
			reclaim_pages(&page_list);
		return 0;
	}

regular_page:
	if (pmd_trans_unstable(pmd))
		return 0;
#endif
	tlb_change_page_size(tlb, PAGE_SIZE);
	orig_pte = pte = pte_offset_map_lock(vma->vm_mm, pmd, addr, &ptl);
	flush_tlb_batched_pending(mm);
	arch_enter_lazy_mmu_mode();
	for (; addr < end; pte++, addr += PAGE_SIZE) {
		ptent = *pte;

		if (pte_none(ptent))
			continue;

		if (!pte_present(ptent))
			continue;

		page = vm_normal_page(vma, addr, ptent);
		if (!page)
			continue;

		/*
		 * Creating a THP page is expensive so split it only if we
		 * are sure it's worth. Split it if we are only owner.
		 */
		if (PageTransCompound(page)) {
			if (page_mapcount(page) != 1)
				break;
			get_page(page);
			if (!trylock_page(page)) {
				put_page(page);
				break;
			}
			pte_unmap_unlock(orig_pte, ptl);
			if (split_huge_page(page)) {
				unlock_page(page);
				put_page(page);
				pte_offset_map_lock(mm, pmd, addr, &ptl);
				break;
			}
			unlock_page(page);
			put_page(page);
			pte = pte_offset_map_lock(mm, pmd, addr, &ptl);
			pte--;
			addr -= PAGE_SIZE;
			continue;
		}

		/* Do not interfere with other mappings of this page */
		if (page_mapcount(page) != 1)
			continue;

		VM_BUG_ON_PAGE(PageTransCompound(page), page);

		if (pte_young(ptent)) {
			ptent = ptep_get_and_clear_full(mm, addr, pte,
							tlb->fullmm);
			ptent = pte_mkold(ptent);
			set_pte_at(mm, addr, pte, ptent);
			tlb_remove_tlb_entry(tlb, pte, addr);
		}

		/*
		 * We are deactivating a page for accelerating reclaiming.
		 * VM couldn't reclaim the page unless we clear PG_young.
		 * As a side effect, it makes confuse idle-page tracking
		 * because they will miss recent referenced history.
		 */
		ClearPageReferenced(page);
		test_and_clear_page_young(page);
		if (pageout) {
			if (!isolate_lru_page(page)) {
				if (PageUnevictable(page))
					putback_lru_page(page);
				else
					list_add(&page->lru, &page_list);
			}
		} else
			deactivate_page(page);
	}

	arch_leave_lazy_mmu_mode();
	pte_unmap_unlock(orig_pte, ptl);
	if (pageout)
		reclaim_pages(&page_list);
	cond_resched();

	return 0;
}

static const struct mm_walk_ops cold_walk_ops = {
	.pmd_entry = madvise_cold_or_pageout_pte_range,
};

static void madvise_cold_page_range(struct mmu_gather *tlb,
			     struct vm_area_struct *vma,
			     unsigned long addr, unsigned long end)
{
	struct madvise_walk_private walk_private = {
		.pageout = false,
		.tlb = tlb,
	};

	vm_write_begin(vma);
	tlb_start_vma(tlb, vma);
	walk_page_range(vma->vm_mm, addr, end, &cold_walk_ops, &walk_private);
	tlb_end_vma(tlb, vma);
	vm_write_end(vma);
}

static long madvise_cold(struct vm_area_struct *vma,
			struct vm_area_struct **prev,
			unsigned long start_addr, unsigned long end_addr)
{
	struct mm_struct *mm = vma->vm_mm;
	struct mmu_gather tlb;

	*prev = vma;
	if (!can_madv_lru_vma(vma))
		return -EINVAL;

	lru_add_drain();
	tlb_gather_mmu(&tlb, mm, start_addr, end_addr);
	madvise_cold_page_range(&tlb, vma, start_addr, end_addr);
	tlb_finish_mmu(&tlb, start_addr, end_addr);

	return 0;
}

static void madvise_pageout_page_range(struct mmu_gather *tlb,
			     struct vm_area_struct *vma,
			     unsigned long addr, unsigned long end)
{
	struct madvise_walk_private walk_private = {
		.pageout = true,
		.tlb = tlb,
	};

	vm_write_begin(vma);
	tlb_start_vma(tlb, vma);
	walk_page_range(vma->vm_mm, addr, end, &cold_walk_ops, &walk_private);
	tlb_end_vma(tlb, vma);
	vm_write_end(vma);
}

static inline bool can_do_pageout(struct vm_area_struct *vma)
{
	if (vma_is_anonymous(vma))
		return true;
	if (!vma->vm_file)
		return false;
	/*
	 * paging out pagecache only for non-anonymous mappings that correspond
	 * to the files the calling process could (if tried) open for writing;
	 * otherwise we'd be including shared non-exclusive mappings, which
	 * opens a side channel.
	 */
	return inode_owner_or_capable(file_inode(vma->vm_file)) ||
		inode_permission(file_inode(vma->vm_file), MAY_WRITE) == 0;
}

static long madvise_pageout(struct vm_area_struct *vma,
			struct vm_area_struct **prev,
			unsigned long start_addr, unsigned long end_addr)
{
	struct mm_struct *mm = vma->vm_mm;
	struct mmu_gather tlb;

	*prev = vma;
	if (!can_madv_lru_vma(vma))
		return -EINVAL;

	if (!can_do_pageout(vma))
		return 0;

	lru_add_drain();
	tlb_gather_mmu(&tlb, mm, start_addr, end_addr);
	madvise_pageout_page_range(&tlb, vma, start_addr, end_addr);
	tlb_finish_mmu(&tlb, start_addr, end_addr);

	return 0;
}

static int madvise_free_pte_range(pmd_t *pmd, unsigned long addr,
				unsigned long end, struct mm_walk *walk)

{
	struct mmu_gather *tlb = walk->private;
	struct mm_struct *mm = tlb->mm;
	struct vm_area_struct *vma = walk->vma;
	spinlock_t *ptl;
	pte_t *orig_pte, *pte, ptent;
	struct page *page;
	int nr_swap = 0;
	unsigned long next;

	next = pmd_addr_end(addr, end);
	if (pmd_trans_huge(*pmd))
		if (madvise_free_huge_pmd(tlb, vma, pmd, addr, next))
			goto next;

	if (pmd_trans_unstable(pmd))
		return 0;

	tlb_change_page_size(tlb, PAGE_SIZE);
	orig_pte = pte = pte_offset_map_lock(mm, pmd, addr, &ptl);
	flush_tlb_batched_pending(mm);
	arch_enter_lazy_mmu_mode();
	for (; addr != end; pte++, addr += PAGE_SIZE) {
		ptent = *pte;

		if (pte_none(ptent))
			continue;
		/*
		 * If the pte has swp_entry, just clear page table to
		 * prevent swap-in which is more expensive rather than
		 * (page allocation + zeroing).
		 */
		if (!pte_present(ptent)) {
			swp_entry_t entry;

			entry = pte_to_swp_entry(ptent);
			if (non_swap_entry(entry))
				continue;
			nr_swap--;
			free_swap_and_cache(entry);
			pte_clear_not_present_full(mm, addr, pte, tlb->fullmm);
			continue;
		}

		page = vm_normal_page(vma, addr, ptent);
		if (!page)
			continue;

		/*
		 * If pmd isn't transhuge but the page is THP and
		 * is owned by only this process, split it and
		 * deactivate all pages.
		 */
		if (PageTransCompound(page)) {
			if (page_mapcount(page) != 1)
				goto out;
			get_page(page);
			if (!trylock_page(page)) {
				put_page(page);
				goto out;
			}
			pte_unmap_unlock(orig_pte, ptl);
			if (split_huge_page(page)) {
				unlock_page(page);
				put_page(page);
				pte_offset_map_lock(mm, pmd, addr, &ptl);
				goto out;
			}
			unlock_page(page);
			put_page(page);
			pte = pte_offset_map_lock(mm, pmd, addr, &ptl);
			pte--;
			addr -= PAGE_SIZE;
			continue;
		}

		VM_BUG_ON_PAGE(PageTransCompound(page), page);

		if (PageSwapCache(page) || PageDirty(page)) {
			if (!trylock_page(page))
				continue;
			/*
			 * If page is shared with others, we couldn't clear
			 * PG_dirty of the page.
			 */
			if (page_mapcount(page) != 1) {
				unlock_page(page);
				continue;
			}

			if (PageSwapCache(page) && !try_to_free_swap(page)) {
				unlock_page(page);
				continue;
			}

			ClearPageDirty(page);
			unlock_page(page);
		}

		if (pte_young(ptent) || pte_dirty(ptent)) {
			/*
			 * Some of architecture(ex, PPC) don't update TLB
			 * with set_pte_at and tlb_remove_tlb_entry so for
			 * the portability, remap the pte with old|clean
			 * after pte clearing.
			 */
			ptent = ptep_get_and_clear_full(mm, addr, pte,
							tlb->fullmm);

			ptent = pte_mkold(ptent);
			ptent = pte_mkclean(ptent);
			set_pte_at(mm, addr, pte, ptent);
			tlb_remove_tlb_entry(tlb, pte, addr);
		}
		mark_page_lazyfree(page);
	}
out:
	if (nr_swap) {
		if (current->mm == mm)
			sync_mm_rss(mm);

		add_mm_counter(mm, MM_SWAPENTS, nr_swap);
	}
	arch_leave_lazy_mmu_mode();
	pte_unmap_unlock(orig_pte, ptl);
	cond_resched();
next:
	return 0;
}

static const struct mm_walk_ops madvise_free_walk_ops = {
	.pmd_entry		= madvise_free_pte_range,
};

static int madvise_free_single_vma(struct vm_area_struct *vma,
			unsigned long start_addr, unsigned long end_addr)
{
	struct mm_struct *mm = vma->vm_mm;
	struct mmu_notifier_range range;
	struct mmu_gather tlb;

	/* MADV_FREE works for only anon vma at the moment */
	if (!vma_is_anonymous(vma))
		return -EINVAL;

	range.start = max(vma->vm_start, start_addr);
	if (range.start >= vma->vm_end)
		return -EINVAL;
	range.end = min(vma->vm_end, end_addr);
	if (range.end <= vma->vm_start)
		return -EINVAL;
	mmu_notifier_range_init(&range, MMU_NOTIFY_CLEAR, 0, vma, mm,
				range.start, range.end);

	lru_add_drain();
	tlb_gather_mmu(&tlb, mm, range.start, range.end);
	update_hiwater_rss(mm);

	mmu_notifier_invalidate_range_start(&range);
	vm_write_begin(vma);
	tlb_start_vma(&tlb, vma);
	walk_page_range(vma->vm_mm, range.start, range.end,
			&madvise_free_walk_ops, &tlb);
	tlb_end_vma(&tlb, vma);
	vm_write_end(vma);
	mmu_notifier_invalidate_range_end(&range);
	tlb_finish_mmu(&tlb, range.start, range.end);

	return 0;
}

/*
 * Application no longer needs these pages.  If the pages are dirty,
 * it's OK to just throw them away.  The app will be more careful about
 * data it wants to keep.  Be sure to free swap resources too.  The
 * zap_page_range call sets things up for shrink_active_list to actually free
 * these pages later if no one else has touched them in the meantime,
 * although we could add these pages to a global reuse list for
 * shrink_active_list to pick up before reclaiming other pages.
 *
 * NB: This interface discards data rather than pushes it out to swap,
 * as some implementations do.  This has performance implications for
 * applications like large transactional databases which want to discard
 * pages in anonymous maps after committing to backing store the data
 * that was kept in them.  There is no reason to write this data out to
 * the swap area if the application is discarding it.
 *
 * An interface that causes the system to free clean pages and flush
 * dirty pages is already available as msync(MS_INVALIDATE).
 */
static long madvise_dontneed_single_vma(struct vm_area_struct *vma,
					unsigned long start, unsigned long end)
{
	zap_page_range(vma, start, end - start);
	return 0;
}

static long madvise_dontneed_free(struct vm_area_struct *vma,
				  struct vm_area_struct **prev,
				  unsigned long start, unsigned long end,
				  int behavior)
{
	struct mm_struct *mm = vma->vm_mm;

	*prev = vma;
	if (!can_madv_lru_vma(vma))
		return -EINVAL;

	if (!userfaultfd_remove(vma, start, end)) {
		*prev = NULL; /* mmap_lock has been dropped, prev is stale */

		mmap_read_lock(mm);
		vma = find_vma(mm, start);
		if (!vma)
			return -ENOMEM;
		if (start < vma->vm_start) {
			/*
			 * This "vma" under revalidation is the one
			 * with the lowest vma->vm_start where start
			 * is also < vma->vm_end. If start <
			 * vma->vm_start it means an hole materialized
			 * in the user address space within the
			 * virtual range passed to MADV_DONTNEED
			 * or MADV_FREE.
			 */
			return -ENOMEM;
		}
		if (!can_madv_lru_vma(vma))
			return -EINVAL;
		if (end > vma->vm_end) {
			/*
			 * Don't fail if end > vma->vm_end. If the old
			 * vma was splitted while the mmap_lock was
			 * released the effect of the concurrent
			 * operation may not cause madvise() to
			 * have an undefined result. There may be an
			 * adjacent next vma that we'll walk
			 * next. userfaultfd_remove() will generate an
			 * UFFD_EVENT_REMOVE repetition on the
			 * end-vma->vm_end range, but the manager can
			 * handle a repetition fine.
			 */
			end = vma->vm_end;
		}
		VM_WARN_ON(start >= end);
	}

	if (behavior == MADV_DONTNEED)
		return madvise_dontneed_single_vma(vma, start, end);
	else if (behavior == MADV_FREE)
		return madvise_free_single_vma(vma, start, end);
	else
		return -EINVAL;
}

/*
 * Application wants to free up the pages and associated backing store.
 * This is effectively punching a hole into the middle of a file.
 */
static long madvise_remove(struct vm_area_struct *vma,
				struct vm_area_struct **prev,
				unsigned long start, unsigned long end)
{
	loff_t offset;
	int error;
	struct file *f;
	struct mm_struct *mm = vma->vm_mm;

	*prev = NULL;	/* tell sys_madvise we drop mmap_lock */

	if (vma->vm_flags & VM_LOCKED)
		return -EINVAL;

	f = vma->vm_file;

	if (!f || !f->f_mapping || !f->f_mapping->host) {
			return -EINVAL;
	}

	if ((vma->vm_flags & (VM_SHARED|VM_WRITE)) != (VM_SHARED|VM_WRITE))
		return -EACCES;

	offset = (loff_t)(start - vma->vm_start)
			+ ((loff_t)vma->vm_pgoff << PAGE_SHIFT);

	/*
	 * Filesystem's fallocate may need to take i_mutex.  We need to
	 * explicitly grab a reference because the vma (and hence the
	 * vma's reference to the file) can go away as soon as we drop
	 * mmap_lock.
	 */
	get_file(f);
	if (userfaultfd_remove(vma, start, end)) {
		/* mmap_lock was not released by userfaultfd_remove() */
		mmap_read_unlock(mm);
	}
	error = vfs_fallocate(f,
				FALLOC_FL_PUNCH_HOLE | FALLOC_FL_KEEP_SIZE,
				offset, end - start);
	fput(f);
	mmap_read_lock(mm);
	return error;
}

/*
 * Apply an madvise behavior to a region of a vma.  madvise_update_vma
 * will handle splitting a vm area into separate areas, each area with its own
 * behavior.
 */
static int madvise_vma_behavior(struct vm_area_struct *vma,
				struct vm_area_struct **prev,
				unsigned long start, unsigned long end,
				unsigned long behavior)
{
	int error = 0;
	unsigned long new_flags = vma->vm_flags;

	switch (behavior) {
	case MADV_REMOVE:
		return madvise_remove(vma, prev, start, end);
	case MADV_WILLNEED:
		return madvise_willneed(vma, prev, start, end);
	case MADV_COLD:
		return madvise_cold(vma, prev, start, end);
	case MADV_PAGEOUT:
		return madvise_pageout(vma, prev, start, end);
	case MADV_FREE:
	case MADV_DONTNEED:
		return madvise_dontneed_free(vma, prev, start, end, behavior);
	case MADV_NORMAL:
		new_flags = new_flags & ~VM_RAND_READ & ~VM_SEQ_READ;
		break;
	case MADV_SEQUENTIAL:
		new_flags = (new_flags & ~VM_RAND_READ) | VM_SEQ_READ;
		break;
	case MADV_RANDOM:
		new_flags = (new_flags & ~VM_SEQ_READ) | VM_RAND_READ;
		break;
	case MADV_DONTFORK:
		new_flags |= VM_DONTCOPY;
		break;
	case MADV_DOFORK:
		if (vma->vm_flags & VM_IO) {
			error = -EINVAL;
			goto out;
		}
		new_flags &= ~VM_DONTCOPY;
		break;
	case MADV_WIPEONFORK:
		/* MADV_WIPEONFORK is only supported on anonymous memory. */
		if (vma->vm_file || vma->vm_flags & VM_SHARED) {
			error = -EINVAL;
			goto out;
		}
		new_flags |= VM_WIPEONFORK;
		break;
	case MADV_KEEPONFORK:
		new_flags &= ~VM_WIPEONFORK;
		break;
	case MADV_DONTDUMP:
		new_flags |= VM_DONTDUMP;
		break;
	case MADV_DODUMP:
		if (!is_vm_hugetlb_page(vma) && new_flags & VM_SPECIAL) {
			error = -EINVAL;
			goto out;
		}
		new_flags &= ~VM_DONTDUMP;
		break;
	case MADV_MERGEABLE:
	case MADV_UNMERGEABLE:
		error = ksm_madvise(vma, start, end, behavior, &new_flags);
		if (error)
			goto out;
		break;
	case MADV_HUGEPAGE:
	case MADV_NOHUGEPAGE:
		error = hugepage_madvise(vma, &new_flags, behavior);
		if (error)
			goto out;
		break;
	}

	error = madvise_update_vma(vma, prev, start, end, new_flags,
				   vma_anon_name(vma));

out:
	if (error == -ENOMEM)
		error = -EAGAIN;
	return error;
}

#ifdef CONFIG_MEMORY_FAILURE
/*
 * Error injection support for memory error handling.
 */
static int madvise_inject_error(int behavior,
		unsigned long start, unsigned long end)
{
	struct zone *zone;
	unsigned long size;

	if (!capable(CAP_SYS_ADMIN))
		return -EPERM;


	for (; start < end; start += size) {
		unsigned long pfn;
		struct page *page;
		int ret;

		ret = get_user_pages_fast(start, 1, 0, &page);
		if (ret != 1)
			return ret;
		pfn = page_to_pfn(page);

		/*
		 * When soft offlining hugepages, after migrating the page
		 * we dissolve it, therefore in the second loop "page" will
		 * no longer be a compound page.
		 */
		size = page_size(compound_head(page));

		if (behavior == MADV_SOFT_OFFLINE) {
			pr_info("Soft offlining pfn %#lx at process virtual address %#lx\n",
				 pfn, start);
			ret = soft_offline_page(pfn, MF_COUNT_INCREASED);
		} else {
			pr_info("Injecting memory failure for pfn %#lx at process virtual address %#lx\n",
				 pfn, start);
			ret = memory_failure(pfn, MF_COUNT_INCREASED);
		}

		if (ret)
			return ret;
	}

	/* Ensure that all poisoned pages are removed from per-cpu lists */
	for_each_populated_zone(zone)
		drain_all_pages(zone);

	return 0;
}
#endif

static bool
madvise_behavior_valid(int behavior)
{
	switch (behavior) {
	case MADV_DOFORK:
	case MADV_DONTFORK:
	case MADV_NORMAL:
	case MADV_SEQUENTIAL:
	case MADV_RANDOM:
	case MADV_REMOVE:
	case MADV_WILLNEED:
	case MADV_DONTNEED:
	case MADV_FREE:
	case MADV_COLD:
	case MADV_PAGEOUT:
#ifdef CONFIG_KSM
	case MADV_MERGEABLE:
	case MADV_UNMERGEABLE:
#endif
#ifdef CONFIG_TRANSPARENT_HUGEPAGE
	case MADV_HUGEPAGE:
	case MADV_NOHUGEPAGE:
#endif
	case MADV_DONTDUMP:
	case MADV_DODUMP:
	case MADV_WIPEONFORK:
	case MADV_KEEPONFORK:
#ifdef CONFIG_MEMORY_FAILURE
	case MADV_SOFT_OFFLINE:
	case MADV_HWPOISON:
#endif
		return true;

	default:
		return false;
	}
}

static bool
process_madvise_behavior_valid(int behavior)
{
	switch (behavior) {
	case MADV_COLD:
	case MADV_PAGEOUT:
		return true;
	default:
		return false;
	}
}

/*
 * Walk the vmas in range [start,end), and call the visit function on each one.
 * The visit function will get start and end parameters that cover the overlap
 * between the current vma and the original range.  Any unmapped regions in the
 * original range will result in this function returning -ENOMEM while still
 * calling the visit function on all of the existing vmas in the range.
 * Must be called with the mmap_lock held for reading or writing.
 */
static
int madvise_walk_vmas(unsigned long start, unsigned long end,
		      unsigned long arg,
		      int (*visit)(struct vm_area_struct *vma,
				   struct vm_area_struct **prev, unsigned long start,
				   unsigned long end, unsigned long arg))
{
	struct vm_area_struct *vma;
	struct vm_area_struct *prev;
	unsigned long tmp;
	int unmapped_error = 0;

	/*
	 * If the interval [start,end) covers some unmapped address
	 * ranges, just ignore them, but return -ENOMEM at the end.
	 * - different from the way of handling in mlock etc.
	 */
	vma = find_vma_prev(current->mm, start, &prev);
	if (vma && start > vma->vm_start)
		prev = vma;

	for (;;) {
		int error;

		/* Still start < end. */
		if (!vma)
			return -ENOMEM;

		/* Here start < (end|vma->vm_end). */
		if (start < vma->vm_start) {
			unmapped_error = -ENOMEM;
			start = vma->vm_start;
			if (start >= end)
				break;
		}

		/* Here vma->vm_start <= start < (end|vma->vm_end) */
		tmp = vma->vm_end;
		if (end < tmp)
			tmp = end;

		/* Here vma->vm_start <= start < tmp <= (end|vma->vm_end). */
		error = visit(vma, &prev, start, tmp, arg);
		if (error)
			return error;
		start = tmp;
		if (prev && start < prev->vm_end)
			start = prev->vm_end;
		if (start >= end)
			break;
		if (prev)
			vma = prev->vm_next;
		else	/* madvise_remove dropped mmap_lock */
			vma = find_vma(current->mm, start);
	}

	return unmapped_error;
}

int madvise_set_anon_name(unsigned long start, unsigned long len_in,
			  unsigned long name_addr)
{
	unsigned long end;
	unsigned long len;

	if (start & ~PAGE_MASK)
		return -EINVAL;
	len = (len_in + ~PAGE_MASK) & PAGE_MASK;

	/* Check to see whether len was rounded up from small -ve to zero */
	if (len_in && !len)
		return -EINVAL;

	end = start + len;
	if (end < start)
		return -EINVAL;

	if (end == start)
		return 0;

	return madvise_walk_vmas(start, end, name_addr, madvise_vma_anon_name);
}

/*
 * The madvise(2) system call.
 *
 * Applications can use madvise() to advise the kernel how it should
 * handle paging I/O in this VM area.  The idea is to help the kernel
 * use appropriate read-ahead and caching techniques.  The information
 * provided is advisory only, and can be safely disregarded by the
 * kernel without affecting the correct operation of the application.
 *
 * behavior values:
 *  MADV_NORMAL - the default behavior is to read clusters.  This
 *		results in some read-ahead and read-behind.
 *  MADV_RANDOM - the system should read the minimum amount of data
 *		on any access, since it is unlikely that the appli-
 *		cation will need more than what it asks for.
 *  MADV_SEQUENTIAL - pages in the given range will probably be accessed
 *		once, so they can be aggressively read ahead, and
 *		can be freed soon after they are accessed.
 *  MADV_WILLNEED - the application is notifying the system to read
 *		some pages ahead.
 *  MADV_DONTNEED - the application is finished with the given range,
 *		so the kernel can free resources associated with it.
 *  MADV_FREE - the application marks pages in the given range as lazy free,
 *		where actual purges are postponed until memory pressure happens.
 *  MADV_REMOVE - the application wants to free up the given range of
 *		pages and associated backing store.
 *  MADV_DONTFORK - omit this area from child's address space when forking:
 *		typically, to avoid COWing pages pinned by get_user_pages().
 *  MADV_DOFORK - cancel MADV_DONTFORK: no longer omit this area when forking.
 *  MADV_WIPEONFORK - present the child process with zero-filled memory in this
 *              range after a fork.
 *  MADV_KEEPONFORK - undo the effect of MADV_WIPEONFORK
 *  MADV_HWPOISON - trigger memory error handler as if the given memory range
 *		were corrupted by unrecoverable hardware memory failure.
 *  MADV_SOFT_OFFLINE - try to soft-offline the given range of memory.
 *  MADV_MERGEABLE - the application recommends that KSM try to merge pages in
 *		this area with pages of identical content from other such areas.
 *  MADV_UNMERGEABLE- cancel MADV_MERGEABLE: no longer merge pages with others.
 *  MADV_HUGEPAGE - the application wants to back the given range by transparent
 *		huge pages in the future. Existing pages might be coalesced and
 *		new pages might be allocated as THP.
 *  MADV_NOHUGEPAGE - mark the given range as not worth being backed by
 *		transparent huge pages so the existing pages will not be
 *		coalesced into THP and new pages will not be allocated as THP.
 *  MADV_DONTDUMP - the application wants to prevent pages in the given range
 *		from being included in its core dump.
 *  MADV_DODUMP - cancel MADV_DONTDUMP: no longer exclude from core dump.
 *  MADV_COLD - the application is not expected to use this memory soon,
 *		deactivate pages in this range so that they can be reclaimed
 *		easily if memory pressure hanppens.
 *  MADV_PAGEOUT - the application is not expected to use this memory soon,
 *		page out the pages in this range immediately.
 *
 * return values:
 *  zero    - success
 *  -EINVAL - start + len < 0, start is not page-aligned,
 *		"behavior" is not a valid value, or application
 *		is attempting to release locked or shared pages,
 *		or the specified address range includes file, Huge TLB,
 *		MAP_SHARED or VMPFNMAP range.
 *  -ENOMEM - addresses in the specified range are not currently
 *		mapped, or are outside the AS of the process.
 *  -EIO    - an I/O error occurred while paging in data.
 *  -EBADF  - map exists, but area maps something that isn't a file.
 *  -EAGAIN - a kernel resource was temporarily unavailable.
 */
int do_madvise(struct mm_struct *mm, unsigned long start, size_t len_in, int behavior)
{
	unsigned long end;
	int error = -EINVAL;
	int write;
	size_t len;
	struct blk_plug plug;

	start = untagged_addr(start);

	if (!madvise_behavior_valid(behavior))
		return error;

	if (!PAGE_ALIGNED(start))
		return error;
	len = PAGE_ALIGN(len_in);

	/* Check to see whether len was rounded up from small -ve to zero */
	if (len_in && !len)
		return error;

	end = start + len;
	if (end < start)
		return error;

	error = 0;
	if (end == start)
		return error;

#ifdef CONFIG_MEMORY_FAILURE
	if (behavior == MADV_HWPOISON || behavior == MADV_SOFT_OFFLINE)
		return madvise_inject_error(behavior, start, start + len_in);
#endif

	write = madvise_need_mmap_write(behavior);
	if (write) {
		if (mmap_write_lock_killable(mm))
			return -EINTR;
	} else {
		mmap_read_lock(mm);
	}

	blk_start_plug(&plug);
	error = madvise_walk_vmas(start, end, behavior, madvise_vma_behavior);
	blk_finish_plug(&plug);
	if (write)
		mmap_write_unlock(mm);
	else
		mmap_read_unlock(mm);

	return error;
}

SYSCALL_DEFINE3(madvise, unsigned long, start, size_t, len_in, int, behavior)
{
	return do_madvise(current->mm, start, len_in, behavior);
}

SYSCALL_DEFINE5(process_madvise, int, pidfd, const struct iovec __user *, vec,
		size_t, vlen, int, behavior, unsigned int, flags)
{
	ssize_t ret;
	struct iovec iovstack[UIO_FASTIOV], iovec;
	struct iovec *iov = iovstack;
	struct iov_iter iter;
	struct pid *pid;
	struct task_struct *task;
	struct mm_struct *mm;
	size_t total_len;
	unsigned int f_flags;

	if (flags != 0) {
		ret = -EINVAL;
		goto out;
	}

	ret = import_iovec(READ, vec, vlen, ARRAY_SIZE(iovstack), &iov, &iter);
	if (ret < 0)
		goto out;

	pid = pidfd_get_pid(pidfd, &f_flags);
	if (IS_ERR(pid)) {
		ret = PTR_ERR(pid);
		goto free_iov;
	}

	task = get_pid_task(pid, PIDTYPE_PID);
	if (!task) {
		ret = -ESRCH;
		goto put_pid;
	}

	if (!process_madvise_behavior_valid(behavior)) {
		ret = -EINVAL;
		goto release_task;
	}

	mm = mm_access(task, PTRACE_MODE_ATTACH_FSCREDS);
	if (IS_ERR_OR_NULL(mm)) {
		ret = IS_ERR(mm) ? PTR_ERR(mm) : -ESRCH;
		goto release_task;
	}

	total_len = iov_iter_count(&iter);

	while (iov_iter_count(&iter)) {
		iovec = iov_iter_iovec(&iter);
		ret = do_madvise(mm, (unsigned long)iovec.iov_base,
					iovec.iov_len, behavior);
		if (ret < 0)
			break;
		iov_iter_advance(&iter, iovec.iov_len);
	}

	if (ret == 0)
		ret = total_len - iov_iter_count(&iter);

	mmput(mm);
release_task:
	put_task_struct(task);
put_pid:
	put_pid(pid);
free_iov:
	kfree(iov);
out:
	return ret;
}<|MERGE_RESOLUTION|>--- conflicted
+++ resolved
@@ -81,11 +81,7 @@
 	pgoff = vma->vm_pgoff + ((start - vma->vm_start) >> PAGE_SHIFT);
 	*prev = vma_merge(mm, *prev, start, end, new_flags, vma->anon_vma,
 			  vma->vm_file, pgoff, vma_policy(vma),
-<<<<<<< HEAD
 			  vma->vm_userfaultfd_ctx, new_anon_name);
-=======
-			  vma->vm_userfaultfd_ctx, vma_get_anon_name(vma));
->>>>>>> 5f85626b
 	if (*prev) {
 		vma = *prev;
 		goto success;
@@ -117,15 +113,9 @@
 	/*
 	 * vm_flags is protected by the mmap_lock held in write mode.
 	 */
-<<<<<<< HEAD
-	vma->vm_flags = new_flags;
-	if (!vma->vm_file)
-		vma->anon_name = new_anon_name;
-=======
 	vm_write_begin(vma);
 	WRITE_ONCE(vma->vm_flags, new_flags);
 	vm_write_end(vma);
->>>>>>> 5f85626b
 
 	return 0;
 }
