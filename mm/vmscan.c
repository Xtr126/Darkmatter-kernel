--- conflicted
+++ resolved
@@ -2931,20 +2931,7 @@
 	return can_demote(pgdat->node_id, sc);
 }
 
-<<<<<<< HEAD
 #ifdef CONFIG_LRU_GEN
-=======
-static void shrink_lruvec(struct lruvec *lruvec, struct scan_control *sc)
-{
-	unsigned long nr[NR_LRU_LISTS];
-	unsigned long targets[NR_LRU_LISTS];
-	unsigned long nr_to_scan;
-	enum lru_list lru;
-	unsigned long nr_reclaimed = 0;
-	unsigned long nr_to_reclaim = sc->nr_to_reclaim;
-	bool proportional_reclaim;
-	struct blk_plug plug;
->>>>>>> e4a7232c
 
 #ifdef CONFIG_LRU_GEN_ENABLED
 DEFINE_STATIC_KEY_ARRAY_TRUE(lru_gen_caps, NR_LRU_GEN_CAPS);
@@ -2956,24 +2943,8 @@
  *                          shorthand helpers
  ******************************************************************************/
 
-<<<<<<< HEAD
 #define DEFINE_MAX_SEQ(lruvec)						\
 	unsigned long max_seq = READ_ONCE((lruvec)->lrugen.max_seq)
-=======
-	/*
-	 * Global reclaiming within direct reclaim at DEF_PRIORITY is a normal
-	 * event that can occur when there is little memory pressure e.g.
-	 * multiple streaming readers/writers. Hence, we do not abort scanning
-	 * when the requested number of pages are reclaimed when scanning at
-	 * DEF_PRIORITY on the assumption that the fact we are direct
-	 * reclaiming implies that kswapd is not keeping up and it is best to
-	 * do a batch of work at once. For memcg reclaim one check is made to
-	 * abort proportional reclaim if either the file or anon lru has already
-	 * dropped to zero at the first pass.
-	 */
-	proportional_reclaim = (!cgroup_reclaim(sc) && !current_is_kswapd() &&
-				sc->priority == DEF_PRIORITY);
->>>>>>> e4a7232c
 
 #define DEFINE_MIN_SEQ(lruvec)						\
 	unsigned long min_seq[ANON_AND_FILE] = {			\
@@ -2993,15 +2964,10 @@
 	return ((flags & LRU_GEN_MASK) >> LRU_GEN_PGOFF) - 1;
 }
 
-<<<<<<< HEAD
 static int page_lru_tier(struct page *page)
 {
 	int refs;
 	unsigned long flags = READ_ONCE(page->flags);
-=======
-		if (nr_reclaimed < nr_to_reclaim || proportional_reclaim)
-			continue;
->>>>>>> e4a7232c
 
 	refs = (flags & LRU_REFS_FLAGS) == LRU_REFS_FLAGS ?
 	       ((flags & LRU_REFS_MASK) >> LRU_REFS_PGOFF) + 1 : 0;
@@ -3026,18 +2992,11 @@
 	if (memcg) {
 		struct lruvec *lruvec = &memcg->nodeinfo[nid]->lruvec;
 
-<<<<<<< HEAD
 		/* for hotadd_new_pgdat() */
 		if (!lruvec->pgdat)
 			lruvec->pgdat = pgdat;
 
 		return lruvec;
-=======
-		lru += LRU_ACTIVE;
-		nr_scanned = targets[lru] - nr[lru];
-		nr[lru] = targets[lru] * (100 - percentage) / 100;
-		nr[lru] -= min(nr[lru], nr_scanned);
->>>>>>> e4a7232c
 	}
 #endif
 	VM_BUG_ON(!mem_cgroup_disabled());
@@ -5605,8 +5564,8 @@
 	enum lru_list lru;
 	unsigned long nr_reclaimed = 0;
 	unsigned long nr_to_reclaim = sc->nr_to_reclaim;
+	bool proportional_reclaim;
 	struct blk_plug plug;
-	bool scan_adjusted;
 
 	if (lru_gen_enabled()) {
 		lru_gen_shrink_lruvec(lruvec, sc);
@@ -5629,8 +5588,8 @@
 	 * abort proportional reclaim if either the file or anon lru has already
 	 * dropped to zero at the first pass.
 	 */
-	scan_adjusted = (!cgroup_reclaim(sc) && !current_is_kswapd() &&
-			 sc->priority == DEF_PRIORITY);
+	proportional_reclaim = (!cgroup_reclaim(sc) && !current_is_kswapd() &&
+				sc->priority == DEF_PRIORITY);
 
 	blk_start_plug(&plug);
 	while (nr[LRU_INACTIVE_ANON] || nr[LRU_ACTIVE_FILE] ||
@@ -5650,7 +5609,7 @@
 
 		cond_resched();
 
-		if (nr_reclaimed < nr_to_reclaim || scan_adjusted)
+		if (nr_reclaimed < nr_to_reclaim || proportional_reclaim)
 			continue;
 
 		/*
@@ -5701,8 +5660,6 @@
 		nr_scanned = targets[lru] - nr[lru];
 		nr[lru] = targets[lru] * (100 - percentage) / 100;
 		nr[lru] -= min(nr[lru], nr_scanned);
-
-		scan_adjusted = true;
 	}
 	blk_finish_plug(&plug);
 	sc->nr_reclaimed += nr_reclaimed;
