--- conflicted
+++ resolved
@@ -983,11 +983,7 @@
 config LRU_GEN
 	bool "Multi-Gen LRU"
 	depends on MMU
-<<<<<<< HEAD
-	# the following options can use up the spare bits in page flags
-=======
 	# make sure page->flags has enough spare bits
->>>>>>> 50e12445
 	depends on !MAXSMP && (64BIT || !SPARSEMEM || SPARSEMEM_VMEMMAP)
 	help
 	  A high performance LRU implementation to overcommit memory. See
@@ -1017,11 +1013,7 @@
 config SPECULATIVE_PAGE_FAULT
 	bool "Speculative page faults"
 	default y
-<<<<<<< HEAD
-	depends on ARCH_SUPPORTS_SPECULATIVE_PAGE_FAULT && MMU && SMP
-=======
 	depends on ARCH_SUPPORTS_SPECULATIVE_PAGE_FAULT && MMU && SMP && !NUMA
->>>>>>> 50e12445
 	help
 	  Try to handle user space page faults without holding the mmap lock.
 
