// SPDX-License-Identifier: GPL-2.0-only
/*
 *  linux/mm/oom_kill.c
 * 
 *  Copyright (C)  1998,2000  Rik van Riel
 *	Thanks go out to Claus Fischer for some serious inspiration and
 *	for goading me into coding this file...
 *  Copyright (C)  2010  Google, Inc.
 *	Rewritten by David Rientjes
 *
 *  The routines in this file are used to kill a process when
 *  we're seriously out of memory. This gets called from __alloc_pages()
 *  in mm/page_alloc.c when we really run out of memory.
 *
 *  Since we won't call these routines often (on a well-configured
 *  machine) this file will double as a 'coding guide' and a signpost
 *  for newbie kernel hackers. It features several pointers to major
 *  kernel subsystems and hints as to where to find out what things do.
 */

#include <linux/oom.h>
#include <linux/mm.h>
#include <linux/err.h>
#include <linux/gfp.h>
#include <linux/sched.h>
#include <linux/sched/mm.h>
#include <linux/sched/coredump.h>
#include <linux/sched/task.h>
#include <linux/sched/debug.h>
#include <linux/swap.h>
#include <linux/syscalls.h>
#include <linux/timex.h>
#include <linux/jiffies.h>
#include <linux/cpuset.h>
#include <linux/export.h>
#include <linux/notifier.h>
#include <linux/memcontrol.h>
#include <linux/mempolicy.h>
#include <linux/security.h>
#include <linux/ptrace.h>
#include <linux/freezer.h>
#include <linux/ftrace.h>
#include <linux/ratelimit.h>
#include <linux/kthread.h>
#include <linux/init.h>
#include <linux/mmu_notifier.h>

#include <asm/tlb.h>
#include "internal.h"
#include "slab.h"

#define CREATE_TRACE_POINTS
#include <trace/events/oom.h>

#undef CREATE_TRACE_POINTS
#include <trace/hooks/mm.h>

int sysctl_panic_on_oom;
int sysctl_oom_kill_allocating_task;
int sysctl_oom_dump_tasks = 1;

/*
 * Serializes oom killer invocations (out_of_memory()) from all contexts to
 * prevent from over eager oom killing (e.g. when the oom killer is invoked
 * from different domains).
 *
 * oom_killer_disable() relies on this lock to stabilize oom_killer_disabled
 * and mark_oom_victim
 */
DEFINE_MUTEX(oom_lock);
/* Serializes oom_score_adj and oom_score_adj_min updates */
DEFINE_MUTEX(oom_adj_mutex);

static inline bool is_memcg_oom(struct oom_control *oc)
{
	return oc->memcg != NULL;
}

#ifdef CONFIG_NUMA
/**
 * oom_cpuset_eligible() - check task eligibility for kill
 * @start: task struct of which task to consider
 * @oc: pointer to struct oom_control
 *
 * Task eligibility is determined by whether or not a candidate task, @tsk,
 * shares the same mempolicy nodes as current if it is bound by such a policy
 * and whether or not it has the same set of allowed cpuset nodes.
 *
 * This function is assuming oom-killer context and 'current' has triggered
 * the oom-killer.
 */
static bool oom_cpuset_eligible(struct task_struct *start,
				struct oom_control *oc)
{
	struct task_struct *tsk;
	bool ret = false;
	const nodemask_t *mask = oc->nodemask;

	if (is_memcg_oom(oc))
		return true;

	rcu_read_lock();
	for_each_thread(start, tsk) {
		if (mask) {
			/*
			 * If this is a mempolicy constrained oom, tsk's
			 * cpuset is irrelevant.  Only return true if its
			 * mempolicy intersects current, otherwise it may be
			 * needlessly killed.
			 */
			ret = mempolicy_in_oom_domain(tsk, mask);
		} else {
			/*
			 * This is not a mempolicy constrained oom, so only
			 * check the mems of tsk's cpuset.
			 */
			ret = cpuset_mems_allowed_intersects(current, tsk);
		}
		if (ret)
			break;
	}
	rcu_read_unlock();

	return ret;
}
#else
static bool oom_cpuset_eligible(struct task_struct *tsk, struct oom_control *oc)
{
	return true;
}
#endif /* CONFIG_NUMA */

/*
 * The process p may have detached its own ->mm while exiting or through
 * kthread_use_mm(), but one or more of its subthreads may still have a valid
 * pointer.  Return p, or any of its subthreads with a valid ->mm, with
 * task_lock() held.
 */
struct task_struct *find_lock_task_mm(struct task_struct *p)
{
	struct task_struct *t;

	rcu_read_lock();

	for_each_thread(p, t) {
		task_lock(t);
		if (likely(t->mm))
			goto found;
		task_unlock(t);
	}
	t = NULL;
found:
	rcu_read_unlock();

	return t;
}

/*
 * order == -1 means the oom kill is required by sysrq, otherwise only
 * for display purposes.
 */
static inline bool is_sysrq_oom(struct oom_control *oc)
{
	return oc->order == -1;
}

/* return true if the task is not adequate as candidate victim task. */
static bool oom_unkillable_task(struct task_struct *p)
{
	if (is_global_init(p))
		return true;
	if (p->flags & PF_KTHREAD)
		return true;
	return false;
}

/*
 * Check whether unreclaimable slab amount is greater than
 * all user memory(LRU pages).
 * dump_unreclaimable_slab() could help in the case that
 * oom due to too much unreclaimable slab used by kernel.
*/
static bool should_dump_unreclaim_slab(void)
{
	unsigned long nr_lru;

	nr_lru = global_node_page_state(NR_ACTIVE_ANON) +
		 global_node_page_state(NR_INACTIVE_ANON) +
		 global_node_page_state(NR_ACTIVE_FILE) +
		 global_node_page_state(NR_INACTIVE_FILE) +
		 global_node_page_state(NR_ISOLATED_ANON) +
		 global_node_page_state(NR_ISOLATED_FILE) +
		 global_node_page_state(NR_UNEVICTABLE);

	return (global_node_page_state_pages(NR_SLAB_UNRECLAIMABLE_B) > nr_lru);
}

/**
 * oom_badness - heuristic function to determine which candidate task to kill
 * @p: task struct of which task we should calculate
 * @totalpages: total present RAM allowed for page allocation
 *
 * The heuristic for determining which task to kill is made to be as simple and
 * predictable as possible.  The goal is to return the highest value for the
 * task consuming the most memory to avoid subsequent oom failures.
 */
long oom_badness(struct task_struct *p, unsigned long totalpages)
{
	long points;
	long adj;

	if (oom_unkillable_task(p))
		return LONG_MIN;

	p = find_lock_task_mm(p);
	if (!p)
		return LONG_MIN;

	/*
	 * Do not even consider tasks which are explicitly marked oom
	 * unkillable or have been already oom reaped or the are in
	 * the middle of vfork
	 */
	adj = (long)p->signal->oom_score_adj;
	if (adj == OOM_SCORE_ADJ_MIN ||
			test_bit(MMF_OOM_SKIP, &p->mm->flags) ||
			in_vfork(p)) {
		task_unlock(p);
		return LONG_MIN;
	}

	/*
	 * The baseline for the badness score is the proportion of RAM that each
	 * task's rss, pagetable and swap space use.
	 */
	points = get_mm_rss(p->mm) + get_mm_counter(p->mm, MM_SWAPENTS) +
		mm_pgtables_bytes(p->mm) / PAGE_SIZE;
	task_unlock(p);

	/* Normalize to oom_score_adj units */
	adj *= totalpages / 1000;
	points += adj;

	return points;
}

static const char * const oom_constraint_text[] = {
	[CONSTRAINT_NONE] = "CONSTRAINT_NONE",
	[CONSTRAINT_CPUSET] = "CONSTRAINT_CPUSET",
	[CONSTRAINT_MEMORY_POLICY] = "CONSTRAINT_MEMORY_POLICY",
	[CONSTRAINT_MEMCG] = "CONSTRAINT_MEMCG",
};

/*
 * Determine the type of allocation constraint.
 */
static enum oom_constraint constrained_alloc(struct oom_control *oc)
{
	struct zone *zone;
	struct zoneref *z;
	enum zone_type highest_zoneidx = gfp_zone(oc->gfp_mask);
	bool cpuset_limited = false;
	int nid;

	if (is_memcg_oom(oc)) {
		oc->totalpages = mem_cgroup_get_max(oc->memcg) ?: 1;
		return CONSTRAINT_MEMCG;
	}

	/* Default to all available memory */
	oc->totalpages = totalram_pages() + total_swap_pages;

	if (!IS_ENABLED(CONFIG_NUMA))
		return CONSTRAINT_NONE;

	if (!oc->zonelist)
		return CONSTRAINT_NONE;
	/*
	 * Reach here only when __GFP_NOFAIL is used. So, we should avoid
	 * to kill current.We have to random task kill in this case.
	 * Hopefully, CONSTRAINT_THISNODE...but no way to handle it, now.
	 */
	if (oc->gfp_mask & __GFP_THISNODE)
		return CONSTRAINT_NONE;

	/*
	 * This is not a __GFP_THISNODE allocation, so a truncated nodemask in
	 * the page allocator means a mempolicy is in effect.  Cpuset policy
	 * is enforced in get_page_from_freelist().
	 */
	if (oc->nodemask &&
	    !nodes_subset(node_states[N_MEMORY], *oc->nodemask)) {
		oc->totalpages = total_swap_pages;
		for_each_node_mask(nid, *oc->nodemask)
			oc->totalpages += node_present_pages(nid);
		return CONSTRAINT_MEMORY_POLICY;
	}

	/* Check this allocation failure is caused by cpuset's wall function */
	for_each_zone_zonelist_nodemask(zone, z, oc->zonelist,
			highest_zoneidx, oc->nodemask)
		if (!cpuset_zone_allowed(zone, oc->gfp_mask))
			cpuset_limited = true;

	if (cpuset_limited) {
		oc->totalpages = total_swap_pages;
		for_each_node_mask(nid, cpuset_current_mems_allowed)
			oc->totalpages += node_present_pages(nid);
		return CONSTRAINT_CPUSET;
	}
	return CONSTRAINT_NONE;
}

static int oom_evaluate_task(struct task_struct *task, void *arg)
{
	struct oom_control *oc = arg;
	long points;

	if (oom_unkillable_task(task))
		goto next;

	/* p may not have freeable memory in nodemask */
	if (!is_memcg_oom(oc) && !oom_cpuset_eligible(task, oc))
		goto next;

	/*
	 * This task already has access to memory reserves and is being killed.
	 * Don't allow any other task to have access to the reserves unless
	 * the task has MMF_OOM_SKIP because chances that it would release
	 * any memory is quite low.
	 */
	if (!is_sysrq_oom(oc) && tsk_is_oom_victim(task)) {
		if (test_bit(MMF_OOM_SKIP, &task->signal->oom_mm->flags))
			goto next;
		goto abort;
	}

	/*
	 * If task is allocating a lot of memory and has been marked to be
	 * killed first if it triggers an oom, then select it.
	 */
	if (oom_task_origin(task)) {
		points = LONG_MAX;
		goto select;
	}

	points = oom_badness(task, oc->totalpages);
	if (points == LONG_MIN || points < oc->chosen_points)
		goto next;

select:
	if (oc->chosen)
		put_task_struct(oc->chosen);
	get_task_struct(task);
	oc->chosen = task;
	oc->chosen_points = points;
next:
	return 0;
abort:
	if (oc->chosen)
		put_task_struct(oc->chosen);
	oc->chosen = (void *)-1UL;
	return 1;
}

/*
 * Simple selection loop. We choose the process with the highest number of
 * 'points'. In case scan was aborted, oc->chosen is set to -1.
 */
static void select_bad_process(struct oom_control *oc)
{
	oc->chosen_points = LONG_MIN;

	if (is_memcg_oom(oc))
		mem_cgroup_scan_tasks(oc->memcg, oom_evaluate_task, oc);
	else {
		struct task_struct *p;

		rcu_read_lock();
		for_each_process(p)
			if (oom_evaluate_task(p, oc))
				break;
		rcu_read_unlock();
	}
}

static int dump_task(struct task_struct *p, void *arg)
{
	struct oom_control *oc = arg;
	struct task_struct *task;

	if (oom_unkillable_task(p))
		return 0;

	/* p may not have freeable memory in nodemask */
	if (!is_memcg_oom(oc) && !oom_cpuset_eligible(p, oc))
		return 0;

	task = find_lock_task_mm(p);
	if (!task) {
		/*
		 * All of p's threads have already detached their mm's. There's
		 * no need to report them; they can't be oom killed anyway.
		 */
		return 0;
	}

	pr_info("[%7d] %5d %5d %8lu %8lu %8ld %8lu         %5hd %s\n",
		task->pid, from_kuid(&init_user_ns, task_uid(task)),
		task->tgid, task->mm->total_vm, get_mm_rss(task->mm),
		mm_pgtables_bytes(task->mm),
		get_mm_counter(task->mm, MM_SWAPENTS),
		task->signal->oom_score_adj, task->comm);
	task_unlock(task);

	return 0;
}

/**
 * dump_tasks - dump current memory state of all system tasks
 * @oc: pointer to struct oom_control
 *
 * Dumps the current memory state of all eligible tasks.  Tasks not in the same
 * memcg, not in the same cpuset, or bound to a disjoint set of mempolicy nodes
 * are not shown.
 * State information includes task's pid, uid, tgid, vm size, rss,
 * pgtables_bytes, swapents, oom_score_adj value, and name.
 */
static void dump_tasks(struct oom_control *oc)
{
	pr_info("Tasks state (memory values in pages):\n");
	pr_info("[  pid  ]   uid  tgid total_vm      rss pgtables_bytes swapents oom_score_adj name\n");

	if (is_memcg_oom(oc))
		mem_cgroup_scan_tasks(oc->memcg, dump_task, oc);
	else {
		struct task_struct *p;

		rcu_read_lock();
		for_each_process(p)
			dump_task(p, oc);
		rcu_read_unlock();
	}
}

static void dump_oom_summary(struct oom_control *oc, struct task_struct *victim)
{
	/* one line summary of the oom killer context. */
	pr_info("oom-kill:constraint=%s,nodemask=%*pbl",
			oom_constraint_text[oc->constraint],
			nodemask_pr_args(oc->nodemask));
	cpuset_print_current_mems_allowed();
	mem_cgroup_print_oom_context(oc->memcg, victim);
	pr_cont(",task=%s,pid=%d,uid=%d\n", victim->comm, victim->pid,
		from_kuid(&init_user_ns, task_uid(victim)));
}

static void dump_header(struct oom_control *oc, struct task_struct *p)
{
	pr_warn("%s invoked oom-killer: gfp_mask=%#x(%pGg), order=%d, oom_score_adj=%hd\n",
		current->comm, oc->gfp_mask, &oc->gfp_mask, oc->order,
			current->signal->oom_score_adj);
	if (!IS_ENABLED(CONFIG_COMPACTION) && oc->order)
		pr_warn("COMPACTION is disabled!!!\n");

	dump_stack();
	if (is_memcg_oom(oc))
		mem_cgroup_print_oom_meminfo(oc->memcg);
	else {
		show_mem(SHOW_MEM_FILTER_NODES, oc->nodemask);
		if (should_dump_unreclaim_slab())
			dump_unreclaimable_slab();
	}
	if (sysctl_oom_dump_tasks)
		dump_tasks(oc);
	if (p)
		dump_oom_summary(oc, p);
}

/*
 * Number of OOM victims in flight
 */
static atomic_t oom_victims = ATOMIC_INIT(0);
static DECLARE_WAIT_QUEUE_HEAD(oom_victims_wait);

static bool oom_killer_disabled __read_mostly;

#define K(x) ((x) << (PAGE_SHIFT-10))

/*
 * task->mm can be NULL if the task is the exited group leader.  So to
 * determine whether the task is using a particular mm, we examine all the
 * task's threads: if one of those is using this mm then this task was also
 * using it.
 */
bool process_shares_mm(struct task_struct *p, struct mm_struct *mm)
{
	struct task_struct *t;

	for_each_thread(p, t) {
		struct mm_struct *t_mm = READ_ONCE(t->mm);
		if (t_mm)
			return t_mm == mm;
	}
	return false;
}

#ifdef CONFIG_MMU
/*
 * OOM Reaper kernel thread which tries to reap the memory used by the OOM
 * victim (if that is possible) to help the OOM killer to move on.
 */
static struct task_struct *oom_reaper_th;
static DECLARE_WAIT_QUEUE_HEAD(oom_reaper_wait);
static struct task_struct *oom_reaper_list;
static DEFINE_SPINLOCK(oom_reaper_lock);

bool __oom_reap_task_mm(struct mm_struct *mm)
{
	struct vm_area_struct *vma;
	bool ret = true;

	/*
	 * Tell all users of get_user/copy_from_user etc... that the content
	 * is no longer stable. No barriers really needed because unmapping
	 * should imply barriers already and the reader would hit a page fault
	 * if it stumbled over a reaped memory.
	 */
	set_bit(MMF_UNSTABLE, &mm->flags);

	for (vma = mm->mmap ; vma; vma = vma->vm_next) {
		if (!can_madv_lru_vma(vma))
			continue;

		/*
		 * Only anonymous pages have a good chance to be dropped
		 * without additional steps which we cannot afford as we
		 * are OOM already.
		 *
		 * We do not even care about fs backed pages because all
		 * which are reclaimable have already been reclaimed and
		 * we do not want to block exit_mmap by keeping mm ref
		 * count elevated without a good reason.
		 */
		if (vma_is_anonymous(vma) || !(vma->vm_flags & VM_SHARED)) {
			struct mmu_notifier_range range;
			struct mmu_gather tlb;

			mmu_notifier_range_init(&range, MMU_NOTIFY_UNMAP, 0,
						vma, mm, vma->vm_start,
						vma->vm_end);
			tlb_gather_mmu(&tlb, mm);
			if (mmu_notifier_invalidate_range_start_nonblock(&range)) {
				tlb_finish_mmu(&tlb);
				ret = false;
				continue;
			}
			unmap_page_range(&tlb, vma, range.start, range.end, NULL);
			mmu_notifier_invalidate_range_end(&range);
			tlb_finish_mmu(&tlb);
		}
	}

	return ret;
}

/*
 * Reaps the address space of the give task.
 *
 * Returns true on success and false if none or part of the address space
 * has been reclaimed and the caller should retry later.
 */
static bool oom_reap_task_mm(struct task_struct *tsk, struct mm_struct *mm)
{
	bool ret = true;

	if (!mmap_read_trylock(mm)) {
		trace_skip_task_reaping(tsk->pid);
		return false;
	}

	/*
	 * MMF_OOM_SKIP is set by exit_mmap when the OOM reaper can't
	 * work on the mm anymore. The check for MMF_OOM_SKIP must run
	 * under mmap_lock for reading because it serializes against the
	 * mmap_write_lock();mmap_write_unlock() cycle in exit_mmap().
	 */
	if (test_bit(MMF_OOM_SKIP, &mm->flags)) {
		trace_skip_task_reaping(tsk->pid);
		goto out_unlock;
	}

	trace_start_task_reaping(tsk->pid);

	/* failed to reap part of the address space. Try again later */
	ret = __oom_reap_task_mm(mm);
	if (!ret)
		goto out_finish;

	pr_info("oom_reaper: reaped process %d (%s), now anon-rss:%lukB, file-rss:%lukB, shmem-rss:%lukB\n",
			task_pid_nr(tsk), tsk->comm,
			K(get_mm_counter(mm, MM_ANONPAGES)),
			K(get_mm_counter(mm, MM_FILEPAGES)),
			K(get_mm_counter(mm, MM_SHMEMPAGES)));
out_finish:
	trace_finish_task_reaping(tsk->pid);
out_unlock:
	mmap_read_unlock(mm);

	return ret;
}

#define MAX_OOM_REAP_RETRIES 10
static void oom_reap_task(struct task_struct *tsk)
{
	int attempts = 0;
	struct mm_struct *mm = tsk->signal->oom_mm;

	/* Retry the mmap_read_trylock(mm) a few times */
	while (attempts++ < MAX_OOM_REAP_RETRIES && !oom_reap_task_mm(tsk, mm))
		schedule_timeout_idle(HZ/10);

	if (attempts <= MAX_OOM_REAP_RETRIES ||
	    test_bit(MMF_OOM_SKIP, &mm->flags))
		goto done;

	pr_info("oom_reaper: unable to reap pid:%d (%s)\n",
		task_pid_nr(tsk), tsk->comm);
	sched_show_task(tsk);
	debug_show_all_locks();

done:
	tsk->oom_reaper_list = NULL;

	/*
	 * Hide this mm from OOM killer because it has been either reaped or
	 * somebody can't call mmap_write_unlock(mm).
	 */
	set_bit(MMF_OOM_SKIP, &mm->flags);

	/* Drop a reference taken by queue_oom_reaper */
	put_task_struct(tsk);
}

static int oom_reaper(void *unused)
{
	while (true) {
		struct task_struct *tsk = NULL;

		wait_event_freezable(oom_reaper_wait, oom_reaper_list != NULL);
		spin_lock_irq(&oom_reaper_lock);
		if (oom_reaper_list != NULL) {
			tsk = oom_reaper_list;
			oom_reaper_list = tsk->oom_reaper_list;
		}
		spin_unlock_irq(&oom_reaper_lock);

		if (tsk)
			oom_reap_task(tsk);
	}

	return 0;
}

static void __wake_oom_reaper(struct task_struct *tsk)
{
	struct mm_struct *mm = tsk->signal->oom_mm;
	unsigned long flags;

	/* The victim managed to terminate on its own - see exit_mmap */
	if (test_bit(MMF_OOM_SKIP, &mm->flags)) {
		put_task_struct(tsk);
		return;
	}

	spin_lock_irqsave(&oom_reaper_lock, flags);
	tsk->oom_reaper_list = oom_reaper_list;
	oom_reaper_list = tsk;
	spin_unlock_irqrestore(&oom_reaper_lock, flags);
	trace_wake_reaper(tsk->pid);
	wake_up(&oom_reaper_wait);
}

static void wake_oom_reaper(struct timer_list *timer)
{
	struct task_struct *tsk = container_of(timer, struct task_struct,
			oom_reaper_timer);
	__wake_oom_reaper(tsk);
}

/*
 * Give the OOM victim time to exit naturally before invoking the oom_reaping.
 * The timers timeout is arbitrary... the longer it is, the longer the worst
 * case scenario for the OOM can take. If it is too small, the oom_reaper can
 * get in the way and release resources needed by the process exit path.
 * e.g. The futex robust list can sit in Anon|Private memory that gets reaped
 * before the exit path is able to wake the futex waiters.
 */
#define OOM_REAPER_DELAY (2*HZ)
static void queue_oom_reaper(struct task_struct *tsk)
{
	/* mm is already queued? */
	if (test_and_set_bit(MMF_OOM_REAP_QUEUED, &tsk->signal->oom_mm->flags))
		return;

	get_task_struct(tsk);
	timer_setup(&tsk->oom_reaper_timer, wake_oom_reaper, 0);
	tsk->oom_reaper_timer.expires = jiffies + OOM_REAPER_DELAY;
	add_timer(&tsk->oom_reaper_timer);
}

static int __init oom_init(void)
{
	oom_reaper_th = kthread_run(oom_reaper, NULL, "oom_reaper");
	return 0;
}
subsys_initcall(oom_init)
#else
static inline void queue_oom_reaper(struct task_struct *tsk)
{
}

static void __wake_oom_reaper(struct task_struct *tsk)
{
}
#endif /* CONFIG_MMU */

/**
 * tsk->mm has to be non NULL and caller has to guarantee it is stable (either
 * under task_lock or operate on the current).
 */
static void __mark_oom_victim(struct task_struct *tsk)
{
	struct mm_struct *mm = tsk->mm;

	if (!cmpxchg(&tsk->signal->oom_mm, NULL, mm)) {
		mmgrab(tsk->signal->oom_mm);
		set_bit(MMF_OOM_VICTIM, &mm->flags);
	}
}

/**
 * mark_oom_victim - mark the given task as OOM victim
 * @tsk: task to mark
 *
 * Has to be called with oom_lock held and never after
 * oom has been disabled already.
 *
 * tsk->mm has to be non NULL and caller has to guarantee it is stable (either
 * under task_lock or operate on the current).
 */
static void mark_oom_victim(struct task_struct *tsk)
{
	WARN_ON(oom_killer_disabled);
	/* OOM killer might race with memcg OOM */
	if (test_and_set_tsk_thread_flag(tsk, TIF_MEMDIE))
		return;

	/* oom_mm is bound to the signal struct life time. */
	__mark_oom_victim(tsk);

	/*
	 * Make sure that the task is woken up from uninterruptible sleep
	 * if it is frozen because OOM killer wouldn't be able to free
	 * any memory and livelock. freezing_slow_path will tell the freezer
	 * that TIF_MEMDIE tasks should be ignored.
	 */
	__thaw_task(tsk);
	atomic_inc(&oom_victims);
	trace_mark_victim(tsk->pid);
}

/**
 * exit_oom_victim - note the exit of an OOM victim
 */
void exit_oom_victim(void)
{
	clear_thread_flag(TIF_MEMDIE);

	if (!atomic_dec_return(&oom_victims))
		wake_up_all(&oom_victims_wait);
}

/**
 * oom_killer_enable - enable OOM killer
 */
void oom_killer_enable(void)
{
	oom_killer_disabled = false;
	pr_info("OOM killer enabled.\n");
}

/**
 * oom_killer_disable - disable OOM killer
 * @timeout: maximum timeout to wait for oom victims in jiffies
 *
 * Forces all page allocations to fail rather than trigger OOM killer.
 * Will block and wait until all OOM victims are killed or the given
 * timeout expires.
 *
 * The function cannot be called when there are runnable user tasks because
 * the userspace would see unexpected allocation failures as a result. Any
 * new usage of this function should be consulted with MM people.
 *
 * Returns true if successful and false if the OOM killer cannot be
 * disabled.
 */
bool oom_killer_disable(signed long timeout)
{
	signed long ret;

	/*
	 * Make sure to not race with an ongoing OOM killer. Check that the
	 * current is not killed (possibly due to sharing the victim's memory).
	 */
	if (mutex_lock_killable(&oom_lock))
		return false;
	oom_killer_disabled = true;
	mutex_unlock(&oom_lock);

	ret = wait_event_interruptible_timeout(oom_victims_wait,
			!atomic_read(&oom_victims), timeout);
	if (ret <= 0) {
		oom_killer_enable();
		return false;
	}
	pr_info("OOM killer disabled.\n");

	return true;
}

static inline bool __task_will_free_mem(struct task_struct *task)
{
	struct signal_struct *sig = task->signal;

	/*
	 * A coredumping process may sleep for an extended period in exit_mm(),
	 * so the oom killer cannot assume that the process will promptly exit
	 * and release memory.
	 */
	if (sig->flags & SIGNAL_GROUP_COREDUMP)
		return false;

	if (sig->flags & SIGNAL_GROUP_EXIT)
		return true;

	if (thread_group_empty(task) && (task->flags & PF_EXITING))
		return true;

	return false;
}

/*
 * Checks whether the given task is dying or exiting and likely to
 * release its address space. This means that all threads and processes
 * sharing the same mm have to be killed or exiting.
 * Caller has to make sure that task->mm is stable (hold task_lock or
 * it operates on the current).
 */
static bool task_will_free_mem(struct task_struct *task)
{
	struct mm_struct *mm = task->mm;
	struct task_struct *p;
	bool ret = true;

	/*
	 * Skip tasks without mm because it might have passed its exit_mm and
	 * exit_oom_victim. oom_reaper could have rescued that but do not rely
	 * on that for now. We can consider find_lock_task_mm in future.
	 */
	if (!mm)
		return false;

	if (!__task_will_free_mem(task))
		return false;

	/*
	 * This task has already been drained by the oom reaper so there are
	 * only small chances it will free some more
	 */
	if (test_bit(MMF_OOM_SKIP, &mm->flags))
		return false;

	if (atomic_read(&mm->mm_users) <= 1)
		return true;

	/*
	 * Make sure that all tasks which share the mm with the given tasks
	 * are dying as well to make sure that a) nobody pins its mm and
	 * b) the task is also reapable by the oom reaper.
	 */
	rcu_read_lock();
	for_each_process(p) {
		if (!process_shares_mm(p, mm))
			continue;
		if (same_thread_group(task, p))
			continue;
		ret = __task_will_free_mem(p);
		if (!ret)
			break;
	}
	rcu_read_unlock();

	return ret;
}

static void __oom_kill_process(struct task_struct *victim, const char *message)
{
	struct task_struct *p;
	struct mm_struct *mm;
	bool can_oom_reap = true;

	p = find_lock_task_mm(victim);
	if (!p) {
		pr_info("%s: OOM victim %d (%s) is already exiting. Skip killing the task\n",
			message, task_pid_nr(victim), victim->comm);
		put_task_struct(victim);
		return;
	} else if (victim != p) {
		get_task_struct(p);
		put_task_struct(victim);
		victim = p;
	}

	/* Get a reference to safely compare mm after task_unlock(victim) */
	mm = victim->mm;
	mmgrab(mm);

	/* Raise event before sending signal: task reaper must see this */
	count_vm_event(OOM_KILL);
	memcg_memory_event_mm(mm, MEMCG_OOM_KILL);

	/*
	 * We should send SIGKILL before granting access to memory reserves
	 * in order to prevent the OOM victim from depleting the memory
	 * reserves from the user space under its control.
	 */
	do_send_sig_info(SIGKILL, SEND_SIG_PRIV, victim, PIDTYPE_TGID);
	mark_oom_victim(victim);
	pr_err("%s: Killed process %d (%s) total-vm:%lukB, anon-rss:%lukB, file-rss:%lukB, shmem-rss:%lukB, UID:%u pgtables:%lukB oom_score_adj:%hd\n",
		message, task_pid_nr(victim), victim->comm, K(mm->total_vm),
		K(get_mm_counter(mm, MM_ANONPAGES)),
		K(get_mm_counter(mm, MM_FILEPAGES)),
		K(get_mm_counter(mm, MM_SHMEMPAGES)),
		from_kuid(&init_user_ns, task_uid(victim)),
		mm_pgtables_bytes(mm) >> 10, victim->signal->oom_score_adj);
	task_unlock(victim);

	/*
	 * Kill all user processes sharing victim->mm in other thread groups, if
	 * any.  They don't get access to memory reserves, though, to avoid
	 * depletion of all memory.  This prevents mm->mmap_lock livelock when an
	 * oom killed thread cannot exit because it requires the semaphore and
	 * its contended by another thread trying to allocate memory itself.
	 * That thread will now get access to memory reserves since it has a
	 * pending fatal signal.
	 */
	rcu_read_lock();
	for_each_process(p) {
		if (!process_shares_mm(p, mm))
			continue;
		if (same_thread_group(p, victim))
			continue;
		if (is_global_init(p)) {
			can_oom_reap = false;
			set_bit(MMF_OOM_SKIP, &mm->flags);
			pr_info("oom killer %d (%s) has mm pinned by %d (%s)\n",
					task_pid_nr(victim), victim->comm,
					task_pid_nr(p), p->comm);
			continue;
		}
		/*
		 * No kthread_use_mm() user needs to read from the userspace so
		 * we are ok to reap it.
		 */
		if (unlikely(p->flags & PF_KTHREAD))
			continue;
		do_send_sig_info(SIGKILL, SEND_SIG_PRIV, p, PIDTYPE_TGID);
	}
	rcu_read_unlock();

	if (can_oom_reap)
		queue_oom_reaper(victim);

	mmdrop(mm);
	put_task_struct(victim);
}
#undef K

/*
 * Kill provided task unless it's secured by setting
 * oom_score_adj to OOM_SCORE_ADJ_MIN.
 */
static int oom_kill_memcg_member(struct task_struct *task, void *message)
{
	if (task->signal->oom_score_adj != OOM_SCORE_ADJ_MIN &&
	    !is_global_init(task)) {
		get_task_struct(task);
		__oom_kill_process(task, message);
	}
	return 0;
}

static void oom_kill_process(struct oom_control *oc, const char *message)
{
	struct task_struct *victim = oc->chosen;
	struct mem_cgroup *oom_group;
	static DEFINE_RATELIMIT_STATE(oom_rs, DEFAULT_RATELIMIT_INTERVAL,
					      DEFAULT_RATELIMIT_BURST);

	/*
	 * If the task is already exiting, don't alarm the sysadmin or kill
	 * its children or threads, just give it access to memory reserves
	 * so it can die quickly
	 */
	task_lock(victim);
	if (task_will_free_mem(victim)) {
		mark_oom_victim(victim);
		queue_oom_reaper(victim);
		task_unlock(victim);
		put_task_struct(victim);
		return;
	}
	task_unlock(victim);

	if (__ratelimit(&oom_rs))
		dump_header(oc, victim);

	/*
	 * Do we need to kill the entire memory cgroup?
	 * Or even one of the ancestor memory cgroups?
	 * Check this out before killing the victim task.
	 */
	oom_group = mem_cgroup_get_oom_group(victim, oc->memcg);

	__oom_kill_process(victim, message);

	/*
	 * If necessary, kill all tasks in the selected memory cgroup.
	 */
	if (oom_group) {
		mem_cgroup_print_oom_group(oom_group);
		mem_cgroup_scan_tasks(oom_group, oom_kill_memcg_member,
				      (void *)message);
		mem_cgroup_put(oom_group);
	}
}

/*
 * Determines whether the kernel must panic because of the panic_on_oom sysctl.
 */
static void check_panic_on_oom(struct oom_control *oc)
{
	if (likely(!sysctl_panic_on_oom))
		return;
	if (sysctl_panic_on_oom != 2) {
		/*
		 * panic_on_oom == 1 only affects CONSTRAINT_NONE, the kernel
		 * does not panic for cpuset, mempolicy, or memcg allocation
		 * failures.
		 */
		if (oc->constraint != CONSTRAINT_NONE)
			return;
	}
	/* Do not panic for oom kills triggered by sysrq */
	if (is_sysrq_oom(oc))
		return;
	dump_header(oc, NULL);
	panic("Out of memory: %s panic_on_oom is enabled\n",
		sysctl_panic_on_oom == 2 ? "compulsory" : "system-wide");
}

static BLOCKING_NOTIFIER_HEAD(oom_notify_list);

int register_oom_notifier(struct notifier_block *nb)
{
	return blocking_notifier_chain_register(&oom_notify_list, nb);
}
EXPORT_SYMBOL_GPL(register_oom_notifier);

int unregister_oom_notifier(struct notifier_block *nb)
{
	return blocking_notifier_chain_unregister(&oom_notify_list, nb);
}
EXPORT_SYMBOL_GPL(unregister_oom_notifier);

/**
 * out_of_memory - kill the "best" process when we run out of memory
 * @oc: pointer to struct oom_control
 *
 * If we run out of memory, we have the choice between either
 * killing a random task (bad), letting the system crash (worse)
 * OR try to be smart about which process to kill. Note that we
 * don't have to be perfect here, we just have to be good.
 */
bool out_of_memory(struct oom_control *oc)
{
	unsigned long freed = 0;

	if (oom_killer_disabled)
		return false;

	if (!is_memcg_oom(oc)) {
		blocking_notifier_call_chain(&oom_notify_list, 0, &freed);
		if (freed > 0)
			/* Got some memory back in the last second. */
			return true;
	}

	/*
	 * If current has a pending SIGKILL or is exiting, then automatically
	 * select it.  The goal is to allow it to allocate so that it may
	 * quickly exit and free its memory.
	 */
	if (task_will_free_mem(current)) {
		mark_oom_victim(current);
		queue_oom_reaper(current);
		return true;
	}

	/*
	 * The OOM killer does not compensate for IO-less reclaim.
	 * pagefault_out_of_memory lost its gfp context so we have to
	 * make sure exclude 0 mask - all other users should have at least
	 * ___GFP_DIRECT_RECLAIM to get here. But mem_cgroup_oom() has to
	 * invoke the OOM killer even if it is a GFP_NOFS allocation.
	 */
	if (oc->gfp_mask && !(oc->gfp_mask & __GFP_FS) && !is_memcg_oom(oc))
		return true;

	/*
	 * Check if there were limitations on the allocation (only relevant for
	 * NUMA and memcg) that may require different handling.
	 */
	oc->constraint = constrained_alloc(oc);
	if (oc->constraint != CONSTRAINT_MEMORY_POLICY)
		oc->nodemask = NULL;
	check_panic_on_oom(oc);

	if (!is_memcg_oom(oc) && sysctl_oom_kill_allocating_task &&
	    current->mm && !oom_unkillable_task(current) &&
	    oom_cpuset_eligible(current, oc) &&
	    current->signal->oom_score_adj != OOM_SCORE_ADJ_MIN) {
		get_task_struct(current);
		oc->chosen = current;
		oom_kill_process(oc, "Out of memory (oom_kill_allocating_task)");
		return true;
	}

	select_bad_process(oc);
	/* Found nothing?!?! */
	if (!oc->chosen) {
		int ret = false;

		trace_android_vh_oom_check_panic(oc, &ret);
		if (ret)
			return true;

		dump_header(oc, NULL);
		pr_warn("Out of memory and no killable processes...\n");
		/*
		 * If we got here due to an actual allocation at the
		 * system level, we cannot survive this and will enter
		 * an endless loop in the allocator. Bail out now.
		 */
		if (!is_sysrq_oom(oc) && !is_memcg_oom(oc))
			panic("System is deadlocked on memory\n");
	}
	if (oc->chosen && oc->chosen != (void *)-1UL)
		oom_kill_process(oc, !is_memcg_oom(oc) ? "Out of memory" :
				 "Memory cgroup out of memory");
	return !!oc->chosen;
}

/*
 * The pagefault handler calls here because some allocation has failed. We have
 * to take care of the memcg OOM here because this is the only safe context without
 * any locks held but let the oom killer triggered from the allocation context care
 * about the global OOM.
 */
void pagefault_out_of_memory(void)
{
	static DEFINE_RATELIMIT_STATE(pfoom_rs, DEFAULT_RATELIMIT_INTERVAL,
				      DEFAULT_RATELIMIT_BURST);

	if (mem_cgroup_oom_synchronize(true))
		return;

	if (fatal_signal_pending(current))
		return;

	if (__ratelimit(&pfoom_rs))
		pr_warn("Huh VM_FAULT_OOM leaked out to the #PF handler. Retrying PF\n");
}

SYSCALL_DEFINE2(process_mrelease, int, pidfd, unsigned int, flags)
{
#ifdef CONFIG_MMU
	struct mm_struct *mm = NULL;
	struct task_struct *task;
	struct task_struct *p;
	unsigned int f_flags;
	bool reap = false;
	struct pid *pid;
	long ret = 0;

	if (flags)
		return -EINVAL;

	pid = pidfd_get_pid(pidfd, &f_flags);
	if (IS_ERR(pid))
		return PTR_ERR(pid);

	task = get_pid_task(pid, PIDTYPE_TGID);
	if (!task) {
		ret = -ESRCH;
		goto put_pid;
	}

	/*
	 * Make sure to choose a thread which still has a reference to mm
	 * during the group exit
	 */
	p = find_lock_task_mm(task);
	if (!p) {
		ret = -ESRCH;
		goto put_task;
	}

	mm = p->mm;
	mmgrab(mm);

	/*
	 * If we are too late and exit_mmap already checked mm_is_oom_victim
	 * then will block on mmap_read_lock until exit_mmap releases mmap_lock
	 */
	set_bit(MMF_OOM_VICTIM, &mm->flags);

	if (task_will_free_mem(p))
		reap = true;
	else {
		/* Error only if the work has not been done already */
		if (!test_bit(MMF_OOM_SKIP, &mm->flags))
			ret = -EINVAL;
	}
	task_unlock(p);

	if (!reap)
		goto drop_mm;

	if (mmap_read_lock_killable(mm)) {
		ret = -EINTR;
		goto drop_mm;
	}
	/*
	 * Check MMF_OOM_SKIP again under mmap_read_lock protection to ensure
	 * possible change in exit_mmap is seen
	 */
	if (!test_bit(MMF_OOM_SKIP, &mm->flags) && !__oom_reap_task_mm(mm))
		ret = -EAGAIN;
	mmap_read_unlock(mm);

drop_mm:
	mmdrop(mm);
put_task:
	put_task_struct(task);
put_pid:
	put_pid(pid);
	return ret;
#else
	return -ENOSYS;
#endif /* CONFIG_MMU */
}

void add_to_oom_reaper(struct task_struct *p)
{
	p = find_lock_task_mm(p);
	if (!p)
		return;
<<<<<<< HEAD

	get_task_struct(p);
	if (task_will_free_mem(p)) {
		__mark_oom_victim(p);
		__wake_oom_reaper(p);
	}
	task_unlock(p);
	put_task_struct(p);
=======
	if (task_will_free_mem(p)) {
		__mark_oom_victim(p);
		if (!test_and_set_bit(MMF_OOM_REAP_QUEUED,
				     &p->signal->oom_mm->flags)) {
			get_task_struct(p);
			__wake_oom_reaper(p);
		}
	}
	task_unlock(p);
>>>>>>> 50e12445
}<|MERGE_RESOLUTION|>--- conflicted
+++ resolved
@@ -1277,16 +1277,6 @@
 	p = find_lock_task_mm(p);
 	if (!p)
 		return;
-<<<<<<< HEAD
-
-	get_task_struct(p);
-	if (task_will_free_mem(p)) {
-		__mark_oom_victim(p);
-		__wake_oom_reaper(p);
-	}
-	task_unlock(p);
-	put_task_struct(p);
-=======
 	if (task_will_free_mem(p)) {
 		__mark_oom_victim(p);
 		if (!test_and_set_bit(MMF_OOM_REAP_QUEUED,
@@ -1296,5 +1286,4 @@
 		}
 	}
 	task_unlock(p);
->>>>>>> 50e12445
 }