// SPDX-License-Identifier: GPL-2.0-only
/*
 *  linux/mm/page_alloc.c
 *
 *  Manages the free list, the system allocates free pages here.
 *  Note that kmalloc() lives in slab.c
 *
 *  Copyright (C) 1991, 1992, 1993, 1994  Linus Torvalds
 *  Swap reorganised 29.12.95, Stephen Tweedie
 *  Support of BIGMEM added by Gerhard Wichert, Siemens AG, July 1999
 *  Reshaped it to be a zoned allocator, Ingo Molnar, Red Hat, 1999
 *  Discontiguous memory support, Kanoj Sarcar, SGI, Nov 1999
 *  Zone balancing, Kanoj Sarcar, SGI, Jan 2000
 *  Per cpu hot/cold page lists, bulk allocation, Martin J. Bligh, Sept 2002
 *          (lots of bits borrowed from Ingo Molnar & Andrew Morton)
 */

#include <linux/stddef.h>
#include <linux/mm.h>
#include <linux/highmem.h>
#include <linux/swap.h>
#include <linux/interrupt.h>
#include <linux/pagemap.h>
#include <linux/jiffies.h>
#include <linux/memblock.h>
#include <linux/compiler.h>
#include <linux/kernel.h>
#include <linux/kasan.h>
#include <linux/module.h>
#include <linux/suspend.h>
#include <linux/pagevec.h>
#include <linux/blkdev.h>
#include <linux/slab.h>
#include <linux/ratelimit.h>
#include <linux/oom.h>
#include <linux/topology.h>
#include <linux/sysctl.h>
#include <linux/cpu.h>
#include <linux/cpuset.h>
#include <linux/memory_hotplug.h>
#include <linux/nodemask.h>
#include <linux/vmalloc.h>
#include <linux/vmstat.h>
#include <linux/mempolicy.h>
#include <linux/memremap.h>
#include <linux/stop_machine.h>
#include <linux/random.h>
#include <linux/sort.h>
#include <linux/pfn.h>
#include <linux/backing-dev.h>
#include <linux/fault-inject.h>
#include <linux/page-isolation.h>
#include <linux/debugobjects.h>
#include <linux/kmemleak.h>
#include <linux/compaction.h>
#include <trace/events/kmem.h>
#include <trace/events/oom.h>
#include <linux/prefetch.h>
#include <linux/mm_inline.h>
#include <linux/migrate.h>
#include <linux/hugetlb.h>
#include <linux/sched/rt.h>
#include <linux/sched/mm.h>
#include <linux/page_owner.h>
#include <linux/kthread.h>
#include <linux/memcontrol.h>
#include <linux/ftrace.h>
#include <linux/lockdep.h>
#include <linux/nmi.h>
#include <linux/psi.h>
#include <linux/padata.h>
#include <linux/khugepaged.h>
#include <trace/hooks/mm.h>

#include <asm/sections.h>
#include <asm/tlbflush.h>
#include <asm/div64.h>
#include "internal.h"
#include "shuffle.h"
#include "page_reporting.h"

/* Free Page Internal flags: for internal, non-pcp variants of free_pages(). */
typedef int __bitwise fpi_t;

/* No special request */
#define FPI_NONE		((__force fpi_t)0)

/*
 * Skip free page reporting notification for the (possibly merged) page.
 * This does not hinder free page reporting from grabbing the page,
 * reporting it and marking it "reported" -  it only skips notifying
 * the free page reporting infrastructure about a newly freed page. For
 * example, used when temporarily pulling a page from a freelist and
 * putting it back unmodified.
 */
#define FPI_SKIP_REPORT_NOTIFY	((__force fpi_t)BIT(0))

/*
 * Place the (possibly merged) page to the tail of the freelist. Will ignore
 * page shuffling (relevant code - e.g., memory onlining - is expected to
 * shuffle the whole zone).
 *
 * Note: No code should rely on this flag for correctness - it's purely
 *       to allow for optimizations when handing back either fresh pages
 *       (memory onlining) or untouched pages (page isolation, free page
 *       reporting).
 */
#define FPI_TO_TAIL		((__force fpi_t)BIT(1))

/* prevent >1 _updater_ of zone percpu pageset ->high and ->batch fields */
static DEFINE_MUTEX(pcp_batch_high_lock);
#define MIN_PERCPU_PAGELIST_FRACTION	(8)

#ifdef CONFIG_USE_PERCPU_NUMA_NODE_ID
DEFINE_PER_CPU(int, numa_node);
EXPORT_PER_CPU_SYMBOL(numa_node);
#endif

DEFINE_STATIC_KEY_TRUE(vm_numa_stat_key);

#ifdef CONFIG_HAVE_MEMORYLESS_NODES
/*
 * N.B., Do NOT reference the '_numa_mem_' per cpu variable directly.
 * It will not be defined when CONFIG_HAVE_MEMORYLESS_NODES is not defined.
 * Use the accessor functions set_numa_mem(), numa_mem_id() and cpu_to_mem()
 * defined in <linux/topology.h>.
 */
DEFINE_PER_CPU(int, _numa_mem_);		/* Kernel "local memory" node */
EXPORT_PER_CPU_SYMBOL(_numa_mem_);
#endif

/* work_structs for global per-cpu drains */
struct pcpu_drain {
	struct zone *zone;
	struct work_struct work;
};
static DEFINE_MUTEX(pcpu_drain_mutex);
static DEFINE_PER_CPU(struct pcpu_drain, pcpu_drain);

#ifdef CONFIG_GCC_PLUGIN_LATENT_ENTROPY
volatile unsigned long latent_entropy __latent_entropy;
EXPORT_SYMBOL(latent_entropy);
#endif

/*
 * Array of node states.
 */
nodemask_t node_states[NR_NODE_STATES] __read_mostly = {
	[N_POSSIBLE] = NODE_MASK_ALL,
	[N_ONLINE] = { { [0] = 1UL } },
#ifndef CONFIG_NUMA
	[N_NORMAL_MEMORY] = { { [0] = 1UL } },
#ifdef CONFIG_HIGHMEM
	[N_HIGH_MEMORY] = { { [0] = 1UL } },
#endif
	[N_MEMORY] = { { [0] = 1UL } },
	[N_CPU] = { { [0] = 1UL } },
#endif	/* NUMA */
};
EXPORT_SYMBOL(node_states);

atomic_long_t _totalram_pages __read_mostly;
EXPORT_SYMBOL(_totalram_pages);
unsigned long totalreserve_pages __read_mostly;
unsigned long totalcma_pages __read_mostly;

int percpu_pagelist_fraction;
gfp_t gfp_allowed_mask __read_mostly = GFP_BOOT_MASK;
#ifdef CONFIG_INIT_ON_ALLOC_DEFAULT_ON
DEFINE_STATIC_KEY_TRUE(init_on_alloc);
#else
DEFINE_STATIC_KEY_FALSE(init_on_alloc);
#endif
EXPORT_SYMBOL(init_on_alloc);

#ifdef CONFIG_INIT_ON_FREE_DEFAULT_ON
DEFINE_STATIC_KEY_TRUE(init_on_free);
#else
DEFINE_STATIC_KEY_FALSE(init_on_free);
#endif
EXPORT_SYMBOL(init_on_free);

static int __init early_init_on_alloc(char *buf)
{
	int ret;
	bool bool_result;

	ret = kstrtobool(buf, &bool_result);
	if (ret)
		return ret;
	if (bool_result && page_poisoning_enabled())
		pr_info("mem auto-init: CONFIG_PAGE_POISONING is on, will take precedence over init_on_alloc\n");
	if (bool_result)
		static_branch_enable(&init_on_alloc);
	else
		static_branch_disable(&init_on_alloc);
	return 0;
}
early_param("init_on_alloc", early_init_on_alloc);

static int __init early_init_on_free(char *buf)
{
	int ret;
	bool bool_result;

	ret = kstrtobool(buf, &bool_result);
	if (ret)
		return ret;
	if (bool_result && page_poisoning_enabled())
		pr_info("mem auto-init: CONFIG_PAGE_POISONING is on, will take precedence over init_on_free\n");
	if (bool_result)
		static_branch_enable(&init_on_free);
	else
		static_branch_disable(&init_on_free);
	return 0;
}
early_param("init_on_free", early_init_on_free);

/*
 * A cached value of the page's pageblock's migratetype, used when the page is
 * put on a pcplist. Used to avoid the pageblock migratetype lookup when
 * freeing from pcplists in most cases, at the cost of possibly becoming stale.
 * Also the migratetype set in the page does not necessarily match the pcplist
 * index, e.g. page might have MIGRATE_CMA set but be on a pcplist with any
 * other index - this ensures that it will be put on the correct CMA freelist.
 */
static inline int get_pcppage_migratetype(struct page *page)
{
	return page->index;
}

static inline void set_pcppage_migratetype(struct page *page, int migratetype)
{
	page->index = migratetype;
}

#ifdef CONFIG_PM_SLEEP
/*
 * The following functions are used by the suspend/hibernate code to temporarily
 * change gfp_allowed_mask in order to avoid using I/O during memory allocations
 * while devices are suspended.  To avoid races with the suspend/hibernate code,
 * they should always be called with system_transition_mutex held
 * (gfp_allowed_mask also should only be modified with system_transition_mutex
 * held, unless the suspend/hibernate code is guaranteed not to run in parallel
 * with that modification).
 */

static gfp_t saved_gfp_mask;

void pm_restore_gfp_mask(void)
{
	WARN_ON(!mutex_is_locked(&system_transition_mutex));
	if (saved_gfp_mask) {
		gfp_allowed_mask = saved_gfp_mask;
		saved_gfp_mask = 0;
	}
}

void pm_restrict_gfp_mask(void)
{
	WARN_ON(!mutex_is_locked(&system_transition_mutex));
	WARN_ON(saved_gfp_mask);
	saved_gfp_mask = gfp_allowed_mask;
	gfp_allowed_mask &= ~(__GFP_IO | __GFP_FS);
}

bool pm_suspended_storage(void)
{
	if ((gfp_allowed_mask & (__GFP_IO | __GFP_FS)) == (__GFP_IO | __GFP_FS))
		return false;
	return true;
}
#endif /* CONFIG_PM_SLEEP */

#ifdef CONFIG_HUGETLB_PAGE_SIZE_VARIABLE
unsigned int pageblock_order __read_mostly;
#endif

static void __free_pages_ok(struct page *page, unsigned int order,
			    fpi_t fpi_flags);

/*
 * results with 256, 32 in the lowmem_reserve sysctl:
 *	1G machine -> (16M dma, 800M-16M normal, 1G-800M high)
 *	1G machine -> (16M dma, 784M normal, 224M high)
 *	NORMAL allocation will leave 784M/256 of ram reserved in the ZONE_DMA
 *	HIGHMEM allocation will leave 224M/32 of ram reserved in ZONE_NORMAL
 *	HIGHMEM allocation will leave (224M+784M)/256 of ram reserved in ZONE_DMA
 *
 * TBD: should special case ZONE_DMA32 machines here - in those we normally
 * don't need any ZONE_NORMAL reservation
 */
int sysctl_lowmem_reserve_ratio[MAX_NR_ZONES] = {
#ifdef CONFIG_ZONE_DMA
	[ZONE_DMA] = 256,
#endif
#ifdef CONFIG_ZONE_DMA32
	[ZONE_DMA32] = 256,
#endif
	[ZONE_NORMAL] = 32,
#ifdef CONFIG_HIGHMEM
	[ZONE_HIGHMEM] = 0,
#endif
	[ZONE_MOVABLE] = 0,
};

static char * const zone_names[MAX_NR_ZONES] = {
#ifdef CONFIG_ZONE_DMA
	 "DMA",
#endif
#ifdef CONFIG_ZONE_DMA32
	 "DMA32",
#endif
	 "Normal",
#ifdef CONFIG_HIGHMEM
	 "HighMem",
#endif
	 "Movable",
#ifdef CONFIG_ZONE_DEVICE
	 "Device",
#endif
};

const char * const migratetype_names[MIGRATE_TYPES] = {
	"Unmovable",
	"Movable",
	"Reclaimable",
#ifdef CONFIG_CMA
	"CMA",
#endif
	"HighAtomic",
#ifdef CONFIG_MEMORY_ISOLATION
	"Isolate",
#endif
};

compound_page_dtor * const compound_page_dtors[NR_COMPOUND_DTORS] = {
	[NULL_COMPOUND_DTOR] = NULL,
	[COMPOUND_PAGE_DTOR] = free_compound_page,
#ifdef CONFIG_HUGETLB_PAGE
	[HUGETLB_PAGE_DTOR] = free_huge_page,
#endif
#ifdef CONFIG_TRANSPARENT_HUGEPAGE
	[TRANSHUGE_PAGE_DTOR] = free_transhuge_page,
#endif
};

/*
 * Try to keep at least this much lowmem free.  Do not allow normal
 * allocations below this point, only high priority ones. Automatically
 * tuned according to the amount of memory in the system.
 */
int min_free_kbytes = 1024;
int user_min_free_kbytes = -1;
#ifdef CONFIG_DISCONTIGMEM
/*
 * DiscontigMem defines memory ranges as separate pg_data_t even if the ranges
 * are not on separate NUMA nodes. Functionally this works but with
 * watermark_boost_factor, it can reclaim prematurely as the ranges can be
 * quite small. By default, do not boost watermarks on discontigmem as in
 * many cases very high-order allocations like THP are likely to be
 * unsupported and the premature reclaim offsets the advantage of long-term
 * fragmentation avoidance.
 */
int watermark_boost_factor __read_mostly;
#else
int watermark_boost_factor __read_mostly = 15000;
#endif
int watermark_scale_factor = 10;

/*
 * Extra memory for the system to try freeing. Used to temporarily
 * free memory, to make space for new workloads. Anyone can allocate
 * down to the min watermarks controlled by min_free_kbytes above.
 */
int extra_free_kbytes = 0;

static unsigned long nr_kernel_pages __initdata;
static unsigned long nr_all_pages __initdata;
static unsigned long dma_reserve __initdata;

static unsigned long arch_zone_lowest_possible_pfn[MAX_NR_ZONES] __initdata;
static unsigned long arch_zone_highest_possible_pfn[MAX_NR_ZONES] __initdata;
static unsigned long required_kernelcore __initdata;
static unsigned long required_kernelcore_percent __initdata;
static unsigned long required_movablecore __initdata;
static unsigned long required_movablecore_percent __initdata;
static unsigned long zone_movable_pfn[MAX_NUMNODES] __initdata;
static bool mirrored_kernelcore __meminitdata;

/* movable_zone is the "real" zone pages in ZONE_MOVABLE are taken from */
int movable_zone;
EXPORT_SYMBOL(movable_zone);

#if MAX_NUMNODES > 1
unsigned int nr_node_ids __read_mostly = MAX_NUMNODES;
unsigned int nr_online_nodes __read_mostly = 1;
EXPORT_SYMBOL(nr_node_ids);
EXPORT_SYMBOL(nr_online_nodes);
#endif

int page_group_by_mobility_disabled __read_mostly;

#ifdef CONFIG_DEFERRED_STRUCT_PAGE_INIT
/*
 * During boot we initialize deferred pages on-demand, as needed, but once
 * page_alloc_init_late() has finished, the deferred pages are all initialized,
 * and we can permanently disable that path.
 */
static DEFINE_STATIC_KEY_TRUE(deferred_pages);

/*
 * Calling kasan_free_pages() only after deferred memory initialization
 * has completed. Poisoning pages during deferred memory init will greatly
 * lengthen the process and cause problem in large memory systems as the
 * deferred pages initialization is done with interrupt disabled.
 *
 * Assuming that there will be no reference to those newly initialized
 * pages before they are ever allocated, this should have no effect on
 * KASAN memory tracking as the poison will be properly inserted at page
 * allocation time. The only corner case is when pages are allocated by
 * on-demand allocation and then freed again before the deferred pages
 * initialization is done, but this is not likely to happen.
 */
static inline void kasan_free_nondeferred_pages(struct page *page, int order)
{
	if (!static_branch_unlikely(&deferred_pages))
		kasan_free_pages(page, order);
}

/* Returns true if the struct page for the pfn is uninitialised */
static inline bool __meminit early_page_uninitialised(unsigned long pfn)
{
	int nid = early_pfn_to_nid(pfn);

	if (node_online(nid) && pfn >= NODE_DATA(nid)->first_deferred_pfn)
		return true;

	return false;
}

/*
 * Returns true when the remaining initialisation should be deferred until
 * later in the boot cycle when it can be parallelised.
 */
static bool __meminit
defer_init(int nid, unsigned long pfn, unsigned long end_pfn)
{
	static unsigned long prev_end_pfn, nr_initialised;

	/*
	 * prev_end_pfn static that contains the end of previous zone
	 * No need to protect because called very early in boot before smp_init.
	 */
	if (prev_end_pfn != end_pfn) {
		prev_end_pfn = end_pfn;
		nr_initialised = 0;
	}

	/* Always populate low zones for address-constrained allocations */
	if (end_pfn < pgdat_end_pfn(NODE_DATA(nid)))
		return false;

	if (NODE_DATA(nid)->first_deferred_pfn != ULONG_MAX)
		return true;
	/*
	 * We start only with one section of pages, more pages are added as
	 * needed until the rest of deferred pages are initialized.
	 */
	nr_initialised++;
	if ((nr_initialised > PAGES_PER_SECTION) &&
	    (pfn & (PAGES_PER_SECTION - 1)) == 0) {
		NODE_DATA(nid)->first_deferred_pfn = pfn;
		return true;
	}
	return false;
}
#else
#define kasan_free_nondeferred_pages(p, o)	kasan_free_pages(p, o)

static inline bool early_page_uninitialised(unsigned long pfn)
{
	return false;
}

static inline bool defer_init(int nid, unsigned long pfn, unsigned long end_pfn)
{
	return false;
}
#endif

/* Return a pointer to the bitmap storing bits affecting a block of pages */
static inline unsigned long *get_pageblock_bitmap(struct page *page,
							unsigned long pfn)
{
#ifdef CONFIG_SPARSEMEM
	return section_to_usemap(__pfn_to_section(pfn));
#else
	return page_zone(page)->pageblock_flags;
#endif /* CONFIG_SPARSEMEM */
}

static inline int pfn_to_bitidx(struct page *page, unsigned long pfn)
{
#ifdef CONFIG_SPARSEMEM
	pfn &= (PAGES_PER_SECTION-1);
#else
	pfn = pfn - round_down(page_zone(page)->zone_start_pfn, pageblock_nr_pages);
#endif /* CONFIG_SPARSEMEM */
	return (pfn >> pageblock_order) * NR_PAGEBLOCK_BITS;
}

/**
 * get_pfnblock_flags_mask - Return the requested group of flags for the pageblock_nr_pages block of pages
 * @page: The page within the block of interest
 * @pfn: The target page frame number
 * @mask: mask of bits that the caller is interested in
 *
 * Return: pageblock_bits flags
 */
static __always_inline
unsigned long __get_pfnblock_flags_mask(struct page *page,
					unsigned long pfn,
					unsigned long mask)
{
	unsigned long *bitmap;
	unsigned long bitidx, word_bitidx;
	unsigned long word;

	bitmap = get_pageblock_bitmap(page, pfn);
	bitidx = pfn_to_bitidx(page, pfn);
	word_bitidx = bitidx / BITS_PER_LONG;
	bitidx &= (BITS_PER_LONG-1);

	word = bitmap[word_bitidx];
	return (word >> bitidx) & mask;
}

unsigned long get_pfnblock_flags_mask(struct page *page, unsigned long pfn,
					unsigned long mask)
{
	return __get_pfnblock_flags_mask(page, pfn, mask);
}

static __always_inline int get_pfnblock_migratetype(struct page *page, unsigned long pfn)
{
	return __get_pfnblock_flags_mask(page, pfn, MIGRATETYPE_MASK);
}

/**
 * set_pfnblock_flags_mask - Set the requested group of flags for a pageblock_nr_pages block of pages
 * @page: The page within the block of interest
 * @flags: The flags to set
 * @pfn: The target page frame number
 * @mask: mask of bits that the caller is interested in
 */
void set_pfnblock_flags_mask(struct page *page, unsigned long flags,
					unsigned long pfn,
					unsigned long mask)
{
	unsigned long *bitmap;
	unsigned long bitidx, word_bitidx;
	unsigned long old_word, word;

	BUILD_BUG_ON(NR_PAGEBLOCK_BITS != 4);
	BUILD_BUG_ON(MIGRATE_TYPES > (1 << PB_migratetype_bits));

	bitmap = get_pageblock_bitmap(page, pfn);
	bitidx = pfn_to_bitidx(page, pfn);
	word_bitidx = bitidx / BITS_PER_LONG;
	bitidx &= (BITS_PER_LONG-1);

	VM_BUG_ON_PAGE(!zone_spans_pfn(page_zone(page), pfn), page);

	mask <<= bitidx;
	flags <<= bitidx;

	word = READ_ONCE(bitmap[word_bitidx]);
	for (;;) {
		old_word = cmpxchg(&bitmap[word_bitidx], word, (word & ~mask) | flags);
		if (word == old_word)
			break;
		word = old_word;
	}
}

void set_pageblock_migratetype(struct page *page, int migratetype)
{
	if (unlikely(page_group_by_mobility_disabled &&
		     migratetype < MIGRATE_PCPTYPES))
		migratetype = MIGRATE_UNMOVABLE;

	set_pfnblock_flags_mask(page, (unsigned long)migratetype,
				page_to_pfn(page), MIGRATETYPE_MASK);
}

#ifdef CONFIG_DEBUG_VM
static int page_outside_zone_boundaries(struct zone *zone, struct page *page)
{
	int ret = 0;
	unsigned seq;
	unsigned long pfn = page_to_pfn(page);
	unsigned long sp, start_pfn;

	do {
		seq = zone_span_seqbegin(zone);
		start_pfn = zone->zone_start_pfn;
		sp = zone->spanned_pages;
		if (!zone_spans_pfn(zone, pfn))
			ret = 1;
	} while (zone_span_seqretry(zone, seq));

	if (ret)
		pr_err("page 0x%lx outside node %d zone %s [ 0x%lx - 0x%lx ]\n",
			pfn, zone_to_nid(zone), zone->name,
			start_pfn, start_pfn + sp);

	return ret;
}

static int page_is_consistent(struct zone *zone, struct page *page)
{
	if (!pfn_valid_within(page_to_pfn(page)))
		return 0;
	if (zone != page_zone(page))
		return 0;

	return 1;
}
/*
 * Temporary debugging check for pages not lying within a given zone.
 */
static int __maybe_unused bad_range(struct zone *zone, struct page *page)
{
	if (page_outside_zone_boundaries(zone, page))
		return 1;
	if (!page_is_consistent(zone, page))
		return 1;

	return 0;
}
#else
static inline int __maybe_unused bad_range(struct zone *zone, struct page *page)
{
	return 0;
}
#endif

static void bad_page(struct page *page, const char *reason)
{
	static unsigned long resume;
	static unsigned long nr_shown;
	static unsigned long nr_unshown;

	/*
	 * Allow a burst of 60 reports, then keep quiet for that minute;
	 * or allow a steady drip of one report per second.
	 */
	if (nr_shown == 60) {
		if (time_before(jiffies, resume)) {
			nr_unshown++;
			goto out;
		}
		if (nr_unshown) {
			pr_alert(
			      "BUG: Bad page state: %lu messages suppressed\n",
				nr_unshown);
			nr_unshown = 0;
		}
		nr_shown = 0;
	}
	if (nr_shown++ == 0)
		resume = jiffies + 60 * HZ;

	pr_alert("BUG: Bad page state in process %s  pfn:%05lx\n",
		current->comm, page_to_pfn(page));
	__dump_page(page, reason);
	dump_page_owner(page);

	print_modules();
	dump_stack();
out:
	/* Leave bad fields for debug, except PageBuddy could make trouble */
	page_mapcount_reset(page); /* remove PageBuddy */
	add_taint(TAINT_BAD_PAGE, LOCKDEP_NOW_UNRELIABLE);
}

/*
 * Higher-order pages are called "compound pages".  They are structured thusly:
 *
 * The first PAGE_SIZE page is called the "head page" and have PG_head set.
 *
 * The remaining PAGE_SIZE pages are called "tail pages". PageTail() is encoded
 * in bit 0 of page->compound_head. The rest of bits is pointer to head page.
 *
 * The first tail page's ->compound_dtor holds the offset in array of compound
 * page destructors. See compound_page_dtors.
 *
 * The first tail page's ->compound_order holds the order of allocation.
 * This usage means that zero-order pages may not be compound.
 */

void free_compound_page(struct page *page)
{
	mem_cgroup_uncharge(page);
	__free_pages_ok(page, compound_order(page), FPI_NONE);
}

void prep_compound_page(struct page *page, unsigned int order)
{
	int i;
	int nr_pages = 1 << order;

	__SetPageHead(page);
	for (i = 1; i < nr_pages; i++) {
		struct page *p = page + i;
		set_page_count(p, 0);
		p->mapping = TAIL_MAPPING;
		set_compound_head(p, page);
	}

	set_compound_page_dtor(page, COMPOUND_PAGE_DTOR);
	set_compound_order(page, order);
	atomic_set(compound_mapcount_ptr(page), -1);
	if (hpage_pincount_available(page))
		atomic_set(compound_pincount_ptr(page), 0);
}

#ifdef CONFIG_DEBUG_PAGEALLOC
unsigned int _debug_guardpage_minorder;

bool _debug_pagealloc_enabled_early __read_mostly
			= IS_ENABLED(CONFIG_DEBUG_PAGEALLOC_ENABLE_DEFAULT);
EXPORT_SYMBOL(_debug_pagealloc_enabled_early);
DEFINE_STATIC_KEY_FALSE(_debug_pagealloc_enabled);
EXPORT_SYMBOL(_debug_pagealloc_enabled);

DEFINE_STATIC_KEY_FALSE(_debug_guardpage_enabled);

static int __init early_debug_pagealloc(char *buf)
{
	return kstrtobool(buf, &_debug_pagealloc_enabled_early);
}
early_param("debug_pagealloc", early_debug_pagealloc);

void init_debug_pagealloc(void)
{
	if (!debug_pagealloc_enabled())
		return;

	static_branch_enable(&_debug_pagealloc_enabled);

	if (!debug_guardpage_minorder())
		return;

	static_branch_enable(&_debug_guardpage_enabled);
}

static int __init debug_guardpage_minorder_setup(char *buf)
{
	unsigned long res;

	if (kstrtoul(buf, 10, &res) < 0 ||  res > MAX_ORDER / 2) {
		pr_err("Bad debug_guardpage_minorder value\n");
		return 0;
	}
	_debug_guardpage_minorder = res;
	pr_info("Setting debug_guardpage_minorder to %lu\n", res);
	return 0;
}
early_param("debug_guardpage_minorder", debug_guardpage_minorder_setup);

static inline bool set_page_guard(struct zone *zone, struct page *page,
				unsigned int order, int migratetype)
{
	if (!debug_guardpage_enabled())
		return false;

	if (order >= debug_guardpage_minorder())
		return false;

	__SetPageGuard(page);
	INIT_LIST_HEAD(&page->lru);
	set_page_private(page, order);
	/* Guard pages are not available for any usage */
	__mod_zone_freepage_state(zone, -(1 << order), migratetype);

	return true;
}

static inline void clear_page_guard(struct zone *zone, struct page *page,
				unsigned int order, int migratetype)
{
	if (!debug_guardpage_enabled())
		return;

	__ClearPageGuard(page);

	set_page_private(page, 0);
	if (!is_migrate_isolate(migratetype))
		__mod_zone_freepage_state(zone, (1 << order), migratetype);
}
#else
static inline bool set_page_guard(struct zone *zone, struct page *page,
			unsigned int order, int migratetype) { return false; }
static inline void clear_page_guard(struct zone *zone, struct page *page,
				unsigned int order, int migratetype) {}
#endif

static inline void set_buddy_order(struct page *page, unsigned int order)
{
	set_page_private(page, order);
	__SetPageBuddy(page);
}

/*
 * This function checks whether a page is free && is the buddy
 * we can coalesce a page and its buddy if
 * (a) the buddy is not in a hole (check before calling!) &&
 * (b) the buddy is in the buddy system &&
 * (c) a page and its buddy have the same order &&
 * (d) a page and its buddy are in the same zone.
 *
 * For recording whether a page is in the buddy system, we set PageBuddy.
 * Setting, clearing, and testing PageBuddy is serialized by zone->lock.
 *
 * For recording page's order, we use page_private(page).
 */
static inline bool page_is_buddy(struct page *page, struct page *buddy,
							unsigned int order)
{
	if (!page_is_guard(buddy) && !PageBuddy(buddy))
		return false;

	if (buddy_order(buddy) != order)
		return false;

	/*
	 * zone check is done late to avoid uselessly calculating
	 * zone/node ids for pages that could never merge.
	 */
	if (page_zone_id(page) != page_zone_id(buddy))
		return false;

	VM_BUG_ON_PAGE(page_count(buddy) != 0, buddy);

	return true;
}

#ifdef CONFIG_COMPACTION
static inline struct capture_control *task_capc(struct zone *zone)
{
	struct capture_control *capc = current->capture_control;

	return unlikely(capc) &&
		!(current->flags & PF_KTHREAD) &&
		!capc->page &&
		capc->cc->zone == zone ? capc : NULL;
}

static inline bool
compaction_capture(struct capture_control *capc, struct page *page,
		   int order, int migratetype)
{
	if (!capc || order != capc->cc->order)
		return false;

	/* Do not accidentally pollute CMA or isolated regions*/
	if (is_migrate_cma(migratetype) ||
	    is_migrate_isolate(migratetype))
		return false;

	/*
	 * Do not let lower order allocations polluate a movable pageblock.
	 * This might let an unmovable request use a reclaimable pageblock
	 * and vice-versa but no more than normal fallback logic which can
	 * have trouble finding a high-order free page.
	 */
	if (order < pageblock_order && migratetype == MIGRATE_MOVABLE)
		return false;

	capc->page = page;
	return true;
}

#else
static inline struct capture_control *task_capc(struct zone *zone)
{
	return NULL;
}

static inline bool
compaction_capture(struct capture_control *capc, struct page *page,
		   int order, int migratetype)
{
	return false;
}
#endif /* CONFIG_COMPACTION */

/* Used for pages not on another list */
static inline void add_to_free_list(struct page *page, struct zone *zone,
				    unsigned int order, int migratetype)
{
	struct free_area *area = &zone->free_area[order];

	list_add(&page->lru, &area->free_list[migratetype]);
	area->nr_free++;
}

/* Used for pages not on another list */
static inline void add_to_free_list_tail(struct page *page, struct zone *zone,
					 unsigned int order, int migratetype)
{
	struct free_area *area = &zone->free_area[order];

	list_add_tail(&page->lru, &area->free_list[migratetype]);
	area->nr_free++;
}

/*
 * Used for pages which are on another list. Move the pages to the tail
 * of the list - so the moved pages won't immediately be considered for
 * allocation again (e.g., optimization for memory onlining).
 */
static inline void move_to_free_list(struct page *page, struct zone *zone,
				     unsigned int order, int migratetype)
{
	struct free_area *area = &zone->free_area[order];

	list_move_tail(&page->lru, &area->free_list[migratetype]);
}

static inline void del_page_from_free_list(struct page *page, struct zone *zone,
					   unsigned int order)
{
	/* clear reported state and update reported page count */
	if (page_reported(page))
		__ClearPageReported(page);

	list_del(&page->lru);
	__ClearPageBuddy(page);
	set_page_private(page, 0);
	zone->free_area[order].nr_free--;
}

/*
 * If this is not the largest possible page, check if the buddy
 * of the next-highest order is free. If it is, it's possible
 * that pages are being freed that will coalesce soon. In case,
 * that is happening, add the free page to the tail of the list
 * so it's less likely to be used soon and more likely to be merged
 * as a higher order page
 */
static inline bool
buddy_merge_likely(unsigned long pfn, unsigned long buddy_pfn,
		   struct page *page, unsigned int order)
{
	struct page *higher_page, *higher_buddy;
	unsigned long combined_pfn;

	if (order >= MAX_ORDER - 2)
		return false;

	if (!pfn_valid_within(buddy_pfn))
		return false;

	combined_pfn = buddy_pfn & pfn;
	higher_page = page + (combined_pfn - pfn);
	buddy_pfn = __find_buddy_pfn(combined_pfn, order + 1);
	higher_buddy = higher_page + (buddy_pfn - combined_pfn);

	return pfn_valid_within(buddy_pfn) &&
	       page_is_buddy(higher_page, higher_buddy, order + 1);
}

/*
 * Freeing function for a buddy system allocator.
 *
 * The concept of a buddy system is to maintain direct-mapped table
 * (containing bit values) for memory blocks of various "orders".
 * The bottom level table contains the map for the smallest allocatable
 * units of memory (here, pages), and each level above it describes
 * pairs of units from the levels below, hence, "buddies".
 * At a high level, all that happens here is marking the table entry
 * at the bottom level available, and propagating the changes upward
 * as necessary, plus some accounting needed to play nicely with other
 * parts of the VM system.
 * At each level, we keep a list of pages, which are heads of continuous
 * free pages of length of (1 << order) and marked with PageBuddy.
 * Page's order is recorded in page_private(page) field.
 * So when we are allocating or freeing one, we can derive the state of the
 * other.  That is, if we allocate a small block, and both were
 * free, the remainder of the region must be split into blocks.
 * If a block is freed, and its buddy is also free, then this
 * triggers coalescing into a block of larger size.
 *
 * -- nyc
 */

static inline void __free_one_page(struct page *page,
		unsigned long pfn,
		struct zone *zone, unsigned int order,
		int migratetype, fpi_t fpi_flags)
{
	struct capture_control *capc = task_capc(zone);
	unsigned long buddy_pfn;
	unsigned long combined_pfn;
	unsigned int max_order;
	struct page *buddy;
	bool to_tail;

	max_order = min_t(unsigned int, MAX_ORDER, pageblock_order + 1);

	VM_BUG_ON(!zone_is_initialized(zone));
	VM_BUG_ON_PAGE(page->flags & PAGE_FLAGS_CHECK_AT_PREP, page);

	VM_BUG_ON(migratetype == -1);
	if (likely(!is_migrate_isolate(migratetype)))
		__mod_zone_freepage_state(zone, 1 << order, migratetype);

	VM_BUG_ON_PAGE(pfn & ((1 << order) - 1), page);
	VM_BUG_ON_PAGE(bad_range(zone, page), page);

continue_merging:
	while (order < max_order - 1) {
		if (compaction_capture(capc, page, order, migratetype)) {
			__mod_zone_freepage_state(zone, -(1 << order),
								migratetype);
			return;
		}
		buddy_pfn = __find_buddy_pfn(pfn, order);
		buddy = page + (buddy_pfn - pfn);

		if (!pfn_valid_within(buddy_pfn))
			goto done_merging;
		if (!page_is_buddy(page, buddy, order))
			goto done_merging;
		/*
		 * Our buddy is free or it is CONFIG_DEBUG_PAGEALLOC guard page,
		 * merge with it and move up one order.
		 */
		if (page_is_guard(buddy))
			clear_page_guard(zone, buddy, order, migratetype);
		else
			del_page_from_free_list(buddy, zone, order);
		combined_pfn = buddy_pfn & pfn;
		page = page + (combined_pfn - pfn);
		pfn = combined_pfn;
		order++;
	}
	if (max_order < MAX_ORDER) {
		/* If we are here, it means order is >= pageblock_order.
		 * We want to prevent merge between freepages on isolate
		 * pageblock and normal pageblock. Without this, pageblock
		 * isolation could cause incorrect freepage or CMA accounting.
		 *
		 * We don't want to hit this code for the more frequent
		 * low-order merging.
		 */
		if (unlikely(has_isolate_pageblock(zone))) {
			int buddy_mt;

			buddy_pfn = __find_buddy_pfn(pfn, order);
			buddy = page + (buddy_pfn - pfn);
			buddy_mt = get_pageblock_migratetype(buddy);

			if (migratetype != buddy_mt
					&& (is_migrate_isolate(migratetype) ||
						is_migrate_isolate(buddy_mt)))
				goto done_merging;
		}
		max_order++;
		goto continue_merging;
	}

done_merging:
	set_buddy_order(page, order);

	if (fpi_flags & FPI_TO_TAIL)
		to_tail = true;
	else if (is_shuffle_order(order))
		to_tail = shuffle_pick_tail();
	else
		to_tail = buddy_merge_likely(pfn, buddy_pfn, page, order);

	if (to_tail)
		add_to_free_list_tail(page, zone, order, migratetype);
	else
		add_to_free_list(page, zone, order, migratetype);

	/* Notify page reporting subsystem of freed page */
	if (!(fpi_flags & FPI_SKIP_REPORT_NOTIFY))
		page_reporting_notify_free(order);
}

/*
 * A bad page could be due to a number of fields. Instead of multiple branches,
 * try and check multiple fields with one check. The caller must do a detailed
 * check if necessary.
 */
static inline bool page_expected_state(struct page *page,
					unsigned long check_flags)
{
	if (unlikely(atomic_read(&page->_mapcount) != -1))
		return false;

	if (unlikely((unsigned long)page->mapping |
			page_ref_count(page) |
#ifdef CONFIG_MEMCG
			(unsigned long)page->mem_cgroup |
#endif
			(page->flags & check_flags)))
		return false;

	return true;
}

static const char *page_bad_reason(struct page *page, unsigned long flags)
{
	const char *bad_reason = NULL;

	if (unlikely(atomic_read(&page->_mapcount) != -1))
		bad_reason = "nonzero mapcount";
	if (unlikely(page->mapping != NULL))
		bad_reason = "non-NULL mapping";
	if (unlikely(page_ref_count(page) != 0))
		bad_reason = "nonzero _refcount";
	if (unlikely(page->flags & flags)) {
		if (flags == PAGE_FLAGS_CHECK_AT_PREP)
			bad_reason = "PAGE_FLAGS_CHECK_AT_PREP flag(s) set";
		else
			bad_reason = "PAGE_FLAGS_CHECK_AT_FREE flag(s) set";
	}
#ifdef CONFIG_MEMCG
	if (unlikely(page->mem_cgroup))
		bad_reason = "page still charged to cgroup";
#endif
	return bad_reason;
}

static void check_free_page_bad(struct page *page)
{
	bad_page(page,
		 page_bad_reason(page, PAGE_FLAGS_CHECK_AT_FREE));
}

static inline int check_free_page(struct page *page)
{
	if (likely(page_expected_state(page, PAGE_FLAGS_CHECK_AT_FREE)))
		return 0;

	/* Something has gone sideways, find it */
	check_free_page_bad(page);
	return 1;
}

static int free_tail_pages_check(struct page *head_page, struct page *page)
{
	int ret = 1;

	/*
	 * We rely page->lru.next never has bit 0 set, unless the page
	 * is PageTail(). Let's make sure that's true even for poisoned ->lru.
	 */
	BUILD_BUG_ON((unsigned long)LIST_POISON1 & 1);

	if (!IS_ENABLED(CONFIG_DEBUG_VM)) {
		ret = 0;
		goto out;
	}
	switch (page - head_page) {
	case 1:
		/* the first tail page: ->mapping may be compound_mapcount() */
		if (unlikely(compound_mapcount(page))) {
			bad_page(page, "nonzero compound_mapcount");
			goto out;
		}
		break;
	case 2:
		/*
		 * the second tail page: ->mapping is
		 * deferred_list.next -- ignore value.
		 */
		break;
	default:
		if (page->mapping != TAIL_MAPPING) {
			bad_page(page, "corrupted mapping in tail page");
			goto out;
		}
		break;
	}
	if (unlikely(!PageTail(page))) {
		bad_page(page, "PageTail not set");
		goto out;
	}
	if (unlikely(compound_head(page) != head_page)) {
		bad_page(page, "compound_head not consistent");
		goto out;
	}
	ret = 0;
out:
	page->mapping = NULL;
	clear_compound_head(page);
	return ret;
}

static void kernel_init_free_pages(struct page *page, int numpages)
{
	int i;

	/* s390's use of memset() could override KASAN redzones. */
	kasan_disable_current();
	for (i = 0; i < numpages; i++) {
		u8 tag = page_kasan_tag(page + i);
		page_kasan_tag_reset(page + i);
		clear_highpage(page + i);
		page_kasan_tag_set(page + i, tag);
	}
	kasan_enable_current();
}

static __always_inline bool free_pages_prepare(struct page *page,
					unsigned int order, bool check_free)
{
	int bad = 0;

	VM_BUG_ON_PAGE(PageTail(page), page);

	trace_mm_page_free(page, order);

	if (unlikely(PageHWPoison(page)) && !order) {
		/*
		 * Do not let hwpoison pages hit pcplists/buddy
		 * Untie memcg state and reset page's owner
		 */
		if (memcg_kmem_enabled() && PageKmemcg(page))
			__memcg_kmem_uncharge_page(page, order);
		reset_page_owner(page, order);
		return false;
	}

	/*
	 * Check tail pages before head page information is cleared to
	 * avoid checking PageCompound for order-0 pages.
	 */
	if (unlikely(order)) {
		bool compound = PageCompound(page);
		int i;

		VM_BUG_ON_PAGE(compound && compound_order(page) != order, page);

		if (compound)
			ClearPageDoubleMap(page);
		for (i = 1; i < (1 << order); i++) {
			if (compound)
				bad += free_tail_pages_check(page, page + i);
			if (unlikely(check_free_page(page + i))) {
				bad++;
				continue;
			}
			(page + i)->flags &= ~PAGE_FLAGS_CHECK_AT_PREP;
		}
	}
	if (PageMappingFlags(page))
		page->mapping = NULL;
	if (memcg_kmem_enabled() && PageKmemcg(page))
		__memcg_kmem_uncharge_page(page, order);
	if (check_free)
		bad += check_free_page(page);
	if (bad)
		return false;

	page_cpupid_reset_last(page);
	page->flags &= ~PAGE_FLAGS_CHECK_AT_PREP;
	reset_page_owner(page, order);

	if (!PageHighMem(page)) {
		debug_check_no_locks_freed(page_address(page),
					   PAGE_SIZE << order);
		debug_check_no_obj_freed(page_address(page),
					   PAGE_SIZE << order);
	}
	if (want_init_on_free())
		kernel_init_free_pages(page, 1 << order);

	kernel_poison_pages(page, 1 << order, 0);
	/*
	 * arch_free_page() can make the page's contents inaccessible.  s390
	 * does this.  So nothing which can access the page's contents should
	 * happen after this.
	 */
	arch_free_page(page, order);

	if (debug_pagealloc_enabled_static())
		kernel_map_pages(page, 1 << order, 0);

	kasan_free_nondeferred_pages(page, order);

	return true;
}

#ifdef CONFIG_DEBUG_VM
/*
 * With DEBUG_VM enabled, order-0 pages are checked immediately when being freed
 * to pcp lists. With debug_pagealloc also enabled, they are also rechecked when
 * moved from pcp lists to free lists.
 */
static bool free_pcp_prepare(struct page *page)
{
	return free_pages_prepare(page, 0, true);
}

static bool bulkfree_pcp_prepare(struct page *page)
{
	if (debug_pagealloc_enabled_static())
		return check_free_page(page);
	else
		return false;
}
#else
/*
 * With DEBUG_VM disabled, order-0 pages being freed are checked only when
 * moving from pcp lists to free list in order to reduce overhead. With
 * debug_pagealloc enabled, they are checked also immediately when being freed
 * to the pcp lists.
 */
static bool free_pcp_prepare(struct page *page)
{
	if (debug_pagealloc_enabled_static())
		return free_pages_prepare(page, 0, true);
	else
		return free_pages_prepare(page, 0, false);
}

static bool bulkfree_pcp_prepare(struct page *page)
{
	return check_free_page(page);
}
#endif /* CONFIG_DEBUG_VM */

static inline void prefetch_buddy(struct page *page)
{
	unsigned long pfn = page_to_pfn(page);
	unsigned long buddy_pfn = __find_buddy_pfn(pfn, 0);
	struct page *buddy = page + (buddy_pfn - pfn);

	prefetch(buddy);
}

/*
 * Frees a number of pages from the PCP lists
 * Assumes all pages on list are in same zone, and of same order.
 * count is the number of pages to free.
 *
 * If the zone was previously in an "all pages pinned" state then look to
 * see if this freeing clears that state.
 *
 * And clear the zone's pages_scanned counter, to hold off the "all pages are
 * pinned" detection logic.
 */
static void free_pcppages_bulk(struct zone *zone, int count,
					struct per_cpu_pages *pcp)
{
	int migratetype = 0;
	int batch_free = 0;
	int prefetch_nr = 0;
	bool isolated_pageblocks;
	struct page *page, *tmp;
	LIST_HEAD(head);

	/*
	 * Ensure proper count is passed which otherwise would stuck in the
	 * below while (list_empty(list)) loop.
	 */
	count = min(pcp->count, count);
	while (count) {
		struct list_head *list;

		/*
		 * Remove pages from lists in a round-robin fashion. A
		 * batch_free count is maintained that is incremented when an
		 * empty list is encountered.  This is so more pages are freed
		 * off fuller lists instead of spinning excessively around empty
		 * lists
		 */
		do {
			batch_free++;
			if (++migratetype == MIGRATE_PCPTYPES)
				migratetype = 0;
			list = &pcp->lists[migratetype];
		} while (list_empty(list));

		/* This is the only non-empty list. Free them all. */
		if (batch_free == MIGRATE_PCPTYPES)
			batch_free = count;

		do {
			page = list_last_entry(list, struct page, lru);
			/* must delete to avoid corrupting pcp list */
			list_del(&page->lru);
			pcp->count--;

			if (bulkfree_pcp_prepare(page))
				continue;

			list_add_tail(&page->lru, &head);

			/*
			 * We are going to put the page back to the global
			 * pool, prefetch its buddy to speed up later access
			 * under zone->lock. It is believed the overhead of
			 * an additional test and calculating buddy_pfn here
			 * can be offset by reduced memory latency later. To
			 * avoid excessive prefetching due to large count, only
			 * prefetch buddy for the first pcp->batch nr of pages.
			 */
			if (prefetch_nr++ < pcp->batch)
				prefetch_buddy(page);
		} while (--count && --batch_free && !list_empty(list));
	}

	spin_lock(&zone->lock);
	isolated_pageblocks = has_isolate_pageblock(zone);

	/*
	 * Use safe version since after __free_one_page(),
	 * page->lru.next will not point to original list.
	 */
	list_for_each_entry_safe(page, tmp, &head, lru) {
		int mt = get_pcppage_migratetype(page);
		/* MIGRATE_ISOLATE page should not go to pcplists */
		VM_BUG_ON_PAGE(is_migrate_isolate(mt), page);
		/* Pageblock could have been isolated meanwhile */
		if (unlikely(isolated_pageblocks))
			mt = get_pageblock_migratetype(page);

		__free_one_page(page, page_to_pfn(page), zone, 0, mt, FPI_NONE);
		trace_mm_page_pcpu_drain(page, 0, mt);
	}
	spin_unlock(&zone->lock);
}

static void free_one_page(struct zone *zone,
				struct page *page, unsigned long pfn,
				unsigned int order,
				int migratetype, fpi_t fpi_flags)
{
	spin_lock(&zone->lock);
	if (unlikely(has_isolate_pageblock(zone) ||
		is_migrate_isolate(migratetype))) {
		migratetype = get_pfnblock_migratetype(page, pfn);
	}
	__free_one_page(page, pfn, zone, order, migratetype, fpi_flags);
	spin_unlock(&zone->lock);
}

static void __meminit __init_single_page(struct page *page, unsigned long pfn,
				unsigned long zone, int nid)
{
	mm_zero_struct_page(page);
	set_page_links(page, zone, nid, pfn);
	init_page_count(page);
	page_mapcount_reset(page);
	page_cpupid_reset_last(page);
	page_kasan_tag_reset(page);

	INIT_LIST_HEAD(&page->lru);
#ifdef WANT_PAGE_VIRTUAL
	/* The shift won't overflow because ZONE_NORMAL is below 4G. */
	if (!is_highmem_idx(zone))
		set_page_address(page, __va(pfn << PAGE_SHIFT));
#endif
}

#ifdef CONFIG_DEFERRED_STRUCT_PAGE_INIT
static void __meminit init_reserved_page(unsigned long pfn)
{
	pg_data_t *pgdat;
	int nid, zid;

	if (!early_page_uninitialised(pfn))
		return;

	nid = early_pfn_to_nid(pfn);
	pgdat = NODE_DATA(nid);

	for (zid = 0; zid < MAX_NR_ZONES; zid++) {
		struct zone *zone = &pgdat->node_zones[zid];

		if (pfn >= zone->zone_start_pfn && pfn < zone_end_pfn(zone))
			break;
	}
	__init_single_page(pfn_to_page(pfn), pfn, zid, nid);
}
#else
static inline void init_reserved_page(unsigned long pfn)
{
}
#endif /* CONFIG_DEFERRED_STRUCT_PAGE_INIT */

/*
 * Initialised pages do not have PageReserved set. This function is
 * called for each range allocated by the bootmem allocator and
 * marks the pages PageReserved. The remaining valid pages are later
 * sent to the buddy page allocator.
 */
void __meminit reserve_bootmem_region(phys_addr_t start, phys_addr_t end)
{
	unsigned long start_pfn = PFN_DOWN(start);
	unsigned long end_pfn = PFN_UP(end);

	for (; start_pfn < end_pfn; start_pfn++) {
		if (pfn_valid(start_pfn)) {
			struct page *page = pfn_to_page(start_pfn);

			init_reserved_page(start_pfn);

			/* Avoid false-positive PageTail() */
			INIT_LIST_HEAD(&page->lru);

			/*
			 * no need for atomic set_bit because the struct
			 * page is not visible yet so nobody should
			 * access it yet.
			 */
			__SetPageReserved(page);
		}
	}
}

static void __free_pages_ok(struct page *page, unsigned int order,
			    fpi_t fpi_flags)
{
	unsigned long flags;
	int migratetype;
	unsigned long pfn = page_to_pfn(page);

	if (!free_pages_prepare(page, order, true))
		return;

	migratetype = get_pfnblock_migratetype(page, pfn);
	local_irq_save(flags);
	__count_vm_events(PGFREE, 1 << order);
	free_one_page(page_zone(page), page, pfn, order, migratetype,
		      fpi_flags);
	local_irq_restore(flags);
}

void __free_pages_core(struct page *page, unsigned int order)
{
	unsigned int nr_pages = 1 << order;
	struct page *p = page;
	unsigned int loop;

	/*
	 * When initializing the memmap, __init_single_page() sets the refcount
	 * of all pages to 1 ("allocated"/"not free"). We have to set the
	 * refcount of all involved pages to 0.
	 */
	prefetchw(p);
	for (loop = 0; loop < (nr_pages - 1); loop++, p++) {
		prefetchw(p + 1);
		__ClearPageReserved(p);
		set_page_count(p, 0);
	}
	__ClearPageReserved(p);
	set_page_count(p, 0);

	atomic_long_add(nr_pages, &page_zone(page)->managed_pages);

	/*
	 * Bypass PCP and place fresh pages right to the tail, primarily
	 * relevant for memory onlining.
	 */
	__free_pages_ok(page, order, FPI_TO_TAIL);
}

#ifdef CONFIG_NEED_MULTIPLE_NODES

static struct mminit_pfnnid_cache early_pfnnid_cache __meminitdata;

#ifndef CONFIG_HAVE_ARCH_EARLY_PFN_TO_NID

/*
 * Required by SPARSEMEM. Given a PFN, return what node the PFN is on.
 */
int __meminit __early_pfn_to_nid(unsigned long pfn,
					struct mminit_pfnnid_cache *state)
{
	unsigned long start_pfn, end_pfn;
	int nid;

	if (state->last_start <= pfn && pfn < state->last_end)
		return state->last_nid;

	nid = memblock_search_pfn_nid(pfn, &start_pfn, &end_pfn);
	if (nid != NUMA_NO_NODE) {
		state->last_start = start_pfn;
		state->last_end = end_pfn;
		state->last_nid = nid;
	}

	return nid;
}
#endif /* CONFIG_HAVE_ARCH_EARLY_PFN_TO_NID */

int __meminit early_pfn_to_nid(unsigned long pfn)
{
	static DEFINE_SPINLOCK(early_pfn_lock);
	int nid;

	spin_lock(&early_pfn_lock);
	nid = __early_pfn_to_nid(pfn, &early_pfnnid_cache);
	if (nid < 0)
		nid = first_online_node;
	spin_unlock(&early_pfn_lock);

	return nid;
}
#endif /* CONFIG_NEED_MULTIPLE_NODES */

void __init memblock_free_pages(struct page *page, unsigned long pfn,
							unsigned int order)
{
	if (early_page_uninitialised(pfn))
		return;
	__free_pages_core(page, order);
}

/*
 * Check that the whole (or subset of) a pageblock given by the interval of
 * [start_pfn, end_pfn) is valid and within the same zone, before scanning it
 * with the migration of free compaction scanner. The scanners then need to
 * use only pfn_valid_within() check for arches that allow holes within
 * pageblocks.
 *
 * Return struct page pointer of start_pfn, or NULL if checks were not passed.
 *
 * It's possible on some configurations to have a setup like node0 node1 node0
 * i.e. it's possible that all pages within a zones range of pages do not
 * belong to a single zone. We assume that a border between node0 and node1
 * can occur within a single pageblock, but not a node0 node1 node0
 * interleaving within a single pageblock. It is therefore sufficient to check
 * the first and last page of a pageblock and avoid checking each individual
 * page in a pageblock.
 */
struct page *__pageblock_pfn_to_page(unsigned long start_pfn,
				     unsigned long end_pfn, struct zone *zone)
{
	struct page *start_page;
	struct page *end_page;

	/* end_pfn is one past the range we are checking */
	end_pfn--;

	if (!pfn_valid(start_pfn) || !pfn_valid(end_pfn))
		return NULL;

	start_page = pfn_to_online_page(start_pfn);
	if (!start_page)
		return NULL;

	if (page_zone(start_page) != zone)
		return NULL;

	end_page = pfn_to_page(end_pfn);

	/* This gives a shorter code than deriving page_zone(end_page) */
	if (page_zone_id(start_page) != page_zone_id(end_page))
		return NULL;

	return start_page;
}

void set_zone_contiguous(struct zone *zone)
{
	unsigned long block_start_pfn = zone->zone_start_pfn;
	unsigned long block_end_pfn;

	block_end_pfn = ALIGN(block_start_pfn + 1, pageblock_nr_pages);
	for (; block_start_pfn < zone_end_pfn(zone);
			block_start_pfn = block_end_pfn,
			 block_end_pfn += pageblock_nr_pages) {

		block_end_pfn = min(block_end_pfn, zone_end_pfn(zone));

		if (!__pageblock_pfn_to_page(block_start_pfn,
					     block_end_pfn, zone))
			return;
		cond_resched();
	}

	/* We confirm that there is no hole */
	zone->contiguous = true;
}

void clear_zone_contiguous(struct zone *zone)
{
	zone->contiguous = false;
}

#ifdef CONFIG_DEFERRED_STRUCT_PAGE_INIT
static void __init deferred_free_range(unsigned long pfn,
				       unsigned long nr_pages)
{
	struct page *page;
	unsigned long i;

	if (!nr_pages)
		return;

	page = pfn_to_page(pfn);

	/* Free a large naturally-aligned chunk if possible */
	if (nr_pages == pageblock_nr_pages &&
	    (pfn & (pageblock_nr_pages - 1)) == 0) {
		set_pageblock_migratetype(page, MIGRATE_MOVABLE);
		__free_pages_core(page, pageblock_order);
		return;
	}

	for (i = 0; i < nr_pages; i++, page++, pfn++) {
		if ((pfn & (pageblock_nr_pages - 1)) == 0)
			set_pageblock_migratetype(page, MIGRATE_MOVABLE);
		__free_pages_core(page, 0);
	}
}

/* Completion tracking for deferred_init_memmap() threads */
static atomic_t pgdat_init_n_undone __initdata;
static __initdata DECLARE_COMPLETION(pgdat_init_all_done_comp);

static inline void __init pgdat_init_report_one_done(void)
{
	if (atomic_dec_and_test(&pgdat_init_n_undone))
		complete(&pgdat_init_all_done_comp);
}

/*
 * Returns true if page needs to be initialized or freed to buddy allocator.
 *
 * First we check if pfn is valid on architectures where it is possible to have
 * holes within pageblock_nr_pages. On systems where it is not possible, this
 * function is optimized out.
 *
 * Then, we check if a current large page is valid by only checking the validity
 * of the head pfn.
 */
static inline bool __init deferred_pfn_valid(unsigned long pfn)
{
	if (!pfn_valid_within(pfn))
		return false;
	if (!(pfn & (pageblock_nr_pages - 1)) && !pfn_valid(pfn))
		return false;
	return true;
}

/*
 * Free pages to buddy allocator. Try to free aligned pages in
 * pageblock_nr_pages sizes.
 */
static void __init deferred_free_pages(unsigned long pfn,
				       unsigned long end_pfn)
{
	unsigned long nr_pgmask = pageblock_nr_pages - 1;
	unsigned long nr_free = 0;

	for (; pfn < end_pfn; pfn++) {
		if (!deferred_pfn_valid(pfn)) {
			deferred_free_range(pfn - nr_free, nr_free);
			nr_free = 0;
		} else if (!(pfn & nr_pgmask)) {
			deferred_free_range(pfn - nr_free, nr_free);
			nr_free = 1;
		} else {
			nr_free++;
		}
	}
	/* Free the last block of pages to allocator */
	deferred_free_range(pfn - nr_free, nr_free);
}

/*
 * Initialize struct pages.  We minimize pfn page lookups and scheduler checks
 * by performing it only once every pageblock_nr_pages.
 * Return number of pages initialized.
 */
static unsigned long  __init deferred_init_pages(struct zone *zone,
						 unsigned long pfn,
						 unsigned long end_pfn)
{
	unsigned long nr_pgmask = pageblock_nr_pages - 1;
	int nid = zone_to_nid(zone);
	unsigned long nr_pages = 0;
	int zid = zone_idx(zone);
	struct page *page = NULL;

	for (; pfn < end_pfn; pfn++) {
		if (!deferred_pfn_valid(pfn)) {
			page = NULL;
			continue;
		} else if (!page || !(pfn & nr_pgmask)) {
			page = pfn_to_page(pfn);
		} else {
			page++;
		}
		__init_single_page(page, pfn, zid, nid);
		nr_pages++;
	}
	return (nr_pages);
}

/*
 * This function is meant to pre-load the iterator for the zone init.
 * Specifically it walks through the ranges until we are caught up to the
 * first_init_pfn value and exits there. If we never encounter the value we
 * return false indicating there are no valid ranges left.
 */
static bool __init
deferred_init_mem_pfn_range_in_zone(u64 *i, struct zone *zone,
				    unsigned long *spfn, unsigned long *epfn,
				    unsigned long first_init_pfn)
{
	u64 j;

	/*
	 * Start out by walking through the ranges in this zone that have
	 * already been initialized. We don't need to do anything with them
	 * so we just need to flush them out of the system.
	 */
	for_each_free_mem_pfn_range_in_zone(j, zone, spfn, epfn) {
		if (*epfn <= first_init_pfn)
			continue;
		if (*spfn < first_init_pfn)
			*spfn = first_init_pfn;
		*i = j;
		return true;
	}

	return false;
}

/*
 * Initialize and free pages. We do it in two loops: first we initialize
 * struct page, then free to buddy allocator, because while we are
 * freeing pages we can access pages that are ahead (computing buddy
 * page in __free_one_page()).
 *
 * In order to try and keep some memory in the cache we have the loop
 * broken along max page order boundaries. This way we will not cause
 * any issues with the buddy page computation.
 */
static unsigned long __init
deferred_init_maxorder(u64 *i, struct zone *zone, unsigned long *start_pfn,
		       unsigned long *end_pfn)
{
	unsigned long mo_pfn = ALIGN(*start_pfn + 1, MAX_ORDER_NR_PAGES);
	unsigned long spfn = *start_pfn, epfn = *end_pfn;
	unsigned long nr_pages = 0;
	u64 j = *i;

	/* First we loop through and initialize the page values */
	for_each_free_mem_pfn_range_in_zone_from(j, zone, start_pfn, end_pfn) {
		unsigned long t;

		if (mo_pfn <= *start_pfn)
			break;

		t = min(mo_pfn, *end_pfn);
		nr_pages += deferred_init_pages(zone, *start_pfn, t);

		if (mo_pfn < *end_pfn) {
			*start_pfn = mo_pfn;
			break;
		}
	}

	/* Reset values and now loop through freeing pages as needed */
	swap(j, *i);

	for_each_free_mem_pfn_range_in_zone_from(j, zone, &spfn, &epfn) {
		unsigned long t;

		if (mo_pfn <= spfn)
			break;

		t = min(mo_pfn, epfn);
		deferred_free_pages(spfn, t);

		if (mo_pfn <= epfn)
			break;
	}

	return nr_pages;
}

static void __init
deferred_init_memmap_chunk(unsigned long start_pfn, unsigned long end_pfn,
			   void *arg)
{
	unsigned long spfn, epfn;
	struct zone *zone = arg;
	u64 i;

	deferred_init_mem_pfn_range_in_zone(&i, zone, &spfn, &epfn, start_pfn);

	/*
	 * Initialize and free pages in MAX_ORDER sized increments so that we
	 * can avoid introducing any issues with the buddy allocator.
	 */
	while (spfn < end_pfn) {
		deferred_init_maxorder(&i, zone, &spfn, &epfn);
		cond_resched();
	}
}

/* An arch may override for more concurrency. */
__weak int __init
deferred_page_init_max_threads(const struct cpumask *node_cpumask)
{
	return 1;
}

/* Initialise remaining memory on a node */
static int __init deferred_init_memmap(void *data)
{
	pg_data_t *pgdat = data;
	const struct cpumask *cpumask = cpumask_of_node(pgdat->node_id);
	unsigned long spfn = 0, epfn = 0;
	unsigned long first_init_pfn, flags;
	unsigned long start = jiffies;
	struct zone *zone;
	int zid, max_threads;
	u64 i;

	/* Bind memory initialisation thread to a local node if possible */
	if (!cpumask_empty(cpumask))
		set_cpus_allowed_ptr(current, cpumask);

	pgdat_resize_lock(pgdat, &flags);
	first_init_pfn = pgdat->first_deferred_pfn;
	if (first_init_pfn == ULONG_MAX) {
		pgdat_resize_unlock(pgdat, &flags);
		pgdat_init_report_one_done();
		return 0;
	}

	/* Sanity check boundaries */
	BUG_ON(pgdat->first_deferred_pfn < pgdat->node_start_pfn);
	BUG_ON(pgdat->first_deferred_pfn > pgdat_end_pfn(pgdat));
	pgdat->first_deferred_pfn = ULONG_MAX;

	/*
	 * Once we unlock here, the zone cannot be grown anymore, thus if an
	 * interrupt thread must allocate this early in boot, zone must be
	 * pre-grown prior to start of deferred page initialization.
	 */
	pgdat_resize_unlock(pgdat, &flags);

	/* Only the highest zone is deferred so find it */
	for (zid = 0; zid < MAX_NR_ZONES; zid++) {
		zone = pgdat->node_zones + zid;
		if (first_init_pfn < zone_end_pfn(zone))
			break;
	}

	/* If the zone is empty somebody else may have cleared out the zone */
	if (!deferred_init_mem_pfn_range_in_zone(&i, zone, &spfn, &epfn,
						 first_init_pfn))
		goto zone_empty;

	max_threads = deferred_page_init_max_threads(cpumask);

	while (spfn < epfn) {
		unsigned long epfn_align = ALIGN(epfn, PAGES_PER_SECTION);
		struct padata_mt_job job = {
			.thread_fn   = deferred_init_memmap_chunk,
			.fn_arg      = zone,
			.start       = spfn,
			.size        = epfn_align - spfn,
			.align       = PAGES_PER_SECTION,
			.min_chunk   = PAGES_PER_SECTION,
			.max_threads = max_threads,
		};

		padata_do_multithreaded(&job);
		deferred_init_mem_pfn_range_in_zone(&i, zone, &spfn, &epfn,
						    epfn_align);
	}
zone_empty:
	/* Sanity check that the next zone really is unpopulated */
	WARN_ON(++zid < MAX_NR_ZONES && populated_zone(++zone));

	pr_info("node %d deferred pages initialised in %ums\n",
		pgdat->node_id, jiffies_to_msecs(jiffies - start));

	pgdat_init_report_one_done();
	return 0;
}

/*
 * If this zone has deferred pages, try to grow it by initializing enough
 * deferred pages to satisfy the allocation specified by order, rounded up to
 * the nearest PAGES_PER_SECTION boundary.  So we're adding memory in increments
 * of SECTION_SIZE bytes by initializing struct pages in increments of
 * PAGES_PER_SECTION * sizeof(struct page) bytes.
 *
 * Return true when zone was grown, otherwise return false. We return true even
 * when we grow less than requested, to let the caller decide if there are
 * enough pages to satisfy the allocation.
 *
 * Note: We use noinline because this function is needed only during boot, and
 * it is called from a __ref function _deferred_grow_zone. This way we are
 * making sure that it is not inlined into permanent text section.
 */
static noinline bool __init
deferred_grow_zone(struct zone *zone, unsigned int order)
{
	unsigned long nr_pages_needed = ALIGN(1 << order, PAGES_PER_SECTION);
	pg_data_t *pgdat = zone->zone_pgdat;
	unsigned long first_deferred_pfn = pgdat->first_deferred_pfn;
	unsigned long spfn, epfn, flags;
	unsigned long nr_pages = 0;
	u64 i;

	/* Only the last zone may have deferred pages */
	if (zone_end_pfn(zone) != pgdat_end_pfn(pgdat))
		return false;

	pgdat_resize_lock(pgdat, &flags);

	/*
	 * If someone grew this zone while we were waiting for spinlock, return
	 * true, as there might be enough pages already.
	 */
	if (first_deferred_pfn != pgdat->first_deferred_pfn) {
		pgdat_resize_unlock(pgdat, &flags);
		return true;
	}

	/* If the zone is empty somebody else may have cleared out the zone */
	if (!deferred_init_mem_pfn_range_in_zone(&i, zone, &spfn, &epfn,
						 first_deferred_pfn)) {
		pgdat->first_deferred_pfn = ULONG_MAX;
		pgdat_resize_unlock(pgdat, &flags);
		/* Retry only once. */
		return first_deferred_pfn != ULONG_MAX;
	}

	/*
	 * Initialize and free pages in MAX_ORDER sized increments so
	 * that we can avoid introducing any issues with the buddy
	 * allocator.
	 */
	while (spfn < epfn) {
		/* update our first deferred PFN for this section */
		first_deferred_pfn = spfn;

		nr_pages += deferred_init_maxorder(&i, zone, &spfn, &epfn);
		touch_nmi_watchdog();

		/* We should only stop along section boundaries */
		if ((first_deferred_pfn ^ spfn) < PAGES_PER_SECTION)
			continue;

		/* If our quota has been met we can stop here */
		if (nr_pages >= nr_pages_needed)
			break;
	}

	pgdat->first_deferred_pfn = spfn;
	pgdat_resize_unlock(pgdat, &flags);

	return nr_pages > 0;
}

/*
 * deferred_grow_zone() is __init, but it is called from
 * get_page_from_freelist() during early boot until deferred_pages permanently
 * disables this call. This is why we have refdata wrapper to avoid warning,
 * and to ensure that the function body gets unloaded.
 */
static bool __ref
_deferred_grow_zone(struct zone *zone, unsigned int order)
{
	return deferred_grow_zone(zone, order);
}

#endif /* CONFIG_DEFERRED_STRUCT_PAGE_INIT */

void __init page_alloc_init_late(void)
{
	struct zone *zone;
	int nid;

#ifdef CONFIG_DEFERRED_STRUCT_PAGE_INIT

	/* There will be num_node_state(N_MEMORY) threads */
	atomic_set(&pgdat_init_n_undone, num_node_state(N_MEMORY));
	for_each_node_state(nid, N_MEMORY) {
		kthread_run(deferred_init_memmap, NODE_DATA(nid), "pgdatinit%d", nid);
	}

	/* Block until all are initialised */
	wait_for_completion(&pgdat_init_all_done_comp);

	/*
	 * The number of managed pages has changed due to the initialisation
	 * so the pcpu batch and high limits needs to be updated or the limits
	 * will be artificially small.
	 */
	for_each_populated_zone(zone)
		zone_pcp_update(zone);

	/*
	 * We initialized the rest of the deferred pages.  Permanently disable
	 * on-demand struct page initialization.
	 */
	static_branch_disable(&deferred_pages);

	/* Reinit limits that are based on free pages after the kernel is up */
	files_maxfiles_init();
#endif

	/* Discard memblock private memory */
	memblock_discard();

	for_each_node_state(nid, N_MEMORY)
		shuffle_free_memory(NODE_DATA(nid));

	for_each_populated_zone(zone)
		set_zone_contiguous(zone);
}

#ifdef CONFIG_CMA
/* Free whole pageblock and set its migration type to MIGRATE_CMA. */
void __init init_cma_reserved_pageblock(struct page *page)
{
	unsigned i = pageblock_nr_pages;
	struct page *p = page;

	do {
		__ClearPageReserved(p);
		set_page_count(p, 0);
	} while (++p, --i);

	set_pageblock_migratetype(page, MIGRATE_CMA);

	if (pageblock_order >= MAX_ORDER) {
		i = pageblock_nr_pages;
		p = page;
		do {
			set_page_refcounted(p);
			__free_pages(p, MAX_ORDER - 1);
			p += MAX_ORDER_NR_PAGES;
		} while (i -= MAX_ORDER_NR_PAGES);
	} else {
		set_page_refcounted(page);
		__free_pages(page, pageblock_order);
	}

	adjust_managed_page_count(page, pageblock_nr_pages);
	page_zone(page)->cma_pages += pageblock_nr_pages;
}
#endif

/*
 * The order of subdivision here is critical for the IO subsystem.
 * Please do not alter this order without good reasons and regression
 * testing. Specifically, as large blocks of memory are subdivided,
 * the order in which smaller blocks are delivered depends on the order
 * they're subdivided in this function. This is the primary factor
 * influencing the order in which pages are delivered to the IO
 * subsystem according to empirical testing, and this is also justified
 * by considering the behavior of a buddy system containing a single
 * large block of memory acted on by a series of small allocations.
 * This behavior is a critical factor in sglist merging's success.
 *
 * -- nyc
 */
static inline void expand(struct zone *zone, struct page *page,
	int low, int high, int migratetype)
{
	unsigned long size = 1 << high;

	while (high > low) {
		high--;
		size >>= 1;
		VM_BUG_ON_PAGE(bad_range(zone, &page[size]), &page[size]);

		/*
		 * Mark as guard pages (or page), that will allow to
		 * merge back to allocator when buddy will be freed.
		 * Corresponding page table entries will not be touched,
		 * pages will stay not present in virtual address space
		 */
		if (set_page_guard(zone, &page[size], high, migratetype))
			continue;

		add_to_free_list(&page[size], zone, high, migratetype);
		set_buddy_order(&page[size], high);
	}
}

static void check_new_page_bad(struct page *page)
{
	if (unlikely(page->flags & __PG_HWPOISON)) {
		/* Don't complain about hwpoisoned pages */
		page_mapcount_reset(page); /* remove PageBuddy */
		return;
	}

	bad_page(page,
		 page_bad_reason(page, PAGE_FLAGS_CHECK_AT_PREP));
}

/*
 * This page is about to be returned from the page allocator
 */
static inline int check_new_page(struct page *page)
{
	if (likely(page_expected_state(page,
				PAGE_FLAGS_CHECK_AT_PREP|__PG_HWPOISON)))
		return 0;

	check_new_page_bad(page);
	return 1;
}

static inline bool free_pages_prezeroed(void)
{
	return (IS_ENABLED(CONFIG_PAGE_POISONING_ZERO) &&
		page_poisoning_enabled()) || want_init_on_free();
}

#ifdef CONFIG_DEBUG_VM
/*
 * With DEBUG_VM enabled, order-0 pages are checked for expected state when
 * being allocated from pcp lists. With debug_pagealloc also enabled, they are
 * also checked when pcp lists are refilled from the free lists.
 */
static inline bool check_pcp_refill(struct page *page)
{
	if (debug_pagealloc_enabled_static())
		return check_new_page(page);
	else
		return false;
}

static inline bool check_new_pcp(struct page *page)
{
	return check_new_page(page);
}
#else
/*
 * With DEBUG_VM disabled, free order-0 pages are checked for expected state
 * when pcp lists are being refilled from the free lists. With debug_pagealloc
 * enabled, they are also checked when being allocated from the pcp lists.
 */
static inline bool check_pcp_refill(struct page *page)
{
	return check_new_page(page);
}
static inline bool check_new_pcp(struct page *page)
{
	if (debug_pagealloc_enabled_static())
		return check_new_page(page);
	else
		return false;
}
#endif /* CONFIG_DEBUG_VM */

static bool check_new_pages(struct page *page, unsigned int order)
{
	int i;
	for (i = 0; i < (1 << order); i++) {
		struct page *p = page + i;

		if (unlikely(check_new_page(p)))
			return true;
	}

	return false;
}

inline void post_alloc_hook(struct page *page, unsigned int order,
				gfp_t gfp_flags)
{
	set_page_private(page, 0);
	set_page_refcounted(page);

	arch_alloc_page(page, order);
	if (debug_pagealloc_enabled_static())
		kernel_map_pages(page, 1 << order, 1);
	kasan_alloc_pages(page, order);
	kernel_poison_pages(page, 1 << order, 1);
	set_page_owner(page, order, gfp_flags);
}

static void prep_new_page(struct page *page, unsigned int order, gfp_t gfp_flags,
							unsigned int alloc_flags)
{
	post_alloc_hook(page, order, gfp_flags);

	if (!free_pages_prezeroed() && want_init_on_alloc(gfp_flags))
		kernel_init_free_pages(page, 1 << order);

	if (order && (gfp_flags & __GFP_COMP))
		prep_compound_page(page, order);

	/*
	 * page is set pfmemalloc when ALLOC_NO_WATERMARKS was necessary to
	 * allocate the page. The expectation is that the caller is taking
	 * steps that will free more memory. The caller should avoid the page
	 * being used for !PFMEMALLOC purposes.
	 */
	if (alloc_flags & ALLOC_NO_WATERMARKS)
		set_page_pfmemalloc(page);
	else
		clear_page_pfmemalloc(page);
}

/*
 * Go through the free lists for the given migratetype and remove
 * the smallest available page from the freelists
 */
static __always_inline
struct page *__rmqueue_smallest(struct zone *zone, unsigned int order,
						int migratetype)
{
	unsigned int current_order;
	struct free_area *area;
	struct page *page;

	/* Find a page of the appropriate size in the preferred list */
	for (current_order = order; current_order < MAX_ORDER; ++current_order) {
		area = &(zone->free_area[current_order]);
		page = get_page_from_free_area(area, migratetype);
		if (!page)
			continue;
		del_page_from_free_list(page, zone, current_order);
		expand(zone, page, order, current_order, migratetype);
		set_pcppage_migratetype(page, migratetype);
		return page;
	}

	return NULL;
}


/*
 * This array describes the order lists are fallen back to when
 * the free lists for the desirable migrate type are depleted
 */
static int fallbacks[MIGRATE_TYPES][3] = {
	[MIGRATE_UNMOVABLE]   = { MIGRATE_RECLAIMABLE, MIGRATE_MOVABLE,   MIGRATE_TYPES },
	[MIGRATE_MOVABLE]     = { MIGRATE_RECLAIMABLE, MIGRATE_UNMOVABLE, MIGRATE_TYPES },
	[MIGRATE_RECLAIMABLE] = { MIGRATE_UNMOVABLE,   MIGRATE_MOVABLE,   MIGRATE_TYPES },
#ifdef CONFIG_CMA
	[MIGRATE_CMA]         = { MIGRATE_TYPES }, /* Never used */
#endif
#ifdef CONFIG_MEMORY_ISOLATION
	[MIGRATE_ISOLATE]     = { MIGRATE_TYPES }, /* Never used */
#endif
};

#ifdef CONFIG_CMA
static __always_inline struct page *__rmqueue_cma_fallback(struct zone *zone,
					unsigned int order)
{
	return __rmqueue_smallest(zone, order, MIGRATE_CMA);
}
#else
static inline struct page *__rmqueue_cma_fallback(struct zone *zone,
					unsigned int order) { return NULL; }
#endif

/*
 * Move the free pages in a range to the freelist tail of the requested type.
 * Note that start_page and end_pages are not aligned on a pageblock
 * boundary. If alignment is required, use move_freepages_block()
 */
static int move_freepages(struct zone *zone,
			  struct page *start_page, struct page *end_page,
			  int migratetype, int *num_movable)
{
	struct page *page;
	unsigned int order;
	int pages_moved = 0;

	for (page = start_page; page <= end_page;) {
		if (!pfn_valid_within(page_to_pfn(page))) {
			page++;
			continue;
		}

		if (!PageBuddy(page)) {
			/*
			 * We assume that pages that could be isolated for
			 * migration are movable. But we don't actually try
			 * isolating, as that would be expensive.
			 */
			if (num_movable &&
					(PageLRU(page) || __PageMovable(page)))
				(*num_movable)++;

			page++;
			continue;
		}

		/* Make sure we are not inadvertently changing nodes */
		VM_BUG_ON_PAGE(page_to_nid(page) != zone_to_nid(zone), page);
		VM_BUG_ON_PAGE(page_zone(page) != zone, page);

		order = buddy_order(page);
		move_to_free_list(page, zone, order, migratetype);
		page += 1 << order;
		pages_moved += 1 << order;
	}

	return pages_moved;
}

int move_freepages_block(struct zone *zone, struct page *page,
				int migratetype, int *num_movable)
{
	unsigned long start_pfn, end_pfn;
	struct page *start_page, *end_page;

	if (num_movable)
		*num_movable = 0;

	start_pfn = page_to_pfn(page);
	start_pfn = start_pfn & ~(pageblock_nr_pages-1);
	start_page = pfn_to_page(start_pfn);
	end_page = start_page + pageblock_nr_pages - 1;
	end_pfn = start_pfn + pageblock_nr_pages - 1;

	/* Do not cross zone boundaries */
	if (!zone_spans_pfn(zone, start_pfn))
		start_page = page;
	if (!zone_spans_pfn(zone, end_pfn))
		return 0;

	return move_freepages(zone, start_page, end_page, migratetype,
								num_movable);
}

static void change_pageblock_range(struct page *pageblock_page,
					int start_order, int migratetype)
{
	int nr_pageblocks = 1 << (start_order - pageblock_order);

	while (nr_pageblocks--) {
		set_pageblock_migratetype(pageblock_page, migratetype);
		pageblock_page += pageblock_nr_pages;
	}
}

/*
 * When we are falling back to another migratetype during allocation, try to
 * steal extra free pages from the same pageblocks to satisfy further
 * allocations, instead of polluting multiple pageblocks.
 *
 * If we are stealing a relatively large buddy page, it is likely there will
 * be more free pages in the pageblock, so try to steal them all. For
 * reclaimable and unmovable allocations, we steal regardless of page size,
 * as fragmentation caused by those allocations polluting movable pageblocks
 * is worse than movable allocations stealing from unmovable and reclaimable
 * pageblocks.
 */
static bool can_steal_fallback(unsigned int order, int start_mt)
{
	/*
	 * Leaving this order check is intended, although there is
	 * relaxed order check in next check. The reason is that
	 * we can actually steal whole pageblock if this condition met,
	 * but, below check doesn't guarantee it and that is just heuristic
	 * so could be changed anytime.
	 */
	if (order >= pageblock_order)
		return true;

	if (order >= pageblock_order / 2 ||
		start_mt == MIGRATE_RECLAIMABLE ||
		start_mt == MIGRATE_UNMOVABLE ||
		page_group_by_mobility_disabled)
		return true;

	return false;
}

static inline bool boost_watermark(struct zone *zone)
{
	unsigned long max_boost;

	if (!watermark_boost_factor)
		return false;
	/*
	 * Don't bother in zones that are unlikely to produce results.
	 * On small machines, including kdump capture kernels running
	 * in a small area, boosting the watermark can cause an out of
	 * memory situation immediately.
	 */
	if ((pageblock_nr_pages * 4) > zone_managed_pages(zone))
		return false;

	max_boost = mult_frac(zone->_watermark[WMARK_HIGH],
			watermark_boost_factor, 10000);

	/*
	 * high watermark may be uninitialised if fragmentation occurs
	 * very early in boot so do not boost. We do not fall
	 * through and boost by pageblock_nr_pages as failing
	 * allocations that early means that reclaim is not going
	 * to help and it may even be impossible to reclaim the
	 * boosted watermark resulting in a hang.
	 */
	if (!max_boost)
		return false;

	max_boost = max(pageblock_nr_pages, max_boost);

	zone->watermark_boost = min(zone->watermark_boost + pageblock_nr_pages,
		max_boost);

	return true;
}

/*
 * This function implements actual steal behaviour. If order is large enough,
 * we can steal whole pageblock. If not, we first move freepages in this
 * pageblock to our migratetype and determine how many already-allocated pages
 * are there in the pageblock with a compatible migratetype. If at least half
 * of pages are free or compatible, we can change migratetype of the pageblock
 * itself, so pages freed in the future will be put on the correct free list.
 */
static void steal_suitable_fallback(struct zone *zone, struct page *page,
		unsigned int alloc_flags, int start_type, bool whole_block)
{
	unsigned int current_order = buddy_order(page);
	int free_pages, movable_pages, alike_pages;
	int old_block_type;

	old_block_type = get_pageblock_migratetype(page);

	/*
	 * This can happen due to races and we want to prevent broken
	 * highatomic accounting.
	 */
	if (is_migrate_highatomic(old_block_type))
		goto single_page;

	/* Take ownership for orders >= pageblock_order */
	if (current_order >= pageblock_order) {
		change_pageblock_range(page, current_order, start_type);
		goto single_page;
	}

	/*
	 * Boost watermarks to increase reclaim pressure to reduce the
	 * likelihood of future fallbacks. Wake kswapd now as the node
	 * may be balanced overall and kswapd will not wake naturally.
	 */
	if (boost_watermark(zone) && (alloc_flags & ALLOC_KSWAPD))
		set_bit(ZONE_BOOSTED_WATERMARK, &zone->flags);

	/* We are not allowed to try stealing from the whole block */
	if (!whole_block)
		goto single_page;

	free_pages = move_freepages_block(zone, page, start_type,
						&movable_pages);
	/*
	 * Determine how many pages are compatible with our allocation.
	 * For movable allocation, it's the number of movable pages which
	 * we just obtained. For other types it's a bit more tricky.
	 */
	if (start_type == MIGRATE_MOVABLE) {
		alike_pages = movable_pages;
	} else {
		/*
		 * If we are falling back a RECLAIMABLE or UNMOVABLE allocation
		 * to MOVABLE pageblock, consider all non-movable pages as
		 * compatible. If it's UNMOVABLE falling back to RECLAIMABLE or
		 * vice versa, be conservative since we can't distinguish the
		 * exact migratetype of non-movable pages.
		 */
		if (old_block_type == MIGRATE_MOVABLE)
			alike_pages = pageblock_nr_pages
						- (free_pages + movable_pages);
		else
			alike_pages = 0;
	}

	/* moving whole block can fail due to zone boundary conditions */
	if (!free_pages)
		goto single_page;

	/*
	 * If a sufficient number of pages in the block are either free or of
	 * comparable migratability as our allocation, claim the whole block.
	 */
	if (free_pages + alike_pages >= (1 << (pageblock_order-1)) ||
			page_group_by_mobility_disabled)
		set_pageblock_migratetype(page, start_type);

	return;

single_page:
	move_to_free_list(page, zone, current_order, start_type);
}

/*
 * Check whether there is a suitable fallback freepage with requested order.
 * If only_stealable is true, this function returns fallback_mt only if
 * we can steal other freepages all together. This would help to reduce
 * fragmentation due to mixed migratetype pages in one pageblock.
 */
int find_suitable_fallback(struct free_area *area, unsigned int order,
			int migratetype, bool only_stealable, bool *can_steal)
{
	int i;
	int fallback_mt;

	if (area->nr_free == 0)
		return -1;

	*can_steal = false;
	for (i = 0;; i++) {
		fallback_mt = fallbacks[migratetype][i];
		if (fallback_mt == MIGRATE_TYPES)
			break;

		if (free_area_empty(area, fallback_mt))
			continue;

		if (can_steal_fallback(order, migratetype))
			*can_steal = true;

		if (!only_stealable)
			return fallback_mt;

		if (*can_steal)
			return fallback_mt;
	}

	return -1;
}

/*
 * Reserve a pageblock for exclusive use of high-order atomic allocations if
 * there are no empty page blocks that contain a page with a suitable order
 */
static void reserve_highatomic_pageblock(struct page *page, struct zone *zone,
				unsigned int alloc_order)
{
	int mt;
	unsigned long max_managed, flags;

	/*
	 * Limit the number reserved to 1 pageblock or roughly 1% of a zone.
	 * Check is race-prone but harmless.
	 */
	max_managed = (zone_managed_pages(zone) / 100) + pageblock_nr_pages;
	if (zone->nr_reserved_highatomic >= max_managed)
		return;

	spin_lock_irqsave(&zone->lock, flags);

	/* Recheck the nr_reserved_highatomic limit under the lock */
	if (zone->nr_reserved_highatomic >= max_managed)
		goto out_unlock;

	/* Yoink! */
	mt = get_pageblock_migratetype(page);
	if (!is_migrate_highatomic(mt) && !is_migrate_isolate(mt)
	    && !is_migrate_cma(mt)) {
		zone->nr_reserved_highatomic += pageblock_nr_pages;
		set_pageblock_migratetype(page, MIGRATE_HIGHATOMIC);
		move_freepages_block(zone, page, MIGRATE_HIGHATOMIC, NULL);
	}

out_unlock:
	spin_unlock_irqrestore(&zone->lock, flags);
}

/*
 * Used when an allocation is about to fail under memory pressure. This
 * potentially hurts the reliability of high-order allocations when under
 * intense memory pressure but failed atomic allocations should be easier
 * to recover from than an OOM.
 *
 * If @force is true, try to unreserve a pageblock even though highatomic
 * pageblock is exhausted.
 */
static bool unreserve_highatomic_pageblock(const struct alloc_context *ac,
						bool force)
{
	struct zonelist *zonelist = ac->zonelist;
	unsigned long flags;
	struct zoneref *z;
	struct zone *zone;
	struct page *page;
	int order;
	bool ret;

	for_each_zone_zonelist_nodemask(zone, z, zonelist, ac->highest_zoneidx,
								ac->nodemask) {
		/*
		 * Preserve at least one pageblock unless memory pressure
		 * is really high.
		 */
		if (!force && zone->nr_reserved_highatomic <=
					pageblock_nr_pages)
			continue;

		spin_lock_irqsave(&zone->lock, flags);
		for (order = 0; order < MAX_ORDER; order++) {
			struct free_area *area = &(zone->free_area[order]);

			page = get_page_from_free_area(area, MIGRATE_HIGHATOMIC);
			if (!page)
				continue;

			/*
			 * In page freeing path, migratetype change is racy so
			 * we can counter several free pages in a pageblock
			 * in this loop althoug we changed the pageblock type
			 * from highatomic to ac->migratetype. So we should
			 * adjust the count once.
			 */
			if (is_migrate_highatomic_page(page)) {
				/*
				 * It should never happen but changes to
				 * locking could inadvertently allow a per-cpu
				 * drain to add pages to MIGRATE_HIGHATOMIC
				 * while unreserving so be safe and watch for
				 * underflows.
				 */
				zone->nr_reserved_highatomic -= min(
						pageblock_nr_pages,
						zone->nr_reserved_highatomic);
			}

			/*
			 * Convert to ac->migratetype and avoid the normal
			 * pageblock stealing heuristics. Minimally, the caller
			 * is doing the work and needs the pages. More
			 * importantly, if the block was always converted to
			 * MIGRATE_UNMOVABLE or another type then the number
			 * of pageblocks that cannot be completely freed
			 * may increase.
			 */
			set_pageblock_migratetype(page, ac->migratetype);
			ret = move_freepages_block(zone, page, ac->migratetype,
									NULL);
			if (ret) {
				spin_unlock_irqrestore(&zone->lock, flags);
				return ret;
			}
		}
		spin_unlock_irqrestore(&zone->lock, flags);
	}

	return false;
}

/*
 * Try finding a free buddy page on the fallback list and put it on the free
 * list of requested migratetype, possibly along with other pages from the same
 * block, depending on fragmentation avoidance heuristics. Returns true if
 * fallback was found so that __rmqueue_smallest() can grab it.
 *
 * The use of signed ints for order and current_order is a deliberate
 * deviation from the rest of this file, to make the for loop
 * condition simpler.
 */
static __always_inline bool
__rmqueue_fallback(struct zone *zone, int order, int start_migratetype,
						unsigned int alloc_flags)
{
	struct free_area *area;
	int current_order;
	int min_order = order;
	struct page *page;
	int fallback_mt;
	bool can_steal;

	/*
	 * Do not steal pages from freelists belonging to other pageblocks
	 * i.e. orders < pageblock_order. If there are no local zones free,
	 * the zonelists will be reiterated without ALLOC_NOFRAGMENT.
	 */
	if (alloc_flags & ALLOC_NOFRAGMENT)
		min_order = pageblock_order;

	/*
	 * Find the largest available free page in the other list. This roughly
	 * approximates finding the pageblock with the most free pages, which
	 * would be too costly to do exactly.
	 */
	for (current_order = MAX_ORDER - 1; current_order >= min_order;
				--current_order) {
		area = &(zone->free_area[current_order]);
		fallback_mt = find_suitable_fallback(area, current_order,
				start_migratetype, false, &can_steal);
		if (fallback_mt == -1)
			continue;

		/*
		 * We cannot steal all free pages from the pageblock and the
		 * requested migratetype is movable. In that case it's better to
		 * steal and split the smallest available page instead of the
		 * largest available page, because even if the next movable
		 * allocation falls back into a different pageblock than this
		 * one, it won't cause permanent fragmentation.
		 */
		if (!can_steal && start_migratetype == MIGRATE_MOVABLE
					&& current_order > order)
			goto find_smallest;

		goto do_steal;
	}

	return false;

find_smallest:
	for (current_order = order; current_order < MAX_ORDER;
							current_order++) {
		area = &(zone->free_area[current_order]);
		fallback_mt = find_suitable_fallback(area, current_order,
				start_migratetype, false, &can_steal);
		if (fallback_mt != -1)
			break;
	}

	/*
	 * This should not happen - we already found a suitable fallback
	 * when looking for the largest page.
	 */
	VM_BUG_ON(current_order == MAX_ORDER);

do_steal:
	page = get_page_from_free_area(area, fallback_mt);

	steal_suitable_fallback(zone, page, alloc_flags, start_migratetype,
								can_steal);

	trace_mm_page_alloc_extfrag(page, order, current_order,
		start_migratetype, fallback_mt);

	return true;

}

/*
 * Do the hard work of removing an element from the buddy allocator.
 * Call me with the zone->lock already held.
 */
static __always_inline struct page *
__rmqueue(struct zone *zone, unsigned int order, int migratetype,
						unsigned int alloc_flags)
{
	struct page *page;

retry:
	page = __rmqueue_smallest(zone, order, migratetype);

	if (unlikely(!page) && __rmqueue_fallback(zone, order, migratetype,
						  alloc_flags))
		goto retry;

	trace_mm_page_alloc_zone_locked(page, order, migratetype);
	return page;
}

#ifdef CONFIG_CMA
static struct page *__rmqueue_cma(struct zone *zone, unsigned int order,
				  int migratetype,
				  unsigned int alloc_flags)
{
	struct page *page = __rmqueue_cma_fallback(zone, order);
	trace_mm_page_alloc_zone_locked(page, order, MIGRATE_CMA);
	return page;
}
#else
static inline struct page *__rmqueue_cma(struct zone *zone, unsigned int order,
					 int migratetype,
					 unsigned int alloc_flags)
{
	return NULL;
}
#endif

/*
 * Obtain a specified number of elements from the buddy allocator, all under
 * a single hold of the lock, for efficiency.  Add them to the supplied list.
 * Returns the number of new pages which were placed at *list.
 */
static int rmqueue_bulk(struct zone *zone, unsigned int order,
			unsigned long count, struct list_head *list,
			int migratetype, unsigned int alloc_flags)
{
	int i, alloced = 0;

	spin_lock(&zone->lock);
	for (i = 0; i < count; ++i) {
		struct page *page;

		if (is_migrate_cma(migratetype))
			page = __rmqueue_cma(zone, order, migratetype,
					     alloc_flags);
		else
			page = __rmqueue(zone, order, migratetype, alloc_flags);

		if (unlikely(page == NULL))
			break;

		if (unlikely(check_pcp_refill(page)))
			continue;

		/*
		 * Split buddy pages returned by expand() are received here in
		 * physical page order. The page is added to the tail of
		 * caller's list. From the callers perspective, the linked list
		 * is ordered by page number under some conditions. This is
		 * useful for IO devices that can forward direction from the
		 * head, thus also in the physical page order. This is useful
		 * for IO devices that can merge IO requests if the physical
		 * pages are ordered properly.
		 */
		list_add_tail(&page->lru, list);
		alloced++;
		if (is_migrate_cma(get_pcppage_migratetype(page)))
			__mod_zone_page_state(zone, NR_FREE_CMA_PAGES,
					      -(1 << order));
	}

	/*
	 * i pages were removed from the buddy list even if some leak due
	 * to check_pcp_refill failing so adjust NR_FREE_PAGES based
	 * on i. Do not confuse with 'alloced' which is the number of
	 * pages added to the pcp list.
	 */
	__mod_zone_page_state(zone, NR_FREE_PAGES, -(i << order));
	spin_unlock(&zone->lock);
	return alloced;
}

/*
 * Return the pcp list that corresponds to the migrate type if that list isn't
 * empty.
 * If the list is empty return NULL.
 */
static struct list_head *get_populated_pcp_list(struct zone *zone,
			unsigned int order, struct per_cpu_pages *pcp,
			int migratetype, unsigned int alloc_flags)
{
	struct list_head *list = &pcp->lists[migratetype];

	if (list_empty(list)) {
		pcp->count += rmqueue_bulk(zone, order,
				pcp->batch, list,
				migratetype, alloc_flags);

		if (list_empty(list))
			list = NULL;
	}
	return list;
}

#ifdef CONFIG_NUMA
/*
 * Called from the vmstat counter updater to drain pagesets of this
 * currently executing processor on remote nodes after they have
 * expired.
 *
 * Note that this function must be called with the thread pinned to
 * a single processor.
 */
void drain_zone_pages(struct zone *zone, struct per_cpu_pages *pcp)
{
	unsigned long flags;
	int to_drain, batch;

	local_irq_save(flags);
	batch = READ_ONCE(pcp->batch);
	to_drain = min(pcp->count, batch);
	if (to_drain > 0)
		free_pcppages_bulk(zone, to_drain, pcp);
	local_irq_restore(flags);
}
#endif

/*
 * Drain pcplists of the indicated processor and zone.
 *
 * The processor must either be the current processor and the
 * thread pinned to the current processor or a processor that
 * is not online.
 */
static void drain_pages_zone(unsigned int cpu, struct zone *zone)
{
	unsigned long flags;
	struct per_cpu_pageset *pset;
	struct per_cpu_pages *pcp;

	local_irq_save(flags);
	pset = per_cpu_ptr(zone->pageset, cpu);

	pcp = &pset->pcp;
	if (pcp->count)
		free_pcppages_bulk(zone, pcp->count, pcp);
	local_irq_restore(flags);
}

/*
 * Drain pcplists of all zones on the indicated processor.
 *
 * The processor must either be the current processor and the
 * thread pinned to the current processor or a processor that
 * is not online.
 */
static void drain_pages(unsigned int cpu)
{
	struct zone *zone;

	for_each_populated_zone(zone) {
		drain_pages_zone(cpu, zone);
	}
}

/*
 * Spill all of this CPU's per-cpu pages back into the buddy allocator.
 *
 * The CPU has to be pinned. When zone parameter is non-NULL, spill just
 * the single zone's pages.
 */
void drain_local_pages(struct zone *zone)
{
	int cpu = smp_processor_id();

	if (zone)
		drain_pages_zone(cpu, zone);
	else
		drain_pages(cpu);
}

static void drain_local_pages_wq(struct work_struct *work)
{
	struct pcpu_drain *drain;

	drain = container_of(work, struct pcpu_drain, work);

	/*
	 * drain_all_pages doesn't use proper cpu hotplug protection so
	 * we can race with cpu offline when the WQ can move this from
	 * a cpu pinned worker to an unbound one. We can operate on a different
	 * cpu which is allright but we also have to make sure to not move to
	 * a different one.
	 */
	preempt_disable();
	drain_local_pages(drain->zone);
	preempt_enable();
}

/*
 * Spill all the per-cpu pages from all CPUs back into the buddy allocator.
 *
 * When zone parameter is non-NULL, spill just the single zone's pages.
 *
 * Note that this can be extremely slow as the draining happens in a workqueue.
 */
void drain_all_pages(struct zone *zone)
{
	int cpu;

	/*
	 * Allocate in the BSS so we wont require allocation in
	 * direct reclaim path for CONFIG_CPUMASK_OFFSTACK=y
	 */
	static cpumask_t cpus_with_pcps;

	/*
	 * Make sure nobody triggers this path before mm_percpu_wq is fully
	 * initialized.
	 */
	if (WARN_ON_ONCE(!mm_percpu_wq))
		return;

	/*
	 * Do not drain if one is already in progress unless it's specific to
	 * a zone. Such callers are primarily CMA and memory hotplug and need
	 * the drain to be complete when the call returns.
	 */
	if (unlikely(!mutex_trylock(&pcpu_drain_mutex))) {
		if (!zone)
			return;
		mutex_lock(&pcpu_drain_mutex);
	}

	/*
	 * We don't care about racing with CPU hotplug event
	 * as offline notification will cause the notified
	 * cpu to drain that CPU pcps and on_each_cpu_mask
	 * disables preemption as part of its processing
	 */
	for_each_online_cpu(cpu) {
		struct per_cpu_pageset *pcp;
		struct zone *z;
		bool has_pcps = false;

		if (zone) {
			pcp = per_cpu_ptr(zone->pageset, cpu);
			if (pcp->pcp.count)
				has_pcps = true;
		} else {
			for_each_populated_zone(z) {
				pcp = per_cpu_ptr(z->pageset, cpu);
				if (pcp->pcp.count) {
					has_pcps = true;
					break;
				}
			}
		}

		if (has_pcps)
			cpumask_set_cpu(cpu, &cpus_with_pcps);
		else
			cpumask_clear_cpu(cpu, &cpus_with_pcps);
	}

	for_each_cpu(cpu, &cpus_with_pcps) {
		struct pcpu_drain *drain = per_cpu_ptr(&pcpu_drain, cpu);

		drain->zone = zone;
		INIT_WORK(&drain->work, drain_local_pages_wq);
		queue_work_on(cpu, mm_percpu_wq, &drain->work);
	}
	for_each_cpu(cpu, &cpus_with_pcps)
		flush_work(&per_cpu_ptr(&pcpu_drain, cpu)->work);

	mutex_unlock(&pcpu_drain_mutex);
}

#ifdef CONFIG_HIBERNATION

/*
 * Touch the watchdog for every WD_PAGE_COUNT pages.
 */
#define WD_PAGE_COUNT	(128*1024)

void mark_free_pages(struct zone *zone)
{
	unsigned long pfn, max_zone_pfn, page_count = WD_PAGE_COUNT;
	unsigned long flags;
	unsigned int order, t;
	struct page *page;

	if (zone_is_empty(zone))
		return;

	spin_lock_irqsave(&zone->lock, flags);

	max_zone_pfn = zone_end_pfn(zone);
	for (pfn = zone->zone_start_pfn; pfn < max_zone_pfn; pfn++)
		if (pfn_valid(pfn)) {
			page = pfn_to_page(pfn);

			if (!--page_count) {
				touch_nmi_watchdog();
				page_count = WD_PAGE_COUNT;
			}

			if (page_zone(page) != zone)
				continue;

			if (!swsusp_page_is_forbidden(page))
				swsusp_unset_page_free(page);
		}

	for_each_migratetype_order(order, t) {
		list_for_each_entry(page,
				&zone->free_area[order].free_list[t], lru) {
			unsigned long i;

			pfn = page_to_pfn(page);
			for (i = 0; i < (1UL << order); i++) {
				if (!--page_count) {
					touch_nmi_watchdog();
					page_count = WD_PAGE_COUNT;
				}
				swsusp_set_page_free(pfn_to_page(pfn + i));
			}
		}
	}
	spin_unlock_irqrestore(&zone->lock, flags);
}
#endif /* CONFIG_PM */

static bool free_unref_page_prepare(struct page *page, unsigned long pfn)
{
	int migratetype;

	if (!free_pcp_prepare(page))
		return false;

	migratetype = get_pfnblock_migratetype(page, pfn);
	set_pcppage_migratetype(page, migratetype);
	return true;
}

static void free_unref_page_commit(struct page *page, unsigned long pfn)
{
	struct zone *zone = page_zone(page);
	struct per_cpu_pages *pcp;
	int migratetype;

	migratetype = get_pcppage_migratetype(page);
	__count_vm_event(PGFREE);

	/*
	 * We only track unmovable, reclaimable and movable on pcp lists.
	 * Free ISOLATE pages back to the allocator because they are being
	 * offlined but treat HIGHATOMIC as movable pages so we can get those
	 * areas back if necessary. Otherwise, we may have to free
	 * excessively into the page allocator
	 */
	if (migratetype >= MIGRATE_PCPTYPES) {
		if (unlikely(is_migrate_isolate(migratetype))) {
			free_one_page(zone, page, pfn, 0, migratetype,
				      FPI_NONE);
			return;
		}
		migratetype = MIGRATE_MOVABLE;
	}

	pcp = &this_cpu_ptr(zone->pageset)->pcp;
	list_add(&page->lru, &pcp->lists[migratetype]);
	pcp->count++;
	if (pcp->count >= pcp->high) {
		unsigned long batch = READ_ONCE(pcp->batch);
		free_pcppages_bulk(zone, batch, pcp);
	}
}

/*
 * Free a 0-order page
 */
void free_unref_page(struct page *page)
{
	unsigned long flags;
	unsigned long pfn = page_to_pfn(page);

	if (!free_unref_page_prepare(page, pfn))
		return;

	local_irq_save(flags);
	free_unref_page_commit(page, pfn);
	local_irq_restore(flags);
}

/*
 * Free a list of 0-order pages
 */
void free_unref_page_list(struct list_head *list)
{
	struct page *page, *next;
	unsigned long flags, pfn;
	int batch_count = 0;

	/* Prepare pages for freeing */
	list_for_each_entry_safe(page, next, list, lru) {
		pfn = page_to_pfn(page);
		if (!free_unref_page_prepare(page, pfn))
			list_del(&page->lru);
		set_page_private(page, pfn);
	}

	local_irq_save(flags);
	list_for_each_entry_safe(page, next, list, lru) {
		unsigned long pfn = page_private(page);

		set_page_private(page, 0);
		trace_mm_page_free_batched(page);
		free_unref_page_commit(page, pfn);

		/*
		 * Guard against excessive IRQ disabled times when we get
		 * a large list of pages to free.
		 */
		if (++batch_count == SWAP_CLUSTER_MAX) {
			local_irq_restore(flags);
			batch_count = 0;
			local_irq_save(flags);
		}
	}
	local_irq_restore(flags);
}

/*
 * split_page takes a non-compound higher-order page, and splits it into
 * n (1<<order) sub-pages: page[0..n]
 * Each sub-page must be freed individually.
 *
 * Note: this is probably too low level an operation for use in drivers.
 * Please consult with lkml before using this in your driver.
 */
void split_page(struct page *page, unsigned int order)
{
	int i;

	VM_BUG_ON_PAGE(PageCompound(page), page);
	VM_BUG_ON_PAGE(!page_count(page), page);

	for (i = 1; i < (1 << order); i++)
		set_page_refcounted(page + i);
	split_page_owner(page, 1 << order);
}
EXPORT_SYMBOL_GPL(split_page);

int __isolate_free_page(struct page *page, unsigned int order)
{
	unsigned long watermark;
	struct zone *zone;
	int mt;

	BUG_ON(!PageBuddy(page));

	zone = page_zone(page);
	mt = get_pageblock_migratetype(page);

	if (!is_migrate_isolate(mt)) {
		/*
		 * Obey watermarks as if the page was being allocated. We can
		 * emulate a high-order watermark check with a raised order-0
		 * watermark, because we already know our high-order page
		 * exists.
		 */
		watermark = zone->_watermark[WMARK_MIN] + (1UL << order);
		if (!zone_watermark_ok(zone, 0, watermark, 0, ALLOC_CMA))
			return 0;

		__mod_zone_freepage_state(zone, -(1UL << order), mt);
	}

	/* Remove page from free list */

	del_page_from_free_list(page, zone, order);

	/*
	 * Set the pageblock if the isolated page is at least half of a
	 * pageblock
	 */
	if (order >= pageblock_order - 1) {
		struct page *endpage = page + (1 << order) - 1;
		for (; page < endpage; page += pageblock_nr_pages) {
			int mt = get_pageblock_migratetype(page);
			if (!is_migrate_isolate(mt) && !is_migrate_cma(mt)
			    && !is_migrate_highatomic(mt))
				set_pageblock_migratetype(page,
							  MIGRATE_MOVABLE);
		}
	}


	return 1UL << order;
}

/**
 * __putback_isolated_page - Return a now-isolated page back where we got it
 * @page: Page that was isolated
 * @order: Order of the isolated page
 * @mt: The page's pageblock's migratetype
 *
 * This function is meant to return a page pulled from the free lists via
 * __isolate_free_page back to the free lists they were pulled from.
 */
void __putback_isolated_page(struct page *page, unsigned int order, int mt)
{
	struct zone *zone = page_zone(page);

	/* zone lock should be held when this function is called */
	lockdep_assert_held(&zone->lock);

	/* Return isolated page to tail of freelist. */
	__free_one_page(page, page_to_pfn(page), zone, order, mt,
			FPI_SKIP_REPORT_NOTIFY | FPI_TO_TAIL);
}

/*
 * Update NUMA hit/miss statistics
 *
 * Must be called with interrupts disabled.
 */
static inline void zone_statistics(struct zone *preferred_zone, struct zone *z)
{
#ifdef CONFIG_NUMA
	enum numa_stat_item local_stat = NUMA_LOCAL;

	/* skip numa counters update if numa stats is disabled */
	if (!static_branch_likely(&vm_numa_stat_key))
		return;

	if (zone_to_nid(z) != numa_node_id())
		local_stat = NUMA_OTHER;

	if (zone_to_nid(z) == zone_to_nid(preferred_zone))
		__inc_numa_state(z, NUMA_HIT);
	else {
		__inc_numa_state(z, NUMA_MISS);
		__inc_numa_state(preferred_zone, NUMA_FOREIGN);
	}
	__inc_numa_state(z, local_stat);
#endif
}

/* Remove page from the per-cpu list, caller must protect the list */
static struct page *__rmqueue_pcplist(struct zone *zone, int migratetype,
			unsigned int alloc_flags,
			struct per_cpu_pages *pcp,
			gfp_t gfp_flags)
{
	struct page *page = NULL;
	struct list_head *list = NULL;

	do {
		/* First try to get CMA pages */
		if (migratetype == MIGRATE_MOVABLE &&
<<<<<<< HEAD
				gfp_flags & __GFP_CMA) {
=======
				alloc_flags & ALLOC_CMA) {
>>>>>>> 5f85626b
			list = get_populated_pcp_list(zone, 0, pcp,
					get_cma_migrate_type(), alloc_flags);
		}

		if (list == NULL) {
			/*
			 * Either CMA is not suitable or there are no
			 * free CMA pages.
			 */
			list = get_populated_pcp_list(zone, 0, pcp,
					migratetype, alloc_flags);
			if (unlikely(list == NULL) ||
					unlikely(list_empty(list)))
				return NULL;
		}

		page = list_first_entry(list, struct page, lru);
		list_del(&page->lru);
		pcp->count--;
	} while (check_new_pcp(page));

	return page;
}

/* Lock and remove page from the per-cpu list */
static struct page *rmqueue_pcplist(struct zone *preferred_zone,
			struct zone *zone, gfp_t gfp_flags,
			int migratetype, unsigned int alloc_flags)
{
	struct per_cpu_pages *pcp;
	struct page *page;
	unsigned long flags;

	local_irq_save(flags);
	pcp = &this_cpu_ptr(zone->pageset)->pcp;
	page = __rmqueue_pcplist(zone,  migratetype, alloc_flags, pcp,
				 gfp_flags);
	if (page) {
		__count_zid_vm_events(PGALLOC, page_zonenum(page), 1);
		zone_statistics(preferred_zone, zone);
	}
	local_irq_restore(flags);
	return page;
}

/*
 * Allocate a page from the given zone. Use pcplists for order-0 allocations.
 */
static inline
struct page *rmqueue(struct zone *preferred_zone,
			struct zone *zone, unsigned int order,
			gfp_t gfp_flags, unsigned int alloc_flags,
			int migratetype)
{
	unsigned long flags;
	struct page *page;

	if (likely(order == 0)) {
		page = rmqueue_pcplist(preferred_zone, zone, gfp_flags,
				       migratetype, alloc_flags);
		goto out;
	}

	/*
	 * We most definitely don't want callers attempting to
	 * allocate greater than order-1 page units with __GFP_NOFAIL.
	 */
	WARN_ON_ONCE((gfp_flags & __GFP_NOFAIL) && (order > 1));
	spin_lock_irqsave(&zone->lock, flags);

	do {
		page = NULL;
		/*
		 * order-0 request can reach here when the pcplist is skipped
		 * due to non-CMA allocation context. HIGHATOMIC area is
		 * reserved for high-order atomic allocation, so order-0
		 * request should skip it.
		 */
		if (order > 0 && alloc_flags & ALLOC_HARDER) {
			page = __rmqueue_smallest(zone, order, MIGRATE_HIGHATOMIC);
			if (page)
				trace_mm_page_alloc_zone_locked(page, order, migratetype);
		}
		if (!page) {
<<<<<<< HEAD
			if (gfp_flags & __GFP_CMA && migratetype == MIGRATE_MOVABLE)
=======
			if (migratetype == MIGRATE_MOVABLE &&
					alloc_flags & ALLOC_CMA)
>>>>>>> 5f85626b
				page = __rmqueue_cma(zone, order, migratetype,
						     alloc_flags);
			if (!page)
				page = __rmqueue(zone, order, migratetype,
						 alloc_flags);
		}
	} while (page && check_new_pages(page, order));
	spin_unlock(&zone->lock);
	if (!page)
		goto failed;
	__mod_zone_freepage_state(zone, -(1 << order),
				  get_pcppage_migratetype(page));

	__count_zid_vm_events(PGALLOC, page_zonenum(page), 1 << order);
	zone_statistics(preferred_zone, zone);
	trace_android_vh_rmqueue(preferred_zone, zone, order,
			gfp_flags, alloc_flags, migratetype);
	local_irq_restore(flags);

out:
	/* Separate test+clear to avoid unnecessary atomics */
	if (test_bit(ZONE_BOOSTED_WATERMARK, &zone->flags)) {
		clear_bit(ZONE_BOOSTED_WATERMARK, &zone->flags);
		wakeup_kswapd(zone, 0, 0, zone_idx(zone));
	}

	VM_BUG_ON_PAGE(page && bad_range(zone, page), page);
	return page;

failed:
	local_irq_restore(flags);
	return NULL;
}

#ifdef CONFIG_FAIL_PAGE_ALLOC

static struct {
	struct fault_attr attr;

	bool ignore_gfp_highmem;
	bool ignore_gfp_reclaim;
	u32 min_order;
} fail_page_alloc = {
	.attr = FAULT_ATTR_INITIALIZER,
	.ignore_gfp_reclaim = true,
	.ignore_gfp_highmem = true,
	.min_order = 1,
};

static int __init setup_fail_page_alloc(char *str)
{
	return setup_fault_attr(&fail_page_alloc.attr, str);
}
__setup("fail_page_alloc=", setup_fail_page_alloc);

static bool __should_fail_alloc_page(gfp_t gfp_mask, unsigned int order)
{
	if (order < fail_page_alloc.min_order)
		return false;
	if (gfp_mask & __GFP_NOFAIL)
		return false;
	if (fail_page_alloc.ignore_gfp_highmem && (gfp_mask & __GFP_HIGHMEM))
		return false;
	if (fail_page_alloc.ignore_gfp_reclaim &&
			(gfp_mask & __GFP_DIRECT_RECLAIM))
		return false;

	return should_fail(&fail_page_alloc.attr, 1 << order);
}

#ifdef CONFIG_FAULT_INJECTION_DEBUG_FS

static int __init fail_page_alloc_debugfs(void)
{
	umode_t mode = S_IFREG | 0600;
	struct dentry *dir;

	dir = fault_create_debugfs_attr("fail_page_alloc", NULL,
					&fail_page_alloc.attr);

	debugfs_create_bool("ignore-gfp-wait", mode, dir,
			    &fail_page_alloc.ignore_gfp_reclaim);
	debugfs_create_bool("ignore-gfp-highmem", mode, dir,
			    &fail_page_alloc.ignore_gfp_highmem);
	debugfs_create_u32("min-order", mode, dir, &fail_page_alloc.min_order);

	return 0;
}

late_initcall(fail_page_alloc_debugfs);

#endif /* CONFIG_FAULT_INJECTION_DEBUG_FS */

#else /* CONFIG_FAIL_PAGE_ALLOC */

static inline bool __should_fail_alloc_page(gfp_t gfp_mask, unsigned int order)
{
	return false;
}

#endif /* CONFIG_FAIL_PAGE_ALLOC */

noinline bool should_fail_alloc_page(gfp_t gfp_mask, unsigned int order)
{
	return __should_fail_alloc_page(gfp_mask, order);
}
ALLOW_ERROR_INJECTION(should_fail_alloc_page, TRUE);

static inline long __zone_watermark_unusable_free(struct zone *z,
				unsigned int order, unsigned int alloc_flags)
{
	const bool alloc_harder = (alloc_flags & (ALLOC_HARDER|ALLOC_OOM));
	long unusable_free = (1 << order) - 1;

	/*
	 * If the caller does not have rights to ALLOC_HARDER then subtract
	 * the high-atomic reserves. This will over-estimate the size of the
	 * atomic reserve but it avoids a search.
	 */
	if (likely(!alloc_harder))
		unusable_free += z->nr_reserved_highatomic;

#ifdef CONFIG_CMA
	/* If allocation can't use CMA areas don't use free CMA pages */
	if (!(alloc_flags & ALLOC_CMA))
		unusable_free += zone_page_state(z, NR_FREE_CMA_PAGES);
#endif

	return unusable_free;
}

/*
 * Return true if free base pages are above 'mark'. For high-order checks it
 * will return true of the order-0 watermark is reached and there is at least
 * one free page of a suitable size. Checking now avoids taking the zone lock
 * to check in the allocation paths if no pages are free.
 */
bool __zone_watermark_ok(struct zone *z, unsigned int order, unsigned long mark,
			 int highest_zoneidx, unsigned int alloc_flags,
			 long free_pages)
{
	long min = mark;
	int o;
	const bool alloc_harder = (alloc_flags & (ALLOC_HARDER|ALLOC_OOM));

	/* free_pages may go negative - that's OK */
	free_pages -= __zone_watermark_unusable_free(z, order, alloc_flags);

	if (alloc_flags & ALLOC_HIGH)
		min -= min / 2;

	if (unlikely(alloc_harder)) {
		/*
		 * OOM victims can try even harder than normal ALLOC_HARDER
		 * users on the grounds that it's definitely going to be in
		 * the exit path shortly and free memory. Any allocation it
		 * makes during the free path will be small and short-lived.
		 */
		if (alloc_flags & ALLOC_OOM)
			min -= min / 2;
		else
			min -= min / 4;
	}

	/*
	 * Check watermarks for an order-0 allocation request. If these
	 * are not met, then a high-order request also cannot go ahead
	 * even if a suitable page happened to be free.
	 */
	if (free_pages <= min + z->lowmem_reserve[highest_zoneidx])
		return false;

	/* If this is an order-0 request then the watermark is fine */
	if (!order)
		return true;

	/* For a high-order request, check at least one suitable page is free */
	for (o = order; o < MAX_ORDER; o++) {
		struct free_area *area = &z->free_area[o];
		int mt;

		if (!area->nr_free)
			continue;

		for (mt = 0; mt < MIGRATE_PCPTYPES; mt++) {
#ifdef CONFIG_CMA
			/*
			 * Note that this check is needed only
			 * when MIGRATE_CMA < MIGRATE_PCPTYPES.
			 */
			if (mt == MIGRATE_CMA)
				continue;
#endif
			if (!free_area_empty(area, mt))
				return true;
		}

#ifdef CONFIG_CMA
		if ((alloc_flags & ALLOC_CMA) &&
		    !free_area_empty(area, MIGRATE_CMA)) {
			return true;
		}
#endif
		if (alloc_harder && !free_area_empty(area, MIGRATE_HIGHATOMIC))
			return true;
	}
	return false;
}

bool zone_watermark_ok(struct zone *z, unsigned int order, unsigned long mark,
		      int highest_zoneidx, unsigned int alloc_flags)
{
	return __zone_watermark_ok(z, order, mark, highest_zoneidx, alloc_flags,
					zone_page_state(z, NR_FREE_PAGES));
}
EXPORT_SYMBOL_GPL(zone_watermark_ok);

static inline bool zone_watermark_fast(struct zone *z, unsigned int order,
				unsigned long mark, int highest_zoneidx,
				unsigned int alloc_flags, gfp_t gfp_mask)
{
	long free_pages;

	free_pages = zone_page_state(z, NR_FREE_PAGES);

	/*
	 * Fast check for order-0 only. If this fails then the reserves
	 * need to be calculated.
	 */
	if (!order) {
		long fast_free;

		fast_free = free_pages;
		fast_free -= __zone_watermark_unusable_free(z, 0, alloc_flags);
		if (fast_free > mark + z->lowmem_reserve[highest_zoneidx])
			return true;
	}

	if (__zone_watermark_ok(z, order, mark, highest_zoneidx, alloc_flags,
					free_pages))
		return true;
	/*
	 * Ignore watermark boosting for GFP_ATOMIC order-0 allocations
	 * when checking the min watermark. The min watermark is the
	 * point where boosting is ignored so that kswapd is woken up
	 * when below the low watermark.
	 */
	if (unlikely(!order && (gfp_mask & __GFP_ATOMIC) && z->watermark_boost
		&& ((alloc_flags & ALLOC_WMARK_MASK) == WMARK_MIN))) {
		mark = z->_watermark[WMARK_MIN];
		return __zone_watermark_ok(z, order, mark, highest_zoneidx,
					alloc_flags, free_pages);
	}

	return false;
}

bool zone_watermark_ok_safe(struct zone *z, unsigned int order,
			unsigned long mark, int highest_zoneidx)
{
	long free_pages = zone_page_state(z, NR_FREE_PAGES);

	if (z->percpu_drift_mark && free_pages < z->percpu_drift_mark)
		free_pages = zone_page_state_snapshot(z, NR_FREE_PAGES);

	return __zone_watermark_ok(z, order, mark, highest_zoneidx, 0,
								free_pages);
}
EXPORT_SYMBOL_GPL(zone_watermark_ok_safe);

#ifdef CONFIG_NUMA
static bool zone_allows_reclaim(struct zone *local_zone, struct zone *zone)
{
	return node_distance(zone_to_nid(local_zone), zone_to_nid(zone)) <=
				node_reclaim_distance;
}
#else	/* CONFIG_NUMA */
static bool zone_allows_reclaim(struct zone *local_zone, struct zone *zone)
{
	return true;
}
#endif	/* CONFIG_NUMA */

/*
 * The restriction on ZONE_DMA32 as being a suitable zone to use to avoid
 * fragmentation is subtle. If the preferred zone was HIGHMEM then
 * premature use of a lower zone may cause lowmem pressure problems that
 * are worse than fragmentation. If the next zone is ZONE_DMA then it is
 * probably too small. It only makes sense to spread allocations to avoid
 * fragmentation between the Normal and DMA32 zones.
 */
static inline unsigned int
alloc_flags_nofragment(struct zone *zone, gfp_t gfp_mask)
{
	unsigned int alloc_flags;

	/*
	 * __GFP_KSWAPD_RECLAIM is assumed to be the same as ALLOC_KSWAPD
	 * to save a branch.
	 */
	alloc_flags = (__force int) (gfp_mask & __GFP_KSWAPD_RECLAIM);

#ifdef CONFIG_ZONE_DMA32
	if (!zone)
		return alloc_flags;

	if (zone_idx(zone) != ZONE_NORMAL)
		return alloc_flags;

	/*
	 * If ZONE_DMA32 exists, assume it is the one after ZONE_NORMAL and
	 * the pointer is within zone->zone_pgdat->node_zones[]. Also assume
	 * on UMA that if Normal is populated then so is DMA32.
	 */
	BUILD_BUG_ON(ZONE_NORMAL - ZONE_DMA32 != 1);
	if (nr_online_nodes > 1 && !populated_zone(--zone))
		return alloc_flags;

	alloc_flags |= ALLOC_NOFRAGMENT;
#endif /* CONFIG_ZONE_DMA32 */
	return alloc_flags;
}

static inline unsigned int current_alloc_flags(gfp_t gfp_mask,
					unsigned int alloc_flags)
{
#ifdef CONFIG_CMA
	unsigned int pflags = current->flags;

	if (!(pflags & PF_MEMALLOC_NOCMA) &&
			gfp_migratetype(gfp_mask) == MIGRATE_MOVABLE &&
			gfp_mask & __GFP_CMA)
		alloc_flags |= ALLOC_CMA;

#endif
	return alloc_flags;
}

/*
 * get_page_from_freelist goes through the zonelist trying to allocate
 * a page.
 */
static struct page *
get_page_from_freelist(gfp_t gfp_mask, unsigned int order, int alloc_flags,
						const struct alloc_context *ac)
{
	struct zoneref *z;
	struct zone *zone;
	struct pglist_data *last_pgdat_dirty_limit = NULL;
	bool no_fallback;

retry:
	/*
	 * Scan zonelist, looking for a zone with enough free.
	 * See also __cpuset_node_allowed() comment in kernel/cpuset.c.
	 */
	no_fallback = alloc_flags & ALLOC_NOFRAGMENT;
	z = ac->preferred_zoneref;
	for_next_zone_zonelist_nodemask(zone, z, ac->highest_zoneidx,
					ac->nodemask) {
		struct page *page;
		unsigned long mark;

		if (cpusets_enabled() &&
			(alloc_flags & ALLOC_CPUSET) &&
			!__cpuset_zone_allowed(zone, gfp_mask))
				continue;
		/*
		 * When allocating a page cache page for writing, we
		 * want to get it from a node that is within its dirty
		 * limit, such that no single node holds more than its
		 * proportional share of globally allowed dirty pages.
		 * The dirty limits take into account the node's
		 * lowmem reserves and high watermark so that kswapd
		 * should be able to balance it without having to
		 * write pages from its LRU list.
		 *
		 * XXX: For now, allow allocations to potentially
		 * exceed the per-node dirty limit in the slowpath
		 * (spread_dirty_pages unset) before going into reclaim,
		 * which is important when on a NUMA setup the allowed
		 * nodes are together not big enough to reach the
		 * global limit.  The proper fix for these situations
		 * will require awareness of nodes in the
		 * dirty-throttling and the flusher threads.
		 */
		if (ac->spread_dirty_pages) {
			if (last_pgdat_dirty_limit == zone->zone_pgdat)
				continue;

			if (!node_dirty_ok(zone->zone_pgdat)) {
				last_pgdat_dirty_limit = zone->zone_pgdat;
				continue;
			}
		}

		if (no_fallback && nr_online_nodes > 1 &&
		    zone != ac->preferred_zoneref->zone) {
			int local_nid;

			/*
			 * If moving to a remote node, retry but allow
			 * fragmenting fallbacks. Locality is more important
			 * than fragmentation avoidance.
			 */
			local_nid = zone_to_nid(ac->preferred_zoneref->zone);
			if (zone_to_nid(zone) != local_nid) {
				alloc_flags &= ~ALLOC_NOFRAGMENT;
				goto retry;
			}
		}

		mark = wmark_pages(zone, alloc_flags & ALLOC_WMARK_MASK);
		if (!zone_watermark_fast(zone, order, mark,
				       ac->highest_zoneidx, alloc_flags,
				       gfp_mask)) {
			int ret;

#ifdef CONFIG_DEFERRED_STRUCT_PAGE_INIT
			/*
			 * Watermark failed for this zone, but see if we can
			 * grow this zone if it contains deferred pages.
			 */
			if (static_branch_unlikely(&deferred_pages)) {
				if (_deferred_grow_zone(zone, order))
					goto try_this_zone;
			}
#endif
			/* Checked here to keep the fast path fast */
			BUILD_BUG_ON(ALLOC_NO_WATERMARKS < NR_WMARK);
			if (alloc_flags & ALLOC_NO_WATERMARKS)
				goto try_this_zone;

			if (node_reclaim_mode == 0 ||
			    !zone_allows_reclaim(ac->preferred_zoneref->zone, zone))
				continue;

			ret = node_reclaim(zone->zone_pgdat, gfp_mask, order);
			switch (ret) {
			case NODE_RECLAIM_NOSCAN:
				/* did not scan */
				continue;
			case NODE_RECLAIM_FULL:
				/* scanned but unreclaimable */
				continue;
			default:
				/* did we reclaim enough */
				if (zone_watermark_ok(zone, order, mark,
					ac->highest_zoneidx, alloc_flags))
					goto try_this_zone;

				continue;
			}
		}

try_this_zone:
		page = rmqueue(ac->preferred_zoneref->zone, zone, order,
				gfp_mask, alloc_flags, ac->migratetype);
		if (page) {
			prep_new_page(page, order, gfp_mask, alloc_flags);

			/*
			 * If this is a high-order atomic allocation then check
			 * if the pageblock should be reserved for the future
			 */
			if (unlikely(order && (alloc_flags & ALLOC_HARDER)))
				reserve_highatomic_pageblock(page, zone, order);

			return page;
		} else {
#ifdef CONFIG_DEFERRED_STRUCT_PAGE_INIT
			/* Try again if zone has deferred pages */
			if (static_branch_unlikely(&deferred_pages)) {
				if (_deferred_grow_zone(zone, order))
					goto try_this_zone;
			}
#endif
		}
	}

	/*
	 * It's possible on a UMA machine to get through all zones that are
	 * fragmented. If avoiding fragmentation, reset and try again.
	 */
	if (no_fallback) {
		alloc_flags &= ~ALLOC_NOFRAGMENT;
		goto retry;
	}

	return NULL;
}

static void warn_alloc_show_mem(gfp_t gfp_mask, nodemask_t *nodemask)
{
	unsigned int filter = SHOW_MEM_FILTER_NODES;

	/*
	 * This documents exceptions given to allocations in certain
	 * contexts that are allowed to allocate outside current's set
	 * of allowed nodes.
	 */
	if (!(gfp_mask & __GFP_NOMEMALLOC))
		if (tsk_is_oom_victim(current) ||
		    (current->flags & (PF_MEMALLOC | PF_EXITING)))
			filter &= ~SHOW_MEM_FILTER_NODES;
	if (in_interrupt() || !(gfp_mask & __GFP_DIRECT_RECLAIM))
		filter &= ~SHOW_MEM_FILTER_NODES;

	show_mem(filter, nodemask);
}

void warn_alloc(gfp_t gfp_mask, nodemask_t *nodemask, const char *fmt, ...)
{
	struct va_format vaf;
	va_list args;
	static DEFINE_RATELIMIT_STATE(nopage_rs, 10*HZ, 1);

	if ((gfp_mask & __GFP_NOWARN) || !__ratelimit(&nopage_rs))
		return;

	va_start(args, fmt);
	vaf.fmt = fmt;
	vaf.va = &args;
	pr_warn("%s: %pV, mode:%#x(%pGg), nodemask=%*pbl",
			current->comm, &vaf, gfp_mask, &gfp_mask,
			nodemask_pr_args(nodemask));
	va_end(args);

	cpuset_print_current_mems_allowed();
	pr_cont("\n");
	dump_stack();
	warn_alloc_show_mem(gfp_mask, nodemask);
}

static inline struct page *
__alloc_pages_cpuset_fallback(gfp_t gfp_mask, unsigned int order,
			      unsigned int alloc_flags,
			      const struct alloc_context *ac)
{
	struct page *page;

	page = get_page_from_freelist(gfp_mask, order,
			alloc_flags|ALLOC_CPUSET, ac);
	/*
	 * fallback to ignore cpuset restriction if our nodes
	 * are depleted
	 */
	if (!page)
		page = get_page_from_freelist(gfp_mask, order,
				alloc_flags, ac);

	return page;
}

static inline struct page *
__alloc_pages_may_oom(gfp_t gfp_mask, unsigned int order,
	const struct alloc_context *ac, unsigned long *did_some_progress)
{
	struct oom_control oc = {
		.zonelist = ac->zonelist,
		.nodemask = ac->nodemask,
		.memcg = NULL,
		.gfp_mask = gfp_mask,
		.order = order,
	};
	struct page *page;

	*did_some_progress = 0;

	/*
	 * Acquire the oom lock.  If that fails, somebody else is
	 * making progress for us.
	 */
	if (!mutex_trylock(&oom_lock)) {
		*did_some_progress = 1;
		schedule_timeout_uninterruptible(1);
		return NULL;
	}

	/*
	 * Go through the zonelist yet one more time, keep very high watermark
	 * here, this is only to catch a parallel oom killing, we must fail if
	 * we're still under heavy pressure. But make sure that this reclaim
	 * attempt shall not depend on __GFP_DIRECT_RECLAIM && !__GFP_NORETRY
	 * allocation which will never fail due to oom_lock already held.
	 */
	page = get_page_from_freelist((gfp_mask | __GFP_HARDWALL) &
				      ~__GFP_DIRECT_RECLAIM, order,
				      ALLOC_WMARK_HIGH|ALLOC_CPUSET, ac);
	if (page)
		goto out;

	/* Coredumps can quickly deplete all memory reserves */
	if (current->flags & PF_DUMPCORE)
		goto out;
	/* The OOM killer will not help higher order allocs */
	if (order > PAGE_ALLOC_COSTLY_ORDER)
		goto out;
	/*
	 * We have already exhausted all our reclaim opportunities without any
	 * success so it is time to admit defeat. We will skip the OOM killer
	 * because it is very likely that the caller has a more reasonable
	 * fallback than shooting a random task.
	 *
	 * The OOM killer may not free memory on a specific node.
	 */
	if (gfp_mask & (__GFP_RETRY_MAYFAIL | __GFP_THISNODE))
		goto out;
	/* The OOM killer does not needlessly kill tasks for lowmem */
	if (ac->highest_zoneidx < ZONE_NORMAL)
		goto out;
	if (pm_suspended_storage())
		goto out;
	/*
	 * XXX: GFP_NOFS allocations should rather fail than rely on
	 * other request to make a forward progress.
	 * We are in an unfortunate situation where out_of_memory cannot
	 * do much for this context but let's try it to at least get
	 * access to memory reserved if the current task is killed (see
	 * out_of_memory). Once filesystems are ready to handle allocation
	 * failures more gracefully we should just bail out here.
	 */

	/* Exhausted what can be done so it's blame time */
	if (out_of_memory(&oc) || WARN_ON_ONCE(gfp_mask & __GFP_NOFAIL)) {
		*did_some_progress = 1;

		/*
		 * Help non-failing allocations by giving them access to memory
		 * reserves
		 */
		if (gfp_mask & __GFP_NOFAIL)
			page = __alloc_pages_cpuset_fallback(gfp_mask, order,
					ALLOC_NO_WATERMARKS, ac);
	}
out:
	mutex_unlock(&oom_lock);
	return page;
}

/*
 * Maximum number of compaction retries wit a progress before OOM
 * killer is consider as the only way to move forward.
 */
#define MAX_COMPACT_RETRIES 16

#ifdef CONFIG_COMPACTION
/* Try memory compaction for high-order allocations before reclaim */
static struct page *
__alloc_pages_direct_compact(gfp_t gfp_mask, unsigned int order,
		unsigned int alloc_flags, const struct alloc_context *ac,
		enum compact_priority prio, enum compact_result *compact_result)
{
	struct page *page = NULL;
	unsigned long pflags;
	unsigned int noreclaim_flag;

	if (!order)
		return NULL;

	psi_memstall_enter(&pflags);
	noreclaim_flag = memalloc_noreclaim_save();

	*compact_result = try_to_compact_pages(gfp_mask, order, alloc_flags, ac,
								prio, &page);

	memalloc_noreclaim_restore(noreclaim_flag);
	psi_memstall_leave(&pflags);

	/*
	 * At least in one zone compaction wasn't deferred or skipped, so let's
	 * count a compaction stall
	 */
	count_vm_event(COMPACTSTALL);

	/* Prep a captured page if available */
	if (page)
		prep_new_page(page, order, gfp_mask, alloc_flags);

	/* Try get a page from the freelist if available */
	if (!page)
		page = get_page_from_freelist(gfp_mask, order, alloc_flags, ac);

	if (page) {
		struct zone *zone = page_zone(page);

		zone->compact_blockskip_flush = false;
		compaction_defer_reset(zone, order, true);
		count_vm_event(COMPACTSUCCESS);
		return page;
	}

	/*
	 * It's bad if compaction run occurs and fails. The most likely reason
	 * is that pages exist, but not enough to satisfy watermarks.
	 */
	count_vm_event(COMPACTFAIL);

	cond_resched();

	return NULL;
}

static inline bool
should_compact_retry(struct alloc_context *ac, int order, int alloc_flags,
		     enum compact_result compact_result,
		     enum compact_priority *compact_priority,
		     int *compaction_retries)
{
	int max_retries = MAX_COMPACT_RETRIES;
	int min_priority;
	bool ret = false;
	int retries = *compaction_retries;
	enum compact_priority priority = *compact_priority;

	if (!order)
		return false;

	if (compaction_made_progress(compact_result))
		(*compaction_retries)++;

	/*
	 * compaction considers all the zone as desperately out of memory
	 * so it doesn't really make much sense to retry except when the
	 * failure could be caused by insufficient priority
	 */
	if (compaction_failed(compact_result))
		goto check_priority;

	/*
	 * compaction was skipped because there are not enough order-0 pages
	 * to work with, so we retry only if it looks like reclaim can help.
	 */
	if (compaction_needs_reclaim(compact_result)) {
		ret = compaction_zonelist_suitable(ac, order, alloc_flags);
		goto out;
	}

	/*
	 * make sure the compaction wasn't deferred or didn't bail out early
	 * due to locks contention before we declare that we should give up.
	 * But the next retry should use a higher priority if allowed, so
	 * we don't just keep bailing out endlessly.
	 */
	if (compaction_withdrawn(compact_result)) {
		goto check_priority;
	}

	/*
	 * !costly requests are much more important than __GFP_RETRY_MAYFAIL
	 * costly ones because they are de facto nofail and invoke OOM
	 * killer to move on while costly can fail and users are ready
	 * to cope with that. 1/4 retries is rather arbitrary but we
	 * would need much more detailed feedback from compaction to
	 * make a better decision.
	 */
	if (order > PAGE_ALLOC_COSTLY_ORDER)
		max_retries /= 4;
	if (*compaction_retries <= max_retries) {
		ret = true;
		goto out;
	}

	/*
	 * Make sure there are attempts at the highest priority if we exhausted
	 * all retries or failed at the lower priorities.
	 */
check_priority:
	min_priority = (order > PAGE_ALLOC_COSTLY_ORDER) ?
			MIN_COMPACT_COSTLY_PRIORITY : MIN_COMPACT_PRIORITY;

	if (*compact_priority > min_priority) {
		(*compact_priority)--;
		*compaction_retries = 0;
		ret = true;
	}
out:
	trace_compact_retry(order, priority, compact_result, retries, max_retries, ret);
	return ret;
}
#else
static inline struct page *
__alloc_pages_direct_compact(gfp_t gfp_mask, unsigned int order,
		unsigned int alloc_flags, const struct alloc_context *ac,
		enum compact_priority prio, enum compact_result *compact_result)
{
	*compact_result = COMPACT_SKIPPED;
	return NULL;
}

static inline bool
should_compact_retry(struct alloc_context *ac, unsigned int order, int alloc_flags,
		     enum compact_result compact_result,
		     enum compact_priority *compact_priority,
		     int *compaction_retries)
{
	struct zone *zone;
	struct zoneref *z;

	if (!order || order > PAGE_ALLOC_COSTLY_ORDER)
		return false;

	/*
	 * There are setups with compaction disabled which would prefer to loop
	 * inside the allocator rather than hit the oom killer prematurely.
	 * Let's give them a good hope and keep retrying while the order-0
	 * watermarks are OK.
	 */
	for_each_zone_zonelist_nodemask(zone, z, ac->zonelist,
				ac->highest_zoneidx, ac->nodemask) {
		if (zone_watermark_ok(zone, 0, min_wmark_pages(zone),
					ac->highest_zoneidx, alloc_flags))
			return true;
	}
	return false;
}
#endif /* CONFIG_COMPACTION */

#ifdef CONFIG_LOCKDEP
static struct lockdep_map __fs_reclaim_map =
	STATIC_LOCKDEP_MAP_INIT("fs_reclaim", &__fs_reclaim_map);

static bool __need_fs_reclaim(gfp_t gfp_mask)
{
	gfp_mask = current_gfp_context(gfp_mask);

	/* no reclaim without waiting on it */
	if (!(gfp_mask & __GFP_DIRECT_RECLAIM))
		return false;

	/* this guy won't enter reclaim */
	if (current->flags & PF_MEMALLOC)
		return false;

	/* We're only interested __GFP_FS allocations for now */
	if (!(gfp_mask & __GFP_FS))
		return false;

	if (gfp_mask & __GFP_NOLOCKDEP)
		return false;

	return true;
}

void __fs_reclaim_acquire(void)
{
	lock_map_acquire(&__fs_reclaim_map);
}

void __fs_reclaim_release(void)
{
	lock_map_release(&__fs_reclaim_map);
}

void fs_reclaim_acquire(gfp_t gfp_mask)
{
	if (__need_fs_reclaim(gfp_mask))
		__fs_reclaim_acquire();
}
EXPORT_SYMBOL_GPL(fs_reclaim_acquire);

void fs_reclaim_release(gfp_t gfp_mask)
{
	if (__need_fs_reclaim(gfp_mask))
		__fs_reclaim_release();
}
EXPORT_SYMBOL_GPL(fs_reclaim_release);
#endif

/* Perform direct synchronous page reclaim */
static unsigned long
__perform_reclaim(gfp_t gfp_mask, unsigned int order,
					const struct alloc_context *ac)
{
	unsigned int noreclaim_flag;
	unsigned long pflags, progress;

	cond_resched();

	/* We now go into synchronous reclaim */
	cpuset_memory_pressure_bump();
	psi_memstall_enter(&pflags);
	fs_reclaim_acquire(gfp_mask);
	noreclaim_flag = memalloc_noreclaim_save();

	progress = try_to_free_pages(ac->zonelist, order, gfp_mask,
								ac->nodemask);

	memalloc_noreclaim_restore(noreclaim_flag);
	fs_reclaim_release(gfp_mask);
	psi_memstall_leave(&pflags);

	cond_resched();

	return progress;
}

/* The really slow allocator path where we enter direct reclaim */
static inline struct page *
__alloc_pages_direct_reclaim(gfp_t gfp_mask, unsigned int order,
		unsigned int alloc_flags, const struct alloc_context *ac,
		unsigned long *did_some_progress)
{
	struct page *page = NULL;
	bool drained = false;

	*did_some_progress = __perform_reclaim(gfp_mask, order, ac);
	if (unlikely(!(*did_some_progress)))
		return NULL;

retry:
	page = get_page_from_freelist(gfp_mask, order, alloc_flags, ac);

	/*
	 * If an allocation failed after direct reclaim, it could be because
	 * pages are pinned on the per-cpu lists or in high alloc reserves.
	 * Shrink them and try again
	 */
	if (!page && !drained) {
		unreserve_highatomic_pageblock(ac, false);
		drain_all_pages(NULL);
		drained = true;
		goto retry;
	}

	return page;
}

static void wake_all_kswapds(unsigned int order, gfp_t gfp_mask,
			     const struct alloc_context *ac)
{
	struct zoneref *z;
	struct zone *zone;
	pg_data_t *last_pgdat = NULL;
	enum zone_type highest_zoneidx = ac->highest_zoneidx;

	for_each_zone_zonelist_nodemask(zone, z, ac->zonelist, highest_zoneidx,
					ac->nodemask) {
		if (last_pgdat != zone->zone_pgdat)
			wakeup_kswapd(zone, gfp_mask, order, highest_zoneidx);
		last_pgdat = zone->zone_pgdat;
	}
}

static inline unsigned int
gfp_to_alloc_flags(gfp_t gfp_mask)
{
	unsigned int alloc_flags = ALLOC_WMARK_MIN | ALLOC_CPUSET;

	/*
	 * __GFP_HIGH is assumed to be the same as ALLOC_HIGH
	 * and __GFP_KSWAPD_RECLAIM is assumed to be the same as ALLOC_KSWAPD
	 * to save two branches.
	 */
	BUILD_BUG_ON(__GFP_HIGH != (__force gfp_t) ALLOC_HIGH);
	BUILD_BUG_ON(__GFP_KSWAPD_RECLAIM != (__force gfp_t) ALLOC_KSWAPD);

	/*
	 * The caller may dip into page reserves a bit more if the caller
	 * cannot run direct reclaim, or if the caller has realtime scheduling
	 * policy or is asking for __GFP_HIGH memory.  GFP_ATOMIC requests will
	 * set both ALLOC_HARDER (__GFP_ATOMIC) and ALLOC_HIGH (__GFP_HIGH).
	 */
	alloc_flags |= (__force int)
		(gfp_mask & (__GFP_HIGH | __GFP_KSWAPD_RECLAIM));

	if (gfp_mask & __GFP_ATOMIC) {
		/*
		 * Not worth trying to allocate harder for __GFP_NOMEMALLOC even
		 * if it can't schedule.
		 */
		if (!(gfp_mask & __GFP_NOMEMALLOC))
			alloc_flags |= ALLOC_HARDER;
		/*
		 * Ignore cpuset mems for GFP_ATOMIC rather than fail, see the
		 * comment for __cpuset_node_allowed().
		 */
		alloc_flags &= ~ALLOC_CPUSET;
	} else if (unlikely(rt_task(current)) && !in_interrupt())
		alloc_flags |= ALLOC_HARDER;

	alloc_flags = current_alloc_flags(gfp_mask, alloc_flags);

	return alloc_flags;
}

static bool oom_reserves_allowed(struct task_struct *tsk)
{
	if (!tsk_is_oom_victim(tsk))
		return false;

	/*
	 * !MMU doesn't have oom reaper so give access to memory reserves
	 * only to the thread with TIF_MEMDIE set
	 */
	if (!IS_ENABLED(CONFIG_MMU) && !test_thread_flag(TIF_MEMDIE))
		return false;

	return true;
}

/*
 * Distinguish requests which really need access to full memory
 * reserves from oom victims which can live with a portion of it
 */
static inline int __gfp_pfmemalloc_flags(gfp_t gfp_mask)
{
	if (unlikely(gfp_mask & __GFP_NOMEMALLOC))
		return 0;
	if (gfp_mask & __GFP_MEMALLOC)
		return ALLOC_NO_WATERMARKS;
	if (in_serving_softirq() && (current->flags & PF_MEMALLOC))
		return ALLOC_NO_WATERMARKS;
	if (!in_interrupt()) {
		if (current->flags & PF_MEMALLOC)
			return ALLOC_NO_WATERMARKS;
		else if (oom_reserves_allowed(current))
			return ALLOC_OOM;
	}

	return 0;
}

bool gfp_pfmemalloc_allowed(gfp_t gfp_mask)
{
	return !!__gfp_pfmemalloc_flags(gfp_mask);
}

/*
 * Checks whether it makes sense to retry the reclaim to make a forward progress
 * for the given allocation request.
 *
 * We give up when we either have tried MAX_RECLAIM_RETRIES in a row
 * without success, or when we couldn't even meet the watermark if we
 * reclaimed all remaining pages on the LRU lists.
 *
 * Returns true if a retry is viable or false to enter the oom path.
 */
static inline bool
should_reclaim_retry(gfp_t gfp_mask, unsigned order,
		     struct alloc_context *ac, int alloc_flags,
		     bool did_some_progress, int *no_progress_loops)
{
	struct zone *zone;
	struct zoneref *z;
	bool ret = false;

	/*
	 * Costly allocations might have made a progress but this doesn't mean
	 * their order will become available due to high fragmentation so
	 * always increment the no progress counter for them
	 */
	if (did_some_progress && order <= PAGE_ALLOC_COSTLY_ORDER)
		*no_progress_loops = 0;
	else
		(*no_progress_loops)++;

	/*
	 * Make sure we converge to OOM if we cannot make any progress
	 * several times in the row.
	 */
	if (*no_progress_loops > MAX_RECLAIM_RETRIES) {
		/* Before OOM, exhaust highatomic_reserve */
		return unreserve_highatomic_pageblock(ac, true);
	}

	/*
	 * Keep reclaiming pages while there is a chance this will lead
	 * somewhere.  If none of the target zones can satisfy our allocation
	 * request even if all reclaimable pages are considered then we are
	 * screwed and have to go OOM.
	 */
	for_each_zone_zonelist_nodemask(zone, z, ac->zonelist,
				ac->highest_zoneidx, ac->nodemask) {
		unsigned long available;
		unsigned long reclaimable;
		unsigned long min_wmark = min_wmark_pages(zone);
		bool wmark;

		available = reclaimable = zone_reclaimable_pages(zone);
		available += zone_page_state_snapshot(zone, NR_FREE_PAGES);

		/*
		 * Would the allocation succeed if we reclaimed all
		 * reclaimable pages?
		 */
		wmark = __zone_watermark_ok(zone, order, min_wmark,
				ac->highest_zoneidx, alloc_flags, available);
		trace_reclaim_retry_zone(z, order, reclaimable,
				available, min_wmark, *no_progress_loops, wmark);
		if (wmark) {
			/*
			 * If we didn't make any progress and have a lot of
			 * dirty + writeback pages then we should wait for
			 * an IO to complete to slow down the reclaim and
			 * prevent from pre mature OOM
			 */
			if (!did_some_progress) {
				unsigned long write_pending;

				write_pending = zone_page_state_snapshot(zone,
							NR_ZONE_WRITE_PENDING);

				if (2 * write_pending > reclaimable) {
					congestion_wait(BLK_RW_ASYNC, HZ/10);
					return true;
				}
			}

			ret = true;
			goto out;
		}
	}

out:
	/*
	 * Memory allocation/reclaim might be called from a WQ context and the
	 * current implementation of the WQ concurrency control doesn't
	 * recognize that a particular WQ is congested if the worker thread is
	 * looping without ever sleeping. Therefore we have to do a short sleep
	 * here rather than calling cond_resched().
	 */
	if (current->flags & PF_WQ_WORKER)
		schedule_timeout_uninterruptible(1);
	else
		cond_resched();
	return ret;
}

static inline bool
check_retry_cpuset(int cpuset_mems_cookie, struct alloc_context *ac)
{
	/*
	 * It's possible that cpuset's mems_allowed and the nodemask from
	 * mempolicy don't intersect. This should be normally dealt with by
	 * policy_nodemask(), but it's possible to race with cpuset update in
	 * such a way the check therein was true, and then it became false
	 * before we got our cpuset_mems_cookie here.
	 * This assumes that for all allocations, ac->nodemask can come only
	 * from MPOL_BIND mempolicy (whose documented semantics is to be ignored
	 * when it does not intersect with the cpuset restrictions) or the
	 * caller can deal with a violated nodemask.
	 */
	if (cpusets_enabled() && ac->nodemask &&
			!cpuset_nodemask_valid_mems_allowed(ac->nodemask)) {
		ac->nodemask = NULL;
		return true;
	}

	/*
	 * When updating a task's mems_allowed or mempolicy nodemask, it is
	 * possible to race with parallel threads in such a way that our
	 * allocation can fail while the mask is being updated. If we are about
	 * to fail, check if the cpuset changed during allocation and if so,
	 * retry.
	 */
	if (read_mems_allowed_retry(cpuset_mems_cookie))
		return true;

	return false;
}

static inline struct page *
__alloc_pages_slowpath(gfp_t gfp_mask, unsigned int order,
						struct alloc_context *ac)
{
	bool can_direct_reclaim = gfp_mask & __GFP_DIRECT_RECLAIM;
	const bool costly_order = order > PAGE_ALLOC_COSTLY_ORDER;
	struct page *page = NULL;
	unsigned int alloc_flags;
	unsigned long did_some_progress;
	enum compact_priority compact_priority;
	enum compact_result compact_result;
	int compaction_retries;
	int no_progress_loops;
	unsigned int cpuset_mems_cookie;
	int reserve_flags;

	/*
	 * We also sanity check to catch abuse of atomic reserves being used by
	 * callers that are not in atomic context.
	 */
	if (WARN_ON_ONCE((gfp_mask & (__GFP_ATOMIC|__GFP_DIRECT_RECLAIM)) ==
				(__GFP_ATOMIC|__GFP_DIRECT_RECLAIM)))
		gfp_mask &= ~__GFP_ATOMIC;

retry_cpuset:
	compaction_retries = 0;
	no_progress_loops = 0;
	compact_priority = DEF_COMPACT_PRIORITY;
	cpuset_mems_cookie = read_mems_allowed_begin();

	/*
	 * The fast path uses conservative alloc_flags to succeed only until
	 * kswapd needs to be woken up, and to avoid the cost of setting up
	 * alloc_flags precisely. So we do that now.
	 */
	alloc_flags = gfp_to_alloc_flags(gfp_mask);

	/*
	 * We need to recalculate the starting point for the zonelist iterator
	 * because we might have used different nodemask in the fast path, or
	 * there was a cpuset modification and we are retrying - otherwise we
	 * could end up iterating over non-eligible zones endlessly.
	 */
	ac->preferred_zoneref = first_zones_zonelist(ac->zonelist,
					ac->highest_zoneidx, ac->nodemask);
	if (!ac->preferred_zoneref->zone)
		goto nopage;

	if (alloc_flags & ALLOC_KSWAPD)
		wake_all_kswapds(order, gfp_mask, ac);

	/*
	 * The adjusted alloc_flags might result in immediate success, so try
	 * that first
	 */
	page = get_page_from_freelist(gfp_mask, order, alloc_flags, ac);
	if (page)
		goto got_pg;

	/*
	 * For costly allocations, try direct compaction first, as it's likely
	 * that we have enough base pages and don't need to reclaim. For non-
	 * movable high-order allocations, do that as well, as compaction will
	 * try prevent permanent fragmentation by migrating from blocks of the
	 * same migratetype.
	 * Don't try this for allocations that are allowed to ignore
	 * watermarks, as the ALLOC_NO_WATERMARKS attempt didn't yet happen.
	 */
	if (can_direct_reclaim &&
			(costly_order ||
			   (order > 0 && ac->migratetype != MIGRATE_MOVABLE))
			&& !gfp_pfmemalloc_allowed(gfp_mask)) {
		page = __alloc_pages_direct_compact(gfp_mask, order,
						alloc_flags, ac,
						INIT_COMPACT_PRIORITY,
						&compact_result);
		if (page)
			goto got_pg;

		/*
		 * Checks for costly allocations with __GFP_NORETRY, which
		 * includes some THP page fault allocations
		 */
		if (costly_order && (gfp_mask & __GFP_NORETRY)) {
			/*
			 * If allocating entire pageblock(s) and compaction
			 * failed because all zones are below low watermarks
			 * or is prohibited because it recently failed at this
			 * order, fail immediately unless the allocator has
			 * requested compaction and reclaim retry.
			 *
			 * Reclaim is
			 *  - potentially very expensive because zones are far
			 *    below their low watermarks or this is part of very
			 *    bursty high order allocations,
			 *  - not guaranteed to help because isolate_freepages()
			 *    may not iterate over freed pages as part of its
			 *    linear scan, and
			 *  - unlikely to make entire pageblocks free on its
			 *    own.
			 */
			if (compact_result == COMPACT_SKIPPED ||
			    compact_result == COMPACT_DEFERRED)
				goto nopage;

			/*
			 * Looks like reclaim/compaction is worth trying, but
			 * sync compaction could be very expensive, so keep
			 * using async compaction.
			 */
			compact_priority = INIT_COMPACT_PRIORITY;
		}
	}

retry:
	/* Ensure kswapd doesn't accidentally go to sleep as long as we loop */
	if (alloc_flags & ALLOC_KSWAPD)
		wake_all_kswapds(order, gfp_mask, ac);

	reserve_flags = __gfp_pfmemalloc_flags(gfp_mask);
	if (reserve_flags)
		alloc_flags = current_alloc_flags(gfp_mask, reserve_flags);

	/*
	 * Reset the nodemask and zonelist iterators if memory policies can be
	 * ignored. These allocations are high priority and system rather than
	 * user oriented.
	 */
	if (!(alloc_flags & ALLOC_CPUSET) || reserve_flags) {
		ac->nodemask = NULL;
		ac->preferred_zoneref = first_zones_zonelist(ac->zonelist,
					ac->highest_zoneidx, ac->nodemask);
	}

	/* Attempt with potentially adjusted zonelist and alloc_flags */
	page = get_page_from_freelist(gfp_mask, order, alloc_flags, ac);
	if (page)
		goto got_pg;

	/* Caller is not willing to reclaim, we can't balance anything */
	if (!can_direct_reclaim)
		goto nopage;

	/* Avoid recursion of direct reclaim */
	if (current->flags & PF_MEMALLOC)
		goto nopage;

	/* Try direct reclaim and then allocating */
	page = __alloc_pages_direct_reclaim(gfp_mask, order, alloc_flags, ac,
							&did_some_progress);
	if (page)
		goto got_pg;

	/* Try direct compaction and then allocating */
	page = __alloc_pages_direct_compact(gfp_mask, order, alloc_flags, ac,
					compact_priority, &compact_result);
	if (page)
		goto got_pg;

	/* Do not loop if specifically requested */
	if (gfp_mask & __GFP_NORETRY)
		goto nopage;

	/*
	 * Do not retry costly high order allocations unless they are
	 * __GFP_RETRY_MAYFAIL
	 */
	if (costly_order && !(gfp_mask & __GFP_RETRY_MAYFAIL))
		goto nopage;

	if (should_reclaim_retry(gfp_mask, order, ac, alloc_flags,
				 did_some_progress > 0, &no_progress_loops))
		goto retry;

	/*
	 * It doesn't make any sense to retry for the compaction if the order-0
	 * reclaim is not able to make any progress because the current
	 * implementation of the compaction depends on the sufficient amount
	 * of free memory (see __compaction_suitable)
	 */
	if (did_some_progress > 0 &&
			should_compact_retry(ac, order, alloc_flags,
				compact_result, &compact_priority,
				&compaction_retries))
		goto retry;


	/* Deal with possible cpuset update races before we start OOM killing */
	if (check_retry_cpuset(cpuset_mems_cookie, ac))
		goto retry_cpuset;

	/* Reclaim has failed us, start killing things */
	page = __alloc_pages_may_oom(gfp_mask, order, ac, &did_some_progress);
	if (page)
		goto got_pg;

	/* Avoid allocations with no watermarks from looping endlessly */
	if (tsk_is_oom_victim(current) &&
	    (alloc_flags & ALLOC_OOM ||
	     (gfp_mask & __GFP_NOMEMALLOC)))
		goto nopage;

	/* Retry as long as the OOM killer is making progress */
	if (did_some_progress) {
		no_progress_loops = 0;
		goto retry;
	}

nopage:
	/* Deal with possible cpuset update races before we fail */
	if (check_retry_cpuset(cpuset_mems_cookie, ac))
		goto retry_cpuset;

	/*
	 * Make sure that __GFP_NOFAIL request doesn't leak out and make sure
	 * we always retry
	 */
	if (gfp_mask & __GFP_NOFAIL) {
		/*
		 * All existing users of the __GFP_NOFAIL are blockable, so warn
		 * of any new users that actually require GFP_NOWAIT
		 */
		if (WARN_ON_ONCE(!can_direct_reclaim))
			goto fail;

		/*
		 * PF_MEMALLOC request from this context is rather bizarre
		 * because we cannot reclaim anything and only can loop waiting
		 * for somebody to do a work for us
		 */
		WARN_ON_ONCE(current->flags & PF_MEMALLOC);

		/*
		 * non failing costly orders are a hard requirement which we
		 * are not prepared for much so let's warn about these users
		 * so that we can identify them and convert them to something
		 * else.
		 */
		WARN_ON_ONCE(order > PAGE_ALLOC_COSTLY_ORDER);

		/*
		 * Help non-failing allocations by giving them access to memory
		 * reserves but do not use ALLOC_NO_WATERMARKS because this
		 * could deplete whole memory reserves which would just make
		 * the situation worse
		 */
		page = __alloc_pages_cpuset_fallback(gfp_mask, order, ALLOC_HARDER, ac);
		if (page)
			goto got_pg;

		cond_resched();
		goto retry;
	}
fail:
	warn_alloc(gfp_mask, ac->nodemask,
			"page allocation failure: order:%u", order);
got_pg:
	return page;
}

static inline bool prepare_alloc_pages(gfp_t gfp_mask, unsigned int order,
		int preferred_nid, nodemask_t *nodemask,
		struct alloc_context *ac, gfp_t *alloc_mask,
		unsigned int *alloc_flags)
{
	ac->highest_zoneidx = gfp_zone(gfp_mask);
	ac->zonelist = node_zonelist(preferred_nid, gfp_mask);
	ac->nodemask = nodemask;
	ac->migratetype = gfp_migratetype(gfp_mask);

	if (cpusets_enabled()) {
		*alloc_mask |= __GFP_HARDWALL;
		/*
		 * When we are in the interrupt context, it is irrelevant
		 * to the current task context. It means that any node ok.
		 */
		if (!in_interrupt() && !ac->nodemask)
			ac->nodemask = &cpuset_current_mems_allowed;
		else
			*alloc_flags |= ALLOC_CPUSET;
	}

	fs_reclaim_acquire(gfp_mask);
	fs_reclaim_release(gfp_mask);

	might_sleep_if(gfp_mask & __GFP_DIRECT_RECLAIM);

	if (should_fail_alloc_page(gfp_mask, order))
		return false;

	*alloc_flags = current_alloc_flags(gfp_mask, *alloc_flags);

	/* Dirty zone balancing only done in the fast path */
	ac->spread_dirty_pages = (gfp_mask & __GFP_WRITE);

	/*
	 * The preferred zone is used for statistics but crucially it is
	 * also used as the starting point for the zonelist iterator. It
	 * may get reset for allocations that ignore memory policies.
	 */
	ac->preferred_zoneref = first_zones_zonelist(ac->zonelist,
					ac->highest_zoneidx, ac->nodemask);

	return true;
}

/*
 * This is the 'heart' of the zoned buddy allocator.
 */
struct page *
__alloc_pages_nodemask(gfp_t gfp_mask, unsigned int order, int preferred_nid,
							nodemask_t *nodemask)
{
	struct page *page;
	unsigned int alloc_flags = ALLOC_WMARK_LOW;
	gfp_t alloc_mask; /* The gfp_t that was actually used for allocation */
	struct alloc_context ac = { };

	/*
	 * There are several places where we assume that the order value is sane
	 * so bail out early if the request is out of bound.
	 */
	if (unlikely(order >= MAX_ORDER)) {
		WARN_ON_ONCE(!(gfp_mask & __GFP_NOWARN));
		return NULL;
	}

	gfp_mask &= gfp_allowed_mask;
	alloc_mask = gfp_mask;
	if (!prepare_alloc_pages(gfp_mask, order, preferred_nid, nodemask, &ac, &alloc_mask, &alloc_flags))
		return NULL;

	/*
	 * Forbid the first pass from falling back to types that fragment
	 * memory until all local zones are considered.
	 */
	alloc_flags |= alloc_flags_nofragment(ac.preferred_zoneref->zone, gfp_mask);

	/* First allocation attempt */
	page = get_page_from_freelist(alloc_mask, order, alloc_flags, &ac);
	if (likely(page))
		goto out;

	/*
	 * Apply scoped allocation constraints. This is mainly about GFP_NOFS
	 * resp. GFP_NOIO which has to be inherited for all allocation requests
	 * from a particular context which has been marked by
	 * memalloc_no{fs,io}_{save,restore}.
	 */
	alloc_mask = current_gfp_context(gfp_mask);
	ac.spread_dirty_pages = false;

	/*
	 * Restore the original nodemask if it was potentially replaced with
	 * &cpuset_current_mems_allowed to optimize the fast-path attempt.
	 */
	ac.nodemask = nodemask;

	page = __alloc_pages_slowpath(alloc_mask, order, &ac);

out:
	if (memcg_kmem_enabled() && (gfp_mask & __GFP_ACCOUNT) && page &&
	    unlikely(__memcg_kmem_charge_page(page, gfp_mask, order) != 0)) {
		__free_pages(page, order);
		page = NULL;
	}

	trace_mm_page_alloc(page, order, alloc_mask, ac.migratetype);

	return page;
}
EXPORT_SYMBOL(__alloc_pages_nodemask);

/*
 * Common helper functions. Never use with __GFP_HIGHMEM because the returned
 * address cannot represent highmem pages. Use alloc_pages and then kmap if
 * you need to access high mem.
 */
unsigned long __get_free_pages(gfp_t gfp_mask, unsigned int order)
{
	struct page *page;

	page = alloc_pages(gfp_mask & ~__GFP_HIGHMEM, order);
	if (!page)
		return 0;
	return (unsigned long) page_address(page);
}
EXPORT_SYMBOL(__get_free_pages);

unsigned long get_zeroed_page(gfp_t gfp_mask)
{
	return __get_free_pages(gfp_mask | __GFP_ZERO, 0);
}
EXPORT_SYMBOL(get_zeroed_page);

static inline void free_the_page(struct page *page, unsigned int order)
{
	if (order == 0)		/* Via pcp? */
		free_unref_page(page);
	else
		__free_pages_ok(page, order, FPI_NONE);
}

void __free_pages(struct page *page, unsigned int order)
{
	if (put_page_testzero(page))
		free_the_page(page, order);
	else if (!PageHead(page))
		while (order-- > 0)
			free_the_page(page + (1 << order), order);
}
EXPORT_SYMBOL(__free_pages);

void free_pages(unsigned long addr, unsigned int order)
{
	if (addr != 0) {
		VM_BUG_ON(!virt_addr_valid((void *)addr));
		__free_pages(virt_to_page((void *)addr), order);
	}
}

EXPORT_SYMBOL(free_pages);

/*
 * Page Fragment:
 *  An arbitrary-length arbitrary-offset area of memory which resides
 *  within a 0 or higher order page.  Multiple fragments within that page
 *  are individually refcounted, in the page's reference counter.
 *
 * The page_frag functions below provide a simple allocation framework for
 * page fragments.  This is used by the network stack and network device
 * drivers to provide a backing region of memory for use as either an
 * sk_buff->head, or to be used in the "frags" portion of skb_shared_info.
 */
static struct page *__page_frag_cache_refill(struct page_frag_cache *nc,
					     gfp_t gfp_mask)
{
	struct page *page = NULL;
	gfp_t gfp = gfp_mask;

#if (PAGE_SIZE < PAGE_FRAG_CACHE_MAX_SIZE)
	gfp_mask |= __GFP_COMP | __GFP_NOWARN | __GFP_NORETRY |
		    __GFP_NOMEMALLOC;
	page = alloc_pages_node(NUMA_NO_NODE, gfp_mask,
				PAGE_FRAG_CACHE_MAX_ORDER);
	nc->size = page ? PAGE_FRAG_CACHE_MAX_SIZE : PAGE_SIZE;
#endif
	if (unlikely(!page))
		page = alloc_pages_node(NUMA_NO_NODE, gfp, 0);

	nc->va = page ? page_address(page) : NULL;

	return page;
}

void __page_frag_cache_drain(struct page *page, unsigned int count)
{
	VM_BUG_ON_PAGE(page_ref_count(page) == 0, page);

	if (page_ref_sub_and_test(page, count))
		free_the_page(page, compound_order(page));
}
EXPORT_SYMBOL(__page_frag_cache_drain);

void *page_frag_alloc(struct page_frag_cache *nc,
		      unsigned int fragsz, gfp_t gfp_mask)
{
	unsigned int size = PAGE_SIZE;
	struct page *page;
	int offset;

	if (unlikely(!nc->va)) {
refill:
		page = __page_frag_cache_refill(nc, gfp_mask);
		if (!page)
			return NULL;

#if (PAGE_SIZE < PAGE_FRAG_CACHE_MAX_SIZE)
		/* if size can vary use size else just use PAGE_SIZE */
		size = nc->size;
#endif
		/* Even if we own the page, we do not use atomic_set().
		 * This would break get_page_unless_zero() users.
		 */
		page_ref_add(page, PAGE_FRAG_CACHE_MAX_SIZE);

		/* reset page count bias and offset to start of new frag */
		nc->pfmemalloc = page_is_pfmemalloc(page);
		nc->pagecnt_bias = PAGE_FRAG_CACHE_MAX_SIZE + 1;
		nc->offset = size;
	}

	offset = nc->offset - fragsz;
	if (unlikely(offset < 0)) {
		page = virt_to_page(nc->va);

		if (!page_ref_sub_and_test(page, nc->pagecnt_bias))
			goto refill;

		if (unlikely(nc->pfmemalloc)) {
			free_the_page(page, compound_order(page));
			goto refill;
		}

#if (PAGE_SIZE < PAGE_FRAG_CACHE_MAX_SIZE)
		/* if size can vary use size else just use PAGE_SIZE */
		size = nc->size;
#endif
		/* OK, page count is 0, we can safely set it */
		set_page_count(page, PAGE_FRAG_CACHE_MAX_SIZE + 1);

		/* reset page count bias and offset to start of new frag */
		nc->pagecnt_bias = PAGE_FRAG_CACHE_MAX_SIZE + 1;
		offset = size - fragsz;
	}

	nc->pagecnt_bias--;
	nc->offset = offset;

	return nc->va + offset;
}
EXPORT_SYMBOL(page_frag_alloc);

/*
 * Frees a page fragment allocated out of either a compound or order 0 page.
 */
void page_frag_free(void *addr)
{
	struct page *page = virt_to_head_page(addr);

	if (unlikely(put_page_testzero(page)))
		free_the_page(page, compound_order(page));
}
EXPORT_SYMBOL(page_frag_free);

static void *make_alloc_exact(unsigned long addr, unsigned int order,
		size_t size)
{
	if (addr) {
		unsigned long alloc_end = addr + (PAGE_SIZE << order);
		unsigned long used = addr + PAGE_ALIGN(size);

		split_page(virt_to_page((void *)addr), order);
		while (used < alloc_end) {
			free_page(used);
			used += PAGE_SIZE;
		}
	}
	return (void *)addr;
}

/**
 * alloc_pages_exact - allocate an exact number physically-contiguous pages.
 * @size: the number of bytes to allocate
 * @gfp_mask: GFP flags for the allocation, must not contain __GFP_COMP
 *
 * This function is similar to alloc_pages(), except that it allocates the
 * minimum number of pages to satisfy the request.  alloc_pages() can only
 * allocate memory in power-of-two pages.
 *
 * This function is also limited by MAX_ORDER.
 *
 * Memory allocated by this function must be released by free_pages_exact().
 *
 * Return: pointer to the allocated area or %NULL in case of error.
 */
void *alloc_pages_exact(size_t size, gfp_t gfp_mask)
{
	unsigned int order = get_order(size);
	unsigned long addr;

	if (WARN_ON_ONCE(gfp_mask & __GFP_COMP))
		gfp_mask &= ~__GFP_COMP;

	addr = __get_free_pages(gfp_mask, order);
	return make_alloc_exact(addr, order, size);
}
EXPORT_SYMBOL(alloc_pages_exact);

/**
 * alloc_pages_exact_nid - allocate an exact number of physically-contiguous
 *			   pages on a node.
 * @nid: the preferred node ID where memory should be allocated
 * @size: the number of bytes to allocate
 * @gfp_mask: GFP flags for the allocation, must not contain __GFP_COMP
 *
 * Like alloc_pages_exact(), but try to allocate on node nid first before falling
 * back.
 *
 * Return: pointer to the allocated area or %NULL in case of error.
 */
void * __meminit alloc_pages_exact_nid(int nid, size_t size, gfp_t gfp_mask)
{
	unsigned int order = get_order(size);
	struct page *p;

	if (WARN_ON_ONCE(gfp_mask & __GFP_COMP))
		gfp_mask &= ~__GFP_COMP;

	p = alloc_pages_node(nid, gfp_mask, order);
	if (!p)
		return NULL;
	return make_alloc_exact((unsigned long)page_address(p), order, size);
}

/**
 * free_pages_exact - release memory allocated via alloc_pages_exact()
 * @virt: the value returned by alloc_pages_exact.
 * @size: size of allocation, same value as passed to alloc_pages_exact().
 *
 * Release the memory allocated by a previous call to alloc_pages_exact.
 */
void free_pages_exact(void *virt, size_t size)
{
	unsigned long addr = (unsigned long)virt;
	unsigned long end = addr + PAGE_ALIGN(size);

	while (addr < end) {
		free_page(addr);
		addr += PAGE_SIZE;
	}
}
EXPORT_SYMBOL(free_pages_exact);

/**
 * nr_free_zone_pages - count number of pages beyond high watermark
 * @offset: The zone index of the highest zone
 *
 * nr_free_zone_pages() counts the number of pages which are beyond the
 * high watermark within all zones at or below a given zone index.  For each
 * zone, the number of pages is calculated as:
 *
 *     nr_free_zone_pages = managed_pages - high_pages
 *
 * Return: number of pages beyond high watermark.
 */
static unsigned long nr_free_zone_pages(int offset)
{
	struct zoneref *z;
	struct zone *zone;

	/* Just pick one node, since fallback list is circular */
	unsigned long sum = 0;

	struct zonelist *zonelist = node_zonelist(numa_node_id(), GFP_KERNEL);

	for_each_zone_zonelist(zone, z, zonelist, offset) {
		unsigned long size = zone_managed_pages(zone);
		unsigned long high = high_wmark_pages(zone);
		if (size > high)
			sum += size - high;
	}

	return sum;
}

/**
 * nr_free_buffer_pages - count number of pages beyond high watermark
 *
 * nr_free_buffer_pages() counts the number of pages which are beyond the high
 * watermark within ZONE_DMA and ZONE_NORMAL.
 *
 * Return: number of pages beyond high watermark within ZONE_DMA and
 * ZONE_NORMAL.
 */
unsigned long nr_free_buffer_pages(void)
{
	return nr_free_zone_pages(gfp_zone(GFP_USER));
}
EXPORT_SYMBOL_GPL(nr_free_buffer_pages);

static inline void show_node(struct zone *zone)
{
	if (IS_ENABLED(CONFIG_NUMA))
		printk("Node %d ", zone_to_nid(zone));
}

long si_mem_available(void)
{
	long available;
	unsigned long pagecache;
	unsigned long wmark_low = 0;
	unsigned long pages[NR_LRU_LISTS];
	unsigned long reclaimable;
	struct zone *zone;
	int lru;

	for (lru = LRU_BASE; lru < NR_LRU_LISTS; lru++)
		pages[lru] = global_node_page_state(NR_LRU_BASE + lru);

	for_each_zone(zone)
		wmark_low += low_wmark_pages(zone);

	/*
	 * Estimate the amount of memory available for userspace allocations,
	 * without causing swapping.
	 */
	available = global_zone_page_state(NR_FREE_PAGES) - totalreserve_pages;

	/*
	 * Not all the page cache can be freed, otherwise the system will
	 * start swapping. Assume at least half of the page cache, or the
	 * low watermark worth of cache, needs to stay.
	 */
	pagecache = pages[LRU_ACTIVE_FILE] + pages[LRU_INACTIVE_FILE];
	pagecache -= min(pagecache / 2, wmark_low);
	available += pagecache;

	/*
	 * Part of the reclaimable slab and other kernel memory consists of
	 * items that are in use, and cannot be freed. Cap this estimate at the
	 * low watermark.
	 */
	reclaimable = global_node_page_state_pages(NR_SLAB_RECLAIMABLE_B) +
		global_node_page_state(NR_KERNEL_MISC_RECLAIMABLE);
	available += reclaimable - min(reclaimable / 2, wmark_low);

	if (available < 0)
		available = 0;
	return available;
}
EXPORT_SYMBOL_GPL(si_mem_available);

void si_meminfo(struct sysinfo *val)
{
	val->totalram = totalram_pages();
	val->sharedram = global_node_page_state(NR_SHMEM);
	val->freeram = global_zone_page_state(NR_FREE_PAGES);
	val->bufferram = nr_blockdev_pages();
	val->totalhigh = totalhigh_pages();
	val->freehigh = nr_free_highpages();
	val->mem_unit = PAGE_SIZE;
}

EXPORT_SYMBOL(si_meminfo);

#ifdef CONFIG_NUMA
void si_meminfo_node(struct sysinfo *val, int nid)
{
	int zone_type;		/* needs to be signed */
	unsigned long managed_pages = 0;
	unsigned long managed_highpages = 0;
	unsigned long free_highpages = 0;
	pg_data_t *pgdat = NODE_DATA(nid);

	for (zone_type = 0; zone_type < MAX_NR_ZONES; zone_type++)
		managed_pages += zone_managed_pages(&pgdat->node_zones[zone_type]);
	val->totalram = managed_pages;
	val->sharedram = node_page_state(pgdat, NR_SHMEM);
	val->freeram = sum_zone_node_page_state(nid, NR_FREE_PAGES);
#ifdef CONFIG_HIGHMEM
	for (zone_type = 0; zone_type < MAX_NR_ZONES; zone_type++) {
		struct zone *zone = &pgdat->node_zones[zone_type];

		if (is_highmem(zone)) {
			managed_highpages += zone_managed_pages(zone);
			free_highpages += zone_page_state(zone, NR_FREE_PAGES);
		}
	}
	val->totalhigh = managed_highpages;
	val->freehigh = free_highpages;
#else
	val->totalhigh = managed_highpages;
	val->freehigh = free_highpages;
#endif
	val->mem_unit = PAGE_SIZE;
}
#endif

/*
 * Determine whether the node should be displayed or not, depending on whether
 * SHOW_MEM_FILTER_NODES was passed to show_free_areas().
 */
static bool show_mem_node_skip(unsigned int flags, int nid, nodemask_t *nodemask)
{
	if (!(flags & SHOW_MEM_FILTER_NODES))
		return false;

	/*
	 * no node mask - aka implicit memory numa policy. Do not bother with
	 * the synchronization - read_mems_allowed_begin - because we do not
	 * have to be precise here.
	 */
	if (!nodemask)
		nodemask = &cpuset_current_mems_allowed;

	return !node_isset(nid, *nodemask);
}

#define K(x) ((x) << (PAGE_SHIFT-10))

static void show_migration_types(unsigned char type)
{
	static const char types[MIGRATE_TYPES] = {
		[MIGRATE_UNMOVABLE]	= 'U',
		[MIGRATE_MOVABLE]	= 'M',
		[MIGRATE_RECLAIMABLE]	= 'E',
		[MIGRATE_HIGHATOMIC]	= 'H',
#ifdef CONFIG_CMA
		[MIGRATE_CMA]		= 'C',
#endif
#ifdef CONFIG_MEMORY_ISOLATION
		[MIGRATE_ISOLATE]	= 'I',
#endif
	};
	char tmp[MIGRATE_TYPES + 1];
	char *p = tmp;
	int i;

	for (i = 0; i < MIGRATE_TYPES; i++) {
		if (type & (1 << i))
			*p++ = types[i];
	}

	*p = '\0';
	printk(KERN_CONT "(%s) ", tmp);
}

/*
 * Show free area list (used inside shift_scroll-lock stuff)
 * We also calculate the percentage fragmentation. We do this by counting the
 * memory on each free list with the exception of the first item on the list.
 *
 * Bits in @filter:
 * SHOW_MEM_FILTER_NODES: suppress nodes that are not allowed by current's
 *   cpuset.
 */
void show_free_areas(unsigned int filter, nodemask_t *nodemask)
{
	unsigned long free_pcp = 0;
	int cpu;
	struct zone *zone;
	pg_data_t *pgdat;

	for_each_populated_zone(zone) {
		if (show_mem_node_skip(filter, zone_to_nid(zone), nodemask))
			continue;

		for_each_online_cpu(cpu)
			free_pcp += per_cpu_ptr(zone->pageset, cpu)->pcp.count;
	}

	printk("active_anon:%lu inactive_anon:%lu isolated_anon:%lu\n"
		" active_file:%lu inactive_file:%lu isolated_file:%lu\n"
		" unevictable:%lu dirty:%lu writeback:%lu\n"
		" slab_reclaimable:%lu slab_unreclaimable:%lu\n"
		" mapped:%lu shmem:%lu pagetables:%lu bounce:%lu\n"
		" free:%lu free_pcp:%lu free_cma:%lu\n",
		global_node_page_state(NR_ACTIVE_ANON),
		global_node_page_state(NR_INACTIVE_ANON),
		global_node_page_state(NR_ISOLATED_ANON),
		global_node_page_state(NR_ACTIVE_FILE),
		global_node_page_state(NR_INACTIVE_FILE),
		global_node_page_state(NR_ISOLATED_FILE),
		global_node_page_state(NR_UNEVICTABLE),
		global_node_page_state(NR_FILE_DIRTY),
		global_node_page_state(NR_WRITEBACK),
		global_node_page_state_pages(NR_SLAB_RECLAIMABLE_B),
		global_node_page_state_pages(NR_SLAB_UNRECLAIMABLE_B),
		global_node_page_state(NR_FILE_MAPPED),
		global_node_page_state(NR_SHMEM),
		global_zone_page_state(NR_PAGETABLE),
		global_zone_page_state(NR_BOUNCE),
		global_zone_page_state(NR_FREE_PAGES),
		free_pcp,
		global_zone_page_state(NR_FREE_CMA_PAGES));

	for_each_online_pgdat(pgdat) {
		if (show_mem_node_skip(filter, pgdat->node_id, nodemask))
			continue;

		printk("Node %d"
			" active_anon:%lukB"
			" inactive_anon:%lukB"
			" active_file:%lukB"
			" inactive_file:%lukB"
			" unevictable:%lukB"
			" isolated(anon):%lukB"
			" isolated(file):%lukB"
			" mapped:%lukB"
			" dirty:%lukB"
			" writeback:%lukB"
			" shmem:%lukB"
#ifdef CONFIG_TRANSPARENT_HUGEPAGE
			" shmem_thp: %lukB"
			" shmem_pmdmapped: %lukB"
			" anon_thp: %lukB"
#endif
			" writeback_tmp:%lukB"
			" kernel_stack:%lukB"
#ifdef CONFIG_SHADOW_CALL_STACK
			" shadow_call_stack:%lukB"
#endif
			" all_unreclaimable? %s"
			"\n",
			pgdat->node_id,
			K(node_page_state(pgdat, NR_ACTIVE_ANON)),
			K(node_page_state(pgdat, NR_INACTIVE_ANON)),
			K(node_page_state(pgdat, NR_ACTIVE_FILE)),
			K(node_page_state(pgdat, NR_INACTIVE_FILE)),
			K(node_page_state(pgdat, NR_UNEVICTABLE)),
			K(node_page_state(pgdat, NR_ISOLATED_ANON)),
			K(node_page_state(pgdat, NR_ISOLATED_FILE)),
			K(node_page_state(pgdat, NR_FILE_MAPPED)),
			K(node_page_state(pgdat, NR_FILE_DIRTY)),
			K(node_page_state(pgdat, NR_WRITEBACK)),
			K(node_page_state(pgdat, NR_SHMEM)),
#ifdef CONFIG_TRANSPARENT_HUGEPAGE
			K(node_page_state(pgdat, NR_SHMEM_THPS) * HPAGE_PMD_NR),
			K(node_page_state(pgdat, NR_SHMEM_PMDMAPPED)
					* HPAGE_PMD_NR),
			K(node_page_state(pgdat, NR_ANON_THPS) * HPAGE_PMD_NR),
#endif
			K(node_page_state(pgdat, NR_WRITEBACK_TEMP)),
			node_page_state(pgdat, NR_KERNEL_STACK_KB),
#ifdef CONFIG_SHADOW_CALL_STACK
			node_page_state(pgdat, NR_KERNEL_SCS_KB),
#endif
			pgdat->kswapd_failures >= MAX_RECLAIM_RETRIES ?
				"yes" : "no");
	}

	for_each_populated_zone(zone) {
		int i;

		if (show_mem_node_skip(filter, zone_to_nid(zone), nodemask))
			continue;

		free_pcp = 0;
		for_each_online_cpu(cpu)
			free_pcp += per_cpu_ptr(zone->pageset, cpu)->pcp.count;

		show_node(zone);
		printk(KERN_CONT
			"%s"
			" free:%lukB"
			" min:%lukB"
			" low:%lukB"
			" high:%lukB"
			" reserved_highatomic:%luKB"
			" active_anon:%lukB"
			" inactive_anon:%lukB"
			" active_file:%lukB"
			" inactive_file:%lukB"
			" unevictable:%lukB"
			" writepending:%lukB"
			" present:%lukB"
			" managed:%lukB"
			" mlocked:%lukB"
			" pagetables:%lukB"
			" bounce:%lukB"
			" free_pcp:%lukB"
			" local_pcp:%ukB"
			" free_cma:%lukB"
			"\n",
			zone->name,
			K(zone_page_state(zone, NR_FREE_PAGES)),
			K(min_wmark_pages(zone)),
			K(low_wmark_pages(zone)),
			K(high_wmark_pages(zone)),
			K(zone->nr_reserved_highatomic),
			K(zone_page_state(zone, NR_ZONE_ACTIVE_ANON)),
			K(zone_page_state(zone, NR_ZONE_INACTIVE_ANON)),
			K(zone_page_state(zone, NR_ZONE_ACTIVE_FILE)),
			K(zone_page_state(zone, NR_ZONE_INACTIVE_FILE)),
			K(zone_page_state(zone, NR_ZONE_UNEVICTABLE)),
			K(zone_page_state(zone, NR_ZONE_WRITE_PENDING)),
			K(zone->present_pages),
			K(zone_managed_pages(zone)),
			K(zone_page_state(zone, NR_MLOCK)),
			K(zone_page_state(zone, NR_PAGETABLE)),
			K(zone_page_state(zone, NR_BOUNCE)),
			K(free_pcp),
			K(this_cpu_read(zone->pageset->pcp.count)),
			K(zone_page_state(zone, NR_FREE_CMA_PAGES)));
		printk("lowmem_reserve[]:");
		for (i = 0; i < MAX_NR_ZONES; i++)
			printk(KERN_CONT " %ld", zone->lowmem_reserve[i]);
		printk(KERN_CONT "\n");
	}

	for_each_populated_zone(zone) {
		unsigned int order;
		unsigned long nr[MAX_ORDER], flags, total = 0;
		unsigned char types[MAX_ORDER];

		if (show_mem_node_skip(filter, zone_to_nid(zone), nodemask))
			continue;
		show_node(zone);
		printk(KERN_CONT "%s: ", zone->name);

		spin_lock_irqsave(&zone->lock, flags);
		for (order = 0; order < MAX_ORDER; order++) {
			struct free_area *area = &zone->free_area[order];
			int type;

			nr[order] = area->nr_free;
			total += nr[order] << order;

			types[order] = 0;
			for (type = 0; type < MIGRATE_TYPES; type++) {
				if (!free_area_empty(area, type))
					types[order] |= 1 << type;
			}
		}
		spin_unlock_irqrestore(&zone->lock, flags);
		for (order = 0; order < MAX_ORDER; order++) {
			printk(KERN_CONT "%lu*%lukB ",
			       nr[order], K(1UL) << order);
			if (nr[order])
				show_migration_types(types[order]);
		}
		printk(KERN_CONT "= %lukB\n", K(total));
	}

	hugetlb_show_meminfo();

	printk("%ld total pagecache pages\n", global_node_page_state(NR_FILE_PAGES));

	show_swap_cache_info();
}

static void zoneref_set_zone(struct zone *zone, struct zoneref *zoneref)
{
	zoneref->zone = zone;
	zoneref->zone_idx = zone_idx(zone);
}

/*
 * Builds allocation fallback zone lists.
 *
 * Add all populated zones of a node to the zonelist.
 */
static int build_zonerefs_node(pg_data_t *pgdat, struct zoneref *zonerefs)
{
	struct zone *zone;
	enum zone_type zone_type = MAX_NR_ZONES;
	int nr_zones = 0;

	do {
		zone_type--;
		zone = pgdat->node_zones + zone_type;
		if (managed_zone(zone)) {
			zoneref_set_zone(zone, &zonerefs[nr_zones++]);
			check_highest_zone(zone_type);
		}
	} while (zone_type);

	return nr_zones;
}

#ifdef CONFIG_NUMA

static int __parse_numa_zonelist_order(char *s)
{
	/*
	 * We used to support different zonlists modes but they turned
	 * out to be just not useful. Let's keep the warning in place
	 * if somebody still use the cmd line parameter so that we do
	 * not fail it silently
	 */
	if (!(*s == 'd' || *s == 'D' || *s == 'n' || *s == 'N')) {
		pr_warn("Ignoring unsupported numa_zonelist_order value:  %s\n", s);
		return -EINVAL;
	}
	return 0;
}

char numa_zonelist_order[] = "Node";

/*
 * sysctl handler for numa_zonelist_order
 */
int numa_zonelist_order_handler(struct ctl_table *table, int write,
		void *buffer, size_t *length, loff_t *ppos)
{
	if (write)
		return __parse_numa_zonelist_order(buffer);
	return proc_dostring(table, write, buffer, length, ppos);
}


#define MAX_NODE_LOAD (nr_online_nodes)
static int node_load[MAX_NUMNODES];

/**
 * find_next_best_node - find the next node that should appear in a given node's fallback list
 * @node: node whose fallback list we're appending
 * @used_node_mask: nodemask_t of already used nodes
 *
 * We use a number of factors to determine which is the next node that should
 * appear on a given node's fallback list.  The node should not have appeared
 * already in @node's fallback list, and it should be the next closest node
 * according to the distance array (which contains arbitrary distance values
 * from each node to each node in the system), and should also prefer nodes
 * with no CPUs, since presumably they'll have very little allocation pressure
 * on them otherwise.
 *
 * Return: node id of the found node or %NUMA_NO_NODE if no node is found.
 */
static int find_next_best_node(int node, nodemask_t *used_node_mask)
{
	int n, val;
	int min_val = INT_MAX;
	int best_node = NUMA_NO_NODE;

	/* Use the local node if we haven't already */
	if (!node_isset(node, *used_node_mask)) {
		node_set(node, *used_node_mask);
		return node;
	}

	for_each_node_state(n, N_MEMORY) {

		/* Don't want a node to appear more than once */
		if (node_isset(n, *used_node_mask))
			continue;

		/* Use the distance array to find the distance */
		val = node_distance(node, n);

		/* Penalize nodes under us ("prefer the next node") */
		val += (n < node);

		/* Give preference to headless and unused nodes */
		if (!cpumask_empty(cpumask_of_node(n)))
			val += PENALTY_FOR_NODE_WITH_CPUS;

		/* Slight preference for less loaded node */
		val *= (MAX_NODE_LOAD*MAX_NUMNODES);
		val += node_load[n];

		if (val < min_val) {
			min_val = val;
			best_node = n;
		}
	}

	if (best_node >= 0)
		node_set(best_node, *used_node_mask);

	return best_node;
}


/*
 * Build zonelists ordered by node and zones within node.
 * This results in maximum locality--normal zone overflows into local
 * DMA zone, if any--but risks exhausting DMA zone.
 */
static void build_zonelists_in_node_order(pg_data_t *pgdat, int *node_order,
		unsigned nr_nodes)
{
	struct zoneref *zonerefs;
	int i;

	zonerefs = pgdat->node_zonelists[ZONELIST_FALLBACK]._zonerefs;

	for (i = 0; i < nr_nodes; i++) {
		int nr_zones;

		pg_data_t *node = NODE_DATA(node_order[i]);

		nr_zones = build_zonerefs_node(node, zonerefs);
		zonerefs += nr_zones;
	}
	zonerefs->zone = NULL;
	zonerefs->zone_idx = 0;
}

/*
 * Build gfp_thisnode zonelists
 */
static void build_thisnode_zonelists(pg_data_t *pgdat)
{
	struct zoneref *zonerefs;
	int nr_zones;

	zonerefs = pgdat->node_zonelists[ZONELIST_NOFALLBACK]._zonerefs;
	nr_zones = build_zonerefs_node(pgdat, zonerefs);
	zonerefs += nr_zones;
	zonerefs->zone = NULL;
	zonerefs->zone_idx = 0;
}

/*
 * Build zonelists ordered by zone and nodes within zones.
 * This results in conserving DMA zone[s] until all Normal memory is
 * exhausted, but results in overflowing to remote node while memory
 * may still exist in local DMA zone.
 */

static void build_zonelists(pg_data_t *pgdat)
{
	static int node_order[MAX_NUMNODES];
	int node, load, nr_nodes = 0;
	nodemask_t used_mask = NODE_MASK_NONE;
	int local_node, prev_node;

	/* NUMA-aware ordering of nodes */
	local_node = pgdat->node_id;
	load = nr_online_nodes;
	prev_node = local_node;

	memset(node_order, 0, sizeof(node_order));
	while ((node = find_next_best_node(local_node, &used_mask)) >= 0) {
		/*
		 * We don't want to pressure a particular node.
		 * So adding penalty to the first node in same
		 * distance group to make it round-robin.
		 */
		if (node_distance(local_node, node) !=
		    node_distance(local_node, prev_node))
			node_load[node] = load;

		node_order[nr_nodes++] = node;
		prev_node = node;
		load--;
	}

	build_zonelists_in_node_order(pgdat, node_order, nr_nodes);
	build_thisnode_zonelists(pgdat);
}

#ifdef CONFIG_HAVE_MEMORYLESS_NODES
/*
 * Return node id of node used for "local" allocations.
 * I.e., first node id of first zone in arg node's generic zonelist.
 * Used for initializing percpu 'numa_mem', which is used primarily
 * for kernel allocations, so use GFP_KERNEL flags to locate zonelist.
 */
int local_memory_node(int node)
{
	struct zoneref *z;

	z = first_zones_zonelist(node_zonelist(node, GFP_KERNEL),
				   gfp_zone(GFP_KERNEL),
				   NULL);
	return zone_to_nid(z->zone);
}
#endif

static void setup_min_unmapped_ratio(void);
static void setup_min_slab_ratio(void);
#else	/* CONFIG_NUMA */

static void build_zonelists(pg_data_t *pgdat)
{
	int node, local_node;
	struct zoneref *zonerefs;
	int nr_zones;

	local_node = pgdat->node_id;

	zonerefs = pgdat->node_zonelists[ZONELIST_FALLBACK]._zonerefs;
	nr_zones = build_zonerefs_node(pgdat, zonerefs);
	zonerefs += nr_zones;

	/*
	 * Now we build the zonelist so that it contains the zones
	 * of all the other nodes.
	 * We don't want to pressure a particular node, so when
	 * building the zones for node N, we make sure that the
	 * zones coming right after the local ones are those from
	 * node N+1 (modulo N)
	 */
	for (node = local_node + 1; node < MAX_NUMNODES; node++) {
		if (!node_online(node))
			continue;
		nr_zones = build_zonerefs_node(NODE_DATA(node), zonerefs);
		zonerefs += nr_zones;
	}
	for (node = 0; node < local_node; node++) {
		if (!node_online(node))
			continue;
		nr_zones = build_zonerefs_node(NODE_DATA(node), zonerefs);
		zonerefs += nr_zones;
	}

	zonerefs->zone = NULL;
	zonerefs->zone_idx = 0;
}

#endif	/* CONFIG_NUMA */

/*
 * Boot pageset table. One per cpu which is going to be used for all
 * zones and all nodes. The parameters will be set in such a way
 * that an item put on a list will immediately be handed over to
 * the buddy list. This is safe since pageset manipulation is done
 * with interrupts disabled.
 *
 * The boot_pagesets must be kept even after bootup is complete for
 * unused processors and/or zones. They do play a role for bootstrapping
 * hotplugged processors.
 *
 * zoneinfo_show() and maybe other functions do
 * not check if the processor is online before following the pageset pointer.
 * Other parts of the kernel may not check if the zone is available.
 */
static void setup_pageset(struct per_cpu_pageset *p, unsigned long batch);
static DEFINE_PER_CPU(struct per_cpu_pageset, boot_pageset);
static DEFINE_PER_CPU(struct per_cpu_nodestat, boot_nodestats);

static void __build_all_zonelists(void *data)
{
	int nid;
	int __maybe_unused cpu;
	pg_data_t *self = data;
	static DEFINE_SPINLOCK(lock);

	spin_lock(&lock);

#ifdef CONFIG_NUMA
	memset(node_load, 0, sizeof(node_load));
#endif

	/*
	 * This node is hotadded and no memory is yet present.   So just
	 * building zonelists is fine - no need to touch other nodes.
	 */
	if (self && !node_online(self->node_id)) {
		build_zonelists(self);
	} else {
		for_each_online_node(nid) {
			pg_data_t *pgdat = NODE_DATA(nid);

			build_zonelists(pgdat);
		}

#ifdef CONFIG_HAVE_MEMORYLESS_NODES
		/*
		 * We now know the "local memory node" for each node--
		 * i.e., the node of the first zone in the generic zonelist.
		 * Set up numa_mem percpu variable for on-line cpus.  During
		 * boot, only the boot cpu should be on-line;  we'll init the
		 * secondary cpus' numa_mem as they come on-line.  During
		 * node/memory hotplug, we'll fixup all on-line cpus.
		 */
		for_each_online_cpu(cpu)
			set_cpu_numa_mem(cpu, local_memory_node(cpu_to_node(cpu)));
#endif
	}

	spin_unlock(&lock);
}

static noinline void __init
build_all_zonelists_init(void)
{
	int cpu;

	__build_all_zonelists(NULL);

	/*
	 * Initialize the boot_pagesets that are going to be used
	 * for bootstrapping processors. The real pagesets for
	 * each zone will be allocated later when the per cpu
	 * allocator is available.
	 *
	 * boot_pagesets are used also for bootstrapping offline
	 * cpus if the system is already booted because the pagesets
	 * are needed to initialize allocators on a specific cpu too.
	 * F.e. the percpu allocator needs the page allocator which
	 * needs the percpu allocator in order to allocate its pagesets
	 * (a chicken-egg dilemma).
	 */
	for_each_possible_cpu(cpu)
		setup_pageset(&per_cpu(boot_pageset, cpu), 0);

	mminit_verify_zonelist();
	cpuset_init_current_mems_allowed();
}

/*
 * unless system_state == SYSTEM_BOOTING.
 *
 * __ref due to call of __init annotated helper build_all_zonelists_init
 * [protected by SYSTEM_BOOTING].
 */
void __ref build_all_zonelists(pg_data_t *pgdat)
{
	unsigned long vm_total_pages;

	if (system_state == SYSTEM_BOOTING) {
		build_all_zonelists_init();
	} else {
		__build_all_zonelists(pgdat);
		/* cpuset refresh routine should be here */
	}
	/* Get the number of free pages beyond high watermark in all zones. */
	vm_total_pages = nr_free_zone_pages(gfp_zone(GFP_HIGHUSER_MOVABLE));
	/*
	 * Disable grouping by mobility if the number of pages in the
	 * system is too low to allow the mechanism to work. It would be
	 * more accurate, but expensive to check per-zone. This check is
	 * made on memory-hotadd so a system can start with mobility
	 * disabled and enable it later
	 */
	if (vm_total_pages < (pageblock_nr_pages * MIGRATE_TYPES))
		page_group_by_mobility_disabled = 1;
	else
		page_group_by_mobility_disabled = 0;

	pr_info("Built %u zonelists, mobility grouping %s.  Total pages: %ld\n",
		nr_online_nodes,
		page_group_by_mobility_disabled ? "off" : "on",
		vm_total_pages);
#ifdef CONFIG_NUMA
	pr_info("Policy zone: %s\n", zone_names[policy_zone]);
#endif
}

/* If zone is ZONE_MOVABLE but memory is mirrored, it is an overlapped init */
static bool __meminit
overlap_memmap_init(unsigned long zone, unsigned long *pfn)
{
	static struct memblock_region *r;

	if (mirrored_kernelcore && zone == ZONE_MOVABLE) {
		if (!r || *pfn >= memblock_region_memory_end_pfn(r)) {
			for_each_mem_region(r) {
				if (*pfn < memblock_region_memory_end_pfn(r))
					break;
			}
		}
		if (*pfn >= memblock_region_memory_base_pfn(r) &&
		    memblock_is_mirror(r)) {
			*pfn = memblock_region_memory_end_pfn(r);
			return true;
		}
	}
	return false;
}

/*
 * Initially all pages are reserved - free ones are freed
 * up by memblock_free_all() once the early boot process is
 * done. Non-atomic initialization, single-pass.
 *
 * All aligned pageblocks are initialized to the specified migratetype
 * (usually MIGRATE_MOVABLE). Besides setting the migratetype, no related
 * zone stats (e.g., nr_isolate_pageblock) are touched.
 */
void __meminit memmap_init_zone(unsigned long size, int nid, unsigned long zone,
		unsigned long start_pfn, unsigned long zone_end_pfn,
		enum meminit_context context,
		struct vmem_altmap *altmap, int migratetype)
{
	unsigned long pfn, end_pfn = start_pfn + size;
	struct page *page;

	if (highest_memmap_pfn < end_pfn - 1)
		highest_memmap_pfn = end_pfn - 1;

#ifdef CONFIG_ZONE_DEVICE
	/*
	 * Honor reservation requested by the driver for this ZONE_DEVICE
	 * memory. We limit the total number of pages to initialize to just
	 * those that might contain the memory mapping. We will defer the
	 * ZONE_DEVICE page initialization until after we have released
	 * the hotplug lock.
	 */
	if (zone == ZONE_DEVICE) {
		if (!altmap)
			return;

		if (start_pfn == altmap->base_pfn)
			start_pfn += altmap->reserve;
		end_pfn = altmap->base_pfn + vmem_altmap_offset(altmap);
	}
#endif

	for (pfn = start_pfn; pfn < end_pfn; ) {
		/*
		 * There can be holes in boot-time mem_map[]s handed to this
		 * function.  They do not exist on hotplugged memory.
		 */
		if (context == MEMINIT_EARLY) {
			if (overlap_memmap_init(zone, &pfn))
				continue;
			if (defer_init(nid, pfn, zone_end_pfn))
				break;
		}

		page = pfn_to_page(pfn);
		__init_single_page(page, pfn, zone, nid);
		if (context == MEMINIT_HOTPLUG)
			__SetPageReserved(page);

		/*
		 * Usually, we want to mark the pageblock MIGRATE_MOVABLE,
		 * such that unmovable allocations won't be scattered all
		 * over the place during system boot.
		 */
		if (IS_ALIGNED(pfn, pageblock_nr_pages)) {
			set_pageblock_migratetype(page, migratetype);
			cond_resched();
		}
		pfn++;
	}
}

#ifdef CONFIG_ZONE_DEVICE
void __ref memmap_init_zone_device(struct zone *zone,
				   unsigned long start_pfn,
				   unsigned long nr_pages,
				   struct dev_pagemap *pgmap)
{
	unsigned long pfn, end_pfn = start_pfn + nr_pages;
	struct pglist_data *pgdat = zone->zone_pgdat;
	struct vmem_altmap *altmap = pgmap_altmap(pgmap);
	unsigned long zone_idx = zone_idx(zone);
	unsigned long start = jiffies;
	int nid = pgdat->node_id;

	if (WARN_ON_ONCE(!pgmap || zone_idx(zone) != ZONE_DEVICE))
		return;

	/*
	 * The call to memmap_init_zone should have already taken care
	 * of the pages reserved for the memmap, so we can just jump to
	 * the end of that region and start processing the device pages.
	 */
	if (altmap) {
		start_pfn = altmap->base_pfn + vmem_altmap_offset(altmap);
		nr_pages = end_pfn - start_pfn;
	}

	for (pfn = start_pfn; pfn < end_pfn; pfn++) {
		struct page *page = pfn_to_page(pfn);

		__init_single_page(page, pfn, zone_idx, nid);

		/*
		 * Mark page reserved as it will need to wait for onlining
		 * phase for it to be fully associated with a zone.
		 *
		 * We can use the non-atomic __set_bit operation for setting
		 * the flag as we are still initializing the pages.
		 */
		__SetPageReserved(page);

		/*
		 * ZONE_DEVICE pages union ->lru with a ->pgmap back pointer
		 * and zone_device_data.  It is a bug if a ZONE_DEVICE page is
		 * ever freed or placed on a driver-private list.
		 */
		page->pgmap = pgmap;
		page->zone_device_data = NULL;

		/*
		 * Mark the block movable so that blocks are reserved for
		 * movable at startup. This will force kernel allocations
		 * to reserve their blocks rather than leaking throughout
		 * the address space during boot when many long-lived
		 * kernel allocations are made.
		 *
		 * Please note that MEMINIT_HOTPLUG path doesn't clear memmap
		 * because this is done early in section_activate()
		 */
		if (IS_ALIGNED(pfn, pageblock_nr_pages)) {
			set_pageblock_migratetype(page, MIGRATE_MOVABLE);
			cond_resched();
		}
	}

	pr_info("%s initialised %lu pages in %ums\n", __func__,
		nr_pages, jiffies_to_msecs(jiffies - start));
}

#endif
static void __meminit zone_init_free_lists(struct zone *zone)
{
	unsigned int order, t;
	for_each_migratetype_order(order, t) {
		INIT_LIST_HEAD(&zone->free_area[order].free_list[t]);
		zone->free_area[order].nr_free = 0;
	}
}

void __meminit __weak memmap_init(unsigned long size, int nid,
				  unsigned long zone,
				  unsigned long range_start_pfn)
{
	unsigned long start_pfn, end_pfn;
	unsigned long range_end_pfn = range_start_pfn + size;
	int i;

	for_each_mem_pfn_range(i, nid, &start_pfn, &end_pfn, NULL) {
		start_pfn = clamp(start_pfn, range_start_pfn, range_end_pfn);
		end_pfn = clamp(end_pfn, range_start_pfn, range_end_pfn);

		if (end_pfn > start_pfn) {
			size = end_pfn - start_pfn;
			memmap_init_zone(size, nid, zone, start_pfn, range_end_pfn,
					 MEMINIT_EARLY, NULL, MIGRATE_MOVABLE);
		}
	}
}

static int zone_batchsize(struct zone *zone)
{
#ifdef CONFIG_MMU
	int batch;

	/*
	 * The per-cpu-pages pools are set to around 1000th of the
	 * size of the zone.
	 */
	batch = zone_managed_pages(zone) / 1024;
	/* But no more than a meg. */
	if (batch * PAGE_SIZE > 1024 * 1024)
		batch = (1024 * 1024) / PAGE_SIZE;
	batch /= 4;		/* We effectively *= 4 below */
	if (batch < 1)
		batch = 1;

	/*
	 * Clamp the batch to a 2^n - 1 value. Having a power
	 * of 2 value was found to be more likely to have
	 * suboptimal cache aliasing properties in some cases.
	 *
	 * For example if 2 tasks are alternately allocating
	 * batches of pages, one task can end up with a lot
	 * of pages of one half of the possible page colors
	 * and the other with pages of the other colors.
	 */
	batch = rounddown_pow_of_two(batch + batch/2) - 1;

	return batch;

#else
	/* The deferral and batching of frees should be suppressed under NOMMU
	 * conditions.
	 *
	 * The problem is that NOMMU needs to be able to allocate large chunks
	 * of contiguous memory as there's no hardware page translation to
	 * assemble apparent contiguous memory from discontiguous pages.
	 *
	 * Queueing large contiguous runs of pages for batching, however,
	 * causes the pages to actually be freed in smaller chunks.  As there
	 * can be a significant delay between the individual batches being
	 * recycled, this leads to the once large chunks of space being
	 * fragmented and becoming unavailable for high-order allocations.
	 */
	return 0;
#endif
}

/*
 * pcp->high and pcp->batch values are related and dependent on one another:
 * ->batch must never be higher then ->high.
 * The following function updates them in a safe manner without read side
 * locking.
 *
 * Any new users of pcp->batch and pcp->high should ensure they can cope with
 * those fields changing asynchronously (acording to the above rule).
 *
 * mutex_is_locked(&pcp_batch_high_lock) required when calling this function
 * outside of boot time (or some other assurance that no concurrent updaters
 * exist).
 */
static void pageset_update(struct per_cpu_pages *pcp, unsigned long high,
		unsigned long batch)
{
       /* start with a fail safe value for batch */
	pcp->batch = 1;
	smp_wmb();

       /* Update high, then batch, in order */
	pcp->high = high;
	smp_wmb();

	pcp->batch = batch;
}

/* a companion to pageset_set_high() */
static void pageset_set_batch(struct per_cpu_pageset *p, unsigned long batch)
{
	pageset_update(&p->pcp, 6 * batch, max(1UL, 1 * batch));
}

static void pageset_init(struct per_cpu_pageset *p)
{
	struct per_cpu_pages *pcp;
	int migratetype;

	memset(p, 0, sizeof(*p));

	pcp = &p->pcp;
	for (migratetype = 0; migratetype < MIGRATE_PCPTYPES; migratetype++)
		INIT_LIST_HEAD(&pcp->lists[migratetype]);
}

static void setup_pageset(struct per_cpu_pageset *p, unsigned long batch)
{
	pageset_init(p);
	pageset_set_batch(p, batch);
}

/*
 * pageset_set_high() sets the high water mark for hot per_cpu_pagelist
 * to the value high for the pageset p.
 */
static void pageset_set_high(struct per_cpu_pageset *p,
				unsigned long high)
{
	unsigned long batch = max(1UL, high / 4);
	if ((high / 4) > (PAGE_SHIFT * 8))
		batch = PAGE_SHIFT * 8;

	pageset_update(&p->pcp, high, batch);
}

static void pageset_set_high_and_batch(struct zone *zone,
				       struct per_cpu_pageset *pcp)
{
	if (percpu_pagelist_fraction)
		pageset_set_high(pcp,
			(zone_managed_pages(zone) /
				percpu_pagelist_fraction));
	else
		pageset_set_batch(pcp, zone_batchsize(zone));
}

static void __meminit zone_pageset_init(struct zone *zone, int cpu)
{
	struct per_cpu_pageset *pcp = per_cpu_ptr(zone->pageset, cpu);

	pageset_init(pcp);
	pageset_set_high_and_batch(zone, pcp);
}

void __meminit setup_zone_pageset(struct zone *zone)
{
	int cpu;
	zone->pageset = alloc_percpu(struct per_cpu_pageset);
	for_each_possible_cpu(cpu)
		zone_pageset_init(zone, cpu);
}

/*
 * Allocate per cpu pagesets and initialize them.
 * Before this call only boot pagesets were available.
 */
void __init setup_per_cpu_pageset(void)
{
	struct pglist_data *pgdat;
	struct zone *zone;
	int __maybe_unused cpu;

	for_each_populated_zone(zone)
		setup_zone_pageset(zone);

#ifdef CONFIG_NUMA
	/*
	 * Unpopulated zones continue using the boot pagesets.
	 * The numa stats for these pagesets need to be reset.
	 * Otherwise, they will end up skewing the stats of
	 * the nodes these zones are associated with.
	 */
	for_each_possible_cpu(cpu) {
		struct per_cpu_pageset *pcp = &per_cpu(boot_pageset, cpu);
		memset(pcp->vm_numa_stat_diff, 0,
		       sizeof(pcp->vm_numa_stat_diff));
	}
#endif

	for_each_online_pgdat(pgdat)
		pgdat->per_cpu_nodestats =
			alloc_percpu(struct per_cpu_nodestat);
}

static __meminit void zone_pcp_init(struct zone *zone)
{
	/*
	 * per cpu subsystem is not up at this point. The following code
	 * relies on the ability of the linker to provide the
	 * offset of a (static) per cpu variable into the per cpu area.
	 */
	zone->pageset = &boot_pageset;

	if (populated_zone(zone))
		printk(KERN_DEBUG "  %s zone: %lu pages, LIFO batch:%u\n",
			zone->name, zone->present_pages,
					 zone_batchsize(zone));
}

void __meminit init_currently_empty_zone(struct zone *zone,
					unsigned long zone_start_pfn,
					unsigned long size)
{
	struct pglist_data *pgdat = zone->zone_pgdat;
	int zone_idx = zone_idx(zone) + 1;

	if (zone_idx > pgdat->nr_zones)
		pgdat->nr_zones = zone_idx;

	zone->zone_start_pfn = zone_start_pfn;

	mminit_dprintk(MMINIT_TRACE, "memmap_init",
			"Initialising map node %d zone %lu pfns %lu -> %lu\n",
			pgdat->node_id,
			(unsigned long)zone_idx(zone),
			zone_start_pfn, (zone_start_pfn + size));

	zone_init_free_lists(zone);
	zone->initialized = 1;
}

/**
 * get_pfn_range_for_nid - Return the start and end page frames for a node
 * @nid: The nid to return the range for. If MAX_NUMNODES, the min and max PFN are returned.
 * @start_pfn: Passed by reference. On return, it will have the node start_pfn.
 * @end_pfn: Passed by reference. On return, it will have the node end_pfn.
 *
 * It returns the start and end page frame of a node based on information
 * provided by memblock_set_node(). If called for a node
 * with no available memory, a warning is printed and the start and end
 * PFNs will be 0.
 */
void __init get_pfn_range_for_nid(unsigned int nid,
			unsigned long *start_pfn, unsigned long *end_pfn)
{
	unsigned long this_start_pfn, this_end_pfn;
	int i;

	*start_pfn = -1UL;
	*end_pfn = 0;

	for_each_mem_pfn_range(i, nid, &this_start_pfn, &this_end_pfn, NULL) {
		*start_pfn = min(*start_pfn, this_start_pfn);
		*end_pfn = max(*end_pfn, this_end_pfn);
	}

	if (*start_pfn == -1UL)
		*start_pfn = 0;
}

/*
 * This finds a zone that can be used for ZONE_MOVABLE pages. The
 * assumption is made that zones within a node are ordered in monotonic
 * increasing memory addresses so that the "highest" populated zone is used
 */
static void __init find_usable_zone_for_movable(void)
{
	int zone_index;
	for (zone_index = MAX_NR_ZONES - 1; zone_index >= 0; zone_index--) {
		if (zone_index == ZONE_MOVABLE)
			continue;

		if (arch_zone_highest_possible_pfn[zone_index] >
				arch_zone_lowest_possible_pfn[zone_index])
			break;
	}

	VM_BUG_ON(zone_index == -1);
	movable_zone = zone_index;
}

/*
 * The zone ranges provided by the architecture do not include ZONE_MOVABLE
 * because it is sized independent of architecture. Unlike the other zones,
 * the starting point for ZONE_MOVABLE is not fixed. It may be different
 * in each node depending on the size of each node and how evenly kernelcore
 * is distributed. This helper function adjusts the zone ranges
 * provided by the architecture for a given node by using the end of the
 * highest usable zone for ZONE_MOVABLE. This preserves the assumption that
 * zones within a node are in order of monotonic increases memory addresses
 */
static void __init adjust_zone_range_for_zone_movable(int nid,
					unsigned long zone_type,
					unsigned long node_start_pfn,
					unsigned long node_end_pfn,
					unsigned long *zone_start_pfn,
					unsigned long *zone_end_pfn)
{
	/* Only adjust if ZONE_MOVABLE is on this node */
	if (zone_movable_pfn[nid]) {
		/* Size ZONE_MOVABLE */
		if (zone_type == ZONE_MOVABLE) {
			*zone_start_pfn = zone_movable_pfn[nid];
			*zone_end_pfn = min(node_end_pfn,
				arch_zone_highest_possible_pfn[movable_zone]);

		/* Adjust for ZONE_MOVABLE starting within this range */
		} else if (!mirrored_kernelcore &&
			*zone_start_pfn < zone_movable_pfn[nid] &&
			*zone_end_pfn > zone_movable_pfn[nid]) {
			*zone_end_pfn = zone_movable_pfn[nid];

		/* Check if this whole range is within ZONE_MOVABLE */
		} else if (*zone_start_pfn >= zone_movable_pfn[nid])
			*zone_start_pfn = *zone_end_pfn;
	}
}

/*
 * Return the number of pages a zone spans in a node, including holes
 * present_pages = zone_spanned_pages_in_node() - zone_absent_pages_in_node()
 */
static unsigned long __init zone_spanned_pages_in_node(int nid,
					unsigned long zone_type,
					unsigned long node_start_pfn,
					unsigned long node_end_pfn,
					unsigned long *zone_start_pfn,
					unsigned long *zone_end_pfn)
{
	unsigned long zone_low = arch_zone_lowest_possible_pfn[zone_type];
	unsigned long zone_high = arch_zone_highest_possible_pfn[zone_type];
	/* When hotadd a new node from cpu_up(), the node should be empty */
	if (!node_start_pfn && !node_end_pfn)
		return 0;

	/* Get the start and end of the zone */
	*zone_start_pfn = clamp(node_start_pfn, zone_low, zone_high);
	*zone_end_pfn = clamp(node_end_pfn, zone_low, zone_high);
	adjust_zone_range_for_zone_movable(nid, zone_type,
				node_start_pfn, node_end_pfn,
				zone_start_pfn, zone_end_pfn);

	/* Check that this node has pages within the zone's required range */
	if (*zone_end_pfn < node_start_pfn || *zone_start_pfn > node_end_pfn)
		return 0;

	/* Move the zone boundaries inside the node if necessary */
	*zone_end_pfn = min(*zone_end_pfn, node_end_pfn);
	*zone_start_pfn = max(*zone_start_pfn, node_start_pfn);

	/* Return the spanned pages */
	return *zone_end_pfn - *zone_start_pfn;
}

/*
 * Return the number of holes in a range on a node. If nid is MAX_NUMNODES,
 * then all holes in the requested range will be accounted for.
 */
unsigned long __init __absent_pages_in_range(int nid,
				unsigned long range_start_pfn,
				unsigned long range_end_pfn)
{
	unsigned long nr_absent = range_end_pfn - range_start_pfn;
	unsigned long start_pfn, end_pfn;
	int i;

	for_each_mem_pfn_range(i, nid, &start_pfn, &end_pfn, NULL) {
		start_pfn = clamp(start_pfn, range_start_pfn, range_end_pfn);
		end_pfn = clamp(end_pfn, range_start_pfn, range_end_pfn);
		nr_absent -= end_pfn - start_pfn;
	}
	return nr_absent;
}

/**
 * absent_pages_in_range - Return number of page frames in holes within a range
 * @start_pfn: The start PFN to start searching for holes
 * @end_pfn: The end PFN to stop searching for holes
 *
 * Return: the number of pages frames in memory holes within a range.
 */
unsigned long __init absent_pages_in_range(unsigned long start_pfn,
							unsigned long end_pfn)
{
	return __absent_pages_in_range(MAX_NUMNODES, start_pfn, end_pfn);
}

/* Return the number of page frames in holes in a zone on a node */
static unsigned long __init zone_absent_pages_in_node(int nid,
					unsigned long zone_type,
					unsigned long node_start_pfn,
					unsigned long node_end_pfn)
{
	unsigned long zone_low = arch_zone_lowest_possible_pfn[zone_type];
	unsigned long zone_high = arch_zone_highest_possible_pfn[zone_type];
	unsigned long zone_start_pfn, zone_end_pfn;
	unsigned long nr_absent;

	/* When hotadd a new node from cpu_up(), the node should be empty */
	if (!node_start_pfn && !node_end_pfn)
		return 0;

	zone_start_pfn = clamp(node_start_pfn, zone_low, zone_high);
	zone_end_pfn = clamp(node_end_pfn, zone_low, zone_high);

	adjust_zone_range_for_zone_movable(nid, zone_type,
			node_start_pfn, node_end_pfn,
			&zone_start_pfn, &zone_end_pfn);
	nr_absent = __absent_pages_in_range(nid, zone_start_pfn, zone_end_pfn);

	/*
	 * ZONE_MOVABLE handling.
	 * Treat pages to be ZONE_MOVABLE in ZONE_NORMAL as absent pages
	 * and vice versa.
	 */
	if (mirrored_kernelcore && zone_movable_pfn[nid]) {
		unsigned long start_pfn, end_pfn;
		struct memblock_region *r;

		for_each_mem_region(r) {
			start_pfn = clamp(memblock_region_memory_base_pfn(r),
					  zone_start_pfn, zone_end_pfn);
			end_pfn = clamp(memblock_region_memory_end_pfn(r),
					zone_start_pfn, zone_end_pfn);

			if (zone_type == ZONE_MOVABLE &&
			    memblock_is_mirror(r))
				nr_absent += end_pfn - start_pfn;

			if (zone_type == ZONE_NORMAL &&
			    !memblock_is_mirror(r))
				nr_absent += end_pfn - start_pfn;
		}
	}

	return nr_absent;
}

static void __init calculate_node_totalpages(struct pglist_data *pgdat,
						unsigned long node_start_pfn,
						unsigned long node_end_pfn)
{
	unsigned long realtotalpages = 0, totalpages = 0;
	enum zone_type i;

	for (i = 0; i < MAX_NR_ZONES; i++) {
		struct zone *zone = pgdat->node_zones + i;
		unsigned long zone_start_pfn, zone_end_pfn;
		unsigned long spanned, absent;
		unsigned long size, real_size;

		spanned = zone_spanned_pages_in_node(pgdat->node_id, i,
						     node_start_pfn,
						     node_end_pfn,
						     &zone_start_pfn,
						     &zone_end_pfn);
		absent = zone_absent_pages_in_node(pgdat->node_id, i,
						   node_start_pfn,
						   node_end_pfn);

		size = spanned;
		real_size = size - absent;

		if (size)
			zone->zone_start_pfn = zone_start_pfn;
		else
			zone->zone_start_pfn = 0;
		zone->spanned_pages = size;
		zone->present_pages = real_size;

		totalpages += size;
		realtotalpages += real_size;
	}

	pgdat->node_spanned_pages = totalpages;
	pgdat->node_present_pages = realtotalpages;
	printk(KERN_DEBUG "On node %d totalpages: %lu\n", pgdat->node_id,
							realtotalpages);
}

#ifndef CONFIG_SPARSEMEM
/*
 * Calculate the size of the zone->blockflags rounded to an unsigned long
 * Start by making sure zonesize is a multiple of pageblock_order by rounding
 * up. Then use 1 NR_PAGEBLOCK_BITS worth of bits per pageblock, finally
 * round what is now in bits to nearest long in bits, then return it in
 * bytes.
 */
static unsigned long __init usemap_size(unsigned long zone_start_pfn, unsigned long zonesize)
{
	unsigned long usemapsize;

	zonesize += zone_start_pfn & (pageblock_nr_pages-1);
	usemapsize = roundup(zonesize, pageblock_nr_pages);
	usemapsize = usemapsize >> pageblock_order;
	usemapsize *= NR_PAGEBLOCK_BITS;
	usemapsize = roundup(usemapsize, 8 * sizeof(unsigned long));

	return usemapsize / 8;
}

static void __ref setup_usemap(struct pglist_data *pgdat,
				struct zone *zone,
				unsigned long zone_start_pfn,
				unsigned long zonesize)
{
	unsigned long usemapsize = usemap_size(zone_start_pfn, zonesize);
	zone->pageblock_flags = NULL;
	if (usemapsize) {
		zone->pageblock_flags =
			memblock_alloc_node(usemapsize, SMP_CACHE_BYTES,
					    pgdat->node_id);
		if (!zone->pageblock_flags)
			panic("Failed to allocate %ld bytes for zone %s pageblock flags on node %d\n",
			      usemapsize, zone->name, pgdat->node_id);
	}
}
#else
static inline void setup_usemap(struct pglist_data *pgdat, struct zone *zone,
				unsigned long zone_start_pfn, unsigned long zonesize) {}
#endif /* CONFIG_SPARSEMEM */

#ifdef CONFIG_HUGETLB_PAGE_SIZE_VARIABLE

/* Initialise the number of pages represented by NR_PAGEBLOCK_BITS */
void __init set_pageblock_order(void)
{
	unsigned int order;

	/* Check that pageblock_nr_pages has not already been setup */
	if (pageblock_order)
		return;

	if (HPAGE_SHIFT > PAGE_SHIFT)
		order = HUGETLB_PAGE_ORDER;
	else
		order = MAX_ORDER - 1;

	/*
	 * Assume the largest contiguous order of interest is a huge page.
	 * This value may be variable depending on boot parameters on IA64 and
	 * powerpc.
	 */
	pageblock_order = order;
}
#else /* CONFIG_HUGETLB_PAGE_SIZE_VARIABLE */

/*
 * When CONFIG_HUGETLB_PAGE_SIZE_VARIABLE is not set, set_pageblock_order()
 * is unused as pageblock_order is set at compile-time. See
 * include/linux/pageblock-flags.h for the values of pageblock_order based on
 * the kernel config
 */
void __init set_pageblock_order(void)
{
}

#endif /* CONFIG_HUGETLB_PAGE_SIZE_VARIABLE */

static unsigned long __init calc_memmap_size(unsigned long spanned_pages,
						unsigned long present_pages)
{
	unsigned long pages = spanned_pages;

	/*
	 * Provide a more accurate estimation if there are holes within
	 * the zone and SPARSEMEM is in use. If there are holes within the
	 * zone, each populated memory region may cost us one or two extra
	 * memmap pages due to alignment because memmap pages for each
	 * populated regions may not be naturally aligned on page boundary.
	 * So the (present_pages >> 4) heuristic is a tradeoff for that.
	 */
	if (spanned_pages > present_pages + (present_pages >> 4) &&
	    IS_ENABLED(CONFIG_SPARSEMEM))
		pages = present_pages;

	return PAGE_ALIGN(pages * sizeof(struct page)) >> PAGE_SHIFT;
}

#ifdef CONFIG_TRANSPARENT_HUGEPAGE
static void pgdat_init_split_queue(struct pglist_data *pgdat)
{
	struct deferred_split *ds_queue = &pgdat->deferred_split_queue;

	spin_lock_init(&ds_queue->split_queue_lock);
	INIT_LIST_HEAD(&ds_queue->split_queue);
	ds_queue->split_queue_len = 0;
}
#else
static void pgdat_init_split_queue(struct pglist_data *pgdat) {}
#endif

#ifdef CONFIG_COMPACTION
static void pgdat_init_kcompactd(struct pglist_data *pgdat)
{
	init_waitqueue_head(&pgdat->kcompactd_wait);
}
#else
static void pgdat_init_kcompactd(struct pglist_data *pgdat) {}
#endif

static void __meminit pgdat_init_internals(struct pglist_data *pgdat)
{
	pgdat_resize_init(pgdat);

	pgdat_init_split_queue(pgdat);
	pgdat_init_kcompactd(pgdat);

	init_waitqueue_head(&pgdat->kswapd_wait);
	init_waitqueue_head(&pgdat->pfmemalloc_wait);

	pgdat_page_ext_init(pgdat);
	spin_lock_init(&pgdat->lru_lock);
	lruvec_init(&pgdat->__lruvec);
}

static void __meminit zone_init_internals(struct zone *zone, enum zone_type idx, int nid,
							unsigned long remaining_pages)
{
	atomic_long_set(&zone->managed_pages, remaining_pages);
	zone_set_nid(zone, nid);
	zone->name = zone_names[idx];
	zone->zone_pgdat = NODE_DATA(nid);
	spin_lock_init(&zone->lock);
	zone_seqlock_init(zone);
	zone_pcp_init(zone);
}

/*
 * Set up the zone data structures
 * - init pgdat internals
 * - init all zones belonging to this node
 *
 * NOTE: this function is only called during memory hotplug
 */
#ifdef CONFIG_MEMORY_HOTPLUG
void __ref free_area_init_core_hotplug(int nid)
{
	enum zone_type z;
	pg_data_t *pgdat = NODE_DATA(nid);

	pgdat_init_internals(pgdat);
	for (z = 0; z < MAX_NR_ZONES; z++)
		zone_init_internals(&pgdat->node_zones[z], z, nid, 0);
}
#endif

/*
 * Set up the zone data structures:
 *   - mark all pages reserved
 *   - mark all memory queues empty
 *   - clear the memory bitmaps
 *
 * NOTE: pgdat should get zeroed by caller.
 * NOTE: this function is only called during early init.
 */
static void __init free_area_init_core(struct pglist_data *pgdat)
{
	enum zone_type j;
	int nid = pgdat->node_id;

	pgdat_init_internals(pgdat);
	pgdat->per_cpu_nodestats = &boot_nodestats;

	for (j = 0; j < MAX_NR_ZONES; j++) {
		struct zone *zone = pgdat->node_zones + j;
		unsigned long size, freesize, memmap_pages;
		unsigned long zone_start_pfn = zone->zone_start_pfn;

		size = zone->spanned_pages;
		freesize = zone->present_pages;

		/*
		 * Adjust freesize so that it accounts for how much memory
		 * is used by this zone for memmap. This affects the watermark
		 * and per-cpu initialisations
		 */
		memmap_pages = calc_memmap_size(size, freesize);
		if (!is_highmem_idx(j)) {
			if (freesize >= memmap_pages) {
				freesize -= memmap_pages;
				if (memmap_pages)
					printk(KERN_DEBUG
					       "  %s zone: %lu pages used for memmap\n",
					       zone_names[j], memmap_pages);
			} else
				pr_warn("  %s zone: %lu pages exceeds freesize %lu\n",
					zone_names[j], memmap_pages, freesize);
		}

		/* Account for reserved pages */
		if (j == 0 && freesize > dma_reserve) {
			freesize -= dma_reserve;
			printk(KERN_DEBUG "  %s zone: %lu pages reserved\n",
					zone_names[0], dma_reserve);
		}

		if (!is_highmem_idx(j))
			nr_kernel_pages += freesize;
		/* Charge for highmem memmap if there are enough kernel pages */
		else if (nr_kernel_pages > memmap_pages * 2)
			nr_kernel_pages -= memmap_pages;
		nr_all_pages += freesize;

		/*
		 * Set an approximate value for lowmem here, it will be adjusted
		 * when the bootmem allocator frees pages into the buddy system.
		 * And all highmem pages will be managed by the buddy system.
		 */
		zone_init_internals(zone, j, nid, freesize);

		if (!size)
			continue;

		set_pageblock_order();
		setup_usemap(pgdat, zone, zone_start_pfn, size);
		init_currently_empty_zone(zone, zone_start_pfn, size);
		memmap_init(size, nid, j, zone_start_pfn);
	}
}

#ifdef CONFIG_FLAT_NODE_MEM_MAP
static void __ref alloc_node_mem_map(struct pglist_data *pgdat)
{
	unsigned long __maybe_unused start = 0;
	unsigned long __maybe_unused offset = 0;

	/* Skip empty nodes */
	if (!pgdat->node_spanned_pages)
		return;

	start = pgdat->node_start_pfn & ~(MAX_ORDER_NR_PAGES - 1);
	offset = pgdat->node_start_pfn - start;
	/* ia64 gets its own node_mem_map, before this, without bootmem */
	if (!pgdat->node_mem_map) {
		unsigned long size, end;
		struct page *map;

		/*
		 * The zone's endpoints aren't required to be MAX_ORDER
		 * aligned but the node_mem_map endpoints must be in order
		 * for the buddy allocator to function correctly.
		 */
		end = pgdat_end_pfn(pgdat);
		end = ALIGN(end, MAX_ORDER_NR_PAGES);
		size =  (end - start) * sizeof(struct page);
		map = memblock_alloc_node(size, SMP_CACHE_BYTES,
					  pgdat->node_id);
		if (!map)
			panic("Failed to allocate %ld bytes for node %d memory map\n",
			      size, pgdat->node_id);
		pgdat->node_mem_map = map + offset;
	}
	pr_debug("%s: node %d, pgdat %08lx, node_mem_map %08lx\n",
				__func__, pgdat->node_id, (unsigned long)pgdat,
				(unsigned long)pgdat->node_mem_map);
#ifndef CONFIG_NEED_MULTIPLE_NODES
	/*
	 * With no DISCONTIG, the global mem_map is just set as node 0's
	 */
	if (pgdat == NODE_DATA(0)) {
		mem_map = NODE_DATA(0)->node_mem_map;
		if (page_to_pfn(mem_map) != pgdat->node_start_pfn)
			mem_map -= offset;
	}
#endif
}
#else
static void __ref alloc_node_mem_map(struct pglist_data *pgdat) { }
#endif /* CONFIG_FLAT_NODE_MEM_MAP */

#ifdef CONFIG_DEFERRED_STRUCT_PAGE_INIT
static inline void pgdat_set_deferred_range(pg_data_t *pgdat)
{
	pgdat->first_deferred_pfn = ULONG_MAX;
}
#else
static inline void pgdat_set_deferred_range(pg_data_t *pgdat) {}
#endif

static void __init free_area_init_node(int nid)
{
	pg_data_t *pgdat = NODE_DATA(nid);
	unsigned long start_pfn = 0;
	unsigned long end_pfn = 0;

	/* pg_data_t should be reset to zero when it's allocated */
	WARN_ON(pgdat->nr_zones || pgdat->kswapd_highest_zoneidx);

	get_pfn_range_for_nid(nid, &start_pfn, &end_pfn);

	pgdat->node_id = nid;
	pgdat->node_start_pfn = start_pfn;
	pgdat->per_cpu_nodestats = NULL;

	pr_info("Initmem setup node %d [mem %#018Lx-%#018Lx]\n", nid,
		(u64)start_pfn << PAGE_SHIFT,
		end_pfn ? ((u64)end_pfn << PAGE_SHIFT) - 1 : 0);
	calculate_node_totalpages(pgdat, start_pfn, end_pfn);

	alloc_node_mem_map(pgdat);
	pgdat_set_deferred_range(pgdat);

	free_area_init_core(pgdat);
}

void __init free_area_init_memoryless_node(int nid)
{
	free_area_init_node(nid);
}

#if !defined(CONFIG_FLAT_NODE_MEM_MAP)
/*
 * Initialize all valid struct pages in the range [spfn, epfn) and mark them
 * PageReserved(). Return the number of struct pages that were initialized.
 */
static u64 __init init_unavailable_range(unsigned long spfn, unsigned long epfn)
{
	unsigned long pfn;
	u64 pgcnt = 0;

	for (pfn = spfn; pfn < epfn; pfn++) {
		if (!pfn_valid(ALIGN_DOWN(pfn, pageblock_nr_pages))) {
			pfn = ALIGN_DOWN(pfn, pageblock_nr_pages)
				+ pageblock_nr_pages - 1;
			continue;
		}
		/*
		 * Use a fake node/zone (0) for now. Some of these pages
		 * (in memblock.reserved but not in memblock.memory) will
		 * get re-initialized via reserve_bootmem_region() later.
		 */
		__init_single_page(pfn_to_page(pfn), pfn, 0, 0);
		__SetPageReserved(pfn_to_page(pfn));
		pgcnt++;
	}

	return pgcnt;
}

/*
 * Only struct pages that are backed by physical memory are zeroed and
 * initialized by going through __init_single_page(). But, there are some
 * struct pages which are reserved in memblock allocator and their fields
 * may be accessed (for example page_to_pfn() on some configuration accesses
 * flags). We must explicitly initialize those struct pages.
 *
 * This function also addresses a similar issue where struct pages are left
 * uninitialized because the physical address range is not covered by
 * memblock.memory or memblock.reserved. That could happen when memblock
 * layout is manually configured via memmap=, or when the highest physical
 * address (max_pfn) does not end on a section boundary.
 */
static void __init init_unavailable_mem(void)
{
	phys_addr_t start, end;
	u64 i, pgcnt;
	phys_addr_t next = 0;

	/*
	 * Loop through unavailable ranges not covered by memblock.memory.
	 */
	pgcnt = 0;
	for_each_mem_range(i, &start, &end) {
		if (next < start)
			pgcnt += init_unavailable_range(PFN_DOWN(next),
							PFN_UP(start));
		next = end;
	}

	/*
	 * Early sections always have a fully populated memmap for the whole
	 * section - see pfn_valid(). If the last section has holes at the
	 * end and that section is marked "online", the memmap will be
	 * considered initialized. Make sure that memmap has a well defined
	 * state.
	 */
	pgcnt += init_unavailable_range(PFN_DOWN(next),
					round_up(max_pfn, PAGES_PER_SECTION));

	/*
	 * Struct pages that do not have backing memory. This could be because
	 * firmware is using some of this memory, or for some other reasons.
	 */
	if (pgcnt)
		pr_info("Zeroed struct page in unavailable ranges: %lld pages", pgcnt);
}
#else
static inline void __init init_unavailable_mem(void)
{
}
#endif /* !CONFIG_FLAT_NODE_MEM_MAP */

#if MAX_NUMNODES > 1
/*
 * Figure out the number of possible node ids.
 */
void __init setup_nr_node_ids(void)
{
	unsigned int highest;

	highest = find_last_bit(node_possible_map.bits, MAX_NUMNODES);
	nr_node_ids = highest + 1;
}
#endif

/**
 * node_map_pfn_alignment - determine the maximum internode alignment
 *
 * This function should be called after node map is populated and sorted.
 * It calculates the maximum power of two alignment which can distinguish
 * all the nodes.
 *
 * For example, if all nodes are 1GiB and aligned to 1GiB, the return value
 * would indicate 1GiB alignment with (1 << (30 - PAGE_SHIFT)).  If the
 * nodes are shifted by 256MiB, 256MiB.  Note that if only the last node is
 * shifted, 1GiB is enough and this function will indicate so.
 *
 * This is used to test whether pfn -> nid mapping of the chosen memory
 * model has fine enough granularity to avoid incorrect mapping for the
 * populated node map.
 *
 * Return: the determined alignment in pfn's.  0 if there is no alignment
 * requirement (single node).
 */
unsigned long __init node_map_pfn_alignment(void)
{
	unsigned long accl_mask = 0, last_end = 0;
	unsigned long start, end, mask;
	int last_nid = NUMA_NO_NODE;
	int i, nid;

	for_each_mem_pfn_range(i, MAX_NUMNODES, &start, &end, &nid) {
		if (!start || last_nid < 0 || last_nid == nid) {
			last_nid = nid;
			last_end = end;
			continue;
		}

		/*
		 * Start with a mask granular enough to pin-point to the
		 * start pfn and tick off bits one-by-one until it becomes
		 * too coarse to separate the current node from the last.
		 */
		mask = ~((1 << __ffs(start)) - 1);
		while (mask && last_end <= (start & (mask << 1)))
			mask <<= 1;

		/* accumulate all internode masks */
		accl_mask |= mask;
	}

	/* convert mask to number of pages */
	return ~accl_mask + 1;
}

/**
 * find_min_pfn_with_active_regions - Find the minimum PFN registered
 *
 * Return: the minimum PFN based on information provided via
 * memblock_set_node().
 */
unsigned long __init find_min_pfn_with_active_regions(void)
{
	return PHYS_PFN(memblock_start_of_DRAM());
}

/*
 * early_calculate_totalpages()
 * Sum pages in active regions for movable zone.
 * Populate N_MEMORY for calculating usable_nodes.
 */
static unsigned long __init early_calculate_totalpages(void)
{
	unsigned long totalpages = 0;
	unsigned long start_pfn, end_pfn;
	int i, nid;

	for_each_mem_pfn_range(i, MAX_NUMNODES, &start_pfn, &end_pfn, &nid) {
		unsigned long pages = end_pfn - start_pfn;

		totalpages += pages;
		if (pages)
			node_set_state(nid, N_MEMORY);
	}
	return totalpages;
}

/*
 * Find the PFN the Movable zone begins in each node. Kernel memory
 * is spread evenly between nodes as long as the nodes have enough
 * memory. When they don't, some nodes will have more kernelcore than
 * others
 */
static void __init find_zone_movable_pfns_for_nodes(void)
{
	int i, nid;
	unsigned long usable_startpfn;
	unsigned long kernelcore_node, kernelcore_remaining;
	/* save the state before borrow the nodemask */
	nodemask_t saved_node_state = node_states[N_MEMORY];
	unsigned long totalpages = early_calculate_totalpages();
	int usable_nodes = nodes_weight(node_states[N_MEMORY]);
	struct memblock_region *r;

	/* Need to find movable_zone earlier when movable_node is specified. */
	find_usable_zone_for_movable();

	/*
	 * If movable_node is specified, ignore kernelcore and movablecore
	 * options.
	 */
	if (movable_node_is_enabled()) {
		for_each_mem_region(r) {
			if (!memblock_is_hotpluggable(r))
				continue;

			nid = memblock_get_region_node(r);

			usable_startpfn = PFN_DOWN(r->base);
			zone_movable_pfn[nid] = zone_movable_pfn[nid] ?
				min(usable_startpfn, zone_movable_pfn[nid]) :
				usable_startpfn;
		}

		goto out2;
	}

	/*
	 * If kernelcore=mirror is specified, ignore movablecore option
	 */
	if (mirrored_kernelcore) {
		bool mem_below_4gb_not_mirrored = false;

		for_each_mem_region(r) {
			if (memblock_is_mirror(r))
				continue;

			nid = memblock_get_region_node(r);

			usable_startpfn = memblock_region_memory_base_pfn(r);

			if (usable_startpfn < 0x100000) {
				mem_below_4gb_not_mirrored = true;
				continue;
			}

			zone_movable_pfn[nid] = zone_movable_pfn[nid] ?
				min(usable_startpfn, zone_movable_pfn[nid]) :
				usable_startpfn;
		}

		if (mem_below_4gb_not_mirrored)
			pr_warn("This configuration results in unmirrored kernel memory.\n");

		goto out2;
	}

	/*
	 * If kernelcore=nn% or movablecore=nn% was specified, calculate the
	 * amount of necessary memory.
	 */
	if (required_kernelcore_percent)
		required_kernelcore = (totalpages * 100 * required_kernelcore_percent) /
				       10000UL;
	if (required_movablecore_percent)
		required_movablecore = (totalpages * 100 * required_movablecore_percent) /
					10000UL;

	/*
	 * If movablecore= was specified, calculate what size of
	 * kernelcore that corresponds so that memory usable for
	 * any allocation type is evenly spread. If both kernelcore
	 * and movablecore are specified, then the value of kernelcore
	 * will be used for required_kernelcore if it's greater than
	 * what movablecore would have allowed.
	 */
	if (required_movablecore) {
		unsigned long corepages;

		/*
		 * Round-up so that ZONE_MOVABLE is at least as large as what
		 * was requested by the user
		 */
		required_movablecore =
			roundup(required_movablecore, MAX_ORDER_NR_PAGES);
		required_movablecore = min(totalpages, required_movablecore);
		corepages = totalpages - required_movablecore;

		required_kernelcore = max(required_kernelcore, corepages);
	}

	/*
	 * If kernelcore was not specified or kernelcore size is larger
	 * than totalpages, there is no ZONE_MOVABLE.
	 */
	if (!required_kernelcore || required_kernelcore >= totalpages)
		goto out;

	/* usable_startpfn is the lowest possible pfn ZONE_MOVABLE can be at */
	usable_startpfn = arch_zone_lowest_possible_pfn[movable_zone];

restart:
	/* Spread kernelcore memory as evenly as possible throughout nodes */
	kernelcore_node = required_kernelcore / usable_nodes;
	for_each_node_state(nid, N_MEMORY) {
		unsigned long start_pfn, end_pfn;

		/*
		 * Recalculate kernelcore_node if the division per node
		 * now exceeds what is necessary to satisfy the requested
		 * amount of memory for the kernel
		 */
		if (required_kernelcore < kernelcore_node)
			kernelcore_node = required_kernelcore / usable_nodes;

		/*
		 * As the map is walked, we track how much memory is usable
		 * by the kernel using kernelcore_remaining. When it is
		 * 0, the rest of the node is usable by ZONE_MOVABLE
		 */
		kernelcore_remaining = kernelcore_node;

		/* Go through each range of PFNs within this node */
		for_each_mem_pfn_range(i, nid, &start_pfn, &end_pfn, NULL) {
			unsigned long size_pages;

			start_pfn = max(start_pfn, zone_movable_pfn[nid]);
			if (start_pfn >= end_pfn)
				continue;

			/* Account for what is only usable for kernelcore */
			if (start_pfn < usable_startpfn) {
				unsigned long kernel_pages;
				kernel_pages = min(end_pfn, usable_startpfn)
								- start_pfn;

				kernelcore_remaining -= min(kernel_pages,
							kernelcore_remaining);
				required_kernelcore -= min(kernel_pages,
							required_kernelcore);

				/* Continue if range is now fully accounted */
				if (end_pfn <= usable_startpfn) {

					/*
					 * Push zone_movable_pfn to the end so
					 * that if we have to rebalance
					 * kernelcore across nodes, we will
					 * not double account here
					 */
					zone_movable_pfn[nid] = end_pfn;
					continue;
				}
				start_pfn = usable_startpfn;
			}

			/*
			 * The usable PFN range for ZONE_MOVABLE is from
			 * start_pfn->end_pfn. Calculate size_pages as the
			 * number of pages used as kernelcore
			 */
			size_pages = end_pfn - start_pfn;
			if (size_pages > kernelcore_remaining)
				size_pages = kernelcore_remaining;
			zone_movable_pfn[nid] = start_pfn + size_pages;

			/*
			 * Some kernelcore has been met, update counts and
			 * break if the kernelcore for this node has been
			 * satisfied
			 */
			required_kernelcore -= min(required_kernelcore,
								size_pages);
			kernelcore_remaining -= size_pages;
			if (!kernelcore_remaining)
				break;
		}
	}

	/*
	 * If there is still required_kernelcore, we do another pass with one
	 * less node in the count. This will push zone_movable_pfn[nid] further
	 * along on the nodes that still have memory until kernelcore is
	 * satisfied
	 */
	usable_nodes--;
	if (usable_nodes && required_kernelcore > usable_nodes)
		goto restart;

out2:
	/* Align start of ZONE_MOVABLE on all nids to MAX_ORDER_NR_PAGES */
	for (nid = 0; nid < MAX_NUMNODES; nid++)
		zone_movable_pfn[nid] =
			roundup(zone_movable_pfn[nid], MAX_ORDER_NR_PAGES);

out:
	/* restore the node_state */
	node_states[N_MEMORY] = saved_node_state;
}

/* Any regular or high memory on that node ? */
static void check_for_memory(pg_data_t *pgdat, int nid)
{
	enum zone_type zone_type;

	for (zone_type = 0; zone_type <= ZONE_MOVABLE - 1; zone_type++) {
		struct zone *zone = &pgdat->node_zones[zone_type];
		if (populated_zone(zone)) {
			if (IS_ENABLED(CONFIG_HIGHMEM))
				node_set_state(nid, N_HIGH_MEMORY);
			if (zone_type <= ZONE_NORMAL)
				node_set_state(nid, N_NORMAL_MEMORY);
			break;
		}
	}
}

/*
 * Some architecturs, e.g. ARC may have ZONE_HIGHMEM below ZONE_NORMAL. For
 * such cases we allow max_zone_pfn sorted in the descending order
 */
bool __weak arch_has_descending_max_zone_pfns(void)
{
	return false;
}

/**
 * free_area_init - Initialise all pg_data_t and zone data
 * @max_zone_pfn: an array of max PFNs for each zone
 *
 * This will call free_area_init_node() for each active node in the system.
 * Using the page ranges provided by memblock_set_node(), the size of each
 * zone in each node and their holes is calculated. If the maximum PFN
 * between two adjacent zones match, it is assumed that the zone is empty.
 * For example, if arch_max_dma_pfn == arch_max_dma32_pfn, it is assumed
 * that arch_max_dma32_pfn has no pages. It is also assumed that a zone
 * starts where the previous one ended. For example, ZONE_DMA32 starts
 * at arch_max_dma_pfn.
 */
void __init free_area_init(unsigned long *max_zone_pfn)
{
	unsigned long start_pfn, end_pfn;
	int i, nid, zone;
	bool descending;

	/* Record where the zone boundaries are */
	memset(arch_zone_lowest_possible_pfn, 0,
				sizeof(arch_zone_lowest_possible_pfn));
	memset(arch_zone_highest_possible_pfn, 0,
				sizeof(arch_zone_highest_possible_pfn));

	start_pfn = find_min_pfn_with_active_regions();
	descending = arch_has_descending_max_zone_pfns();

	for (i = 0; i < MAX_NR_ZONES; i++) {
		if (descending)
			zone = MAX_NR_ZONES - i - 1;
		else
			zone = i;

		if (zone == ZONE_MOVABLE)
			continue;

		end_pfn = max(max_zone_pfn[zone], start_pfn);
		arch_zone_lowest_possible_pfn[zone] = start_pfn;
		arch_zone_highest_possible_pfn[zone] = end_pfn;

		start_pfn = end_pfn;
	}

	/* Find the PFNs that ZONE_MOVABLE begins at in each node */
	memset(zone_movable_pfn, 0, sizeof(zone_movable_pfn));
	find_zone_movable_pfns_for_nodes();

	/* Print out the zone ranges */
	pr_info("Zone ranges:\n");
	for (i = 0; i < MAX_NR_ZONES; i++) {
		if (i == ZONE_MOVABLE)
			continue;
		pr_info("  %-8s ", zone_names[i]);
		if (arch_zone_lowest_possible_pfn[i] ==
				arch_zone_highest_possible_pfn[i])
			pr_cont("empty\n");
		else
			pr_cont("[mem %#018Lx-%#018Lx]\n",
				(u64)arch_zone_lowest_possible_pfn[i]
					<< PAGE_SHIFT,
				((u64)arch_zone_highest_possible_pfn[i]
					<< PAGE_SHIFT) - 1);
	}

	/* Print out the PFNs ZONE_MOVABLE begins at in each node */
	pr_info("Movable zone start for each node\n");
	for (i = 0; i < MAX_NUMNODES; i++) {
		if (zone_movable_pfn[i])
			pr_info("  Node %d: %#018Lx\n", i,
			       (u64)zone_movable_pfn[i] << PAGE_SHIFT);
	}

	/*
	 * Print out the early node map, and initialize the
	 * subsection-map relative to active online memory ranges to
	 * enable future "sub-section" extensions of the memory map.
	 */
	pr_info("Early memory node ranges\n");
	for_each_mem_pfn_range(i, MAX_NUMNODES, &start_pfn, &end_pfn, &nid) {
		pr_info("  node %3d: [mem %#018Lx-%#018Lx]\n", nid,
			(u64)start_pfn << PAGE_SHIFT,
			((u64)end_pfn << PAGE_SHIFT) - 1);
		subsection_map_init(start_pfn, end_pfn - start_pfn);
	}

	/* Initialise every node */
	mminit_verify_pageflags_layout();
	setup_nr_node_ids();
	init_unavailable_mem();
	for_each_online_node(nid) {
		pg_data_t *pgdat = NODE_DATA(nid);
		free_area_init_node(nid);

		/* Any memory on that node */
		if (pgdat->node_present_pages)
			node_set_state(nid, N_MEMORY);
		check_for_memory(pgdat, nid);
	}
}

static int __init cmdline_parse_core(char *p, unsigned long *core,
				     unsigned long *percent)
{
	unsigned long long coremem;
	char *endptr;

	if (!p)
		return -EINVAL;

	/* Value may be a percentage of total memory, otherwise bytes */
	coremem = simple_strtoull(p, &endptr, 0);
	if (*endptr == '%') {
		/* Paranoid check for percent values greater than 100 */
		WARN_ON(coremem > 100);

		*percent = coremem;
	} else {
		coremem = memparse(p, &p);
		/* Paranoid check that UL is enough for the coremem value */
		WARN_ON((coremem >> PAGE_SHIFT) > ULONG_MAX);

		*core = coremem >> PAGE_SHIFT;
		*percent = 0UL;
	}
	return 0;
}

/*
 * kernelcore=size sets the amount of memory for use for allocations that
 * cannot be reclaimed or migrated.
 */
static int __init cmdline_parse_kernelcore(char *p)
{
	/* parse kernelcore=mirror */
	if (parse_option_str(p, "mirror")) {
		mirrored_kernelcore = true;
		return 0;
	}

	return cmdline_parse_core(p, &required_kernelcore,
				  &required_kernelcore_percent);
}

/*
 * movablecore=size sets the amount of memory for use for allocations that
 * can be reclaimed or migrated.
 */
static int __init cmdline_parse_movablecore(char *p)
{
	return cmdline_parse_core(p, &required_movablecore,
				  &required_movablecore_percent);
}

early_param("kernelcore", cmdline_parse_kernelcore);
early_param("movablecore", cmdline_parse_movablecore);

void adjust_managed_page_count(struct page *page, long count)
{
	atomic_long_add(count, &page_zone(page)->managed_pages);
	totalram_pages_add(count);
#ifdef CONFIG_HIGHMEM
	if (PageHighMem(page))
		totalhigh_pages_add(count);
#endif
}
EXPORT_SYMBOL(adjust_managed_page_count);

unsigned long free_reserved_area(void *start, void *end, int poison, const char *s)
{
	void *pos;
	unsigned long pages = 0;

	start = (void *)PAGE_ALIGN((unsigned long)start);
	end = (void *)((unsigned long)end & PAGE_MASK);
	for (pos = start; pos < end; pos += PAGE_SIZE, pages++) {
		struct page *page = virt_to_page(pos);
		void *direct_map_addr;

		/*
		 * 'direct_map_addr' might be different from 'pos'
		 * because some architectures' virt_to_page()
		 * work with aliases.  Getting the direct map
		 * address ensures that we get a _writeable_
		 * alias for the memset().
		 */
		direct_map_addr = page_address(page);
		/*
		 * Perform a kasan-unchecked memset() since this memory
		 * has not been initialized.
		 */
		direct_map_addr = kasan_reset_tag(direct_map_addr);
		if ((unsigned int)poison <= 0xFF)
			memset(direct_map_addr, poison, PAGE_SIZE);

		free_reserved_page(page);
	}

	if (pages && s)
		pr_info("Freeing %s memory: %ldK\n",
			s, pages << (PAGE_SHIFT - 10));

	return pages;
}

#ifdef	CONFIG_HIGHMEM
void free_highmem_page(struct page *page)
{
	__free_reserved_page(page);
	totalram_pages_inc();
	atomic_long_inc(&page_zone(page)->managed_pages);
	totalhigh_pages_inc();
}
#endif


void __init mem_init_print_info(const char *str)
{
	unsigned long physpages, codesize, datasize, rosize, bss_size;
	unsigned long init_code_size, init_data_size;

	physpages = get_num_physpages();
	codesize = _etext - _stext;
	datasize = _edata - _sdata;
	rosize = __end_rodata - __start_rodata;
	bss_size = __bss_stop - __bss_start;
	init_data_size = __init_end - __init_begin;
	init_code_size = _einittext - _sinittext;

	/*
	 * Detect special cases and adjust section sizes accordingly:
	 * 1) .init.* may be embedded into .data sections
	 * 2) .init.text.* may be out of [__init_begin, __init_end],
	 *    please refer to arch/tile/kernel/vmlinux.lds.S.
	 * 3) .rodata.* may be embedded into .text or .data sections.
	 */
#define adj_init_size(start, end, size, pos, adj) \
	do { \
		if (start <= pos && pos < end && size > adj) \
			size -= adj; \
	} while (0)

	adj_init_size(__init_begin, __init_end, init_data_size,
		     _sinittext, init_code_size);
	adj_init_size(_stext, _etext, codesize, _sinittext, init_code_size);
	adj_init_size(_sdata, _edata, datasize, __init_begin, init_data_size);
	adj_init_size(_stext, _etext, codesize, __start_rodata, rosize);
	adj_init_size(_sdata, _edata, datasize, __start_rodata, rosize);

#undef	adj_init_size

	pr_info("Memory: %luK/%luK available (%luK kernel code, %luK rwdata, %luK rodata, %luK init, %luK bss, %luK reserved, %luK cma-reserved"
#ifdef	CONFIG_HIGHMEM
		", %luK highmem"
#endif
		"%s%s)\n",
		nr_free_pages() << (PAGE_SHIFT - 10),
		physpages << (PAGE_SHIFT - 10),
		codesize >> 10, datasize >> 10, rosize >> 10,
		(init_data_size + init_code_size) >> 10, bss_size >> 10,
		(physpages - totalram_pages() - totalcma_pages) << (PAGE_SHIFT - 10),
		totalcma_pages << (PAGE_SHIFT - 10),
#ifdef	CONFIG_HIGHMEM
		totalhigh_pages() << (PAGE_SHIFT - 10),
#endif
		str ? ", " : "", str ? str : "");
}

/**
 * set_dma_reserve - set the specified number of pages reserved in the first zone
 * @new_dma_reserve: The number of pages to mark reserved
 *
 * The per-cpu batchsize and zone watermarks are determined by managed_pages.
 * In the DMA zone, a significant percentage may be consumed by kernel image
 * and other unfreeable allocations which can skew the watermarks badly. This
 * function may optionally be used to account for unfreeable pages in the
 * first zone (e.g., ZONE_DMA). The effect will be lower watermarks and
 * smaller per-cpu batchsize.
 */
void __init set_dma_reserve(unsigned long new_dma_reserve)
{
	dma_reserve = new_dma_reserve;
}

static int page_alloc_cpu_dead(unsigned int cpu)
{

	lru_add_drain_cpu(cpu);
	drain_pages(cpu);

	/*
	 * Spill the event counters of the dead processor
	 * into the current processors event counters.
	 * This artificially elevates the count of the current
	 * processor.
	 */
	vm_events_fold_cpu(cpu);

	/*
	 * Zero the differential counters of the dead processor
	 * so that the vm statistics are consistent.
	 *
	 * This is only okay since the processor is dead and cannot
	 * race with what we are doing.
	 */
	cpu_vm_stats_fold(cpu);
	return 0;
}

#ifdef CONFIG_NUMA
int hashdist = HASHDIST_DEFAULT;

static int __init set_hashdist(char *str)
{
	if (!str)
		return 0;
	hashdist = simple_strtoul(str, &str, 0);
	return 1;
}
__setup("hashdist=", set_hashdist);
#endif

void __init page_alloc_init(void)
{
	int ret;

#ifdef CONFIG_NUMA
	if (num_node_state(N_MEMORY) == 1)
		hashdist = 0;
#endif

	ret = cpuhp_setup_state_nocalls(CPUHP_PAGE_ALLOC_DEAD,
					"mm/page_alloc:dead", NULL,
					page_alloc_cpu_dead);
	WARN_ON(ret < 0);
}

/*
 * calculate_totalreserve_pages - called when sysctl_lowmem_reserve_ratio
 *	or min_free_kbytes changes.
 */
static void calculate_totalreserve_pages(void)
{
	struct pglist_data *pgdat;
	unsigned long reserve_pages = 0;
	enum zone_type i, j;

	for_each_online_pgdat(pgdat) {

		pgdat->totalreserve_pages = 0;

		for (i = 0; i < MAX_NR_ZONES; i++) {
			struct zone *zone = pgdat->node_zones + i;
			long max = 0;
			unsigned long managed_pages = zone_managed_pages(zone);

			/* Find valid and maximum lowmem_reserve in the zone */
			for (j = i; j < MAX_NR_ZONES; j++) {
				if (zone->lowmem_reserve[j] > max)
					max = zone->lowmem_reserve[j];
			}

			/* we treat the high watermark as reserved pages. */
			max += high_wmark_pages(zone);

			if (max > managed_pages)
				max = managed_pages;

			pgdat->totalreserve_pages += max;

			reserve_pages += max;
		}
	}
	totalreserve_pages = reserve_pages;
}

/*
 * setup_per_zone_lowmem_reserve - called whenever
 *	sysctl_lowmem_reserve_ratio changes.  Ensures that each zone
 *	has a correct pages reserved value, so an adequate number of
 *	pages are left in the zone after a successful __alloc_pages().
 */
static void setup_per_zone_lowmem_reserve(void)
{
	struct pglist_data *pgdat;
	enum zone_type j, idx;

	for_each_online_pgdat(pgdat) {
		for (j = 0; j < MAX_NR_ZONES; j++) {
			struct zone *zone = pgdat->node_zones + j;
			unsigned long managed_pages = zone_managed_pages(zone);

			zone->lowmem_reserve[j] = 0;

			idx = j;
			while (idx) {
				struct zone *lower_zone;

				idx--;
				lower_zone = pgdat->node_zones + idx;

				if (!sysctl_lowmem_reserve_ratio[idx] ||
				    !zone_managed_pages(lower_zone)) {
					lower_zone->lowmem_reserve[j] = 0;
					continue;
				} else {
					lower_zone->lowmem_reserve[j] =
						managed_pages / sysctl_lowmem_reserve_ratio[idx];
				}
				managed_pages += zone_managed_pages(lower_zone);
			}
		}
	}

	/* update totalreserve_pages */
	calculate_totalreserve_pages();
}

static void __setup_per_zone_wmarks(void)
{
	unsigned long pages_min = min_free_kbytes >> (PAGE_SHIFT - 10);
	unsigned long pages_low = extra_free_kbytes >> (PAGE_SHIFT - 10);
	unsigned long lowmem_pages = 0;
	struct zone *zone;
	unsigned long flags;

	/* Calculate total number of !ZONE_HIGHMEM pages */
	for_each_zone(zone) {
		if (!is_highmem(zone))
			lowmem_pages += zone_managed_pages(zone);
	}

	for_each_zone(zone) {
		u64 tmp, low;

		spin_lock_irqsave(&zone->lock, flags);
		tmp = (u64)pages_min * zone_managed_pages(zone);
		do_div(tmp, lowmem_pages);
		low = (u64)pages_low * zone_managed_pages(zone);
		do_div(low, nr_free_zone_pages(gfp_zone(GFP_HIGHUSER_MOVABLE)));
		if (is_highmem(zone)) {
			/*
			 * __GFP_HIGH and PF_MEMALLOC allocations usually don't
			 * need highmem pages, so cap pages_min to a small
			 * value here.
			 *
			 * The WMARK_HIGH-WMARK_LOW and (WMARK_LOW-WMARK_MIN)
			 * deltas control async page reclaim, and so should
			 * not be capped for highmem.
			 */
			unsigned long min_pages;

			min_pages = zone_managed_pages(zone) / 1024;
			min_pages = clamp(min_pages, SWAP_CLUSTER_MAX, 128UL);
			zone->_watermark[WMARK_MIN] = min_pages;
		} else {
			/*
			 * If it's a lowmem zone, reserve a number of pages
			 * proportionate to the zone's size.
			 */
			zone->_watermark[WMARK_MIN] = tmp;
		}

		/*
		 * Set the kswapd watermarks distance according to the
		 * scale factor in proportion to available memory, but
		 * ensure a minimum size on small systems.
		 */
		tmp = max_t(u64, tmp >> 2,
			    mult_frac(zone_managed_pages(zone),
				      watermark_scale_factor, 10000));

		zone->watermark_boost = 0;
		zone->_watermark[WMARK_LOW]  = min_wmark_pages(zone) + low + tmp;
		zone->_watermark[WMARK_HIGH] = min_wmark_pages(zone) + low + tmp * 2;

		spin_unlock_irqrestore(&zone->lock, flags);
	}

	/* update totalreserve_pages */
	calculate_totalreserve_pages();
}

/**
 * setup_per_zone_wmarks - called when min_free_kbytes changes
 * or when memory is hot-{added|removed}
 *
 * Ensures that the watermark[min,low,high] values for each zone are set
 * correctly with respect to min_free_kbytes.
 */
void setup_per_zone_wmarks(void)
{
	static DEFINE_SPINLOCK(lock);

	spin_lock(&lock);
	__setup_per_zone_wmarks();
	spin_unlock(&lock);
}

/*
 * Initialise min_free_kbytes.
 *
 * For small machines we want it small (128k min).  For large machines
 * we want it large (256MB max).  But it is not linear, because network
 * bandwidth does not increase linearly with machine size.  We use
 *
 *	min_free_kbytes = 4 * sqrt(lowmem_kbytes), for better accuracy:
 *	min_free_kbytes = sqrt(lowmem_kbytes * 16)
 *
 * which yields
 *
 * 16MB:	512k
 * 32MB:	724k
 * 64MB:	1024k
 * 128MB:	1448k
 * 256MB:	2048k
 * 512MB:	2896k
 * 1024MB:	4096k
 * 2048MB:	5792k
 * 4096MB:	8192k
 * 8192MB:	11584k
 * 16384MB:	16384k
 */
int __meminit init_per_zone_wmark_min(void)
{
	unsigned long lowmem_kbytes;
	int new_min_free_kbytes;

	lowmem_kbytes = nr_free_buffer_pages() * (PAGE_SIZE >> 10);
	new_min_free_kbytes = int_sqrt(lowmem_kbytes * 16);

	if (new_min_free_kbytes > user_min_free_kbytes) {
		min_free_kbytes = new_min_free_kbytes;
		if (min_free_kbytes < 128)
			min_free_kbytes = 128;
		if (min_free_kbytes > 262144)
			min_free_kbytes = 262144;
	} else {
		pr_warn("min_free_kbytes is not updated to %d because user defined value %d is preferred\n",
				new_min_free_kbytes, user_min_free_kbytes);
	}
	setup_per_zone_wmarks();
	refresh_zone_stat_thresholds();
	setup_per_zone_lowmem_reserve();

#ifdef CONFIG_NUMA
	setup_min_unmapped_ratio();
	setup_min_slab_ratio();
#endif

	khugepaged_min_free_kbytes_update();

	return 0;
}
postcore_initcall(init_per_zone_wmark_min)

/*
 * min_free_kbytes_sysctl_handler - just a wrapper around proc_dointvec() so
 *	that we can call two helper functions whenever min_free_kbytes
 *	or extra_free_kbytes changes.
 */
int min_free_kbytes_sysctl_handler(struct ctl_table *table, int write,
		void *buffer, size_t *length, loff_t *ppos)
{
	int rc;

	rc = proc_dointvec_minmax(table, write, buffer, length, ppos);
	if (rc)
		return rc;

	if (write) {
		user_min_free_kbytes = min_free_kbytes;
		setup_per_zone_wmarks();
	}
	return 0;
}

int watermark_scale_factor_sysctl_handler(struct ctl_table *table, int write,
		void *buffer, size_t *length, loff_t *ppos)
{
	int rc;

	rc = proc_dointvec_minmax(table, write, buffer, length, ppos);
	if (rc)
		return rc;

	if (write)
		setup_per_zone_wmarks();

	return 0;
}

#ifdef CONFIG_NUMA
static void setup_min_unmapped_ratio(void)
{
	pg_data_t *pgdat;
	struct zone *zone;

	for_each_online_pgdat(pgdat)
		pgdat->min_unmapped_pages = 0;

	for_each_zone(zone)
		zone->zone_pgdat->min_unmapped_pages += (zone_managed_pages(zone) *
						         sysctl_min_unmapped_ratio) / 100;
}


int sysctl_min_unmapped_ratio_sysctl_handler(struct ctl_table *table, int write,
		void *buffer, size_t *length, loff_t *ppos)
{
	int rc;

	rc = proc_dointvec_minmax(table, write, buffer, length, ppos);
	if (rc)
		return rc;

	setup_min_unmapped_ratio();

	return 0;
}

static void setup_min_slab_ratio(void)
{
	pg_data_t *pgdat;
	struct zone *zone;

	for_each_online_pgdat(pgdat)
		pgdat->min_slab_pages = 0;

	for_each_zone(zone)
		zone->zone_pgdat->min_slab_pages += (zone_managed_pages(zone) *
						     sysctl_min_slab_ratio) / 100;
}

int sysctl_min_slab_ratio_sysctl_handler(struct ctl_table *table, int write,
		void *buffer, size_t *length, loff_t *ppos)
{
	int rc;

	rc = proc_dointvec_minmax(table, write, buffer, length, ppos);
	if (rc)
		return rc;

	setup_min_slab_ratio();

	return 0;
}
#endif

/*
 * lowmem_reserve_ratio_sysctl_handler - just a wrapper around
 *	proc_dointvec() so that we can call setup_per_zone_lowmem_reserve()
 *	whenever sysctl_lowmem_reserve_ratio changes.
 *
 * The reserve ratio obviously has absolutely no relation with the
 * minimum watermarks. The lowmem reserve ratio can only make sense
 * if in function of the boot time zone sizes.
 */
int lowmem_reserve_ratio_sysctl_handler(struct ctl_table *table, int write,
		void *buffer, size_t *length, loff_t *ppos)
{
	int i;

	proc_dointvec_minmax(table, write, buffer, length, ppos);

	for (i = 0; i < MAX_NR_ZONES; i++) {
		if (sysctl_lowmem_reserve_ratio[i] < 1)
			sysctl_lowmem_reserve_ratio[i] = 0;
	}

	setup_per_zone_lowmem_reserve();
	return 0;
}

static void __zone_pcp_update(struct zone *zone)
{
	unsigned int cpu;

	for_each_possible_cpu(cpu)
		pageset_set_high_and_batch(zone,
				per_cpu_ptr(zone->pageset, cpu));
}

/*
 * percpu_pagelist_fraction - changes the pcp->high for each zone on each
 * cpu.  It is the fraction of total pages in each zone that a hot per cpu
 * pagelist can have before it gets flushed back to buddy allocator.
 */
int percpu_pagelist_fraction_sysctl_handler(struct ctl_table *table, int write,
		void *buffer, size_t *length, loff_t *ppos)
{
	struct zone *zone;
	int old_percpu_pagelist_fraction;
	int ret;

	mutex_lock(&pcp_batch_high_lock);
	old_percpu_pagelist_fraction = percpu_pagelist_fraction;

	ret = proc_dointvec_minmax(table, write, buffer, length, ppos);
	if (!write || ret < 0)
		goto out;

	/* Sanity checking to avoid pcp imbalance */
	if (percpu_pagelist_fraction &&
	    percpu_pagelist_fraction < MIN_PERCPU_PAGELIST_FRACTION) {
		percpu_pagelist_fraction = old_percpu_pagelist_fraction;
		ret = -EINVAL;
		goto out;
	}

	/* No change? */
	if (percpu_pagelist_fraction == old_percpu_pagelist_fraction)
		goto out;

	for_each_populated_zone(zone)
		__zone_pcp_update(zone);
out:
	mutex_unlock(&pcp_batch_high_lock);
	return ret;
}

#ifndef __HAVE_ARCH_RESERVED_KERNEL_PAGES
/*
 * Returns the number of pages that arch has reserved but
 * is not known to alloc_large_system_hash().
 */
static unsigned long __init arch_reserved_kernel_pages(void)
{
	return 0;
}
#endif

/*
 * Adaptive scale is meant to reduce sizes of hash tables on large memory
 * machines. As memory size is increased the scale is also increased but at
 * slower pace.  Starting from ADAPT_SCALE_BASE (64G), every time memory
 * quadruples the scale is increased by one, which means the size of hash table
 * only doubles, instead of quadrupling as well.
 * Because 32-bit systems cannot have large physical memory, where this scaling
 * makes sense, it is disabled on such platforms.
 */
#if __BITS_PER_LONG > 32
#define ADAPT_SCALE_BASE	(64ul << 30)
#define ADAPT_SCALE_SHIFT	2
#define ADAPT_SCALE_NPAGES	(ADAPT_SCALE_BASE >> PAGE_SHIFT)
#endif

/*
 * allocate a large system hash table from bootmem
 * - it is assumed that the hash table must contain an exact power-of-2
 *   quantity of entries
 * - limit is the number of hash buckets, not the total allocation size
 */
void *__init alloc_large_system_hash(const char *tablename,
				     unsigned long bucketsize,
				     unsigned long numentries,
				     int scale,
				     int flags,
				     unsigned int *_hash_shift,
				     unsigned int *_hash_mask,
				     unsigned long low_limit,
				     unsigned long high_limit)
{
	unsigned long long max = high_limit;
	unsigned long log2qty, size;
	void *table = NULL;
	gfp_t gfp_flags;
	bool virt;

	/* allow the kernel cmdline to have a say */
	if (!numentries) {
		/* round applicable memory size up to nearest megabyte */
		numentries = nr_kernel_pages;
		numentries -= arch_reserved_kernel_pages();

		/* It isn't necessary when PAGE_SIZE >= 1MB */
		if (PAGE_SHIFT < 20)
			numentries = round_up(numentries, (1<<20)/PAGE_SIZE);

#if __BITS_PER_LONG > 32
		if (!high_limit) {
			unsigned long adapt;

			for (adapt = ADAPT_SCALE_NPAGES; adapt < numentries;
			     adapt <<= ADAPT_SCALE_SHIFT)
				scale++;
		}
#endif

		/* limit to 1 bucket per 2^scale bytes of low memory */
		if (scale > PAGE_SHIFT)
			numentries >>= (scale - PAGE_SHIFT);
		else
			numentries <<= (PAGE_SHIFT - scale);

		/* Make sure we've got at least a 0-order allocation.. */
		if (unlikely(flags & HASH_SMALL)) {
			/* Makes no sense without HASH_EARLY */
			WARN_ON(!(flags & HASH_EARLY));
			if (!(numentries >> *_hash_shift)) {
				numentries = 1UL << *_hash_shift;
				BUG_ON(!numentries);
			}
		} else if (unlikely((numentries * bucketsize) < PAGE_SIZE))
			numentries = PAGE_SIZE / bucketsize;
	}
	numentries = roundup_pow_of_two(numentries);

	/* limit allocation size to 1/16 total memory by default */
	if (max == 0) {
		max = ((unsigned long long)nr_all_pages << PAGE_SHIFT) >> 4;
		do_div(max, bucketsize);
	}
	max = min(max, 0x80000000ULL);

	if (numentries < low_limit)
		numentries = low_limit;
	if (numentries > max)
		numentries = max;

	log2qty = ilog2(numentries);

	gfp_flags = (flags & HASH_ZERO) ? GFP_ATOMIC | __GFP_ZERO : GFP_ATOMIC;
	do {
		virt = false;
		size = bucketsize << log2qty;
		if (flags & HASH_EARLY) {
			if (flags & HASH_ZERO)
				table = memblock_alloc(size, SMP_CACHE_BYTES);
			else
				table = memblock_alloc_raw(size,
							   SMP_CACHE_BYTES);
		} else if (get_order(size) >= MAX_ORDER || hashdist) {
			table = __vmalloc(size, gfp_flags);
			virt = true;
		} else {
			/*
			 * If bucketsize is not a power-of-two, we may free
			 * some pages at the end of hash table which
			 * alloc_pages_exact() automatically does
			 */
			table = alloc_pages_exact(size, gfp_flags);
			kmemleak_alloc(table, size, 1, gfp_flags);
		}
	} while (!table && size > PAGE_SIZE && --log2qty);

	if (!table)
		panic("Failed to allocate %s hash table\n", tablename);

	pr_info("%s hash table entries: %ld (order: %d, %lu bytes, %s)\n",
		tablename, 1UL << log2qty, ilog2(size) - PAGE_SHIFT, size,
		virt ? "vmalloc" : "linear");

	if (_hash_shift)
		*_hash_shift = log2qty;
	if (_hash_mask)
		*_hash_mask = (1 << log2qty) - 1;

	return table;
}

/*
 * This function checks whether pageblock includes unmovable pages or not.
 *
 * PageLRU check without isolation or lru_lock could race so that
 * MIGRATE_MOVABLE block might include unmovable pages. And __PageMovable
 * check without lock_page also may miss some movable non-lru pages at
 * race condition. So you can't expect this function should be exact.
 *
 * Returns a page without holding a reference. If the caller wants to
 * dereference that page (e.g., dumping), it has to make sure that it
 * cannot get removed (e.g., via memory unplug) concurrently.
 *
 */
struct page *has_unmovable_pages(struct zone *zone, struct page *page,
				 int migratetype, int flags)
{
	unsigned long iter = 0;
	unsigned long pfn = page_to_pfn(page);
	unsigned long offset = pfn % pageblock_nr_pages;

	if (is_migrate_cma_page(page)) {
		/*
		 * CMA allocations (alloc_contig_range) really need to mark
		 * isolate CMA pageblocks even when they are not movable in fact
		 * so consider them movable here.
		 */
		if (is_migrate_cma(migratetype))
			return NULL;

		return page;
	}

	for (; iter < pageblock_nr_pages - offset; iter++) {
		if (!pfn_valid_within(pfn + iter))
			continue;

		page = pfn_to_page(pfn + iter);

		/*
		 * Both, bootmem allocations and memory holes are marked
		 * PG_reserved and are unmovable. We can even have unmovable
		 * allocations inside ZONE_MOVABLE, for example when
		 * specifying "movablecore".
		 */
		if (PageReserved(page))
			return page;

		/*
		 * If the zone is movable and we have ruled out all reserved
		 * pages then it should be reasonably safe to assume the rest
		 * is movable.
		 */
		if (zone_idx(zone) == ZONE_MOVABLE)
			continue;

		/*
		 * Hugepages are not in LRU lists, but they're movable.
		 * THPs are on the LRU, but need to be counted as #small pages.
		 * We need not scan over tail pages because we don't
		 * handle each tail page individually in migration.
		 */
		if (PageHuge(page) || PageTransCompound(page)) {
			struct page *head = compound_head(page);
			unsigned int skip_pages;

			if (PageHuge(page)) {
				if (!hugepage_migration_supported(page_hstate(head)))
					return page;
			} else if (!PageLRU(head) && !__PageMovable(head)) {
				return page;
			}

			skip_pages = compound_nr(head) - (page - head);
			iter += skip_pages - 1;
			continue;
		}

		/*
		 * We can't use page_count without pin a page
		 * because another CPU can free compound page.
		 * This check already skips compound tails of THP
		 * because their page->_refcount is zero at all time.
		 */
		if (!page_ref_count(page)) {
			if (PageBuddy(page))
				iter += (1 << buddy_order(page)) - 1;
			continue;
		}

		/*
		 * The HWPoisoned page may be not in buddy system, and
		 * page_count() is not 0.
		 */
		if ((flags & MEMORY_OFFLINE) && PageHWPoison(page))
			continue;

		/*
		 * We treat all PageOffline() pages as movable when offlining
		 * to give drivers a chance to decrement their reference count
		 * in MEM_GOING_OFFLINE in order to indicate that these pages
		 * can be offlined as there are no direct references anymore.
		 * For actually unmovable PageOffline() where the driver does
		 * not support this, we will fail later when trying to actually
		 * move these pages that still have a reference count > 0.
		 * (false negatives in this function only)
		 */
		if ((flags & MEMORY_OFFLINE) && PageOffline(page))
			continue;

		if (__PageMovable(page) || PageLRU(page))
			continue;

		/*
		 * If there are RECLAIMABLE pages, we need to check
		 * it.  But now, memory offline itself doesn't call
		 * shrink_node_slabs() and it still to be fixed.
		 */
		return page;
	}
	return NULL;
}

#ifdef CONFIG_CONTIG_ALLOC
static unsigned long pfn_max_align_down(unsigned long pfn)
{
	return pfn & ~(max_t(unsigned long, MAX_ORDER_NR_PAGES,
			     pageblock_nr_pages) - 1);
}

static unsigned long pfn_max_align_up(unsigned long pfn)
{
	return ALIGN(pfn, max_t(unsigned long, MAX_ORDER_NR_PAGES,
				pageblock_nr_pages));
}

/* [start, end) must belong to a single zone. */
static int __alloc_contig_migrate_range(struct compact_control *cc,
					unsigned long start, unsigned long end)
{
	/* This function is based on compact_zone() from compaction.c. */
	unsigned int nr_reclaimed;
	unsigned long pfn = start;
	unsigned int tries = 0;
	unsigned int max_tries = 5;
	int ret = 0;
	struct migration_target_control mtc = {
		.nid = zone_to_nid(cc->zone),
		.gfp_mask = GFP_USER | __GFP_MOVABLE | __GFP_RETRY_MAYFAIL,
	};

	if (cc->alloc_contig && cc->mode == MIGRATE_ASYNC)
		max_tries = 1;

	migrate_prep();

	while (pfn < end || !list_empty(&cc->migratepages)) {
		if (fatal_signal_pending(current)) {
			ret = -EINTR;
			break;
		}

		if (list_empty(&cc->migratepages)) {
			cc->nr_migratepages = 0;
			pfn = isolate_migratepages_range(cc, pfn, end);
			if (!pfn) {
				ret = -EINTR;
				break;
			}
			tries = 0;
		} else if (++tries == max_tries) {
			ret = ret < 0 ? ret : -EBUSY;
			break;
		}

		nr_reclaimed = reclaim_clean_pages_from_list(cc->zone,
							&cc->migratepages);
		cc->nr_migratepages -= nr_reclaimed;

		ret = migrate_pages(&cc->migratepages, alloc_migration_target,
				NULL, (unsigned long)&mtc, cc->mode, MR_CONTIG_RANGE);
	}
	if (ret < 0) {
		putback_movable_pages(&cc->migratepages);
		return ret;
	}
	return 0;
}

/**
 * alloc_contig_range() -- tries to allocate given range of pages
 * @start:	start PFN to allocate
 * @end:	one-past-the-last PFN to allocate
 * @migratetype:	migratetype of the underlaying pageblocks (either
 *			#MIGRATE_MOVABLE or #MIGRATE_CMA).  All pageblocks
 *			in range must have the same migratetype and it must
 *			be either of the two.
 * @gfp_mask:	GFP mask to use during compaction
 *
 * The PFN range does not have to be pageblock or MAX_ORDER_NR_PAGES
 * aligned.  The PFN range must belong to a single zone.
 *
 * The first thing this routine does is attempt to MIGRATE_ISOLATE all
 * pageblocks in the range.  Once isolated, the pageblocks should not
 * be modified by others.
 *
 * Return: zero on success or negative error code.  On success all
 * pages which PFN is in [start, end) are allocated for the caller and
 * need to be freed with free_contig_range().
 */
int alloc_contig_range(unsigned long start, unsigned long end,
		       unsigned migratetype, gfp_t gfp_mask)
{
	unsigned long outer_start, outer_end;
	unsigned int order;
	int ret = 0;

	struct compact_control cc = {
		.nr_migratepages = 0,
		.order = -1,
		.zone = page_zone(pfn_to_page(start)),
		.mode = gfp_mask & __GFP_NORETRY ? MIGRATE_ASYNC : MIGRATE_SYNC,
		.ignore_skip_hint = true,
		.no_set_skip_hint = true,
		.gfp_mask = current_gfp_context(gfp_mask),
		.alloc_contig = true,
	};
	INIT_LIST_HEAD(&cc.migratepages);

	/*
	 * What we do here is we mark all pageblocks in range as
	 * MIGRATE_ISOLATE.  Because pageblock and max order pages may
	 * have different sizes, and due to the way page allocator
	 * work, we align the range to biggest of the two pages so
	 * that page allocator won't try to merge buddies from
	 * different pageblocks and change MIGRATE_ISOLATE to some
	 * other migration type.
	 *
	 * Once the pageblocks are marked as MIGRATE_ISOLATE, we
	 * migrate the pages from an unaligned range (ie. pages that
	 * we are interested in).  This will put all the pages in
	 * range back to page allocator as MIGRATE_ISOLATE.
	 *
	 * When this is done, we take the pages in range from page
	 * allocator removing them from the buddy system.  This way
	 * page allocator will never consider using them.
	 *
	 * This lets us mark the pageblocks back as
	 * MIGRATE_CMA/MIGRATE_MOVABLE so that free pages in the
	 * aligned range but not in the unaligned, original range are
	 * put back to page allocator so that buddy can use them.
	 */

	ret = start_isolate_page_range(pfn_max_align_down(start),
				       pfn_max_align_up(end), migratetype, 0);
	if (ret)
		return ret;

	/*
	 * In case of -EBUSY, we'd like to know which page causes problem.
	 * So, just fall through. test_pages_isolated() has a tracepoint
	 * which will report the busy page.
	 *
	 * It is possible that busy pages could become available before
	 * the call to test_pages_isolated, and the range will actually be
	 * allocated.  So, if we fall through be sure to clear ret so that
	 * -EBUSY is not accidentally used or returned to caller.
	 */
	ret = __alloc_contig_migrate_range(&cc, start, end);
	if (ret && ret != -EBUSY)
		goto done;
	ret =0;

	/*
	 * Pages from [start, end) are within a MAX_ORDER_NR_PAGES
	 * aligned blocks that are marked as MIGRATE_ISOLATE.  What's
	 * more, all pages in [start, end) are free in page allocator.
	 * What we are going to do is to allocate all pages from
	 * [start, end) (that is remove them from page allocator).
	 *
	 * The only problem is that pages at the beginning and at the
	 * end of interesting range may be not aligned with pages that
	 * page allocator holds, ie. they can be part of higher order
	 * pages.  Because of this, we reserve the bigger range and
	 * once this is done free the pages we are not interested in.
	 *
	 * We don't have to hold zone->lock here because the pages are
	 * isolated thus they won't get removed from buddy.
	 */

	order = 0;
	outer_start = start;
	while (!PageBuddy(pfn_to_page(outer_start))) {
		if (++order >= MAX_ORDER) {
			outer_start = start;
			break;
		}
		outer_start &= ~0UL << order;
	}

	if (outer_start != start) {
		order = buddy_order(pfn_to_page(outer_start));

		/*
		 * outer_start page could be small order buddy page and
		 * it doesn't include start page. Adjust outer_start
		 * in this case to report failed page properly
		 * on tracepoint in test_pages_isolated()
		 */
		if (outer_start + (1UL << order) <= start)
			outer_start = start;
	}

	/* Make sure the range is really isolated. */
	if (test_pages_isolated(outer_start, end, 0)) {
		pr_info_ratelimited("%s: [%lx, %lx) PFNs busy\n",
			__func__, outer_start, end);
		ret = -EBUSY;
		goto done;
	}

	/* Grab isolated pages from freelists. */
	outer_end = isolate_freepages_range(&cc, outer_start, end);
	if (!outer_end) {
		ret = -EBUSY;
		goto done;
	}

	/* Free head and tail (if any) */
	if (start != outer_start)
		free_contig_range(outer_start, start - outer_start);
	if (end != outer_end)
		free_contig_range(end, outer_end - end);

done:
	undo_isolate_page_range(pfn_max_align_down(start),
				pfn_max_align_up(end), migratetype);
	return ret;
}
EXPORT_SYMBOL(alloc_contig_range);

static int __alloc_contig_pages(unsigned long start_pfn,
				unsigned long nr_pages, gfp_t gfp_mask)
{
	unsigned long end_pfn = start_pfn + nr_pages;

	return alloc_contig_range(start_pfn, end_pfn, MIGRATE_MOVABLE,
				  gfp_mask);
}

static bool pfn_range_valid_contig(struct zone *z, unsigned long start_pfn,
				   unsigned long nr_pages)
{
	unsigned long i, end_pfn = start_pfn + nr_pages;
	struct page *page;

	for (i = start_pfn; i < end_pfn; i++) {
		page = pfn_to_online_page(i);
		if (!page)
			return false;

		if (page_zone(page) != z)
			return false;

		if (PageReserved(page))
			return false;

		if (page_count(page) > 0)
			return false;

		if (PageHuge(page))
			return false;
	}
	return true;
}

static bool zone_spans_last_pfn(const struct zone *zone,
				unsigned long start_pfn, unsigned long nr_pages)
{
	unsigned long last_pfn = start_pfn + nr_pages - 1;

	return zone_spans_pfn(zone, last_pfn);
}

/**
 * alloc_contig_pages() -- tries to find and allocate contiguous range of pages
 * @nr_pages:	Number of contiguous pages to allocate
 * @gfp_mask:	GFP mask to limit search and used during compaction
 * @nid:	Target node
 * @nodemask:	Mask for other possible nodes
 *
 * This routine is a wrapper around alloc_contig_range(). It scans over zones
 * on an applicable zonelist to find a contiguous pfn range which can then be
 * tried for allocation with alloc_contig_range(). This routine is intended
 * for allocation requests which can not be fulfilled with the buddy allocator.
 *
 * The allocated memory is always aligned to a page boundary. If nr_pages is a
 * power of two then the alignment is guaranteed to be to the given nr_pages
 * (e.g. 1GB request would be aligned to 1GB).
 *
 * Allocated pages can be freed with free_contig_range() or by manually calling
 * __free_page() on each allocated page.
 *
 * Return: pointer to contiguous pages on success, or NULL if not successful.
 */
struct page *alloc_contig_pages(unsigned long nr_pages, gfp_t gfp_mask,
				int nid, nodemask_t *nodemask)
{
	unsigned long ret, pfn, flags;
	struct zonelist *zonelist;
	struct zone *zone;
	struct zoneref *z;

	zonelist = node_zonelist(nid, gfp_mask);
	for_each_zone_zonelist_nodemask(zone, z, zonelist,
					gfp_zone(gfp_mask), nodemask) {
		spin_lock_irqsave(&zone->lock, flags);

		pfn = ALIGN(zone->zone_start_pfn, nr_pages);
		while (zone_spans_last_pfn(zone, pfn, nr_pages)) {
			if (pfn_range_valid_contig(zone, pfn, nr_pages)) {
				/*
				 * We release the zone lock here because
				 * alloc_contig_range() will also lock the zone
				 * at some point. If there's an allocation
				 * spinning on this lock, it may win the race
				 * and cause alloc_contig_range() to fail...
				 */
				spin_unlock_irqrestore(&zone->lock, flags);
				ret = __alloc_contig_pages(pfn, nr_pages,
							gfp_mask);
				if (!ret)
					return pfn_to_page(pfn);
				spin_lock_irqsave(&zone->lock, flags);
			}
			pfn += nr_pages;
		}
		spin_unlock_irqrestore(&zone->lock, flags);
	}
	return NULL;
}
#endif /* CONFIG_CONTIG_ALLOC */

void free_contig_range(unsigned long pfn, unsigned int nr_pages)
{
	unsigned int count = 0;

	for (; nr_pages--; pfn++) {
		struct page *page = pfn_to_page(pfn);

		count += page_count(page) != 1;
		__free_page(page);
	}
	WARN(count != 0, "%d pages are still in use!\n", count);
}
EXPORT_SYMBOL(free_contig_range);

/*
 * The zone indicated has a new number of managed_pages; batch sizes and percpu
 * page high values need to be recalulated.
 */
void __meminit zone_pcp_update(struct zone *zone)
{
	mutex_lock(&pcp_batch_high_lock);
	__zone_pcp_update(zone);
	mutex_unlock(&pcp_batch_high_lock);
}

void zone_pcp_reset(struct zone *zone)
{
	unsigned long flags;
	int cpu;
	struct per_cpu_pageset *pset;

	/* avoid races with drain_pages()  */
	local_irq_save(flags);
	if (zone->pageset != &boot_pageset) {
		for_each_online_cpu(cpu) {
			pset = per_cpu_ptr(zone->pageset, cpu);
			drain_zonestat(zone, pset);
		}
		free_percpu(zone->pageset);
		zone->pageset = &boot_pageset;
	}
	local_irq_restore(flags);
}

#ifdef CONFIG_MEMORY_HOTREMOVE
/*
 * All pages in the range must be in a single zone, must not contain holes,
 * must span full sections, and must be isolated before calling this function.
 */
void __offline_isolated_pages(unsigned long start_pfn, unsigned long end_pfn)
{
	unsigned long pfn = start_pfn;
	struct page *page;
	struct zone *zone;
	unsigned int order;
	unsigned long flags;

	offline_mem_sections(pfn, end_pfn);
	zone = page_zone(pfn_to_page(pfn));
	spin_lock_irqsave(&zone->lock, flags);
	while (pfn < end_pfn) {
		page = pfn_to_page(pfn);
		/*
		 * The HWPoisoned page may be not in buddy system, and
		 * page_count() is not 0.
		 */
		if (unlikely(!PageBuddy(page) && PageHWPoison(page))) {
			pfn++;
			continue;
		}
		/*
		 * At this point all remaining PageOffline() pages have a
		 * reference count of 0 and can simply be skipped.
		 */
		if (PageOffline(page)) {
			BUG_ON(page_count(page));
			BUG_ON(PageBuddy(page));
			pfn++;
			continue;
		}

		BUG_ON(page_count(page));
		BUG_ON(!PageBuddy(page));
		order = buddy_order(page);
		del_page_from_free_list(page, zone, order);
		pfn += (1 << order);
	}
	spin_unlock_irqrestore(&zone->lock, flags);
}
#endif

bool is_free_buddy_page(struct page *page)
{
	struct zone *zone = page_zone(page);
	unsigned long pfn = page_to_pfn(page);
	unsigned long flags;
	unsigned int order;

	spin_lock_irqsave(&zone->lock, flags);
	for (order = 0; order < MAX_ORDER; order++) {
		struct page *page_head = page - (pfn & ((1 << order) - 1));

		if (PageBuddy(page_head) && buddy_order(page_head) >= order)
			break;
	}
	spin_unlock_irqrestore(&zone->lock, flags);

	return order < MAX_ORDER;
}

#ifdef CONFIG_MEMORY_FAILURE
/*
 * Break down a higher-order page in sub-pages, and keep our target out of
 * buddy allocator.
 */
static void break_down_buddy_pages(struct zone *zone, struct page *page,
				   struct page *target, int low, int high,
				   int migratetype)
{
	unsigned long size = 1 << high;
	struct page *current_buddy, *next_page;

	while (high > low) {
		high--;
		size >>= 1;

		if (target >= &page[size]) {
			next_page = page + size;
			current_buddy = page;
		} else {
			next_page = page;
			current_buddy = page + size;
		}

		if (set_page_guard(zone, current_buddy, high, migratetype))
			continue;

		if (current_buddy != target) {
			add_to_free_list(current_buddy, zone, high, migratetype);
			set_buddy_order(current_buddy, high);
			page = next_page;
		}
	}
}

/*
 * Take a page that will be marked as poisoned off the buddy allocator.
 */
bool take_page_off_buddy(struct page *page)
{
	struct zone *zone = page_zone(page);
	unsigned long pfn = page_to_pfn(page);
	unsigned long flags;
	unsigned int order;
	bool ret = false;

	spin_lock_irqsave(&zone->lock, flags);
	for (order = 0; order < MAX_ORDER; order++) {
		struct page *page_head = page - (pfn & ((1 << order) - 1));
		int page_order = buddy_order(page_head);

		if (PageBuddy(page_head) && page_order >= order) {
			unsigned long pfn_head = page_to_pfn(page_head);
			int migratetype = get_pfnblock_migratetype(page_head,
								   pfn_head);

			del_page_from_free_list(page_head, zone, page_order);
			break_down_buddy_pages(zone, page_head, page, 0,
						page_order, migratetype);
			ret = true;
			break;
		}
		if (page_count(page_head) > 0)
			break;
	}
	spin_unlock_irqrestore(&zone->lock, flags);
	return ret;
}
#endif<|MERGE_RESOLUTION|>--- conflicted
+++ resolved
@@ -3428,11 +3428,7 @@
 	do {
 		/* First try to get CMA pages */
 		if (migratetype == MIGRATE_MOVABLE &&
-<<<<<<< HEAD
-				gfp_flags & __GFP_CMA) {
-=======
 				alloc_flags & ALLOC_CMA) {
->>>>>>> 5f85626b
 			list = get_populated_pcp_list(zone, 0, pcp,
 					get_cma_migrate_type(), alloc_flags);
 		}
@@ -3517,12 +3513,8 @@
 				trace_mm_page_alloc_zone_locked(page, order, migratetype);
 		}
 		if (!page) {
-<<<<<<< HEAD
-			if (gfp_flags & __GFP_CMA && migratetype == MIGRATE_MOVABLE)
-=======
 			if (migratetype == MIGRATE_MOVABLE &&
 					alloc_flags & ALLOC_CMA)
->>>>>>> 5f85626b
 				page = __rmqueue_cma(zone, order, migratetype,
 						     alloc_flags);
 			if (!page)
