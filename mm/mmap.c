/*
 * mm/mmap.c
 *
 * Written by obz.
 *
 * Address space accounting code	<alan@lxorguk.ukuu.org.uk>
 */

#define pr_fmt(fmt) KBUILD_MODNAME ": " fmt

#include <linux/kernel.h>
#include <linux/slab.h>
#include <linux/backing-dev.h>
#include <linux/mm.h>
#include <linux/vmacache.h>
#include <linux/shm.h>
#include <linux/mman.h>
#include <linux/pagemap.h>
#include <linux/swap.h>
#include <linux/syscalls.h>
#include <linux/capability.h>
#include <linux/init.h>
#include <linux/file.h>
#include <linux/fs.h>
#include <linux/personality.h>
#include <linux/security.h>
#include <linux/hugetlb.h>
#include <linux/shmem_fs.h>
#include <linux/profile.h>
#include <linux/export.h>
#include <linux/mount.h>
#include <linux/mempolicy.h>
#include <linux/rmap.h>
#include <linux/mmu_notifier.h>
#include <linux/mmdebug.h>
#include <linux/perf_event.h>
#include <linux/audit.h>
#include <linux/khugepaged.h>
#include <linux/uprobes.h>
#include <linux/rbtree_augmented.h>
#include <linux/notifier.h>
#include <linux/memory.h>
#include <linux/printk.h>
#include <linux/userfaultfd_k.h>
#include <linux/moduleparam.h>
#include <linux/pkeys.h>

#include <linux/uaccess.h>
#include <asm/cacheflush.h>
#include <asm/tlb.h>
#include <asm/mmu_context.h>

#include "internal.h"

#ifndef arch_mmap_check
#define arch_mmap_check(addr, len, flags)	(0)
#endif

#ifdef CONFIG_HAVE_ARCH_MMAP_RND_BITS
const int mmap_rnd_bits_min = CONFIG_ARCH_MMAP_RND_BITS_MIN;
const int mmap_rnd_bits_max = CONFIG_ARCH_MMAP_RND_BITS_MAX;
int mmap_rnd_bits __read_mostly = CONFIG_ARCH_MMAP_RND_BITS;
#endif
#ifdef CONFIG_HAVE_ARCH_MMAP_RND_COMPAT_BITS
const int mmap_rnd_compat_bits_min = CONFIG_ARCH_MMAP_RND_COMPAT_BITS_MIN;
const int mmap_rnd_compat_bits_max = CONFIG_ARCH_MMAP_RND_COMPAT_BITS_MAX;
int mmap_rnd_compat_bits __read_mostly = CONFIG_ARCH_MMAP_RND_COMPAT_BITS;
#endif

static bool ignore_rlimit_data;
core_param(ignore_rlimit_data, ignore_rlimit_data, bool, 0644);

static void unmap_region(struct mm_struct *mm,
		struct vm_area_struct *vma, struct vm_area_struct *prev,
		unsigned long start, unsigned long end);

/* description of effects of mapping type and prot in current implementation.
 * this is due to the limited x86 page protection hardware.  The expected
 * behavior is in parens:
 *
 * map_type	prot
 *		PROT_NONE	PROT_READ	PROT_WRITE	PROT_EXEC
 * MAP_SHARED	r: (no) no	r: (yes) yes	r: (no) yes	r: (no) yes
 *		w: (no) no	w: (no) no	w: (yes) yes	w: (no) no
 *		x: (no) no	x: (no) yes	x: (no) yes	x: (yes) yes
 *
 * MAP_PRIVATE	r: (no) no	r: (yes) yes	r: (no) yes	r: (no) yes
 *		w: (no) no	w: (no) no	w: (copy) copy	w: (no) no
 *		x: (no) no	x: (no) yes	x: (no) yes	x: (yes) yes
 *
 * On arm64, PROT_EXEC has the following behaviour for both MAP_SHARED and
 * MAP_PRIVATE:
 *								r: (no) no
 *								w: (no) no
 *								x: (yes) yes
 */
pgprot_t protection_map[16] __ro_after_init = {
	__P000, __P001, __P010, __P011, __P100, __P101, __P110, __P111,
	__S000, __S001, __S010, __S011, __S100, __S101, __S110, __S111
};

pgprot_t vm_get_page_prot(unsigned long vm_flags)
{
	return __pgprot(pgprot_val(protection_map[vm_flags &
				(VM_READ|VM_WRITE|VM_EXEC|VM_SHARED)]) |
			pgprot_val(arch_vm_get_page_prot(vm_flags)));
}
EXPORT_SYMBOL(vm_get_page_prot);

static pgprot_t vm_pgprot_modify(pgprot_t oldprot, unsigned long vm_flags)
{
	return pgprot_modify(oldprot, vm_get_page_prot(vm_flags));
}

/* Update vma->vm_page_prot to reflect vma->vm_flags. */
void vma_set_page_prot(struct vm_area_struct *vma)
{
	unsigned long vm_flags = vma->vm_flags;
	pgprot_t vm_page_prot;

	vm_page_prot = vm_pgprot_modify(vma->vm_page_prot, vm_flags);
	if (vma_wants_writenotify(vma, vm_page_prot)) {
		vm_flags &= ~VM_SHARED;
		vm_page_prot = vm_pgprot_modify(vm_page_prot, vm_flags);
	}
	/* remove_protection_ptes reads vma->vm_page_prot without mmap_sem */
	WRITE_ONCE(vma->vm_page_prot, vm_page_prot);
}

/*
 * Requires inode->i_mapping->i_mmap_rwsem
 */
static void __remove_shared_vm_struct(struct vm_area_struct *vma,
		struct file *file, struct address_space *mapping)
{
	if (vma->vm_flags & VM_DENYWRITE)
		atomic_inc(&file_inode(file)->i_writecount);
	if (vma->vm_flags & VM_SHARED)
		mapping_unmap_writable(mapping);

	flush_dcache_mmap_lock(mapping);
	vma_interval_tree_remove(vma, &mapping->i_mmap);
	flush_dcache_mmap_unlock(mapping);
}

/*
 * Unlink a file-based vm structure from its interval tree, to hide
 * vma from rmap and vmtruncate before freeing its page tables.
 */
void unlink_file_vma(struct vm_area_struct *vma)
{
	struct file *file = vma->vm_file;

	if (file) {
		struct address_space *mapping = file->f_mapping;
		i_mmap_lock_write(mapping);
		__remove_shared_vm_struct(vma, file, mapping);
		i_mmap_unlock_write(mapping);
	}
}

/*
 * Close a vm structure and free it, returning the next.
 */
static struct vm_area_struct *remove_vma(struct vm_area_struct *vma)
{
	struct vm_area_struct *next = vma->vm_next;

	might_sleep();
	if (vma->vm_ops && vma->vm_ops->close)
		vma->vm_ops->close(vma);
	if (vma->vm_file)
		fput(vma->vm_file);
	mpol_put(vma_policy(vma));
	kmem_cache_free(vm_area_cachep, vma);
	return next;
}

static int do_brk(unsigned long addr, unsigned long len, struct list_head *uf);

SYSCALL_DEFINE1(brk, unsigned long, brk)
{
	unsigned long retval;
	unsigned long newbrk, oldbrk;
	struct mm_struct *mm = current->mm;
	struct vm_area_struct *next;
	unsigned long min_brk;
	bool populate;
	LIST_HEAD(uf);

	if (down_write_killable(&mm->mmap_sem))
		return -EINTR;

#ifdef CONFIG_COMPAT_BRK
	/*
	 * CONFIG_COMPAT_BRK can still be overridden by setting
	 * randomize_va_space to 2, which will still cause mm->start_brk
	 * to be arbitrarily shifted
	 */
	if (current->brk_randomized)
		min_brk = mm->start_brk;
	else
		min_brk = mm->end_data;
#else
	min_brk = mm->start_brk;
#endif
	if (brk < min_brk)
		goto out;

	/*
	 * Check against rlimit here. If this check is done later after the test
	 * of oldbrk with newbrk then it can escape the test and let the data
	 * segment grow beyond its set limit the in case where the limit is
	 * not page aligned -Ram Gupta
	 */
	if (check_data_rlimit(rlimit(RLIMIT_DATA), brk, mm->start_brk,
			      mm->end_data, mm->start_data))
		goto out;

	newbrk = PAGE_ALIGN(brk);
	oldbrk = PAGE_ALIGN(mm->brk);
	if (oldbrk == newbrk)
		goto set_brk;

	/* Always allow shrinking brk. */
	if (brk <= mm->brk) {
		if (!do_munmap(mm, newbrk, oldbrk-newbrk, &uf))
			goto set_brk;
		goto out;
	}

	/* Check against existing mmap mappings. */
	next = find_vma(mm, oldbrk);
	if (next && newbrk + PAGE_SIZE > vm_start_gap(next))
		goto out;

	/* Ok, looks good - let it rip. */
	if (do_brk(oldbrk, newbrk-oldbrk, &uf) < 0)
		goto out;

set_brk:
	mm->brk = brk;
	populate = newbrk > oldbrk && (mm->def_flags & VM_LOCKED) != 0;
	up_write(&mm->mmap_sem);
	userfaultfd_unmap_complete(mm, &uf);
	if (populate)
		mm_populate(oldbrk, newbrk - oldbrk);
	return brk;

out:
	retval = mm->brk;
	up_write(&mm->mmap_sem);
	return retval;
}

static long vma_compute_subtree_gap(struct vm_area_struct *vma)
{
	unsigned long max, prev_end, subtree_gap;

	/*
	 * Note: in the rare case of a VM_GROWSDOWN above a VM_GROWSUP, we
	 * allow two stack_guard_gaps between them here, and when choosing
	 * an unmapped area; whereas when expanding we only require one.
	 * That's a little inconsistent, but keeps the code here simpler.
	 */
	max = vm_start_gap(vma);
	if (vma->vm_prev) {
		prev_end = vm_end_gap(vma->vm_prev);
		if (max > prev_end)
			max -= prev_end;
		else
			max = 0;
	}
	if (vma->vm_rb.rb_left) {
		subtree_gap = rb_entry(vma->vm_rb.rb_left,
				struct vm_area_struct, vm_rb)->rb_subtree_gap;
		if (subtree_gap > max)
			max = subtree_gap;
	}
	if (vma->vm_rb.rb_right) {
		subtree_gap = rb_entry(vma->vm_rb.rb_right,
				struct vm_area_struct, vm_rb)->rb_subtree_gap;
		if (subtree_gap > max)
			max = subtree_gap;
	}
	return max;
}

#ifdef CONFIG_DEBUG_VM_RB
static int browse_rb(struct mm_struct *mm)
{
	struct rb_root *root = &mm->mm_rb;
	int i = 0, j, bug = 0;
	struct rb_node *nd, *pn = NULL;
	unsigned long prev = 0, pend = 0;

	for (nd = rb_first(root); nd; nd = rb_next(nd)) {
		struct vm_area_struct *vma;
		vma = rb_entry(nd, struct vm_area_struct, vm_rb);
		if (vma->vm_start < prev) {
			pr_emerg("vm_start %lx < prev %lx\n",
				  vma->vm_start, prev);
			bug = 1;
		}
		if (vma->vm_start < pend) {
			pr_emerg("vm_start %lx < pend %lx\n",
				  vma->vm_start, pend);
			bug = 1;
		}
		if (vma->vm_start > vma->vm_end) {
			pr_emerg("vm_start %lx > vm_end %lx\n",
				  vma->vm_start, vma->vm_end);
			bug = 1;
		}
		spin_lock(&mm->page_table_lock);
		if (vma->rb_subtree_gap != vma_compute_subtree_gap(vma)) {
			pr_emerg("free gap %lx, correct %lx\n",
			       vma->rb_subtree_gap,
			       vma_compute_subtree_gap(vma));
			bug = 1;
		}
		spin_unlock(&mm->page_table_lock);
		i++;
		pn = nd;
		prev = vma->vm_start;
		pend = vma->vm_end;
	}
	j = 0;
	for (nd = pn; nd; nd = rb_prev(nd))
		j++;
	if (i != j) {
		pr_emerg("backwards %d, forwards %d\n", j, i);
		bug = 1;
	}
	return bug ? -1 : i;
}

static void validate_mm_rb(struct rb_root *root, struct vm_area_struct *ignore)
{
	struct rb_node *nd;

	for (nd = rb_first(root); nd; nd = rb_next(nd)) {
		struct vm_area_struct *vma;
		vma = rb_entry(nd, struct vm_area_struct, vm_rb);
		VM_BUG_ON_VMA(vma != ignore &&
			vma->rb_subtree_gap != vma_compute_subtree_gap(vma),
			vma);
	}
}

static void validate_mm(struct mm_struct *mm)
{
	int bug = 0;
	int i = 0;
	unsigned long highest_address = 0;
	struct vm_area_struct *vma = mm->mmap;

	while (vma) {
		struct anon_vma *anon_vma = vma->anon_vma;
		struct anon_vma_chain *avc;

		if (anon_vma) {
			anon_vma_lock_read(anon_vma);
			list_for_each_entry(avc, &vma->anon_vma_chain, same_vma)
				anon_vma_interval_tree_verify(avc);
			anon_vma_unlock_read(anon_vma);
		}

		highest_address = vm_end_gap(vma);
		vma = vma->vm_next;
		i++;
	}
	if (i != mm->map_count) {
		pr_emerg("map_count %d vm_next %d\n", mm->map_count, i);
		bug = 1;
	}
	if (highest_address != mm->highest_vm_end) {
		pr_emerg("mm->highest_vm_end %lx, found %lx\n",
			  mm->highest_vm_end, highest_address);
		bug = 1;
	}
	i = browse_rb(mm);
	if (i != mm->map_count) {
		if (i != -1)
			pr_emerg("map_count %d rb %d\n", mm->map_count, i);
		bug = 1;
	}
	VM_BUG_ON_MM(bug, mm);
}
#else
#define validate_mm_rb(root, ignore) do { } while (0)
#define validate_mm(mm) do { } while (0)
#endif

RB_DECLARE_CALLBACKS(static, vma_gap_callbacks, struct vm_area_struct, vm_rb,
		     unsigned long, rb_subtree_gap, vma_compute_subtree_gap)

/*
 * Update augmented rbtree rb_subtree_gap values after vma->vm_start or
 * vma->vm_prev->vm_end values changed, without modifying the vma's position
 * in the rbtree.
 */
static void vma_gap_update(struct vm_area_struct *vma)
{
	/*
	 * As it turns out, RB_DECLARE_CALLBACKS() already created a callback
	 * function that does exacltly what we want.
	 */
	vma_gap_callbacks_propagate(&vma->vm_rb, NULL);
}

static inline void vma_rb_insert(struct vm_area_struct *vma,
				 struct rb_root *root)
{
	/* All rb_subtree_gap values must be consistent prior to insertion */
	validate_mm_rb(root, NULL);

	rb_insert_augmented(&vma->vm_rb, root, &vma_gap_callbacks);
}

static void __vma_rb_erase(struct vm_area_struct *vma, struct rb_root *root)
{
	/*
	 * Note rb_erase_augmented is a fairly large inline function,
	 * so make sure we instantiate it only once with our desired
	 * augmented rbtree callbacks.
	 */
	rb_erase_augmented(&vma->vm_rb, root, &vma_gap_callbacks);
}

static __always_inline void vma_rb_erase_ignore(struct vm_area_struct *vma,
						struct rb_root *root,
						struct vm_area_struct *ignore)
{
	/*
	 * All rb_subtree_gap values must be consistent prior to erase,
	 * with the possible exception of the "next" vma being erased if
	 * next->vm_start was reduced.
	 */
	validate_mm_rb(root, ignore);

	__vma_rb_erase(vma, root);
}

static __always_inline void vma_rb_erase(struct vm_area_struct *vma,
					 struct rb_root *root)
{
	/*
	 * All rb_subtree_gap values must be consistent prior to erase,
	 * with the possible exception of the vma being erased.
	 */
	validate_mm_rb(root, vma);

	__vma_rb_erase(vma, root);
}

/*
 * vma has some anon_vma assigned, and is already inserted on that
 * anon_vma's interval trees.
 *
 * Before updating the vma's vm_start / vm_end / vm_pgoff fields, the
 * vma must be removed from the anon_vma's interval trees using
 * anon_vma_interval_tree_pre_update_vma().
 *
 * After the update, the vma will be reinserted using
 * anon_vma_interval_tree_post_update_vma().
 *
 * The entire update must be protected by exclusive mmap_sem and by
 * the root anon_vma's mutex.
 */
static inline void
anon_vma_interval_tree_pre_update_vma(struct vm_area_struct *vma)
{
	struct anon_vma_chain *avc;

	list_for_each_entry(avc, &vma->anon_vma_chain, same_vma)
		anon_vma_interval_tree_remove(avc, &avc->anon_vma->rb_root);
}

static inline void
anon_vma_interval_tree_post_update_vma(struct vm_area_struct *vma)
{
	struct anon_vma_chain *avc;

	list_for_each_entry(avc, &vma->anon_vma_chain, same_vma)
		anon_vma_interval_tree_insert(avc, &avc->anon_vma->rb_root);
}

static int find_vma_links(struct mm_struct *mm, unsigned long addr,
		unsigned long end, struct vm_area_struct **pprev,
		struct rb_node ***rb_link, struct rb_node **rb_parent)
{
	struct rb_node **__rb_link, *__rb_parent, *rb_prev;

	__rb_link = &mm->mm_rb.rb_node;
	rb_prev = __rb_parent = NULL;

	while (*__rb_link) {
		struct vm_area_struct *vma_tmp;

		__rb_parent = *__rb_link;
		vma_tmp = rb_entry(__rb_parent, struct vm_area_struct, vm_rb);

		if (vma_tmp->vm_end > addr) {
			/* Fail if an existing vma overlaps the area */
			if (vma_tmp->vm_start < end)
				return -ENOMEM;
			__rb_link = &__rb_parent->rb_left;
		} else {
			rb_prev = __rb_parent;
			__rb_link = &__rb_parent->rb_right;
		}
	}

	*pprev = NULL;
	if (rb_prev)
		*pprev = rb_entry(rb_prev, struct vm_area_struct, vm_rb);
	*rb_link = __rb_link;
	*rb_parent = __rb_parent;
	return 0;
}

static unsigned long count_vma_pages_range(struct mm_struct *mm,
		unsigned long addr, unsigned long end)
{
	unsigned long nr_pages = 0;
	struct vm_area_struct *vma;

	/* Find first overlaping mapping */
	vma = find_vma_intersection(mm, addr, end);
	if (!vma)
		return 0;

	nr_pages = (min(end, vma->vm_end) -
		max(addr, vma->vm_start)) >> PAGE_SHIFT;

	/* Iterate over the rest of the overlaps */
	for (vma = vma->vm_next; vma; vma = vma->vm_next) {
		unsigned long overlap_len;

		if (vma->vm_start > end)
			break;

		overlap_len = min(end, vma->vm_end) - vma->vm_start;
		nr_pages += overlap_len >> PAGE_SHIFT;
	}

	return nr_pages;
}

void __vma_link_rb(struct mm_struct *mm, struct vm_area_struct *vma,
		struct rb_node **rb_link, struct rb_node *rb_parent)
{
	/* Update tracking information for the gap following the new vma. */
	if (vma->vm_next)
		vma_gap_update(vma->vm_next);
	else
		mm->highest_vm_end = vm_end_gap(vma);

	/*
	 * vma->vm_prev wasn't known when we followed the rbtree to find the
	 * correct insertion point for that vma. As a result, we could not
	 * update the vma vm_rb parents rb_subtree_gap values on the way down.
	 * So, we first insert the vma with a zero rb_subtree_gap value
	 * (to be consistent with what we did on the way down), and then
	 * immediately update the gap to the correct value. Finally we
	 * rebalance the rbtree after all augmented values have been set.
	 */
	rb_link_node(&vma->vm_rb, rb_parent, rb_link);
	vma->rb_subtree_gap = 0;
	vma_gap_update(vma);
	vma_rb_insert(vma, &mm->mm_rb);
}

static void __vma_link_file(struct vm_area_struct *vma)
{
	struct file *file;

	file = vma->vm_file;
	if (file) {
		struct address_space *mapping = file->f_mapping;

		if (vma->vm_flags & VM_DENYWRITE)
			atomic_dec(&file_inode(file)->i_writecount);
		if (vma->vm_flags & VM_SHARED)
			atomic_inc(&mapping->i_mmap_writable);

		flush_dcache_mmap_lock(mapping);
		vma_interval_tree_insert(vma, &mapping->i_mmap);
		flush_dcache_mmap_unlock(mapping);
	}
}

static void
__vma_link(struct mm_struct *mm, struct vm_area_struct *vma,
	struct vm_area_struct *prev, struct rb_node **rb_link,
	struct rb_node *rb_parent)
{
	__vma_link_list(mm, vma, prev, rb_parent);
	__vma_link_rb(mm, vma, rb_link, rb_parent);
}

static void vma_link(struct mm_struct *mm, struct vm_area_struct *vma,
			struct vm_area_struct *prev, struct rb_node **rb_link,
			struct rb_node *rb_parent)
{
	struct address_space *mapping = NULL;

	if (vma->vm_file) {
		mapping = vma->vm_file->f_mapping;
		i_mmap_lock_write(mapping);
	}

	__vma_link(mm, vma, prev, rb_link, rb_parent);
	__vma_link_file(vma);

	if (mapping)
		i_mmap_unlock_write(mapping);

	mm->map_count++;
	validate_mm(mm);
}

/*
 * Helper for vma_adjust() in the split_vma insert case: insert a vma into the
 * mm's list and rbtree.  It has already been inserted into the interval tree.
 */
static void __insert_vm_struct(struct mm_struct *mm, struct vm_area_struct *vma)
{
	struct vm_area_struct *prev;
	struct rb_node **rb_link, *rb_parent;

	if (find_vma_links(mm, vma->vm_start, vma->vm_end,
			   &prev, &rb_link, &rb_parent))
		BUG();
	__vma_link(mm, vma, prev, rb_link, rb_parent);
	mm->map_count++;
}

static __always_inline void __vma_unlink_common(struct mm_struct *mm,
						struct vm_area_struct *vma,
						struct vm_area_struct *prev,
						bool has_prev,
						struct vm_area_struct *ignore)
{
	struct vm_area_struct *next;

	vma_rb_erase_ignore(vma, &mm->mm_rb, ignore);
	next = vma->vm_next;
	if (has_prev)
		prev->vm_next = next;
	else {
		prev = vma->vm_prev;
		if (prev)
			prev->vm_next = next;
		else
			mm->mmap = next;
	}
	if (next)
		next->vm_prev = prev;

	/* Kill the cache */
	vmacache_invalidate(mm);
}

static inline void __vma_unlink_prev(struct mm_struct *mm,
				     struct vm_area_struct *vma,
				     struct vm_area_struct *prev)
{
	__vma_unlink_common(mm, vma, prev, true, vma);
}

/*
 * We cannot adjust vm_start, vm_end, vm_pgoff fields of a vma that
 * is already present in an i_mmap tree without adjusting the tree.
 * The following helper function should be used when such adjustments
 * are necessary.  The "insert" vma (if any) is to be inserted
 * before we drop the necessary locks.
 */
int __vma_adjust(struct vm_area_struct *vma, unsigned long start,
	unsigned long end, pgoff_t pgoff, struct vm_area_struct *insert,
	struct vm_area_struct *expand)
{
	struct mm_struct *mm = vma->vm_mm;
	struct vm_area_struct *next = vma->vm_next, *orig_vma = vma;
	struct address_space *mapping = NULL;
	struct rb_root *root = NULL;
	struct anon_vma *anon_vma = NULL;
	struct file *file = vma->vm_file;
	bool start_changed = false, end_changed = false;
	long adjust_next = 0;
	int remove_next = 0;

	if (next && !insert) {
		struct vm_area_struct *exporter = NULL, *importer = NULL;

		if (end >= next->vm_end) {
			/*
			 * vma expands, overlapping all the next, and
			 * perhaps the one after too (mprotect case 6).
			 * The only other cases that gets here are
			 * case 1, case 7 and case 8.
			 */
			if (next == expand) {
				/*
				 * The only case where we don't expand "vma"
				 * and we expand "next" instead is case 8.
				 */
				VM_WARN_ON(end != next->vm_end);
				/*
				 * remove_next == 3 means we're
				 * removing "vma" and that to do so we
				 * swapped "vma" and "next".
				 */
				remove_next = 3;
				VM_WARN_ON(file != next->vm_file);
				swap(vma, next);
			} else {
				VM_WARN_ON(expand != vma);
				/*
				 * case 1, 6, 7, remove_next == 2 is case 6,
				 * remove_next == 1 is case 1 or 7.
				 */
				remove_next = 1 + (end > next->vm_end);
				VM_WARN_ON(remove_next == 2 &&
					   end != next->vm_next->vm_end);
				VM_WARN_ON(remove_next == 1 &&
					   end != next->vm_end);
				/* trim end to next, for case 6 first pass */
				end = next->vm_end;
			}

			exporter = next;
			importer = vma;

			/*
			 * If next doesn't have anon_vma, import from vma after
			 * next, if the vma overlaps with it.
			 */
			if (remove_next == 2 && !next->anon_vma)
				exporter = next->vm_next;

		} else if (end > next->vm_start) {
			/*
			 * vma expands, overlapping part of the next:
			 * mprotect case 5 shifting the boundary up.
			 */
			adjust_next = (end - next->vm_start) >> PAGE_SHIFT;
			exporter = next;
			importer = vma;
			VM_WARN_ON(expand != importer);
		} else if (end < vma->vm_end) {
			/*
			 * vma shrinks, and !insert tells it's not
			 * split_vma inserting another: so it must be
			 * mprotect case 4 shifting the boundary down.
			 */
			adjust_next = -((vma->vm_end - end) >> PAGE_SHIFT);
			exporter = vma;
			importer = next;
			VM_WARN_ON(expand != importer);
		}

		/*
		 * Easily overlooked: when mprotect shifts the boundary,
		 * make sure the expanding vma has anon_vma set if the
		 * shrinking vma had, to cover any anon pages imported.
		 */
		if (exporter && exporter->anon_vma && !importer->anon_vma) {
			int error;

			importer->anon_vma = exporter->anon_vma;
			error = anon_vma_clone(importer, exporter);
			if (error)
				return error;
		}
	}
again:
	vma_adjust_trans_huge(orig_vma, start, end, adjust_next);

	if (file) {
		mapping = file->f_mapping;
		root = &mapping->i_mmap;
		uprobe_munmap(vma, vma->vm_start, vma->vm_end);

		if (adjust_next)
			uprobe_munmap(next, next->vm_start, next->vm_end);

		i_mmap_lock_write(mapping);
		if (insert) {
			/*
			 * Put into interval tree now, so instantiated pages
			 * are visible to arm/parisc __flush_dcache_page
			 * throughout; but we cannot insert into address
			 * space until vma start or end is updated.
			 */
			__vma_link_file(insert);
		}
	}

	anon_vma = vma->anon_vma;
	if (!anon_vma && adjust_next)
		anon_vma = next->anon_vma;
	if (anon_vma) {
		VM_WARN_ON(adjust_next && next->anon_vma &&
			   anon_vma != next->anon_vma);
		anon_vma_lock_write(anon_vma);
		anon_vma_interval_tree_pre_update_vma(vma);
		if (adjust_next)
			anon_vma_interval_tree_pre_update_vma(next);
	}

	if (root) {
		flush_dcache_mmap_lock(mapping);
		vma_interval_tree_remove(vma, root);
		if (adjust_next)
			vma_interval_tree_remove(next, root);
	}

	if (start != vma->vm_start) {
		vma->vm_start = start;
		start_changed = true;
	}
	if (end != vma->vm_end) {
		vma->vm_end = end;
		end_changed = true;
	}
	vma->vm_pgoff = pgoff;
	if (adjust_next) {
		next->vm_start += adjust_next << PAGE_SHIFT;
		next->vm_pgoff += adjust_next;
	}

	if (root) {
		if (adjust_next)
			vma_interval_tree_insert(next, root);
		vma_interval_tree_insert(vma, root);
		flush_dcache_mmap_unlock(mapping);
	}

	if (remove_next) {
		/*
		 * vma_merge has merged next into vma, and needs
		 * us to remove next before dropping the locks.
		 */
		if (remove_next != 3)
			__vma_unlink_prev(mm, next, vma);
		else
			/*
			 * vma is not before next if they've been
			 * swapped.
			 *
			 * pre-swap() next->vm_start was reduced so
			 * tell validate_mm_rb to ignore pre-swap()
			 * "next" (which is stored in post-swap()
			 * "vma").
			 */
			__vma_unlink_common(mm, next, NULL, false, vma);
		if (file)
			__remove_shared_vm_struct(next, file, mapping);
	} else if (insert) {
		/*
		 * split_vma has split insert from vma, and needs
		 * us to insert it before dropping the locks
		 * (it may either follow vma or precede it).
		 */
		__insert_vm_struct(mm, insert);
	} else {
		if (start_changed)
			vma_gap_update(vma);
		if (end_changed) {
			if (!next)
				mm->highest_vm_end = vm_end_gap(vma);
			else if (!adjust_next)
				vma_gap_update(next);
		}
	}

	if (anon_vma) {
		anon_vma_interval_tree_post_update_vma(vma);
		if (adjust_next)
			anon_vma_interval_tree_post_update_vma(next);
		anon_vma_unlock_write(anon_vma);
	}
	if (mapping)
		i_mmap_unlock_write(mapping);

	if (root) {
		uprobe_mmap(vma);

		if (adjust_next)
			uprobe_mmap(next);
	}

	if (remove_next) {
		if (file) {
			uprobe_munmap(next, next->vm_start, next->vm_end);
			fput(file);
		}
		if (next->anon_vma)
			anon_vma_merge(vma, next);
		mm->map_count--;
		mpol_put(vma_policy(next));
		kmem_cache_free(vm_area_cachep, next);
		/*
		 * In mprotect's case 6 (see comments on vma_merge),
		 * we must remove another next too. It would clutter
		 * up the code too much to do both in one go.
		 */
		if (remove_next != 3) {
			/*
			 * If "next" was removed and vma->vm_end was
			 * expanded (up) over it, in turn
			 * "next->vm_prev->vm_end" changed and the
			 * "vma->vm_next" gap must be updated.
			 */
			next = vma->vm_next;
		} else {
			/*
			 * For the scope of the comment "next" and
			 * "vma" considered pre-swap(): if "vma" was
			 * removed, next->vm_start was expanded (down)
			 * over it and the "next" gap must be updated.
			 * Because of the swap() the post-swap() "vma"
			 * actually points to pre-swap() "next"
			 * (post-swap() "next" as opposed is now a
			 * dangling pointer).
			 */
			next = vma;
		}
		if (remove_next == 2) {
			remove_next = 1;
			end = next->vm_end;
			goto again;
		}
		else if (next)
			vma_gap_update(next);
		else {
			/*
			 * If remove_next == 2 we obviously can't
			 * reach this path.
			 *
			 * If remove_next == 3 we can't reach this
			 * path because pre-swap() next is always not
			 * NULL. pre-swap() "next" is not being
			 * removed and its next->vm_end is not altered
			 * (and furthermore "end" already matches
			 * next->vm_end in remove_next == 3).
			 *
			 * We reach this only in the remove_next == 1
			 * case if the "next" vma that was removed was
			 * the highest vma of the mm. However in such
			 * case next->vm_end == "end" and the extended
			 * "vma" has vma->vm_end == next->vm_end so
			 * mm->highest_vm_end doesn't need any update
			 * in remove_next == 1 case.
			 */
			VM_WARN_ON(mm->highest_vm_end != vm_end_gap(vma));
		}
	}
	if (insert && file)
		uprobe_mmap(insert);

	validate_mm(mm);

	return 0;
}

/*
 * If the vma has a ->close operation then the driver probably needs to release
 * per-vma resources, so we don't attempt to merge those.
 */
static inline int is_mergeable_vma(struct vm_area_struct *vma,
				struct file *file, unsigned long vm_flags,
				struct vm_userfaultfd_ctx vm_userfaultfd_ctx)
{
	/*
	 * VM_SOFTDIRTY should not prevent from VMA merging, if we
	 * match the flags but dirty bit -- the caller should mark
	 * merged VMA as dirty. If dirty bit won't be excluded from
	 * comparison, we increase pressue on the memory system forcing
	 * the kernel to generate new VMAs when old one could be
	 * extended instead.
	 */
	if ((vma->vm_flags ^ vm_flags) & ~VM_SOFTDIRTY)
		return 0;
	if (vma->vm_file != file)
		return 0;
	if (vma->vm_ops && vma->vm_ops->close)
		return 0;
	if (!is_mergeable_vm_userfaultfd_ctx(vma, vm_userfaultfd_ctx))
		return 0;
	return 1;
}

static inline int is_mergeable_anon_vma(struct anon_vma *anon_vma1,
					struct anon_vma *anon_vma2,
					struct vm_area_struct *vma)
{
	/*
	 * The list_is_singular() test is to avoid merging VMA cloned from
	 * parents. This can improve scalability caused by anon_vma lock.
	 */
	if ((!anon_vma1 || !anon_vma2) && (!vma ||
		list_is_singular(&vma->anon_vma_chain)))
		return 1;
	return anon_vma1 == anon_vma2;
}

/*
 * Return true if we can merge this (vm_flags,anon_vma,file,vm_pgoff)
 * in front of (at a lower virtual address and file offset than) the vma.
 *
 * We cannot merge two vmas if they have differently assigned (non-NULL)
 * anon_vmas, nor if same anon_vma is assigned but offsets incompatible.
 *
 * We don't check here for the merged mmap wrapping around the end of pagecache
 * indices (16TB on ia32) because do_mmap_pgoff() does not permit mmap's which
 * wrap, nor mmaps which cover the final page at index -1UL.
 */
static int
can_vma_merge_before(struct vm_area_struct *vma, unsigned long vm_flags,
		     struct anon_vma *anon_vma, struct file *file,
		     pgoff_t vm_pgoff,
		     struct vm_userfaultfd_ctx vm_userfaultfd_ctx)
{
	if (is_mergeable_vma(vma, file, vm_flags, vm_userfaultfd_ctx) &&
	    is_mergeable_anon_vma(anon_vma, vma->anon_vma, vma)) {
		if (vma->vm_pgoff == vm_pgoff)
			return 1;
	}
	return 0;
}

/*
 * Return true if we can merge this (vm_flags,anon_vma,file,vm_pgoff)
 * beyond (at a higher virtual address and file offset than) the vma.
 *
 * We cannot merge two vmas if they have differently assigned (non-NULL)
 * anon_vmas, nor if same anon_vma is assigned but offsets incompatible.
 */
static int
can_vma_merge_after(struct vm_area_struct *vma, unsigned long vm_flags,
		    struct anon_vma *anon_vma, struct file *file,
		    pgoff_t vm_pgoff,
		    struct vm_userfaultfd_ctx vm_userfaultfd_ctx)
{
	if (is_mergeable_vma(vma, file, vm_flags, vm_userfaultfd_ctx) &&
	    is_mergeable_anon_vma(anon_vma, vma->anon_vma, vma)) {
		pgoff_t vm_pglen;
		vm_pglen = vma_pages(vma);
		if (vma->vm_pgoff + vm_pglen == vm_pgoff)
			return 1;
	}
	return 0;
}

/*
 * Given a mapping request (addr,end,vm_flags,file,pgoff), figure out
 * whether that can be merged with its predecessor or its successor.
 * Or both (it neatly fills a hole).
 *
 * In most cases - when called for mmap, brk or mremap - [addr,end) is
 * certain not to be mapped by the time vma_merge is called; but when
 * called for mprotect, it is certain to be already mapped (either at
 * an offset within prev, or at the start of next), and the flags of
 * this area are about to be changed to vm_flags - and the no-change
 * case has already been eliminated.
 *
 * The following mprotect cases have to be considered, where AAAA is
 * the area passed down from mprotect_fixup, never extending beyond one
 * vma, PPPPPP is the prev vma specified, and NNNNNN the next vma after:
 *
 *     AAAA             AAAA                AAAA          AAAA
 *    PPPPPPNNNNNN    PPPPPPNNNNNN    PPPPPPNNNNNN    PPPPNNNNXXXX
 *    cannot merge    might become    might become    might become
 *                    PPNNNNNNNNNN    PPPPPPPPPPNN    PPPPPPPPPPPP 6 or
 *    mmap, brk or    case 4 below    case 5 below    PPPPPPPPXXXX 7 or
 *    mremap move:                                    PPPPXXXXXXXX 8
 *        AAAA
 *    PPPP    NNNN    PPPPPPPPPPPP    PPPPPPPPNNNN    PPPPNNNNNNNN
 *    might become    case 1 below    case 2 below    case 3 below
 *
 * It is important for case 8 that the the vma NNNN overlapping the
 * region AAAA is never going to extended over XXXX. Instead XXXX must
 * be extended in region AAAA and NNNN must be removed. This way in
 * all cases where vma_merge succeeds, the moment vma_adjust drops the
 * rmap_locks, the properties of the merged vma will be already
 * correct for the whole merged range. Some of those properties like
 * vm_page_prot/vm_flags may be accessed by rmap_walks and they must
 * be correct for the whole merged range immediately after the
 * rmap_locks are released. Otherwise if XXXX would be removed and
 * NNNN would be extended over the XXXX range, remove_migration_ptes
 * or other rmap walkers (if working on addresses beyond the "end"
 * parameter) may establish ptes with the wrong permissions of NNNN
 * instead of the right permissions of XXXX.
 */
struct vm_area_struct *vma_merge(struct mm_struct *mm,
			struct vm_area_struct *prev, unsigned long addr,
			unsigned long end, unsigned long vm_flags,
			struct anon_vma *anon_vma, struct file *file,
			pgoff_t pgoff, struct mempolicy *policy,
			struct vm_userfaultfd_ctx vm_userfaultfd_ctx)
{
	pgoff_t pglen = (end - addr) >> PAGE_SHIFT;
	struct vm_area_struct *area, *next;
	int err;

	/*
	 * We later require that vma->vm_flags == vm_flags,
	 * so this tests vma->vm_flags & VM_SPECIAL, too.
	 */
	if (vm_flags & VM_SPECIAL)
		return NULL;

	if (prev)
		next = prev->vm_next;
	else
		next = mm->mmap;
	area = next;
	if (area && area->vm_end == end)		/* cases 6, 7, 8 */
		next = next->vm_next;

	/* verify some invariant that must be enforced by the caller */
	VM_WARN_ON(prev && addr <= prev->vm_start);
	VM_WARN_ON(area && end > area->vm_end);
	VM_WARN_ON(addr >= end);

	/*
	 * Can it merge with the predecessor?
	 */
	if (prev && prev->vm_end == addr &&
			mpol_equal(vma_policy(prev), policy) &&
			can_vma_merge_after(prev, vm_flags,
					    anon_vma, file, pgoff,
					    vm_userfaultfd_ctx)) {
		/*
		 * OK, it can.  Can we now merge in the successor as well?
		 */
		if (next && end == next->vm_start &&
				mpol_equal(policy, vma_policy(next)) &&
				can_vma_merge_before(next, vm_flags,
						     anon_vma, file,
						     pgoff+pglen,
						     vm_userfaultfd_ctx) &&
				is_mergeable_anon_vma(prev->anon_vma,
						      next->anon_vma, NULL)) {
							/* cases 1, 6 */
			err = __vma_adjust(prev, prev->vm_start,
					 next->vm_end, prev->vm_pgoff, NULL,
					 prev);
		} else					/* cases 2, 5, 7 */
			err = __vma_adjust(prev, prev->vm_start,
					 end, prev->vm_pgoff, NULL, prev);
		if (err)
			return NULL;
		khugepaged_enter_vma_merge(prev, vm_flags);
		return prev;
	}

	/*
	 * Can this new request be merged in front of next?
	 */
	if (next && end == next->vm_start &&
			mpol_equal(policy, vma_policy(next)) &&
			can_vma_merge_before(next, vm_flags,
					     anon_vma, file, pgoff+pglen,
					     vm_userfaultfd_ctx)) {
		if (prev && addr < prev->vm_end)	/* case 4 */
			err = __vma_adjust(prev, prev->vm_start,
					 addr, prev->vm_pgoff, NULL, next);
		else {					/* cases 3, 8 */
			err = __vma_adjust(area, addr, next->vm_end,
					 next->vm_pgoff - pglen, NULL, next);
			/*
			 * In case 3 area is already equal to next and
			 * this is a noop, but in case 8 "area" has
			 * been removed and next was expanded over it.
			 */
			area = next;
		}
		if (err)
			return NULL;
		khugepaged_enter_vma_merge(area, vm_flags);
		return area;
	}

	return NULL;
}

/*
 * Rough compatbility check to quickly see if it's even worth looking
 * at sharing an anon_vma.
 *
 * They need to have the same vm_file, and the flags can only differ
 * in things that mprotect may change.
 *
 * NOTE! The fact that we share an anon_vma doesn't _have_ to mean that
 * we can merge the two vma's. For example, we refuse to merge a vma if
 * there is a vm_ops->close() function, because that indicates that the
 * driver is doing some kind of reference counting. But that doesn't
 * really matter for the anon_vma sharing case.
 */
static int anon_vma_compatible(struct vm_area_struct *a, struct vm_area_struct *b)
{
	return a->vm_end == b->vm_start &&
		mpol_equal(vma_policy(a), vma_policy(b)) &&
		a->vm_file == b->vm_file &&
		!((a->vm_flags ^ b->vm_flags) & ~(VM_READ|VM_WRITE|VM_EXEC|VM_SOFTDIRTY)) &&
		b->vm_pgoff == a->vm_pgoff + ((b->vm_start - a->vm_start) >> PAGE_SHIFT);
}

/*
 * Do some basic sanity checking to see if we can re-use the anon_vma
 * from 'old'. The 'a'/'b' vma's are in VM order - one of them will be
 * the same as 'old', the other will be the new one that is trying
 * to share the anon_vma.
 *
 * NOTE! This runs with mm_sem held for reading, so it is possible that
 * the anon_vma of 'old' is concurrently in the process of being set up
 * by another page fault trying to merge _that_. But that's ok: if it
 * is being set up, that automatically means that it will be a singleton
 * acceptable for merging, so we can do all of this optimistically. But
 * we do that READ_ONCE() to make sure that we never re-load the pointer.
 *
 * IOW: that the "list_is_singular()" test on the anon_vma_chain only
 * matters for the 'stable anon_vma' case (ie the thing we want to avoid
 * is to return an anon_vma that is "complex" due to having gone through
 * a fork).
 *
 * We also make sure that the two vma's are compatible (adjacent,
 * and with the same memory policies). That's all stable, even with just
 * a read lock on the mm_sem.
 */
static struct anon_vma *reusable_anon_vma(struct vm_area_struct *old, struct vm_area_struct *a, struct vm_area_struct *b)
{
	if (anon_vma_compatible(a, b)) {
		struct anon_vma *anon_vma = READ_ONCE(old->anon_vma);

		if (anon_vma && list_is_singular(&old->anon_vma_chain))
			return anon_vma;
	}
	return NULL;
}

/*
 * find_mergeable_anon_vma is used by anon_vma_prepare, to check
 * neighbouring vmas for a suitable anon_vma, before it goes off
 * to allocate a new anon_vma.  It checks because a repetitive
 * sequence of mprotects and faults may otherwise lead to distinct
 * anon_vmas being allocated, preventing vma merge in subsequent
 * mprotect.
 */
struct anon_vma *find_mergeable_anon_vma(struct vm_area_struct *vma)
{
	struct anon_vma *anon_vma;
	struct vm_area_struct *near;

	near = vma->vm_next;
	if (!near)
		goto try_prev;

	anon_vma = reusable_anon_vma(near, vma, near);
	if (anon_vma)
		return anon_vma;
try_prev:
	near = vma->vm_prev;
	if (!near)
		goto none;

	anon_vma = reusable_anon_vma(near, near, vma);
	if (anon_vma)
		return anon_vma;
none:
	/*
	 * There's no absolute need to look only at touching neighbours:
	 * we could search further afield for "compatible" anon_vmas.
	 * But it would probably just be a waste of time searching,
	 * or lead to too many vmas hanging off the same anon_vma.
	 * We're trying to allow mprotect remerging later on,
	 * not trying to minimize memory used for anon_vmas.
	 */
	return NULL;
}

/*
 * If a hint addr is less than mmap_min_addr change hint to be as
 * low as possible but still greater than mmap_min_addr
 */
static inline unsigned long round_hint_to_min(unsigned long hint)
{
	hint &= PAGE_MASK;
	if (((void *)hint != NULL) &&
	    (hint < mmap_min_addr))
		return PAGE_ALIGN(mmap_min_addr);
	return hint;
}

static inline int mlock_future_check(struct mm_struct *mm,
				     unsigned long flags,
				     unsigned long len)
{
	unsigned long locked, lock_limit;

	/*  mlock MCL_FUTURE? */
	if (flags & VM_LOCKED) {
		locked = len >> PAGE_SHIFT;
		locked += mm->locked_vm;
		lock_limit = rlimit(RLIMIT_MEMLOCK);
		lock_limit >>= PAGE_SHIFT;
		if (locked > lock_limit && !capable(CAP_IPC_LOCK))
			return -EAGAIN;
	}
	return 0;
}

/*
 * The caller must hold down_write(&current->mm->mmap_sem).
 */
unsigned long do_mmap(struct file *file, unsigned long addr,
			unsigned long len, unsigned long prot,
			unsigned long flags, vm_flags_t vm_flags,
			unsigned long pgoff, unsigned long *populate,
			struct list_head *uf)
{
	struct mm_struct *mm = current->mm;
	int pkey = 0;

	*populate = 0;

	if (!len)
		return -EINVAL;

	/*
	 * Does the application expect PROT_READ to imply PROT_EXEC?
	 *
	 * (the exception is when the underlying filesystem is noexec
	 *  mounted, in which case we dont add PROT_EXEC.)
	 */
	if ((prot & PROT_READ) && (current->personality & READ_IMPLIES_EXEC))
		if (!(file && path_noexec(&file->f_path)))
			prot |= PROT_EXEC;

	if (!(flags & MAP_FIXED))
		addr = round_hint_to_min(addr);

	/* Careful about overflows.. */
	len = PAGE_ALIGN(len);
	if (!len)
		return -ENOMEM;

	/* offset overflow? */
	if ((pgoff + (len >> PAGE_SHIFT)) < pgoff)
		return -EOVERFLOW;

	/* Too many mappings? */
	if (mm->map_count > sysctl_max_map_count)
		return -ENOMEM;

	/* Obtain the address to map to. we verify (or select) it and ensure
	 * that it represents a valid section of the address space.
	 */
	addr = get_unmapped_area(file, addr, len, pgoff, flags);
	if (offset_in_page(addr))
		return addr;

	if (prot == PROT_EXEC) {
		pkey = execute_only_pkey(mm);
		if (pkey < 0)
			pkey = 0;
	}

	/* Do simple checking here so the lower-level routines won't have
	 * to. we assume access permissions have been handled by the open
	 * of the memory object, so we don't do any here.
	 */
	vm_flags |= calc_vm_prot_bits(prot, pkey) | calc_vm_flag_bits(flags) |
			mm->def_flags | VM_MAYREAD | VM_MAYWRITE | VM_MAYEXEC;

	if (flags & MAP_LOCKED)
		if (!can_do_mlock())
			return -EPERM;

	if (mlock_future_check(mm, vm_flags, len))
		return -EAGAIN;

	if (file) {
		struct inode *inode = file_inode(file);

		switch (flags & MAP_TYPE) {
		case MAP_SHARED:
			if ((prot&PROT_WRITE) && !(file->f_mode&FMODE_WRITE))
				return -EACCES;

			/*
			 * Make sure we don't allow writing to an append-only
			 * file..
			 */
			if (IS_APPEND(inode) && (file->f_mode & FMODE_WRITE))
				return -EACCES;

			/*
			 * Make sure there are no mandatory locks on the file.
			 */
			if (locks_verify_locked(file))
				return -EAGAIN;

			vm_flags |= VM_SHARED | VM_MAYSHARE;
			if (!(file->f_mode & FMODE_WRITE))
				vm_flags &= ~(VM_MAYWRITE | VM_SHARED);

			/* fall through */
		case MAP_PRIVATE:
			if (!(file->f_mode & FMODE_READ))
				return -EACCES;
			if (path_noexec(&file->f_path)) {
				if (vm_flags & VM_EXEC)
					return -EPERM;
				vm_flags &= ~VM_MAYEXEC;
			}

			if (!file->f_op->mmap)
				return -ENODEV;
			if (vm_flags & (VM_GROWSDOWN|VM_GROWSUP))
				return -EINVAL;
			break;

		default:
			return -EINVAL;
		}
	} else {
		switch (flags & MAP_TYPE) {
		case MAP_SHARED:
			if (vm_flags & (VM_GROWSDOWN|VM_GROWSUP))
				return -EINVAL;
			/*
			 * Ignore pgoff.
			 */
			pgoff = 0;
			vm_flags |= VM_SHARED | VM_MAYSHARE;
			break;
		case MAP_PRIVATE:
			/*
			 * Set pgoff according to addr for anon_vma.
			 */
			pgoff = addr >> PAGE_SHIFT;
			break;
		default:
			return -EINVAL;
		}
	}

	/*
	 * Set 'VM_NORESERVE' if we should not account for the
	 * memory use of this mapping.
	 */
	if (flags & MAP_NORESERVE) {
		/* We honor MAP_NORESERVE if allowed to overcommit */
		if (sysctl_overcommit_memory != OVERCOMMIT_NEVER)
			vm_flags |= VM_NORESERVE;

		/* hugetlb applies strict overcommit unless MAP_NORESERVE */
		if (file && is_file_hugepages(file))
			vm_flags |= VM_NORESERVE;
	}

	addr = mmap_region(file, addr, len, vm_flags, pgoff, uf);
	if (!IS_ERR_VALUE(addr) &&
	    ((vm_flags & VM_LOCKED) ||
	     (flags & (MAP_POPULATE | MAP_NONBLOCK)) == MAP_POPULATE))
		*populate = len;
	return addr;
}

SYSCALL_DEFINE6(mmap_pgoff, unsigned long, addr, unsigned long, len,
		unsigned long, prot, unsigned long, flags,
		unsigned long, fd, unsigned long, pgoff)
{
	struct file *file = NULL;
	unsigned long retval;

	if (!(flags & MAP_ANONYMOUS)) {
		audit_mmap_fd(fd, flags);
		file = fget(fd);
		if (!file)
			return -EBADF;
		if (is_file_hugepages(file))
			len = ALIGN(len, huge_page_size(hstate_file(file)));
		retval = -EINVAL;
		if (unlikely(flags & MAP_HUGETLB && !is_file_hugepages(file)))
			goto out_fput;
	} else if (flags & MAP_HUGETLB) {
		struct user_struct *user = NULL;
		struct hstate *hs;

		hs = hstate_sizelog((flags >> MAP_HUGE_SHIFT) & MAP_HUGE_MASK);
		if (!hs)
			return -EINVAL;

		len = ALIGN(len, huge_page_size(hs));
		/*
		 * VM_NORESERVE is used because the reservations will be
		 * taken when vm_ops->mmap() is called
		 * A dummy user value is used because we are not locking
		 * memory so no accounting is necessary
		 */
		file = hugetlb_file_setup(HUGETLB_ANON_FILE, len,
				VM_NORESERVE,
				&user, HUGETLB_ANONHUGE_INODE,
				(flags >> MAP_HUGE_SHIFT) & MAP_HUGE_MASK);
		if (IS_ERR(file))
			return PTR_ERR(file);
	}

	flags &= ~(MAP_EXECUTABLE | MAP_DENYWRITE);

	retval = vm_mmap_pgoff(file, addr, len, prot, flags, pgoff);
out_fput:
	if (file)
		fput(file);
	return retval;
}

#ifdef __ARCH_WANT_SYS_OLD_MMAP
struct mmap_arg_struct {
	unsigned long addr;
	unsigned long len;
	unsigned long prot;
	unsigned long flags;
	unsigned long fd;
	unsigned long offset;
};

SYSCALL_DEFINE1(old_mmap, struct mmap_arg_struct __user *, arg)
{
	struct mmap_arg_struct a;

	if (copy_from_user(&a, arg, sizeof(a)))
		return -EFAULT;
	if (offset_in_page(a.offset))
		return -EINVAL;

	return sys_mmap_pgoff(a.addr, a.len, a.prot, a.flags, a.fd,
			      a.offset >> PAGE_SHIFT);
}
#endif /* __ARCH_WANT_SYS_OLD_MMAP */

/*
 * Some shared mappigns will want the pages marked read-only
 * to track write events. If so, we'll downgrade vm_page_prot
 * to the private version (using protection_map[] without the
 * VM_SHARED bit).
 */
int vma_wants_writenotify(struct vm_area_struct *vma, pgprot_t vm_page_prot)
{
	vm_flags_t vm_flags = vma->vm_flags;
	const struct vm_operations_struct *vm_ops = vma->vm_ops;

	/* If it was private or non-writable, the write bit is already clear */
	if ((vm_flags & (VM_WRITE|VM_SHARED)) != ((VM_WRITE|VM_SHARED)))
		return 0;

	/* The backer wishes to know when pages are first written to? */
	if (vm_ops && (vm_ops->page_mkwrite || vm_ops->pfn_mkwrite))
		return 1;

	/* The open routine did something to the protections that pgprot_modify
	 * won't preserve? */
	if (pgprot_val(vm_page_prot) !=
	    pgprot_val(vm_pgprot_modify(vm_page_prot, vm_flags)))
		return 0;

	/* Do we need to track softdirty? */
	if (IS_ENABLED(CONFIG_MEM_SOFT_DIRTY) && !(vm_flags & VM_SOFTDIRTY))
		return 1;

	/* Specialty mapping? */
	if (vm_flags & VM_PFNMAP)
		return 0;

	/* Can the mapping track the dirty pages? */
	return vma->vm_file && vma->vm_file->f_mapping &&
		mapping_cap_account_dirty(vma->vm_file->f_mapping);
}

/*
 * We account for memory if it's a private writeable mapping,
 * not hugepages and VM_NORESERVE wasn't set.
 */
static inline int accountable_mapping(struct file *file, vm_flags_t vm_flags)
{
	/*
	 * hugetlb has its own accounting separate from the core VM
	 * VM_HUGETLB may not be set yet so we cannot check for that flag.
	 */
	if (file && is_file_hugepages(file))
		return 0;

	return (vm_flags & (VM_NORESERVE | VM_SHARED | VM_WRITE)) == VM_WRITE;
}

unsigned long mmap_region(struct file *file, unsigned long addr,
		unsigned long len, vm_flags_t vm_flags, unsigned long pgoff,
		struct list_head *uf)
{
	struct mm_struct *mm = current->mm;
	struct vm_area_struct *vma, *prev;
	int error;
	struct rb_node **rb_link, *rb_parent;
	unsigned long charged = 0;

	/* Check against address space limit. */
	if (!may_expand_vm(mm, vm_flags, len >> PAGE_SHIFT)) {
		unsigned long nr_pages;

		/*
		 * MAP_FIXED may remove pages of mappings that intersects with
		 * requested mapping. Account for the pages it would unmap.
		 */
		nr_pages = count_vma_pages_range(mm, addr, addr + len);

		if (!may_expand_vm(mm, vm_flags,
					(len >> PAGE_SHIFT) - nr_pages))
			return -ENOMEM;
	}

	/* Clear old maps */
	while (find_vma_links(mm, addr, addr + len, &prev, &rb_link,
			      &rb_parent)) {
		if (do_munmap(mm, addr, len, uf))
			return -ENOMEM;
	}

	/*
	 * Private writable mapping: check memory availability
	 */
	if (accountable_mapping(file, vm_flags)) {
		charged = len >> PAGE_SHIFT;
		if (security_vm_enough_memory_mm(mm, charged))
			return -ENOMEM;
		vm_flags |= VM_ACCOUNT;
	}

	/*
	 * Can we just expand an old mapping?
	 */
	vma = vma_merge(mm, prev, addr, addr + len, vm_flags,
			NULL, file, pgoff, NULL, NULL_VM_UFFD_CTX);
	if (vma)
		goto out;

	/*
	 * Determine the object being mapped and call the appropriate
	 * specific mapper. the address has already been validated, but
	 * not unmapped, but the maps are removed from the list.
	 */
	vma = kmem_cache_zalloc(vm_area_cachep, GFP_KERNEL);
	if (!vma) {
		error = -ENOMEM;
		goto unacct_error;
	}

	vma->vm_mm = mm;
	vma->vm_start = addr;
	vma->vm_end = addr + len;
	vma->vm_flags = vm_flags;
	vma->vm_page_prot = vm_get_page_prot(vm_flags);
	vma->vm_pgoff = pgoff;
	INIT_LIST_HEAD(&vma->anon_vma_chain);

	if (file) {
		if (vm_flags & VM_DENYWRITE) {
			error = deny_write_access(file);
			if (error)
				goto free_vma;
		}
		if (vm_flags & VM_SHARED) {
			error = mapping_map_writable(file->f_mapping);
			if (error)
				goto allow_write_and_free_vma;
		}

		/* ->mmap() can change vma->vm_file, but must guarantee that
		 * vma_link() below can deny write-access if VM_DENYWRITE is set
		 * and map writably if VM_SHARED is set. This usually means the
		 * new file must not have been exposed to user-space, yet.
		 */
		vma->vm_file = get_file(file);
		error = call_mmap(file, vma);
		if (error)
			goto unmap_and_free_vma;

		/* Can addr have changed??
		 *
		 * Answer: Yes, several device drivers can do it in their
		 *         f_op->mmap method. -DaveM
		 * Bug: If addr is changed, prev, rb_link, rb_parent should
		 *      be updated for vma_link()
		 */
		WARN_ON_ONCE(addr != vma->vm_start);

		addr = vma->vm_start;
		vm_flags = vma->vm_flags;
	} else if (vm_flags & VM_SHARED) {
		error = shmem_zero_setup(vma);
		if (error)
			goto free_vma;
	}

	vma_link(mm, vma, prev, rb_link, rb_parent);
	/* Once vma denies write, undo our temporary denial count */
	if (file) {
		if (vm_flags & VM_SHARED)
			mapping_unmap_writable(file->f_mapping);
		if (vm_flags & VM_DENYWRITE)
			allow_write_access(file);
	}
	file = vma->vm_file;
out:
	perf_event_mmap(vma);

	vm_stat_account(mm, vm_flags, len >> PAGE_SHIFT);
	if (vm_flags & VM_LOCKED) {
		if (!((vm_flags & VM_SPECIAL) || is_vm_hugetlb_page(vma) ||
					vma == get_gate_vma(current->mm)))
			mm->locked_vm += (len >> PAGE_SHIFT);
		else
			vma->vm_flags &= VM_LOCKED_CLEAR_MASK;
	}

	if (file)
		uprobe_mmap(vma);

	/*
	 * New (or expanded) vma always get soft dirty status.
	 * Otherwise user-space soft-dirty page tracker won't
	 * be able to distinguish situation when vma area unmapped,
	 * then new mapped in-place (which must be aimed as
	 * a completely new data area).
	 */
	vma->vm_flags |= VM_SOFTDIRTY;

	vma_set_page_prot(vma);

	return addr;

unmap_and_free_vma:
	vma->vm_file = NULL;
	fput(file);

	/* Undo any partial mapping done by a device driver. */
	unmap_region(mm, vma, prev, vma->vm_start, vma->vm_end);
	charged = 0;
	if (vm_flags & VM_SHARED)
		mapping_unmap_writable(file->f_mapping);
allow_write_and_free_vma:
	if (vm_flags & VM_DENYWRITE)
		allow_write_access(file);
free_vma:
	kmem_cache_free(vm_area_cachep, vma);
unacct_error:
	if (charged)
		vm_unacct_memory(charged);
	return error;
}

unsigned long unmapped_area(struct vm_unmapped_area_info *info)
{
	/*
	 * We implement the search by looking for an rbtree node that
	 * immediately follows a suitable gap. That is,
	 * - gap_start = vma->vm_prev->vm_end <= info->high_limit - length;
	 * - gap_end   = vma->vm_start        >= info->low_limit  + length;
	 * - gap_end - gap_start >= length
	 */

	struct mm_struct *mm = current->mm;
	struct vm_area_struct *vma;
	unsigned long length, low_limit, high_limit, gap_start, gap_end;

	/* Adjust search length to account for worst case alignment overhead */
	length = info->length + info->align_mask;
	if (length < info->length)
		return -ENOMEM;

	/* Adjust search limits by the desired length */
	if (info->high_limit < length)
		return -ENOMEM;
	high_limit = info->high_limit - length;

	if (info->low_limit > high_limit)
		return -ENOMEM;
	low_limit = info->low_limit + length;

	/* Check if rbtree root looks promising */
	if (RB_EMPTY_ROOT(&mm->mm_rb))
		goto check_highest;
	vma = rb_entry(mm->mm_rb.rb_node, struct vm_area_struct, vm_rb);
	if (vma->rb_subtree_gap < length)
		goto check_highest;

	while (true) {
		/* Visit left subtree if it looks promising */
		gap_end = vm_start_gap(vma);
		if (gap_end >= low_limit && vma->vm_rb.rb_left) {
			struct vm_area_struct *left =
				rb_entry(vma->vm_rb.rb_left,
					 struct vm_area_struct, vm_rb);
			if (left->rb_subtree_gap >= length) {
				vma = left;
				continue;
			}
		}

		gap_start = vma->vm_prev ? vm_end_gap(vma->vm_prev) : 0;
check_current:
		/* Check if current node has a suitable gap */
		if (gap_start > high_limit)
			return -ENOMEM;
		if (gap_end >= low_limit &&
		    gap_end > gap_start && gap_end - gap_start >= length)
			goto found;

		/* Visit right subtree if it looks promising */
		if (vma->vm_rb.rb_right) {
			struct vm_area_struct *right =
				rb_entry(vma->vm_rb.rb_right,
					 struct vm_area_struct, vm_rb);
			if (right->rb_subtree_gap >= length) {
				vma = right;
				continue;
			}
		}

		/* Go back up the rbtree to find next candidate node */
		while (true) {
			struct rb_node *prev = &vma->vm_rb;
			if (!rb_parent(prev))
				goto check_highest;
			vma = rb_entry(rb_parent(prev),
				       struct vm_area_struct, vm_rb);
			if (prev == vma->vm_rb.rb_left) {
				gap_start = vm_end_gap(vma->vm_prev);
				gap_end = vm_start_gap(vma);
				goto check_current;
			}
		}
	}

check_highest:
	/* Check highest gap, which does not precede any rbtree node */
	gap_start = mm->highest_vm_end;
	gap_end = ULONG_MAX;  /* Only for VM_BUG_ON below */
	if (gap_start > high_limit)
		return -ENOMEM;

found:
	/* We found a suitable gap. Clip it with the original low_limit. */
	if (gap_start < info->low_limit)
		gap_start = info->low_limit;

	/* Adjust gap address to the desired alignment */
	gap_start += (info->align_offset - gap_start) & info->align_mask;

	VM_BUG_ON(gap_start + info->length > info->high_limit);
	VM_BUG_ON(gap_start + info->length > gap_end);
	return gap_start;
}

unsigned long unmapped_area_topdown(struct vm_unmapped_area_info *info)
{
	struct mm_struct *mm = current->mm;
	struct vm_area_struct *vma;
	unsigned long length, low_limit, high_limit, gap_start, gap_end;

	/* Adjust search length to account for worst case alignment overhead */
	length = info->length + info->align_mask;
	if (length < info->length)
		return -ENOMEM;

	/*
	 * Adjust search limits by the desired length.
	 * See implementation comment at top of unmapped_area().
	 */
	gap_end = info->high_limit;
	if (gap_end < length)
		return -ENOMEM;
	high_limit = gap_end - length;

	if (info->low_limit > high_limit)
		return -ENOMEM;
	low_limit = info->low_limit + length;

	/* Check highest gap, which does not precede any rbtree node */
	gap_start = mm->highest_vm_end;
	if (gap_start <= high_limit)
		goto found_highest;

	/* Check if rbtree root looks promising */
	if (RB_EMPTY_ROOT(&mm->mm_rb))
		return -ENOMEM;
	vma = rb_entry(mm->mm_rb.rb_node, struct vm_area_struct, vm_rb);
	if (vma->rb_subtree_gap < length)
		return -ENOMEM;

	while (true) {
		/* Visit right subtree if it looks promising */
		gap_start = vma->vm_prev ? vm_end_gap(vma->vm_prev) : 0;
		if (gap_start <= high_limit && vma->vm_rb.rb_right) {
			struct vm_area_struct *right =
				rb_entry(vma->vm_rb.rb_right,
					 struct vm_area_struct, vm_rb);
			if (right->rb_subtree_gap >= length) {
				vma = right;
				continue;
			}
		}

check_current:
		/* Check if current node has a suitable gap */
		gap_end = vm_start_gap(vma);
		if (gap_end < low_limit)
			return -ENOMEM;
		if (gap_start <= high_limit &&
		    gap_end > gap_start && gap_end - gap_start >= length)
			goto found;

		/* Visit left subtree if it looks promising */
		if (vma->vm_rb.rb_left) {
			struct vm_area_struct *left =
				rb_entry(vma->vm_rb.rb_left,
					 struct vm_area_struct, vm_rb);
			if (left->rb_subtree_gap >= length) {
				vma = left;
				continue;
			}
		}

		/* Go back up the rbtree to find next candidate node */
		while (true) {
			struct rb_node *prev = &vma->vm_rb;
			if (!rb_parent(prev))
				return -ENOMEM;
			vma = rb_entry(rb_parent(prev),
				       struct vm_area_struct, vm_rb);
			if (prev == vma->vm_rb.rb_right) {
				gap_start = vma->vm_prev ?
					vm_end_gap(vma->vm_prev) : 0;
				goto check_current;
			}
		}
	}

found:
	/* We found a suitable gap. Clip it with the original high_limit. */
	if (gap_end > info->high_limit)
		gap_end = info->high_limit;

found_highest:
	/* Compute highest gap address at the desired alignment */
	gap_end -= info->length;
	gap_end -= (gap_end - info->align_offset) & info->align_mask;

	VM_BUG_ON(gap_end < info->low_limit);
	VM_BUG_ON(gap_end < gap_start);
	return gap_end;
}

/* Get an address range which is currently unmapped.
 * For shmat() with addr=0.
 *
 * Ugly calling convention alert:
 * Return value with the low bits set means error value,
 * ie
 *	if (ret & ~PAGE_MASK)
 *		error = ret;
 *
 * This function "knows" that -ENOMEM has the bits set.
 */
#ifndef HAVE_ARCH_UNMAPPED_AREA
unsigned long
arch_get_unmapped_area(struct file *filp, unsigned long addr,
		unsigned long len, unsigned long pgoff, unsigned long flags)
{
	struct mm_struct *mm = current->mm;
	struct vm_area_struct *vma, *prev;
	struct vm_unmapped_area_info info;

	if (len > TASK_SIZE - mmap_min_addr)
		return -ENOMEM;

	if (flags & MAP_FIXED)
		return addr;

	if (addr) {
		addr = PAGE_ALIGN(addr);
		vma = find_vma_prev(mm, addr, &prev);
		if (TASK_SIZE - len >= addr && addr >= mmap_min_addr &&
		    (!vma || addr + len <= vm_start_gap(vma)) &&
		    (!prev || addr >= vm_end_gap(prev)))
			return addr;
	}

	info.flags = 0;
	info.length = len;
	info.low_limit = mm->mmap_base;
	info.high_limit = TASK_SIZE;
	info.align_mask = 0;
	return vm_unmapped_area(&info);
}
#endif

/*
 * This mmap-allocator allocates new areas top-down from below the
 * stack's low limit (the base):
 */
#ifndef HAVE_ARCH_UNMAPPED_AREA_TOPDOWN
unsigned long
arch_get_unmapped_area_topdown(struct file *filp, const unsigned long addr0,
			  const unsigned long len, const unsigned long pgoff,
			  const unsigned long flags)
{
	struct vm_area_struct *vma, *prev;
	struct mm_struct *mm = current->mm;
	unsigned long addr = addr0;
	struct vm_unmapped_area_info info;

	/* requested length too big for entire address space */
	if (len > TASK_SIZE - mmap_min_addr)
		return -ENOMEM;

	if (flags & MAP_FIXED)
		return addr;

	/* requesting a specific address */
	if (addr) {
		addr = PAGE_ALIGN(addr);
		vma = find_vma_prev(mm, addr, &prev);
		if (TASK_SIZE - len >= addr && addr >= mmap_min_addr &&
				(!vma || addr + len <= vm_start_gap(vma)) &&
				(!prev || addr >= vm_end_gap(prev)))
			return addr;
	}

	info.flags = VM_UNMAPPED_AREA_TOPDOWN;
	info.length = len;
	info.low_limit = max(PAGE_SIZE, mmap_min_addr);
	info.high_limit = mm->mmap_base;
	info.align_mask = 0;
	addr = vm_unmapped_area(&info);

	/*
	 * A failed mmap() very likely causes application failure,
	 * so fall back to the bottom-up function here. This scenario
	 * can happen with large stack limits and large mmap()
	 * allocations.
	 */
	if (offset_in_page(addr)) {
		VM_BUG_ON(addr != -ENOMEM);
		info.flags = 0;
		info.low_limit = TASK_UNMAPPED_BASE;
		info.high_limit = TASK_SIZE;
		addr = vm_unmapped_area(&info);
	}

	return addr;
}
#endif

unsigned long
get_unmapped_area(struct file *file, unsigned long addr, unsigned long len,
		unsigned long pgoff, unsigned long flags)
{
	unsigned long (*get_area)(struct file *, unsigned long,
				  unsigned long, unsigned long, unsigned long);

	unsigned long error = arch_mmap_check(addr, len, flags);
	if (error)
		return error;

	/* Careful about overflows.. */
	if (len > TASK_SIZE)
		return -ENOMEM;

	get_area = current->mm->get_unmapped_area;
	if (file) {
		if (file->f_op->get_unmapped_area)
			get_area = file->f_op->get_unmapped_area;
	} else if (flags & MAP_SHARED) {
		/*
		 * mmap_region() will call shmem_zero_setup() to create a file,
		 * so use shmem's get_unmapped_area in case it can be huge.
		 * do_mmap_pgoff() will clear pgoff, so match alignment.
		 */
		pgoff = 0;
		get_area = shmem_get_unmapped_area;
	}

	addr = get_area(file, addr, len, pgoff, flags);
	if (IS_ERR_VALUE(addr))
		return addr;

	if (addr > TASK_SIZE - len)
		return -ENOMEM;
	if (offset_in_page(addr))
		return -EINVAL;

	error = security_mmap_addr(addr);
	return error ? error : addr;
}

EXPORT_SYMBOL(get_unmapped_area);

/* Look up the first VMA which satisfies  addr < vm_end,  NULL if none. */
struct vm_area_struct *find_vma(struct mm_struct *mm, unsigned long addr)
{
	struct rb_node *rb_node;
	struct vm_area_struct *vma;

	/* Check the cache first. */
	vma = vmacache_find(mm, addr);
	if (likely(vma))
		return vma;

	rb_node = mm->mm_rb.rb_node;

	while (rb_node) {
		struct vm_area_struct *tmp;

		tmp = rb_entry(rb_node, struct vm_area_struct, vm_rb);

		if (tmp->vm_end > addr) {
			vma = tmp;
			if (tmp->vm_start <= addr)
				break;
			rb_node = rb_node->rb_left;
		} else
			rb_node = rb_node->rb_right;
	}

	if (vma)
		vmacache_update(addr, vma);
	return vma;
}

EXPORT_SYMBOL(find_vma);

/*
 * Same as find_vma, but also return a pointer to the previous VMA in *pprev.
 */
struct vm_area_struct *
find_vma_prev(struct mm_struct *mm, unsigned long addr,
			struct vm_area_struct **pprev)
{
	struct vm_area_struct *vma;

	vma = find_vma(mm, addr);
	if (vma) {
		*pprev = vma->vm_prev;
	} else {
		struct rb_node *rb_node = mm->mm_rb.rb_node;
		*pprev = NULL;
		while (rb_node) {
			*pprev = rb_entry(rb_node, struct vm_area_struct, vm_rb);
			rb_node = rb_node->rb_right;
		}
	}
	return vma;
}

/*
 * Verify that the stack growth is acceptable and
 * update accounting. This is shared with both the
 * grow-up and grow-down cases.
 */
static int acct_stack_growth(struct vm_area_struct *vma,
			     unsigned long size, unsigned long grow)
{
	struct mm_struct *mm = vma->vm_mm;
<<<<<<< HEAD
	struct rlimit *rlim = current->signal->rlim;
=======
>>>>>>> a2054256
	unsigned long new_start;

	/* address space limit tests */
	if (!may_expand_vm(mm, vma->vm_flags, grow))
		return -ENOMEM;

	/* Stack limit test */
<<<<<<< HEAD
	if (size > READ_ONCE(rlim[RLIMIT_STACK].rlim_cur))
=======
	if (size > rlimit(RLIMIT_STACK))
>>>>>>> a2054256
		return -ENOMEM;

	/* mlock limit tests */
	if (vma->vm_flags & VM_LOCKED) {
		unsigned long locked;
		unsigned long limit;
		locked = mm->locked_vm + grow;
		limit = rlimit(RLIMIT_MEMLOCK);
		limit >>= PAGE_SHIFT;
		if (locked > limit && !capable(CAP_IPC_LOCK))
			return -ENOMEM;
	}

	/* Check to ensure the stack will not grow into a hugetlb-only region */
	new_start = (vma->vm_flags & VM_GROWSUP) ? vma->vm_start :
			vma->vm_end - size;
	if (is_hugepage_only_range(vma->vm_mm, new_start, size))
		return -EFAULT;

	/*
	 * Overcommit..  This must be the final test, as it will
	 * update security statistics.
	 */
	if (security_vm_enough_memory_mm(mm, grow))
		return -ENOMEM;

	return 0;
}

#if defined(CONFIG_STACK_GROWSUP) || defined(CONFIG_IA64)
/*
 * PA-RISC uses this for its stack; IA64 for its Register Backing Store.
 * vma is the last one with address > vma->vm_end.  Have to extend vma.
 */
int expand_upwards(struct vm_area_struct *vma, unsigned long address)
{
	struct mm_struct *mm = vma->vm_mm;
	struct vm_area_struct *next;
	unsigned long gap_addr;
	int error = 0;

	if (!(vma->vm_flags & VM_GROWSUP))
		return -EFAULT;

	/* Guard against exceeding limits of the address space. */
	address &= PAGE_MASK;
<<<<<<< HEAD
	if (address >= TASK_SIZE)
=======
	if (address >= (TASK_SIZE & PAGE_MASK))
>>>>>>> a2054256
		return -ENOMEM;
	address += PAGE_SIZE;

	/* Enforce stack_guard_gap */
	gap_addr = address + stack_guard_gap;

	/* Guard against overflow */
	if (gap_addr < address || gap_addr > TASK_SIZE)
		gap_addr = TASK_SIZE;

	next = vma->vm_next;
<<<<<<< HEAD
	if (next && next->vm_start < gap_addr) {
=======
	if (next && next->vm_start < gap_addr &&
			(next->vm_flags & (VM_WRITE|VM_READ|VM_EXEC))) {
>>>>>>> a2054256
		if (!(next->vm_flags & VM_GROWSUP))
			return -ENOMEM;
		/* Check that both stack segments have the same anon_vma? */
	}

	/* We must make sure the anon_vma is allocated. */
	if (unlikely(anon_vma_prepare(vma)))
		return -ENOMEM;

	/*
	 * vma->vm_start/vm_end cannot change under us because the caller
	 * is required to hold the mmap_sem in read mode.  We need the
	 * anon_vma lock to serialize against concurrent expand_stacks.
	 */
	anon_vma_lock_write(vma->anon_vma);

	/* Somebody else might have raced and expanded it already */
	if (address > vma->vm_end) {
		unsigned long size, grow;

		size = address - vma->vm_start;
		grow = (address - vma->vm_end) >> PAGE_SHIFT;

		error = -ENOMEM;
		if (vma->vm_pgoff + (size >> PAGE_SHIFT) >= vma->vm_pgoff) {
			error = acct_stack_growth(vma, size, grow);
			if (!error) {
				/*
				 * vma_gap_update() doesn't support concurrent
				 * updates, but we only hold a shared mmap_sem
				 * lock here, so we need to protect against
				 * concurrent vma expansions.
				 * anon_vma_lock_write() doesn't help here, as
				 * we don't guarantee that all growable vmas
				 * in a mm share the same root anon vma.
				 * So, we reuse mm->page_table_lock to guard
				 * against concurrent vma expansions.
				 */
				spin_lock(&mm->page_table_lock);
				if (vma->vm_flags & VM_LOCKED)
					mm->locked_vm += grow;
				vm_stat_account(mm, vma->vm_flags, grow);
				anon_vma_interval_tree_pre_update_vma(vma);
				vma->vm_end = address;
				anon_vma_interval_tree_post_update_vma(vma);
				if (vma->vm_next)
					vma_gap_update(vma->vm_next);
				else
					mm->highest_vm_end = vm_end_gap(vma);
				spin_unlock(&mm->page_table_lock);

				perf_event_mmap(vma);
			}
		}
	}
	anon_vma_unlock_write(vma->anon_vma);
	khugepaged_enter_vma_merge(vma, vma->vm_flags);
	validate_mm(mm);
	return error;
}
#endif /* CONFIG_STACK_GROWSUP || CONFIG_IA64 */

/*
 * vma is the first one with address < vma->vm_start.  Have to extend vma.
 */
int expand_downwards(struct vm_area_struct *vma,
				   unsigned long address)
{
	struct mm_struct *mm = vma->vm_mm;
	struct vm_area_struct *prev;
<<<<<<< HEAD
	unsigned long gap_addr;
=======
>>>>>>> a2054256
	int error;

	address &= PAGE_MASK;
	error = security_mmap_addr(address);
	if (error)
		return error;

	/* Enforce stack_guard_gap */
<<<<<<< HEAD
	gap_addr = address - stack_guard_gap;
	if (gap_addr > address)
		return -ENOMEM;
	prev = vma->vm_prev;
	if (prev && prev->vm_end > gap_addr) {
		if (!(prev->vm_flags & VM_GROWSDOWN))
			return -ENOMEM;
		/* Check that both stack segments have the same anon_vma? */
=======
	prev = vma->vm_prev;
	/* Check that both stack segments have the same anon_vma? */
	if (prev && !(prev->vm_flags & VM_GROWSDOWN) &&
			(prev->vm_flags & (VM_WRITE|VM_READ|VM_EXEC))) {
		if (address - prev->vm_end < stack_guard_gap)
			return -ENOMEM;
>>>>>>> a2054256
	}

	/* We must make sure the anon_vma is allocated. */
	if (unlikely(anon_vma_prepare(vma)))
		return -ENOMEM;

	/*
	 * vma->vm_start/vm_end cannot change under us because the caller
	 * is required to hold the mmap_sem in read mode.  We need the
	 * anon_vma lock to serialize against concurrent expand_stacks.
	 */
	anon_vma_lock_write(vma->anon_vma);

	/* Somebody else might have raced and expanded it already */
	if (address < vma->vm_start) {
		unsigned long size, grow;

		size = vma->vm_end - address;
		grow = (vma->vm_start - address) >> PAGE_SHIFT;

		error = -ENOMEM;
		if (grow <= vma->vm_pgoff) {
			error = acct_stack_growth(vma, size, grow);
			if (!error) {
				/*
				 * vma_gap_update() doesn't support concurrent
				 * updates, but we only hold a shared mmap_sem
				 * lock here, so we need to protect against
				 * concurrent vma expansions.
				 * anon_vma_lock_write() doesn't help here, as
				 * we don't guarantee that all growable vmas
				 * in a mm share the same root anon vma.
				 * So, we reuse mm->page_table_lock to guard
				 * against concurrent vma expansions.
				 */
				spin_lock(&mm->page_table_lock);
				if (vma->vm_flags & VM_LOCKED)
					mm->locked_vm += grow;
				vm_stat_account(mm, vma->vm_flags, grow);
				anon_vma_interval_tree_pre_update_vma(vma);
				vma->vm_start = address;
				vma->vm_pgoff -= grow;
				anon_vma_interval_tree_post_update_vma(vma);
				vma_gap_update(vma);
				spin_unlock(&mm->page_table_lock);

				perf_event_mmap(vma);
			}
		}
	}
	anon_vma_unlock_write(vma->anon_vma);
	khugepaged_enter_vma_merge(vma, vma->vm_flags);
	validate_mm(mm);
	return error;
}

/* enforced gap between the expanding stack and other mappings. */
unsigned long stack_guard_gap = 256UL<<PAGE_SHIFT;

static int __init cmdline_parse_stack_guard_gap(char *p)
{
	unsigned long val;
	char *endptr;

	val = simple_strtoul(p, &endptr, 10);
	if (!*endptr)
		stack_guard_gap = val << PAGE_SHIFT;

	return 0;
}
__setup("stack_guard_gap=", cmdline_parse_stack_guard_gap);

#ifdef CONFIG_STACK_GROWSUP
int expand_stack(struct vm_area_struct *vma, unsigned long address)
{
	return expand_upwards(vma, address);
}

struct vm_area_struct *
find_extend_vma(struct mm_struct *mm, unsigned long addr)
{
	struct vm_area_struct *vma, *prev;

	addr &= PAGE_MASK;
	vma = find_vma_prev(mm, addr, &prev);
	if (vma && (vma->vm_start <= addr))
		return vma;
	if (!prev || expand_stack(prev, addr))
		return NULL;
	if (prev->vm_flags & VM_LOCKED)
		populate_vma_page_range(prev, addr, prev->vm_end, NULL);
	return prev;
}
#else
int expand_stack(struct vm_area_struct *vma, unsigned long address)
{
	return expand_downwards(vma, address);
}

struct vm_area_struct *
find_extend_vma(struct mm_struct *mm, unsigned long addr)
{
	struct vm_area_struct *vma;
	unsigned long start;

	addr &= PAGE_MASK;
	vma = find_vma(mm, addr);
	if (!vma)
		return NULL;
	if (vma->vm_start <= addr)
		return vma;
	if (!(vma->vm_flags & VM_GROWSDOWN))
		return NULL;
	start = vma->vm_start;
	if (expand_stack(vma, addr))
		return NULL;
	if (vma->vm_flags & VM_LOCKED)
		populate_vma_page_range(vma, addr, start, NULL);
	return vma;
}
#endif

EXPORT_SYMBOL_GPL(find_extend_vma);

/*
 * Ok - we have the memory areas we should free on the vma list,
 * so release them, and do the vma updates.
 *
 * Called with the mm semaphore held.
 */
static void remove_vma_list(struct mm_struct *mm, struct vm_area_struct *vma)
{
	unsigned long nr_accounted = 0;

	/* Update high watermark before we lower total_vm */
	update_hiwater_vm(mm);
	do {
		long nrpages = vma_pages(vma);

		if (vma->vm_flags & VM_ACCOUNT)
			nr_accounted += nrpages;
		vm_stat_account(mm, vma->vm_flags, -nrpages);
		vma = remove_vma(vma);
	} while (vma);
	vm_unacct_memory(nr_accounted);
	validate_mm(mm);
}

/*
 * Get rid of page table information in the indicated region.
 *
 * Called with the mm semaphore held.
 */
static void unmap_region(struct mm_struct *mm,
		struct vm_area_struct *vma, struct vm_area_struct *prev,
		unsigned long start, unsigned long end)
{
	struct vm_area_struct *next = prev ? prev->vm_next : mm->mmap;
	struct mmu_gather tlb;

	lru_add_drain();
	tlb_gather_mmu(&tlb, mm, start, end);
	update_hiwater_rss(mm);
	unmap_vmas(&tlb, vma, start, end);
	free_pgtables(&tlb, vma, prev ? prev->vm_end : FIRST_USER_ADDRESS,
				 next ? next->vm_start : USER_PGTABLES_CEILING);
	tlb_finish_mmu(&tlb, start, end);
}

/*
 * Create a list of vma's touched by the unmap, removing them from the mm's
 * vma list as we go..
 */
static void
detach_vmas_to_be_unmapped(struct mm_struct *mm, struct vm_area_struct *vma,
	struct vm_area_struct *prev, unsigned long end)
{
	struct vm_area_struct **insertion_point;
	struct vm_area_struct *tail_vma = NULL;

	insertion_point = (prev ? &prev->vm_next : &mm->mmap);
	vma->vm_prev = NULL;
	do {
		vma_rb_erase(vma, &mm->mm_rb);
		mm->map_count--;
		tail_vma = vma;
		vma = vma->vm_next;
	} while (vma && vma->vm_start < end);
	*insertion_point = vma;
	if (vma) {
		vma->vm_prev = prev;
		vma_gap_update(vma);
	} else
		mm->highest_vm_end = prev ? vm_end_gap(prev) : 0;
	tail_vma->vm_next = NULL;

	/* Kill the cache */
	vmacache_invalidate(mm);
}

/*
 * __split_vma() bypasses sysctl_max_map_count checking.  We use this where it
 * has already been checked or doesn't make sense to fail.
 */
int __split_vma(struct mm_struct *mm, struct vm_area_struct *vma,
		unsigned long addr, int new_below)
{
	struct vm_area_struct *new;
	int err;

	if (is_vm_hugetlb_page(vma) && (addr &
					~(huge_page_mask(hstate_vma(vma)))))
		return -EINVAL;

	new = kmem_cache_alloc(vm_area_cachep, GFP_KERNEL);
	if (!new)
		return -ENOMEM;

	/* most fields are the same, copy all, and then fixup */
	*new = *vma;

	INIT_LIST_HEAD(&new->anon_vma_chain);

	if (new_below)
		new->vm_end = addr;
	else {
		new->vm_start = addr;
		new->vm_pgoff += ((addr - vma->vm_start) >> PAGE_SHIFT);
	}

	err = vma_dup_policy(vma, new);
	if (err)
		goto out_free_vma;

	err = anon_vma_clone(new, vma);
	if (err)
		goto out_free_mpol;

	if (new->vm_file)
		get_file(new->vm_file);

	if (new->vm_ops && new->vm_ops->open)
		new->vm_ops->open(new);

	if (new_below)
		err = vma_adjust(vma, addr, vma->vm_end, vma->vm_pgoff +
			((addr - new->vm_start) >> PAGE_SHIFT), new);
	else
		err = vma_adjust(vma, vma->vm_start, addr, vma->vm_pgoff, new);

	/* Success. */
	if (!err)
		return 0;

	/* Clean everything up if vma_adjust failed. */
	if (new->vm_ops && new->vm_ops->close)
		new->vm_ops->close(new);
	if (new->vm_file)
		fput(new->vm_file);
	unlink_anon_vmas(new);
 out_free_mpol:
	mpol_put(vma_policy(new));
 out_free_vma:
	kmem_cache_free(vm_area_cachep, new);
	return err;
}

/*
 * Split a vma into two pieces at address 'addr', a new vma is allocated
 * either for the first part or the tail.
 */
int split_vma(struct mm_struct *mm, struct vm_area_struct *vma,
	      unsigned long addr, int new_below)
{
	if (mm->map_count >= sysctl_max_map_count)
		return -ENOMEM;

	return __split_vma(mm, vma, addr, new_below);
}

/* Munmap is split into 2 main parts -- this part which finds
 * what needs doing, and the areas themselves, which do the
 * work.  This now handles partial unmappings.
 * Jeremy Fitzhardinge <jeremy@goop.org>
 */
int do_munmap(struct mm_struct *mm, unsigned long start, size_t len,
	      struct list_head *uf)
{
	unsigned long end;
	struct vm_area_struct *vma, *prev, *last;

	if ((offset_in_page(start)) || start > TASK_SIZE || len > TASK_SIZE-start)
		return -EINVAL;

	len = PAGE_ALIGN(len);
	if (len == 0)
		return -EINVAL;

	/* Find the first overlapping VMA */
	vma = find_vma(mm, start);
	if (!vma)
		return 0;
	prev = vma->vm_prev;
	/* we have  start < vma->vm_end  */

	/* if it doesn't overlap, we have nothing.. */
	end = start + len;
	if (vma->vm_start >= end)
		return 0;

	if (uf) {
		int error = userfaultfd_unmap_prep(vma, start, end, uf);

		if (error)
			return error;
	}

	/*
	 * If we need to split any vma, do it now to save pain later.
	 *
	 * Note: mremap's move_vma VM_ACCOUNT handling assumes a partially
	 * unmapped vm_area_struct will remain in use: so lower split_vma
	 * places tmp vma above, and higher split_vma places tmp vma below.
	 */
	if (start > vma->vm_start) {
		int error;

		/*
		 * Make sure that map_count on return from munmap() will
		 * not exceed its limit; but let map_count go just above
		 * its limit temporarily, to help free resources as expected.
		 */
		if (end < vma->vm_end && mm->map_count >= sysctl_max_map_count)
			return -ENOMEM;

		error = __split_vma(mm, vma, start, 0);
		if (error)
			return error;
		prev = vma;
	}

	/* Does it split the last one? */
	last = find_vma(mm, end);
	if (last && end > last->vm_start) {
		int error = __split_vma(mm, last, end, 1);
		if (error)
			return error;
	}
	vma = prev ? prev->vm_next : mm->mmap;

	/*
	 * unlock any mlock()ed ranges before detaching vmas
	 */
	if (mm->locked_vm) {
		struct vm_area_struct *tmp = vma;
		while (tmp && tmp->vm_start < end) {
			if (tmp->vm_flags & VM_LOCKED) {
				mm->locked_vm -= vma_pages(tmp);
				munlock_vma_pages_all(tmp);
			}
			tmp = tmp->vm_next;
		}
	}

	/*
	 * Remove the vma's, and unmap the actual pages
	 */
	detach_vmas_to_be_unmapped(mm, vma, prev, end);
	unmap_region(mm, vma, prev, start, end);

	arch_unmap(mm, vma, start, end);

	/* Fix up all other VM information */
	remove_vma_list(mm, vma);

	return 0;
}

int vm_munmap(unsigned long start, size_t len)
{
	int ret;
	struct mm_struct *mm = current->mm;
	LIST_HEAD(uf);

	if (down_write_killable(&mm->mmap_sem))
		return -EINTR;

	ret = do_munmap(mm, start, len, &uf);
	up_write(&mm->mmap_sem);
	userfaultfd_unmap_complete(mm, &uf);
	return ret;
}
EXPORT_SYMBOL(vm_munmap);

SYSCALL_DEFINE2(munmap, unsigned long, addr, size_t, len)
{
	profile_munmap(addr);
	return vm_munmap(addr, len);
}


/*
 * Emulation of deprecated remap_file_pages() syscall.
 */
SYSCALL_DEFINE5(remap_file_pages, unsigned long, start, unsigned long, size,
		unsigned long, prot, unsigned long, pgoff, unsigned long, flags)
{

	struct mm_struct *mm = current->mm;
	struct vm_area_struct *vma;
	unsigned long populate = 0;
	unsigned long ret = -EINVAL;
	struct file *file;

	pr_warn_once("%s (%d) uses deprecated remap_file_pages() syscall. See Documentation/vm/remap_file_pages.txt.\n",
		     current->comm, current->pid);

	if (prot)
		return ret;
	start = start & PAGE_MASK;
	size = size & PAGE_MASK;

	if (start + size <= start)
		return ret;

	/* Does pgoff wrap? */
	if (pgoff + (size >> PAGE_SHIFT) < pgoff)
		return ret;

	if (down_write_killable(&mm->mmap_sem))
		return -EINTR;

	vma = find_vma(mm, start);

	if (!vma || !(vma->vm_flags & VM_SHARED))
		goto out;

	if (start < vma->vm_start)
		goto out;

	if (start + size > vma->vm_end) {
		struct vm_area_struct *next;

		for (next = vma->vm_next; next; next = next->vm_next) {
			/* hole between vmas ? */
			if (next->vm_start != next->vm_prev->vm_end)
				goto out;

			if (next->vm_file != vma->vm_file)
				goto out;

			if (next->vm_flags != vma->vm_flags)
				goto out;

			if (start + size <= next->vm_end)
				break;
		}

		if (!next)
			goto out;
	}

	prot |= vma->vm_flags & VM_READ ? PROT_READ : 0;
	prot |= vma->vm_flags & VM_WRITE ? PROT_WRITE : 0;
	prot |= vma->vm_flags & VM_EXEC ? PROT_EXEC : 0;

	flags &= MAP_NONBLOCK;
	flags |= MAP_SHARED | MAP_FIXED | MAP_POPULATE;
	if (vma->vm_flags & VM_LOCKED) {
		struct vm_area_struct *tmp;
		flags |= MAP_LOCKED;

		/* drop PG_Mlocked flag for over-mapped range */
		for (tmp = vma; tmp->vm_start >= start + size;
				tmp = tmp->vm_next) {
			/*
			 * Split pmd and munlock page on the border
			 * of the range.
			 */
			vma_adjust_trans_huge(tmp, start, start + size, 0);

			munlock_vma_pages_range(tmp,
					max(tmp->vm_start, start),
					min(tmp->vm_end, start + size));
		}
	}

	file = get_file(vma->vm_file);
	ret = do_mmap_pgoff(vma->vm_file, start, size,
			prot, flags, pgoff, &populate, NULL);
	fput(file);
out:
	up_write(&mm->mmap_sem);
	if (populate)
		mm_populate(ret, populate);
	if (!IS_ERR_VALUE(ret))
		ret = 0;
	return ret;
}

static inline void verify_mm_writelocked(struct mm_struct *mm)
{
#ifdef CONFIG_DEBUG_VM
	if (unlikely(down_read_trylock(&mm->mmap_sem))) {
		WARN_ON(1);
		up_read(&mm->mmap_sem);
	}
#endif
}

/*
 *  this is really a simplified "do_mmap".  it only handles
 *  anonymous maps.  eventually we may be able to do some
 *  brk-specific accounting here.
 */
static int do_brk_flags(unsigned long addr, unsigned long request, unsigned long flags, struct list_head *uf)
{
	struct mm_struct *mm = current->mm;
	struct vm_area_struct *vma, *prev;
	unsigned long len;
	struct rb_node **rb_link, *rb_parent;
	pgoff_t pgoff = addr >> PAGE_SHIFT;
	int error;

	len = PAGE_ALIGN(request);
	if (len < request)
		return -ENOMEM;
	if (!len)
		return 0;

	/* Until we need other flags, refuse anything except VM_EXEC. */
	if ((flags & (~VM_EXEC)) != 0)
		return -EINVAL;
	flags |= VM_DATA_DEFAULT_FLAGS | VM_ACCOUNT | mm->def_flags;

	error = get_unmapped_area(NULL, addr, len, 0, MAP_FIXED);
	if (offset_in_page(error))
		return error;

	error = mlock_future_check(mm, mm->def_flags, len);
	if (error)
		return error;

	/*
	 * mm->mmap_sem is required to protect against another thread
	 * changing the mappings in case we sleep.
	 */
	verify_mm_writelocked(mm);

	/*
	 * Clear old maps.  this also does some error checking for us
	 */
	while (find_vma_links(mm, addr, addr + len, &prev, &rb_link,
			      &rb_parent)) {
		if (do_munmap(mm, addr, len, uf))
			return -ENOMEM;
	}

	/* Check against address space limits *after* clearing old maps... */
	if (!may_expand_vm(mm, flags, len >> PAGE_SHIFT))
		return -ENOMEM;

	if (mm->map_count > sysctl_max_map_count)
		return -ENOMEM;

	if (security_vm_enough_memory_mm(mm, len >> PAGE_SHIFT))
		return -ENOMEM;

	/* Can we just expand an old private anonymous mapping? */
	vma = vma_merge(mm, prev, addr, addr + len, flags,
			NULL, NULL, pgoff, NULL, NULL_VM_UFFD_CTX);
	if (vma)
		goto out;

	/*
	 * create a vma struct for an anonymous mapping
	 */
	vma = kmem_cache_zalloc(vm_area_cachep, GFP_KERNEL);
	if (!vma) {
		vm_unacct_memory(len >> PAGE_SHIFT);
		return -ENOMEM;
	}

	INIT_LIST_HEAD(&vma->anon_vma_chain);
	vma->vm_mm = mm;
	vma->vm_start = addr;
	vma->vm_end = addr + len;
	vma->vm_pgoff = pgoff;
	vma->vm_flags = flags;
	vma->vm_page_prot = vm_get_page_prot(flags);
	vma_link(mm, vma, prev, rb_link, rb_parent);
out:
	perf_event_mmap(vma);
	mm->total_vm += len >> PAGE_SHIFT;
	mm->data_vm += len >> PAGE_SHIFT;
	if (flags & VM_LOCKED)
		mm->locked_vm += (len >> PAGE_SHIFT);
	vma->vm_flags |= VM_SOFTDIRTY;
	return 0;
}

static int do_brk(unsigned long addr, unsigned long len, struct list_head *uf)
{
	return do_brk_flags(addr, len, 0, uf);
}

int vm_brk_flags(unsigned long addr, unsigned long len, unsigned long flags)
{
	struct mm_struct *mm = current->mm;
	int ret;
	bool populate;
	LIST_HEAD(uf);

	if (down_write_killable(&mm->mmap_sem))
		return -EINTR;

	ret = do_brk_flags(addr, len, flags, &uf);
	populate = ((mm->def_flags & VM_LOCKED) != 0);
	up_write(&mm->mmap_sem);
	userfaultfd_unmap_complete(mm, &uf);
	if (populate && !ret)
		mm_populate(addr, len);
	return ret;
}
EXPORT_SYMBOL(vm_brk_flags);

int vm_brk(unsigned long addr, unsigned long len)
{
	return vm_brk_flags(addr, len, 0);
}
EXPORT_SYMBOL(vm_brk);

/* Release all mmaps. */
void exit_mmap(struct mm_struct *mm)
{
	struct mmu_gather tlb;
	struct vm_area_struct *vma;
	unsigned long nr_accounted = 0;

	/* mm's last user has gone, and its about to be pulled down */
	mmu_notifier_release(mm);

	if (mm->locked_vm) {
		vma = mm->mmap;
		while (vma) {
			if (vma->vm_flags & VM_LOCKED)
				munlock_vma_pages_all(vma);
			vma = vma->vm_next;
		}
	}

	arch_exit_mmap(mm);

	vma = mm->mmap;
	if (!vma)	/* Can happen if dup_mmap() received an OOM */
		return;

	lru_add_drain();
	flush_cache_mm(mm);
	tlb_gather_mmu(&tlb, mm, 0, -1);
	/* update_hiwater_rss(mm) here? but nobody should be looking */
	/* Use -1 here to ensure all VMAs in the mm are unmapped */
	unmap_vmas(&tlb, vma, 0, -1);

	free_pgtables(&tlb, vma, FIRST_USER_ADDRESS, USER_PGTABLES_CEILING);
	tlb_finish_mmu(&tlb, 0, -1);

	/*
	 * Walk the list again, actually closing and freeing it,
	 * with preemption enabled, without holding any MM locks.
	 */
	while (vma) {
		if (vma->vm_flags & VM_ACCOUNT)
			nr_accounted += vma_pages(vma);
		vma = remove_vma(vma);
	}
	vm_unacct_memory(nr_accounted);
}

/* Insert vm structure into process list sorted by address
 * and into the inode's i_mmap tree.  If vm_file is non-NULL
 * then i_mmap_rwsem is taken here.
 */
int insert_vm_struct(struct mm_struct *mm, struct vm_area_struct *vma)
{
	struct vm_area_struct *prev;
	struct rb_node **rb_link, *rb_parent;

	if (find_vma_links(mm, vma->vm_start, vma->vm_end,
			   &prev, &rb_link, &rb_parent))
		return -ENOMEM;
	if ((vma->vm_flags & VM_ACCOUNT) &&
	     security_vm_enough_memory_mm(mm, vma_pages(vma)))
		return -ENOMEM;

	/*
	 * The vm_pgoff of a purely anonymous vma should be irrelevant
	 * until its first write fault, when page's anon_vma and index
	 * are set.  But now set the vm_pgoff it will almost certainly
	 * end up with (unless mremap moves it elsewhere before that
	 * first wfault), so /proc/pid/maps tells a consistent story.
	 *
	 * By setting it to reflect the virtual start address of the
	 * vma, merges and splits can happen in a seamless way, just
	 * using the existing file pgoff checks and manipulations.
	 * Similarly in do_mmap_pgoff and in do_brk.
	 */
	if (vma_is_anonymous(vma)) {
		BUG_ON(vma->anon_vma);
		vma->vm_pgoff = vma->vm_start >> PAGE_SHIFT;
	}

	vma_link(mm, vma, prev, rb_link, rb_parent);
	return 0;
}

/*
 * Copy the vma structure to a new location in the same mm,
 * prior to moving page table entries, to effect an mremap move.
 */
struct vm_area_struct *copy_vma(struct vm_area_struct **vmap,
	unsigned long addr, unsigned long len, pgoff_t pgoff,
	bool *need_rmap_locks)
{
	struct vm_area_struct *vma = *vmap;
	unsigned long vma_start = vma->vm_start;
	struct mm_struct *mm = vma->vm_mm;
	struct vm_area_struct *new_vma, *prev;
	struct rb_node **rb_link, *rb_parent;
	bool faulted_in_anon_vma = true;

	/*
	 * If anonymous vma has not yet been faulted, update new pgoff
	 * to match new location, to increase its chance of merging.
	 */
	if (unlikely(vma_is_anonymous(vma) && !vma->anon_vma)) {
		pgoff = addr >> PAGE_SHIFT;
		faulted_in_anon_vma = false;
	}

	if (find_vma_links(mm, addr, addr + len, &prev, &rb_link, &rb_parent))
		return NULL;	/* should never get here */
	new_vma = vma_merge(mm, prev, addr, addr + len, vma->vm_flags,
			    vma->anon_vma, vma->vm_file, pgoff, vma_policy(vma),
			    vma->vm_userfaultfd_ctx);
	if (new_vma) {
		/*
		 * Source vma may have been merged into new_vma
		 */
		if (unlikely(vma_start >= new_vma->vm_start &&
			     vma_start < new_vma->vm_end)) {
			/*
			 * The only way we can get a vma_merge with
			 * self during an mremap is if the vma hasn't
			 * been faulted in yet and we were allowed to
			 * reset the dst vma->vm_pgoff to the
			 * destination address of the mremap to allow
			 * the merge to happen. mremap must change the
			 * vm_pgoff linearity between src and dst vmas
			 * (in turn preventing a vma_merge) to be
			 * safe. It is only safe to keep the vm_pgoff
			 * linear if there are no pages mapped yet.
			 */
			VM_BUG_ON_VMA(faulted_in_anon_vma, new_vma);
			*vmap = vma = new_vma;
		}
		*need_rmap_locks = (new_vma->vm_pgoff <= vma->vm_pgoff);
	} else {
		new_vma = kmem_cache_alloc(vm_area_cachep, GFP_KERNEL);
		if (!new_vma)
			goto out;
		*new_vma = *vma;
		new_vma->vm_start = addr;
		new_vma->vm_end = addr + len;
		new_vma->vm_pgoff = pgoff;
		if (vma_dup_policy(vma, new_vma))
			goto out_free_vma;
		INIT_LIST_HEAD(&new_vma->anon_vma_chain);
		if (anon_vma_clone(new_vma, vma))
			goto out_free_mempol;
		if (new_vma->vm_file)
			get_file(new_vma->vm_file);
		if (new_vma->vm_ops && new_vma->vm_ops->open)
			new_vma->vm_ops->open(new_vma);
		vma_link(mm, new_vma, prev, rb_link, rb_parent);
		*need_rmap_locks = false;
	}
	return new_vma;

out_free_mempol:
	mpol_put(vma_policy(new_vma));
out_free_vma:
	kmem_cache_free(vm_area_cachep, new_vma);
out:
	return NULL;
}

/*
 * Return true if the calling process may expand its vm space by the passed
 * number of pages
 */
bool may_expand_vm(struct mm_struct *mm, vm_flags_t flags, unsigned long npages)
{
	if (mm->total_vm + npages > rlimit(RLIMIT_AS) >> PAGE_SHIFT)
		return false;

	if (is_data_mapping(flags) &&
	    mm->data_vm + npages > rlimit(RLIMIT_DATA) >> PAGE_SHIFT) {
		/* Workaround for Valgrind */
		if (rlimit(RLIMIT_DATA) == 0 &&
		    mm->data_vm + npages <= rlimit_max(RLIMIT_DATA) >> PAGE_SHIFT)
			return true;
		if (!ignore_rlimit_data) {
			pr_warn_once("%s (%d): VmData %lu exceed data ulimit %lu. Update limits or use boot option ignore_rlimit_data.\n",
				     current->comm, current->pid,
				     (mm->data_vm + npages) << PAGE_SHIFT,
				     rlimit(RLIMIT_DATA));
			return false;
		}
	}

	return true;
}

void vm_stat_account(struct mm_struct *mm, vm_flags_t flags, long npages)
{
	mm->total_vm += npages;

	if (is_exec_mapping(flags))
		mm->exec_vm += npages;
	else if (is_stack_mapping(flags))
		mm->stack_vm += npages;
	else if (is_data_mapping(flags))
		mm->data_vm += npages;
}

static int special_mapping_fault(struct vm_fault *vmf);

/*
 * Having a close hook prevents vma merging regardless of flags.
 */
static void special_mapping_close(struct vm_area_struct *vma)
{
}

static const char *special_mapping_name(struct vm_area_struct *vma)
{
	return ((struct vm_special_mapping *)vma->vm_private_data)->name;
}

static int special_mapping_mremap(struct vm_area_struct *new_vma)
{
	struct vm_special_mapping *sm = new_vma->vm_private_data;

	if (WARN_ON_ONCE(current->mm != new_vma->vm_mm))
		return -EFAULT;

	if (sm->mremap)
		return sm->mremap(sm, new_vma);

	return 0;
}

static const struct vm_operations_struct special_mapping_vmops = {
	.close = special_mapping_close,
	.fault = special_mapping_fault,
	.mremap = special_mapping_mremap,
	.name = special_mapping_name,
};

static const struct vm_operations_struct legacy_special_mapping_vmops = {
	.close = special_mapping_close,
	.fault = special_mapping_fault,
};

static int special_mapping_fault(struct vm_fault *vmf)
{
	struct vm_area_struct *vma = vmf->vma;
	pgoff_t pgoff;
	struct page **pages;

	if (vma->vm_ops == &legacy_special_mapping_vmops) {
		pages = vma->vm_private_data;
	} else {
		struct vm_special_mapping *sm = vma->vm_private_data;

		if (sm->fault)
			return sm->fault(sm, vmf->vma, vmf);

		pages = sm->pages;
	}

	for (pgoff = vmf->pgoff; pgoff && *pages; ++pages)
		pgoff--;

	if (*pages) {
		struct page *page = *pages;
		get_page(page);
		vmf->page = page;
		return 0;
	}

	return VM_FAULT_SIGBUS;
}

static struct vm_area_struct *__install_special_mapping(
	struct mm_struct *mm,
	unsigned long addr, unsigned long len,
	unsigned long vm_flags, void *priv,
	const struct vm_operations_struct *ops)
{
	int ret;
	struct vm_area_struct *vma;

	vma = kmem_cache_zalloc(vm_area_cachep, GFP_KERNEL);
	if (unlikely(vma == NULL))
		return ERR_PTR(-ENOMEM);

	INIT_LIST_HEAD(&vma->anon_vma_chain);
	vma->vm_mm = mm;
	vma->vm_start = addr;
	vma->vm_end = addr + len;

	vma->vm_flags = vm_flags | mm->def_flags | VM_DONTEXPAND | VM_SOFTDIRTY;
	vma->vm_page_prot = vm_get_page_prot(vma->vm_flags);

	vma->vm_ops = ops;
	vma->vm_private_data = priv;

	ret = insert_vm_struct(mm, vma);
	if (ret)
		goto out;

	vm_stat_account(mm, vma->vm_flags, len >> PAGE_SHIFT);

	perf_event_mmap(vma);

	return vma;

out:
	kmem_cache_free(vm_area_cachep, vma);
	return ERR_PTR(ret);
}

bool vma_is_special_mapping(const struct vm_area_struct *vma,
	const struct vm_special_mapping *sm)
{
	return vma->vm_private_data == sm &&
		(vma->vm_ops == &special_mapping_vmops ||
		 vma->vm_ops == &legacy_special_mapping_vmops);
}

/*
 * Called with mm->mmap_sem held for writing.
 * Insert a new vma covering the given region, with the given flags.
 * Its pages are supplied by the given array of struct page *.
 * The array can be shorter than len >> PAGE_SHIFT if it's null-terminated.
 * The region past the last page supplied will always produce SIGBUS.
 * The array pointer and the pages it points to are assumed to stay alive
 * for as long as this mapping might exist.
 */
struct vm_area_struct *_install_special_mapping(
	struct mm_struct *mm,
	unsigned long addr, unsigned long len,
	unsigned long vm_flags, const struct vm_special_mapping *spec)
{
	return __install_special_mapping(mm, addr, len, vm_flags, (void *)spec,
					&special_mapping_vmops);
}

int install_special_mapping(struct mm_struct *mm,
			    unsigned long addr, unsigned long len,
			    unsigned long vm_flags, struct page **pages)
{
	struct vm_area_struct *vma = __install_special_mapping(
		mm, addr, len, vm_flags, (void *)pages,
		&legacy_special_mapping_vmops);

	return PTR_ERR_OR_ZERO(vma);
}

static DEFINE_MUTEX(mm_all_locks_mutex);

static void vm_lock_anon_vma(struct mm_struct *mm, struct anon_vma *anon_vma)
{
	if (!test_bit(0, (unsigned long *) &anon_vma->root->rb_root.rb_node)) {
		/*
		 * The LSB of head.next can't change from under us
		 * because we hold the mm_all_locks_mutex.
		 */
		down_write_nest_lock(&anon_vma->root->rwsem, &mm->mmap_sem);
		/*
		 * We can safely modify head.next after taking the
		 * anon_vma->root->rwsem. If some other vma in this mm shares
		 * the same anon_vma we won't take it again.
		 *
		 * No need of atomic instructions here, head.next
		 * can't change from under us thanks to the
		 * anon_vma->root->rwsem.
		 */
		if (__test_and_set_bit(0, (unsigned long *)
				       &anon_vma->root->rb_root.rb_node))
			BUG();
	}
}

static void vm_lock_mapping(struct mm_struct *mm, struct address_space *mapping)
{
	if (!test_bit(AS_MM_ALL_LOCKS, &mapping->flags)) {
		/*
		 * AS_MM_ALL_LOCKS can't change from under us because
		 * we hold the mm_all_locks_mutex.
		 *
		 * Operations on ->flags have to be atomic because
		 * even if AS_MM_ALL_LOCKS is stable thanks to the
		 * mm_all_locks_mutex, there may be other cpus
		 * changing other bitflags in parallel to us.
		 */
		if (test_and_set_bit(AS_MM_ALL_LOCKS, &mapping->flags))
			BUG();
		down_write_nest_lock(&mapping->i_mmap_rwsem, &mm->mmap_sem);
	}
}

/*
 * This operation locks against the VM for all pte/vma/mm related
 * operations that could ever happen on a certain mm. This includes
 * vmtruncate, try_to_unmap, and all page faults.
 *
 * The caller must take the mmap_sem in write mode before calling
 * mm_take_all_locks(). The caller isn't allowed to release the
 * mmap_sem until mm_drop_all_locks() returns.
 *
 * mmap_sem in write mode is required in order to block all operations
 * that could modify pagetables and free pages without need of
 * altering the vma layout. It's also needed in write mode to avoid new
 * anon_vmas to be associated with existing vmas.
 *
 * A single task can't take more than one mm_take_all_locks() in a row
 * or it would deadlock.
 *
 * The LSB in anon_vma->rb_root.rb_node and the AS_MM_ALL_LOCKS bitflag in
 * mapping->flags avoid to take the same lock twice, if more than one
 * vma in this mm is backed by the same anon_vma or address_space.
 *
 * We take locks in following order, accordingly to comment at beginning
 * of mm/rmap.c:
 *   - all hugetlbfs_i_mmap_rwsem_key locks (aka mapping->i_mmap_rwsem for
 *     hugetlb mapping);
 *   - all i_mmap_rwsem locks;
 *   - all anon_vma->rwseml
 *
 * We can take all locks within these types randomly because the VM code
 * doesn't nest them and we protected from parallel mm_take_all_locks() by
 * mm_all_locks_mutex.
 *
 * mm_take_all_locks() and mm_drop_all_locks are expensive operations
 * that may have to take thousand of locks.
 *
 * mm_take_all_locks() can fail if it's interrupted by signals.
 */
int mm_take_all_locks(struct mm_struct *mm)
{
	struct vm_area_struct *vma;
	struct anon_vma_chain *avc;

	BUG_ON(down_read_trylock(&mm->mmap_sem));

	mutex_lock(&mm_all_locks_mutex);

	for (vma = mm->mmap; vma; vma = vma->vm_next) {
		if (signal_pending(current))
			goto out_unlock;
		if (vma->vm_file && vma->vm_file->f_mapping &&
				is_vm_hugetlb_page(vma))
			vm_lock_mapping(mm, vma->vm_file->f_mapping);
	}

	for (vma = mm->mmap; vma; vma = vma->vm_next) {
		if (signal_pending(current))
			goto out_unlock;
		if (vma->vm_file && vma->vm_file->f_mapping &&
				!is_vm_hugetlb_page(vma))
			vm_lock_mapping(mm, vma->vm_file->f_mapping);
	}

	for (vma = mm->mmap; vma; vma = vma->vm_next) {
		if (signal_pending(current))
			goto out_unlock;
		if (vma->anon_vma)
			list_for_each_entry(avc, &vma->anon_vma_chain, same_vma)
				vm_lock_anon_vma(mm, avc->anon_vma);
	}

	return 0;

out_unlock:
	mm_drop_all_locks(mm);
	return -EINTR;
}

static void vm_unlock_anon_vma(struct anon_vma *anon_vma)
{
	if (test_bit(0, (unsigned long *) &anon_vma->root->rb_root.rb_node)) {
		/*
		 * The LSB of head.next can't change to 0 from under
		 * us because we hold the mm_all_locks_mutex.
		 *
		 * We must however clear the bitflag before unlocking
		 * the vma so the users using the anon_vma->rb_root will
		 * never see our bitflag.
		 *
		 * No need of atomic instructions here, head.next
		 * can't change from under us until we release the
		 * anon_vma->root->rwsem.
		 */
		if (!__test_and_clear_bit(0, (unsigned long *)
					  &anon_vma->root->rb_root.rb_node))
			BUG();
		anon_vma_unlock_write(anon_vma);
	}
}

static void vm_unlock_mapping(struct address_space *mapping)
{
	if (test_bit(AS_MM_ALL_LOCKS, &mapping->flags)) {
		/*
		 * AS_MM_ALL_LOCKS can't change to 0 from under us
		 * because we hold the mm_all_locks_mutex.
		 */
		i_mmap_unlock_write(mapping);
		if (!test_and_clear_bit(AS_MM_ALL_LOCKS,
					&mapping->flags))
			BUG();
	}
}

/*
 * The mmap_sem cannot be released by the caller until
 * mm_drop_all_locks() returns.
 */
void mm_drop_all_locks(struct mm_struct *mm)
{
	struct vm_area_struct *vma;
	struct anon_vma_chain *avc;

	BUG_ON(down_read_trylock(&mm->mmap_sem));
	BUG_ON(!mutex_is_locked(&mm_all_locks_mutex));

	for (vma = mm->mmap; vma; vma = vma->vm_next) {
		if (vma->anon_vma)
			list_for_each_entry(avc, &vma->anon_vma_chain, same_vma)
				vm_unlock_anon_vma(avc->anon_vma);
		if (vma->vm_file && vma->vm_file->f_mapping)
			vm_unlock_mapping(vma->vm_file->f_mapping);
	}

	mutex_unlock(&mm_all_locks_mutex);
}

/*
 * initialise the percpu counter for VM
 */
void __init mmap_init(void)
{
	int ret;

	ret = percpu_counter_init(&vm_committed_as, 0, GFP_KERNEL);
	VM_BUG_ON(ret);
}

/*
 * Initialise sysctl_user_reserve_kbytes.
 *
 * This is intended to prevent a user from starting a single memory hogging
 * process, such that they cannot recover (kill the hog) in OVERCOMMIT_NEVER
 * mode.
 *
 * The default value is min(3% of free memory, 128MB)
 * 128MB is enough to recover with sshd/login, bash, and top/kill.
 */
static int init_user_reserve(void)
{
	unsigned long free_kbytes;

	free_kbytes = global_page_state(NR_FREE_PAGES) << (PAGE_SHIFT - 10);

	sysctl_user_reserve_kbytes = min(free_kbytes / 32, 1UL << 17);
	return 0;
}
subsys_initcall(init_user_reserve);

/*
 * Initialise sysctl_admin_reserve_kbytes.
 *
 * The purpose of sysctl_admin_reserve_kbytes is to allow the sys admin
 * to log in and kill a memory hogging process.
 *
 * Systems with more than 256MB will reserve 8MB, enough to recover
 * with sshd, bash, and top in OVERCOMMIT_GUESS. Smaller systems will
 * only reserve 3% of free pages by default.
 */
static int init_admin_reserve(void)
{
	unsigned long free_kbytes;

	free_kbytes = global_page_state(NR_FREE_PAGES) << (PAGE_SHIFT - 10);

	sysctl_admin_reserve_kbytes = min(free_kbytes / 32, 1UL << 13);
	return 0;
}
subsys_initcall(init_admin_reserve);

/*
 * Reinititalise user and admin reserves if memory is added or removed.
 *
 * The default user reserve max is 128MB, and the default max for the
 * admin reserve is 8MB. These are usually, but not always, enough to
 * enable recovery from a memory hogging process using login/sshd, a shell,
 * and tools like top. It may make sense to increase or even disable the
 * reserve depending on the existence of swap or variations in the recovery
 * tools. So, the admin may have changed them.
 *
 * If memory is added and the reserves have been eliminated or increased above
 * the default max, then we'll trust the admin.
 *
 * If memory is removed and there isn't enough free memory, then we
 * need to reset the reserves.
 *
 * Otherwise keep the reserve set by the admin.
 */
static int reserve_mem_notifier(struct notifier_block *nb,
			     unsigned long action, void *data)
{
	unsigned long tmp, free_kbytes;

	switch (action) {
	case MEM_ONLINE:
		/* Default max is 128MB. Leave alone if modified by operator. */
		tmp = sysctl_user_reserve_kbytes;
		if (0 < tmp && tmp < (1UL << 17))
			init_user_reserve();

		/* Default max is 8MB.  Leave alone if modified by operator. */
		tmp = sysctl_admin_reserve_kbytes;
		if (0 < tmp && tmp < (1UL << 13))
			init_admin_reserve();

		break;
	case MEM_OFFLINE:
		free_kbytes = global_page_state(NR_FREE_PAGES) << (PAGE_SHIFT - 10);

		if (sysctl_user_reserve_kbytes > free_kbytes) {
			init_user_reserve();
			pr_info("vm.user_reserve_kbytes reset to %lu\n",
				sysctl_user_reserve_kbytes);
		}

		if (sysctl_admin_reserve_kbytes > free_kbytes) {
			init_admin_reserve();
			pr_info("vm.admin_reserve_kbytes reset to %lu\n",
				sysctl_admin_reserve_kbytes);
		}
		break;
	default:
		break;
	}
	return NOTIFY_OK;
}

static struct notifier_block reserve_mem_nb = {
	.notifier_call = reserve_mem_notifier,
};

static int __meminit init_reserve_notifier(void)
{
	if (register_hotmemory_notifier(&reserve_mem_nb))
		pr_err("Failed registering memory add/remove notifier for admin reserve\n");

	return 0;
}
subsys_initcall(init_reserve_notifier);<|MERGE_RESOLUTION|>--- conflicted
+++ resolved
@@ -2177,10 +2177,6 @@
 			     unsigned long size, unsigned long grow)
 {
 	struct mm_struct *mm = vma->vm_mm;
-<<<<<<< HEAD
-	struct rlimit *rlim = current->signal->rlim;
-=======
->>>>>>> a2054256
 	unsigned long new_start;
 
 	/* address space limit tests */
@@ -2188,11 +2184,7 @@
 		return -ENOMEM;
 
 	/* Stack limit test */
-<<<<<<< HEAD
-	if (size > READ_ONCE(rlim[RLIMIT_STACK].rlim_cur))
-=======
 	if (size > rlimit(RLIMIT_STACK))
->>>>>>> a2054256
 		return -ENOMEM;
 
 	/* mlock limit tests */
@@ -2239,11 +2231,7 @@
 
 	/* Guard against exceeding limits of the address space. */
 	address &= PAGE_MASK;
-<<<<<<< HEAD
-	if (address >= TASK_SIZE)
-=======
 	if (address >= (TASK_SIZE & PAGE_MASK))
->>>>>>> a2054256
 		return -ENOMEM;
 	address += PAGE_SIZE;
 
@@ -2255,12 +2243,8 @@
 		gap_addr = TASK_SIZE;
 
 	next = vma->vm_next;
-<<<<<<< HEAD
-	if (next && next->vm_start < gap_addr) {
-=======
 	if (next && next->vm_start < gap_addr &&
 			(next->vm_flags & (VM_WRITE|VM_READ|VM_EXEC))) {
->>>>>>> a2054256
 		if (!(next->vm_flags & VM_GROWSUP))
 			return -ENOMEM;
 		/* Check that both stack segments have the same anon_vma? */
@@ -2331,10 +2315,6 @@
 {
 	struct mm_struct *mm = vma->vm_mm;
 	struct vm_area_struct *prev;
-<<<<<<< HEAD
-	unsigned long gap_addr;
-=======
->>>>>>> a2054256
 	int error;
 
 	address &= PAGE_MASK;
@@ -2343,23 +2323,12 @@
 		return error;
 
 	/* Enforce stack_guard_gap */
-<<<<<<< HEAD
-	gap_addr = address - stack_guard_gap;
-	if (gap_addr > address)
-		return -ENOMEM;
-	prev = vma->vm_prev;
-	if (prev && prev->vm_end > gap_addr) {
-		if (!(prev->vm_flags & VM_GROWSDOWN))
-			return -ENOMEM;
-		/* Check that both stack segments have the same anon_vma? */
-=======
 	prev = vma->vm_prev;
 	/* Check that both stack segments have the same anon_vma? */
 	if (prev && !(prev->vm_flags & VM_GROWSDOWN) &&
 			(prev->vm_flags & (VM_WRITE|VM_READ|VM_EXEC))) {
 		if (address - prev->vm_end < stack_guard_gap)
 			return -ENOMEM;
->>>>>>> a2054256
 	}
 
 	/* We must make sure the anon_vma is allocated. */
