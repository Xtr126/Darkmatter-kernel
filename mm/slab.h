--- conflicted
+++ resolved
@@ -105,12 +105,9 @@
 	int cpu;		/* Was running on cpu */
 	int pid;		/* Pid context */
 	unsigned long when;	/* When did the operation occur */
-<<<<<<< HEAD
-=======
 #ifdef CONFIG_STACKTRACE
 	ANDROID_OEM_DATA(1);
 #endif
->>>>>>> 76081a5f
 };
 
 enum track_item { TRACK_ALLOC, TRACK_FREE };
