--- conflicted
+++ resolved
@@ -659,15 +659,7 @@
 	vm_area_free(vma);
 }
 
-<<<<<<< HEAD
-/*
- * look up the first VMA in which addr resides, NULL if none
- * - should be called with mm->mmap_lock at least held readlocked
- */
-struct vm_area_struct *__find_vma(struct mm_struct *mm, unsigned long addr)
-=======
 struct vm_area_struct *find_vma_from_tree(struct mm_struct *mm, unsigned long addr)
->>>>>>> 50e12445
 {
 	struct vm_area_struct *vma;
 
@@ -682,8 +674,6 @@
 
 	return NULL;
 }
-<<<<<<< HEAD
-=======
 
 /*
  * look up the first VMA in which addr resides, NULL if none
@@ -704,7 +694,6 @@
 		vmacache_update(addr, vma);
 	return vma;
 }
->>>>>>> 50e12445
 EXPORT_SYMBOL(__find_vma);
 
 /*
