--- conflicted
+++ resolved
@@ -884,12 +884,7 @@
 
 fail:
 	blk_free_flush_queue(q->fq);
-<<<<<<< HEAD
-	wbt_exit(q->rq_wb);
-	q->rq_wb = NULL;
-=======
 	q->fq = NULL;
->>>>>>> 6895119b
 	return NULL;
 }
 EXPORT_SYMBOL(blk_init_allocated_queue);
