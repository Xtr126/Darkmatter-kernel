--- conflicted
+++ resolved
@@ -1,15 +1,9 @@
 # SPDX-License-Identifier: GPL-2.0
 VERSION = 5
 PATCHLEVEL = 4
-<<<<<<< HEAD
-SUBLEVEL = 18
+SUBLEVEL = 25
 EXTRAVERSION = -zen
 NAME = Pudding River
-=======
-SUBLEVEL = 25
-EXTRAVERSION =
-NAME = Kleptomaniac Octopus
->>>>>>> 18fe53f6
 
 # *DOCUMENTATION*
 # To see a list of typical targets execute "make help"
