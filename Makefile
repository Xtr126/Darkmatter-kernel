--- conflicted
+++ resolved
@@ -1,13 +1,8 @@
 # SPDX-License-Identifier: GPL-2.0
 VERSION = 4
 PATCHLEVEL = 19
-<<<<<<< HEAD
-SUBLEVEL = 122
-EXTRAVERSION = -GoogleLTS-xanmod49
-=======
 SUBLEVEL = 124
-EXTRAVERSION =
->>>>>>> 5b8e4a16
+EXTRAVERSION = -GoogleLTS
 NAME = "People's Front"
 
 # *DOCUMENTATION*
