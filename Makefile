# SPDX-License-Identifier: GPL-2.0
VERSION = 4
PATCHLEVEL = 19
<<<<<<< HEAD
SUBLEVEL = 128
EXTRAVERSION = -GoogleLTS
=======
SUBLEVEL = 134
EXTRAVERSION =
>>>>>>> 7520793d
NAME = "People's Front"

# *DOCUMENTATION*
# To see a list of typical targets execute "make help"
# More info can be located in ./README
# Comments in this file are targeted only to the developer, do not
# expect to learn how to build the kernel reading this file.

# That's our default target when none is given on the command line
PHONY := _all
_all:

# o Do not use make's built-in rules and variables
#   (this increases performance and avoids hard-to-debug behaviour);
# o Look for make include files relative to root of kernel src
MAKEFLAGS += -rR --include-dir=$(CURDIR)

# Avoid funny character set dependencies
unexport LC_ALL
LC_COLLATE=C
LC_NUMERIC=C
export LC_COLLATE LC_NUMERIC

# Avoid interference with shell env settings
unexport GREP_OPTIONS

# We are using a recursive build, so we need to do a little thinking
# to get the ordering right.
#
# Most importantly: sub-Makefiles should only ever modify files in
# their own directory. If in some directory we have a dependency on
# a file in another dir (which doesn't happen often, but it's often
# unavoidable when linking the built-in.a targets which finally
# turn into vmlinux), we will call a sub make in that other dir, and
# after that we are sure that everything which is in that other dir
# is now up to date.
#
# The only cases where we need to modify files which have global
# effects are thus separated out and done before the recursive
# descending is started. They are now explicitly listed as the
# prepare rule.

# Beautify output
# ---------------------------------------------------------------------------
#
# Normally, we echo the whole command before executing it. By making
# that echo $($(quiet)$(cmd)), we now have the possibility to set
# $(quiet) to choose other forms of output instead, e.g.
#
#         quiet_cmd_cc_o_c = Compiling $(RELDIR)/$@
#         cmd_cc_o_c       = $(CC) $(c_flags) -c -o $@ $<
#
# If $(quiet) is empty, the whole command will be printed.
# If it is set to "quiet_", only the short version will be printed.
# If it is set to "silent_", nothing will be printed at all, since
# the variable $(silent_cmd_cc_o_c) doesn't exist.
#
# A simple variant is to prefix commands with $(Q) - that's useful
# for commands that shall be hidden in non-verbose mode.
#
#	$(Q)ln $@ :<
#
# If KBUILD_VERBOSE equals 0 then the above command will be hidden.
# If KBUILD_VERBOSE equals 1 then the above command is displayed.
#
# To put more focus on warnings, be less verbose as default
# Use 'make V=1' to see the full commands

ifeq ("$(origin V)", "command line")
  KBUILD_VERBOSE = $(V)
endif
ifndef KBUILD_VERBOSE
  KBUILD_VERBOSE = 0
endif

ifeq ($(KBUILD_VERBOSE),1)
  quiet =
  Q =
else
  quiet=quiet_
  Q = @
endif

# If the user is running make -s (silent mode), suppress echoing of
# commands

ifneq ($(findstring s,$(filter-out --%,$(MAKEFLAGS))),)
  quiet=silent_
  tools_silent=s
endif

export quiet Q KBUILD_VERBOSE

# kbuild supports saving output files in a separate directory.
# To locate output files in a separate directory two syntaxes are supported.
# In both cases the working directory must be the root of the kernel src.
# 1) O=
# Use "make O=dir/to/store/output/files/"
#
# 2) Set KBUILD_OUTPUT
# Set the environment variable KBUILD_OUTPUT to point to the directory
# where the output files shall be placed.
# export KBUILD_OUTPUT=dir/to/store/output/files/
# make
#
# The O= assignment takes precedence over the KBUILD_OUTPUT environment
# variable.

# KBUILD_SRC is not intended to be used by the regular user (for now),
# it is set on invocation of make with KBUILD_OUTPUT or O= specified.
ifeq ($(KBUILD_SRC),)

# OK, Make called in directory where kernel src resides
# Do we want to locate output files in a separate directory?
ifeq ("$(origin O)", "command line")
  KBUILD_OUTPUT := $(O)
endif

# Cancel implicit rules on top Makefile
$(CURDIR)/Makefile Makefile: ;

ifneq ($(words $(subst :, ,$(CURDIR))), 1)
  $(error main directory cannot contain spaces nor colons)
endif

ifneq ($(KBUILD_OUTPUT),)
# check that the output directory actually exists
saved-output := $(KBUILD_OUTPUT)
KBUILD_OUTPUT := $(shell mkdir -p $(KBUILD_OUTPUT) && cd $(KBUILD_OUTPUT) \
								&& pwd)
$(if $(KBUILD_OUTPUT),, \
     $(error failed to create output directory "$(saved-output)"))

PHONY += $(MAKECMDGOALS) sub-make

$(filter-out _all sub-make $(CURDIR)/Makefile, $(MAKECMDGOALS)) _all: sub-make
	@:

# Invoke a second make in the output directory, passing relevant variables
sub-make:
	$(Q)$(MAKE) -C $(KBUILD_OUTPUT) KBUILD_SRC=$(CURDIR) \
	-f $(CURDIR)/Makefile $(filter-out _all sub-make,$(MAKECMDGOALS))

# Leave processing to above invocation of make
skip-makefile := 1
endif # ifneq ($(KBUILD_OUTPUT),)
endif # ifeq ($(KBUILD_SRC),)

# We process the rest of the Makefile if this is the final invocation of make
ifeq ($(skip-makefile),)

# Do not print "Entering directory ...",
# but we want to display it when entering to the output directory
# so that IDEs/editors are able to understand relative filenames.
MAKEFLAGS += --no-print-directory

# Call a source code checker (by default, "sparse") as part of the
# C compilation.
#
# Use 'make C=1' to enable checking of only re-compiled files.
# Use 'make C=2' to enable checking of *all* source files, regardless
# of whether they are re-compiled or not.
#
# See the file "Documentation/dev-tools/sparse.rst" for more details,
# including where to get the "sparse" utility.

ifeq ("$(origin C)", "command line")
  KBUILD_CHECKSRC = $(C)
endif
ifndef KBUILD_CHECKSRC
  KBUILD_CHECKSRC = 0
endif

# Use make M=dir to specify directory of external module to build
# Old syntax make ... SUBDIRS=$PWD is still supported
# Setting the environment variable KBUILD_EXTMOD take precedence
ifdef SUBDIRS
  KBUILD_EXTMOD ?= $(SUBDIRS)
endif

ifeq ("$(origin M)", "command line")
  KBUILD_EXTMOD := $(M)
endif

ifeq ($(KBUILD_SRC),)
        # building in the source tree
        srctree := .
else
        ifeq ($(KBUILD_SRC)/,$(dir $(CURDIR)))
                # building in a subdirectory of the source tree
                srctree := ..
        else
                srctree := $(KBUILD_SRC)
        endif
endif

export KBUILD_CHECKSRC KBUILD_EXTMOD KBUILD_SRC

objtree		:= .
src		:= $(srctree)
obj		:= $(objtree)

VPATH		:= $(srctree)$(if $(KBUILD_EXTMOD),:$(KBUILD_EXTMOD))

export srctree objtree VPATH

# To make sure we do not include .config for any of the *config targets
# catch them early, and hand them over to scripts/kconfig/Makefile
# It is allowed to specify more targets when calling make, including
# mixing *config targets and build targets.
# For example 'make oldconfig all'.
# Detect when mixed targets is specified, and make a second invocation
# of make so .config is not included in this case either (for *config).

version_h := include/generated/uapi/linux/version.h
old_version_h := include/linux/version.h

clean-targets := %clean mrproper cleandocs
no-dot-config-targets := $(clean-targets) \
			 cscope gtags TAGS tags help% %docs check% coccicheck \
			 $(version_h) headers_% archheaders archscripts \
			 %asm-generic kernelversion %src-pkg
no-sync-config-targets := $(no-dot-config-targets) install %install \
			   kernelrelease

config-targets  := 0
mixed-targets   := 0
dot-config      := 1
may-sync-config := 1

ifneq ($(filter $(no-dot-config-targets), $(MAKECMDGOALS)),)
	ifeq ($(filter-out $(no-dot-config-targets), $(MAKECMDGOALS)),)
		dot-config := 0
	endif
endif

ifneq ($(filter $(no-sync-config-targets), $(MAKECMDGOALS)),)
	ifeq ($(filter-out $(no-sync-config-targets), $(MAKECMDGOALS)),)
		may-sync-config := 0
	endif
endif

ifneq ($(KBUILD_EXTMOD),)
	may-sync-config := 0
endif

ifeq ($(KBUILD_EXTMOD),)
        ifneq ($(filter config %config,$(MAKECMDGOALS)),)
                config-targets := 1
                ifneq ($(words $(MAKECMDGOALS)),1)
                        mixed-targets := 1
                endif
        endif
endif

# For "make -j clean all", "make -j mrproper defconfig all", etc.
ifneq ($(filter $(clean-targets),$(MAKECMDGOALS)),)
        ifneq ($(filter-out $(clean-targets),$(MAKECMDGOALS)),)
                mixed-targets := 1
        endif
endif

# install and modules_install need also be processed one by one
ifneq ($(filter install,$(MAKECMDGOALS)),)
        ifneq ($(filter modules_install,$(MAKECMDGOALS)),)
	        mixed-targets := 1
        endif
endif

ifeq ($(mixed-targets),1)
# ===========================================================================
# We're called with mixed targets (*config and build targets).
# Handle them one by one.

PHONY += $(MAKECMDGOALS) __build_one_by_one

$(filter-out __build_one_by_one, $(MAKECMDGOALS)): __build_one_by_one
	@:

__build_one_by_one:
	$(Q)set -e; \
	for i in $(MAKECMDGOALS); do \
		$(MAKE) -f $(srctree)/Makefile $$i; \
	done

else

# We need some generic definitions (do not try to remake the file).
scripts/Kbuild.include: ;
include scripts/Kbuild.include

# Read KERNELRELEASE from include/config/kernel.release (if it exists)
KERNELRELEASE = $(shell cat include/config/kernel.release 2> /dev/null)
KERNELVERSION = $(VERSION)$(if $(PATCHLEVEL),.$(PATCHLEVEL)$(if $(SUBLEVEL),.$(SUBLEVEL)))$(EXTRAVERSION)
export VERSION PATCHLEVEL SUBLEVEL KERNELRELEASE KERNELVERSION

include scripts/subarch.include

# Cross compiling and selecting different set of gcc/bin-utils
# ---------------------------------------------------------------------------
#
# When performing cross compilation for other architectures ARCH shall be set
# to the target architecture. (See arch/* for the possibilities).
# ARCH can be set during invocation of make:
# make ARCH=ia64
# Another way is to have ARCH set in the environment.
# The default ARCH is the host where make is executed.

# CROSS_COMPILE specify the prefix used for all executables used
# during compilation. Only gcc and related bin-utils executables
# are prefixed with $(CROSS_COMPILE).
# CROSS_COMPILE can be set on the command line
# make CROSS_COMPILE=ia64-linux-
# Alternatively CROSS_COMPILE can be set in the environment.
# Default value for CROSS_COMPILE is not to prefix executables
# Note: Some architectures assign CROSS_COMPILE in their arch/*/Makefile
ARCH		?= $(SUBARCH)

# Architecture as present in compile.h
UTS_MACHINE 	:= $(ARCH)
SRCARCH 	:= $(ARCH)

# Additional ARCH settings for x86
ifeq ($(ARCH),i386)
        SRCARCH := x86
endif
ifeq ($(ARCH),x86_64)
        SRCARCH := x86
endif

# Additional ARCH settings for sparc
ifeq ($(ARCH),sparc32)
       SRCARCH := sparc
endif
ifeq ($(ARCH),sparc64)
       SRCARCH := sparc
endif

# Additional ARCH settings for sh
ifeq ($(ARCH),sh64)
       SRCARCH := sh
endif

KCONFIG_CONFIG	?= .config
export KCONFIG_CONFIG

# SHELL used by kbuild
CONFIG_SHELL := $(shell if [ -x "$$BASH" ]; then echo $$BASH; \
	  else if [ -x /bin/bash ]; then echo /bin/bash; \
	  else echo sh; fi ; fi)

HOST_LFS_CFLAGS := $(shell getconf LFS_CFLAGS 2>/dev/null)
HOST_LFS_LDFLAGS := $(shell getconf LFS_LDFLAGS 2>/dev/null)
HOST_LFS_LIBS := $(shell getconf LFS_LIBS 2>/dev/null)

HOSTCC       = gcc
HOSTCXX      = g++
KBUILD_HOSTCFLAGS   := -Wall -Wmissing-prototypes -Wstrict-prototypes -O2 \
		-fomit-frame-pointer -std=gnu89 $(HOST_LFS_CFLAGS) \
		$(HOSTCFLAGS)
KBUILD_HOSTCXXFLAGS := -O2 $(HOST_LFS_CFLAGS) $(HOSTCXXFLAGS)
KBUILD_HOSTLDFLAGS  := $(HOST_LFS_LDFLAGS) $(HOSTLDFLAGS)
KBUILD_HOSTLDLIBS   := $(HOST_LFS_LIBS) $(HOSTLDLIBS)

# Make variables (CC, etc...)
AS		= $(CROSS_COMPILE)as
LD		= $(CROSS_COMPILE)ld$(if $(wildcard $(lastword $(CROSS_COMPILE))ld.bfd),.bfd)
CC		= $(CROSS_COMPILE)gcc
CPP		= $(CC) -E
AR		= $(CROSS_COMPILE)ar
NM		= $(CROSS_COMPILE)nm
STRIP		= $(CROSS_COMPILE)strip
OBJCOPY		= $(CROSS_COMPILE)objcopy
OBJDUMP		= $(CROSS_COMPILE)objdump
LEX		= flex
YACC		= bison
AWK		= awk
GENKSYMS	= scripts/genksyms/genksyms
INSTALLKERNEL  := installkernel
DEPMOD		= /sbin/depmod
PERL		= perl
PYTHON		= python
PYTHON2		= python2
PYTHON3		= python3
CHECK		= sparse

CHECKFLAGS     := -D__linux__ -Dlinux -D__STDC__ -Dunix -D__unix__ \
		  -Wbitwise -Wno-return-void -Wno-unknown-attribute $(CF)
NOSTDINC_FLAGS  =
CFLAGS_MODULE   =
AFLAGS_MODULE   =
LDFLAGS_MODULE  =
CFLAGS_KERNEL	=
AFLAGS_KERNEL	=
LDFLAGS_vmlinux =

# Use USERINCLUDE when you must reference the UAPI directories only.
USERINCLUDE    := \
		-I$(srctree)/arch/$(SRCARCH)/include/uapi \
		-I$(objtree)/arch/$(SRCARCH)/include/generated/uapi \
		-I$(srctree)/include/uapi \
		-I$(objtree)/include/generated/uapi \
                -include $(srctree)/include/linux/kconfig.h

# Use LINUXINCLUDE when you must reference the include/ directory.
# Needed to be compatible with the O= option
LINUXINCLUDE    := \
		-I$(srctree)/arch/$(SRCARCH)/include \
		-I$(objtree)/arch/$(SRCARCH)/include/generated \
		$(if $(KBUILD_SRC), -I$(srctree)/include) \
		-I$(objtree)/include \
		$(USERINCLUDE)

KBUILD_AFLAGS   := -D__ASSEMBLY__
KBUILD_CFLAGS   := -Wall -Wundef -Wstrict-prototypes -Wno-trigraphs \
		   -fno-strict-aliasing -fno-common -fshort-wchar \
		   -Werror-implicit-function-declaration \
		   -Wno-format-security \
		   -std=gnu89
KBUILD_CPPFLAGS := -D__KERNEL__
KBUILD_AFLAGS_KERNEL :=
KBUILD_CFLAGS_KERNEL :=
KBUILD_AFLAGS_MODULE  := -DMODULE
KBUILD_CFLAGS_MODULE  := -DMODULE
KBUILD_LDFLAGS_MODULE := -T $(srctree)/scripts/module-common.lds
KBUILD_LDFLAGS :=
GCC_PLUGINS_CFLAGS :=
CLANG_FLAGS :=

export ARCH SRCARCH CONFIG_SHELL HOSTCC KBUILD_HOSTCFLAGS CROSS_COMPILE AS LD CC
export CPP AR NM STRIP OBJCOPY OBJDUMP KBUILD_HOSTLDFLAGS KBUILD_HOSTLDLIBS
export MAKE LEX YACC AWK GENKSYMS INSTALLKERNEL PERL PYTHON PYTHON2 PYTHON3 UTS_MACHINE
export HOSTCXX KBUILD_HOSTCXXFLAGS LDFLAGS_MODULE CHECK CHECKFLAGS

export KBUILD_CPPFLAGS NOSTDINC_FLAGS LINUXINCLUDE OBJCOPYFLAGS KBUILD_LDFLAGS
export KBUILD_CFLAGS CFLAGS_KERNEL CFLAGS_MODULE
export CFLAGS_KASAN CFLAGS_KASAN_NOSANITIZE CFLAGS_UBSAN
export KBUILD_AFLAGS AFLAGS_KERNEL AFLAGS_MODULE
export KBUILD_AFLAGS_MODULE KBUILD_CFLAGS_MODULE KBUILD_LDFLAGS_MODULE
export KBUILD_AFLAGS_KERNEL KBUILD_CFLAGS_KERNEL
export KBUILD_ARFLAGS

# When compiling out-of-tree modules, put MODVERDIR in the module
# tree rather than in the kernel tree. The kernel tree might
# even be read-only.
export MODVERDIR := $(if $(KBUILD_EXTMOD),$(firstword $(KBUILD_EXTMOD))/).tmp_versions

# Files to ignore in find ... statements

export RCS_FIND_IGNORE := \( -name SCCS -o -name BitKeeper -o -name .svn -o    \
			  -name CVS -o -name .pc -o -name .hg -o -name .git \) \
			  -prune -o
export RCS_TAR_IGNORE := --exclude SCCS --exclude BitKeeper --exclude .svn \
			 --exclude CVS --exclude .pc --exclude .hg --exclude .git

# ===========================================================================
# Rules shared between *config targets and build targets

# Basic helpers built in scripts/basic/
PHONY += scripts_basic
scripts_basic:
	$(Q)$(MAKE) $(build)=scripts/basic
	$(Q)rm -f .tmp_quiet_recordmcount

# To avoid any implicit rule to kick in, define an empty command.
scripts/basic/%: scripts_basic ;

PHONY += outputmakefile
# outputmakefile generates a Makefile in the output directory, if using a
# separate output directory. This allows convenient use of make in the
# output directory.
outputmakefile:
ifneq ($(KBUILD_SRC),)
	$(Q)ln -fsn $(srctree) source
	$(Q)$(CONFIG_SHELL) $(srctree)/scripts/mkmakefile \
	    $(srctree) $(objtree) $(VERSION) $(PATCHLEVEL)
endif

ifeq ($(cc-name),clang)
ifneq ($(CROSS_COMPILE),)
CLANG_TRIPLE	?= $(CROSS_COMPILE)
CLANG_FLAGS	+= --target=$(notdir $(CLANG_TRIPLE:%-=%))
ifeq ($(shell $(srctree)/scripts/clang-android.sh $(CC) $(CLANG_FLAGS)), y)
$(error "Clang with Android --target detected. Did you specify CLANG_TRIPLE?")
endif
GCC_TOOLCHAIN_DIR := $(dir $(shell which $(CROSS_COMPILE)elfedit))
CLANG_FLAGS	+= --prefix=$(GCC_TOOLCHAIN_DIR)
GCC_TOOLCHAIN	:= $(realpath $(GCC_TOOLCHAIN_DIR)/..)
endif
ifneq ($(GCC_TOOLCHAIN),)
CLANG_FLAGS	+= --gcc-toolchain=$(GCC_TOOLCHAIN)
endif
CLANG_FLAGS	+= -no-integrated-as
CLANG_FLAGS	+= -Werror=unknown-warning-option
KBUILD_CFLAGS	+= $(CLANG_FLAGS)
KBUILD_AFLAGS	+= $(CLANG_FLAGS)
export CLANG_FLAGS
endif

RETPOLINE_CFLAGS_GCC := -mindirect-branch=thunk-extern -mindirect-branch-register
RETPOLINE_VDSO_CFLAGS_GCC := -mindirect-branch=thunk-inline -mindirect-branch-register
RETPOLINE_CFLAGS_CLANG := -mretpoline-external-thunk
RETPOLINE_VDSO_CFLAGS_CLANG := -mretpoline
RETPOLINE_CFLAGS := $(call cc-option,$(RETPOLINE_CFLAGS_GCC),$(call cc-option,$(RETPOLINE_CFLAGS_CLANG)))
RETPOLINE_VDSO_CFLAGS := $(call cc-option,$(RETPOLINE_VDSO_CFLAGS_GCC),$(call cc-option,$(RETPOLINE_VDSO_CFLAGS_CLANG)))
export RETPOLINE_CFLAGS
export RETPOLINE_VDSO_CFLAGS

KBUILD_CFLAGS	+= $(call cc-option,-fno-PIE)
KBUILD_AFLAGS	+= $(call cc-option,-fno-PIE)

# The expansion should be delayed until arch/$(SRCARCH)/Makefile is included.
# Some architectures define CROSS_COMPILE in arch/$(SRCARCH)/Makefile.
# CC_VERSION_TEXT is referenced from Kconfig (so it needs export),
# and from include/config/auto.conf.cmd to detect the compiler upgrade.
CC_VERSION_TEXT = $(shell $(CC) --version | head -n 1)

ifeq ($(config-targets),1)
# ===========================================================================
# *config targets only - make sure prerequisites are updated, and descend
# in scripts/kconfig to make the *config target

# Read arch specific Makefile to set KBUILD_DEFCONFIG as needed.
# KBUILD_DEFCONFIG may point out an alternative default configuration
# used for 'make defconfig'
include arch/$(SRCARCH)/Makefile
export KBUILD_DEFCONFIG KBUILD_KCONFIG CC_VERSION_TEXT

config: scripts_basic outputmakefile FORCE
	$(Q)$(MAKE) $(build)=scripts/kconfig $@

%config: scripts_basic outputmakefile FORCE
	$(Q)$(MAKE) $(build)=scripts/kconfig $@

else
# ===========================================================================
# Build targets only - this includes vmlinux, arch specific targets, clean
# targets and others. In general all targets except *config targets.

# If building an external module we do not care about the all: rule
# but instead _all depend on modules
PHONY += all
ifeq ($(KBUILD_EXTMOD),)
_all: all
else
_all: modules
endif

# Decide whether to build built-in, modular, or both.
# Normally, just do built-in.

KBUILD_MODULES :=
KBUILD_BUILTIN := 1

# If we have only "make modules", don't compile built-in objects.
ifeq ($(MAKECMDGOALS),modules)
  KBUILD_BUILTIN :=
endif

# If we have "make <whatever> modules", compile modules
# in addition to whatever we do anyway.
# Just "make" or "make all" shall build modules as well

ifneq ($(filter all _all modules,$(MAKECMDGOALS)),)
  KBUILD_MODULES := 1
endif

ifeq ($(MAKECMDGOALS),)
  KBUILD_MODULES := 1
endif

export KBUILD_MODULES KBUILD_BUILTIN

ifeq ($(KBUILD_EXTMOD),)
# Objects we will link into vmlinux / subdirs we need to visit
init-y		:= init/
drivers-y	:= drivers/ sound/ firmware/
net-y		:= net/
libs-y		:= lib/
core-y		:= usr/
virt-y		:= virt/
endif # KBUILD_EXTMOD

ifeq ($(dot-config),1)
include include/config/auto.conf
endif

# The all: target is the default when no target is given on the
# command line.
# This allow a user to issue only 'make' to build a kernel including modules
# Defaults to vmlinux, but the arch makefile usually adds further targets
all: vmlinux

CFLAGS_GCOV	:= -fprofile-arcs -ftest-coverage \
	$(call cc-option,-fno-tree-loop-im) \
	$(call cc-disable-warning,maybe-uninitialized,)
export CFLAGS_GCOV

# The arch Makefiles can override CC_FLAGS_FTRACE. We may also append it later.
ifdef CONFIG_FUNCTION_TRACER
  CC_FLAGS_FTRACE := -pg
endif

# Make toolchain changes before including arch/$(SRCARCH)/Makefile to ensure
# ar/cc/ld-* macros return correct values.
ifdef CONFIG_LTO_CLANG
# use llvm-ar for building symbol tables from IR files, and llvm-nm instead
# of objdump for processing symbol versions and exports
LLVM_AR		:= llvm-ar
LLVM_NM		:= llvm-nm
export LLVM_AR LLVM_NM
endif

# The arch Makefile can set ARCH_{CPP,A,C}FLAGS to override the default
# values of the respective KBUILD_* variables
ARCH_CPPFLAGS :=
ARCH_AFLAGS :=
ARCH_CFLAGS :=
include arch/$(SRCARCH)/Makefile

ifeq ($(dot-config),1)
ifeq ($(may-sync-config),1)
# Read in dependencies to all Kconfig* files, make sure to run syncconfig if
# changes are detected. This should be included after arch/$(SRCARCH)/Makefile
# because some architectures define CROSS_COMPILE there.
include include/config/auto.conf.cmd

# To avoid any implicit rule to kick in, define an empty command
$(KCONFIG_CONFIG): ;

# The actual configuration files used during the build are stored in
# include/generated/ and include/config/. Update them if .config is newer than
# include/config/auto.conf (which mirrors .config).
#
# This exploits the 'multi-target pattern rule' trick.
# The syncconfig should be executed only once to make all the targets.
%/auto.conf %/auto.conf.cmd %/tristate.conf: $(KCONFIG_CONFIG)
	$(Q)$(MAKE) -f $(srctree)/Makefile syncconfig
else
# External modules and some install targets need include/generated/autoconf.h
# and include/config/auto.conf but do not care if they are up-to-date.
# Use auto.conf to trigger the test
PHONY += include/config/auto.conf

include/config/auto.conf:
	$(Q)test -e include/generated/autoconf.h -a -e $@ || (		\
	echo >&2;							\
	echo >&2 "  ERROR: Kernel configuration is invalid.";		\
	echo >&2 "         include/generated/autoconf.h or $@ are missing.";\
	echo >&2 "         Run 'make oldconfig && make prepare' on kernel src to fix it.";	\
	echo >&2 ;							\
	/bin/false)

endif # may-sync-config
endif # $(dot-config)

KBUILD_CFLAGS	+= $(call cc-option,-fno-delete-null-pointer-checks,)
KBUILD_CFLAGS	+= $(call cc-disable-warning,frame-address,)
KBUILD_CFLAGS	+= $(call cc-disable-warning, format-truncation)
KBUILD_CFLAGS	+= $(call cc-disable-warning, format-overflow)
KBUILD_CFLAGS	+= $(call cc-disable-warning, int-in-bool-context)
KBUILD_CFLAGS	+= $(call cc-disable-warning, address-of-packed-member)

ifdef CONFIG_CC_OPTIMIZE_FOR_SIZE
KBUILD_CFLAGS   += -Os
else
KBUILD_CFLAGS   += -O2
endif

# Tell gcc to never replace conditional load with a non-conditional one
KBUILD_CFLAGS	+= $(call cc-option,--param=allow-store-data-races=0)
KBUILD_CFLAGS	+= $(call cc-option,-fno-allow-store-data-races)

# check for 'asm goto'
ifeq ($(call shell-cached,$(CONFIG_SHELL) $(srctree)/scripts/gcc-goto.sh $(CC) $(KBUILD_CFLAGS)), y)
	KBUILD_CFLAGS += -DCC_HAVE_ASM_GOTO
	KBUILD_AFLAGS += -DCC_HAVE_ASM_GOTO
endif

include scripts/Makefile.kcov
include scripts/Makefile.gcc-plugins

ifdef CONFIG_READABLE_ASM
# Disable optimizations that make assembler listings hard to read.
# reorder blocks reorders the control in the function
# ipa clone creates specialized cloned functions
# partial inlining inlines only parts of functions
KBUILD_CFLAGS += $(call cc-option,-fno-reorder-blocks,) \
                 $(call cc-option,-fno-ipa-cp-clone,) \
                 $(call cc-option,-fno-partial-inlining)
endif

ifneq ($(CONFIG_FRAME_WARN),0)
KBUILD_CFLAGS += $(call cc-option,-Wframe-larger-than=${CONFIG_FRAME_WARN})
endif

stackp-flags-$(CONFIG_CC_HAS_STACKPROTECTOR_NONE) := -fno-stack-protector
stackp-flags-$(CONFIG_STACKPROTECTOR)             := -fstack-protector
stackp-flags-$(CONFIG_STACKPROTECTOR_STRONG)      := -fstack-protector-strong

KBUILD_CFLAGS += $(stackp-flags-y)

ifeq ($(cc-name),clang)
KBUILD_CPPFLAGS += $(call cc-option,-Qunused-arguments,)
KBUILD_CFLAGS += $(call cc-disable-warning, format-invalid-specifier)
KBUILD_CFLAGS += $(call cc-disable-warning, gnu)
# Quiet clang warning: comparison of unsigned expression < 0 is always false
KBUILD_CFLAGS += $(call cc-disable-warning, tautological-compare)
# CLANG uses a _MergedGlobals as optimization, but this breaks modpost, as the
# source of a reference will be _MergedGlobals and not on of the whitelisted names.
# See modpost pattern 2
KBUILD_CFLAGS += $(call cc-option, -mno-global-merge,)
KBUILD_CFLAGS += $(call cc-option, -fcatch-undefined-behavior)
else

# These warnings generated too much noise in a regular build.
# Use make W=1 to enable them (see scripts/Makefile.extrawarn)
KBUILD_CFLAGS += $(call cc-disable-warning, unused-but-set-variable)
endif

KBUILD_CFLAGS += $(call cc-disable-warning, unused-const-variable)
ifdef CONFIG_FRAME_POINTER
KBUILD_CFLAGS	+= -fno-omit-frame-pointer -fno-optimize-sibling-calls
else
# Some targets (ARM with Thumb2, for example), can't be built with frame
# pointers.  For those, we don't have FUNCTION_TRACER automatically
# select FRAME_POINTER.  However, FUNCTION_TRACER adds -pg, and this is
# incompatible with -fomit-frame-pointer with current GCC, so we don't use
# -fomit-frame-pointer with FUNCTION_TRACER.
ifndef CONFIG_FUNCTION_TRACER
KBUILD_CFLAGS	+= -fomit-frame-pointer
endif
endif

# Initialize all stack variables with a pattern, if desired.
ifdef CONFIG_INIT_STACK_ALL
KBUILD_CFLAGS  += -ftrivial-auto-var-init=pattern
endif

KBUILD_CFLAGS   += $(call cc-option, -fno-var-tracking-assignments)

ifdef CONFIG_DEBUG_INFO
ifdef CONFIG_DEBUG_INFO_SPLIT
KBUILD_CFLAGS   += $(call cc-option, -gsplit-dwarf, -g)
else
KBUILD_CFLAGS	+= -g
endif
KBUILD_AFLAGS	+= -Wa,-gdwarf-2
endif
ifdef CONFIG_DEBUG_INFO_DWARF4
KBUILD_CFLAGS	+= $(call cc-option, -gdwarf-4,)
endif

ifdef CONFIG_DEBUG_INFO_REDUCED
KBUILD_CFLAGS 	+= $(call cc-option, -femit-struct-debug-baseonly) \
		   $(call cc-option,-fno-var-tracking)
endif

ifdef CONFIG_FUNCTION_TRACER
ifdef CONFIG_FTRACE_MCOUNT_RECORD
  # gcc 5 supports generating the mcount tables directly
  ifeq ($(call cc-option-yn,-mrecord-mcount),y)
    CC_FLAGS_FTRACE	+= -mrecord-mcount
    export CC_USING_RECORD_MCOUNT := 1
  endif
  ifdef CONFIG_HAVE_NOP_MCOUNT
    ifeq ($(call cc-option-yn, -mnop-mcount),y)
      CC_FLAGS_FTRACE	+= -mnop-mcount
      CC_FLAGS_USING	+= -DCC_USING_NOP_MCOUNT
    endif
  endif
endif
ifdef CONFIG_HAVE_FENTRY
  ifeq ($(call cc-option-yn, -mfentry),y)
    CC_FLAGS_FTRACE	+= -mfentry
    CC_FLAGS_USING	+= -DCC_USING_FENTRY
  endif
endif
export CC_FLAGS_FTRACE
KBUILD_CFLAGS	+= $(CC_FLAGS_FTRACE) $(CC_FLAGS_USING)
KBUILD_AFLAGS	+= $(CC_FLAGS_USING)
ifdef CONFIG_DYNAMIC_FTRACE
	ifdef CONFIG_HAVE_C_RECORDMCOUNT
		BUILD_C_RECORDMCOUNT := y
		export BUILD_C_RECORDMCOUNT
	endif
endif
endif

# We trigger additional mismatches with less inlining
ifdef CONFIG_DEBUG_SECTION_MISMATCH
KBUILD_CFLAGS += $(call cc-option, -fno-inline-functions-called-once)
endif

ifdef CONFIG_LD_DEAD_CODE_DATA_ELIMINATION
KBUILD_CFLAGS_KERNEL += -ffunction-sections -fdata-sections
LDFLAGS_vmlinux += --gc-sections
endif

ifdef CONFIG_LTO_CLANG
ifdef CONFIG_THINLTO
lto-clang-flags	:= -flto=thin
KBUILD_LDFLAGS	+= --thinlto-cache-dir=.thinlto-cache
else
lto-clang-flags	:= -flto
endif
lto-clang-flags += -fvisibility=default $(call cc-option, -fsplit-lto-unit)

# Limit inlining across translation units to reduce binary size
LD_FLAGS_LTO_CLANG := -mllvm -import-instr-limit=5

KBUILD_LDFLAGS += $(LD_FLAGS_LTO_CLANG)
KBUILD_LDFLAGS_MODULE += $(LD_FLAGS_LTO_CLANG)

KBUILD_LDFLAGS_MODULE += -T scripts/module-lto.lds

# allow disabling only clang LTO where needed
DISABLE_LTO_CLANG := -fno-lto
export DISABLE_LTO_CLANG
endif

ifdef CONFIG_LTO
LTO_CFLAGS	:= $(lto-clang-flags)
KBUILD_CFLAGS	+= $(LTO_CFLAGS)

DISABLE_LTO	:= $(DISABLE_LTO_CLANG)
export LTO_CFLAGS DISABLE_LTO
endif

ifdef CONFIG_CFI_CLANG
cfi-clang-flags	+= -fsanitize=cfi -fno-sanitize-cfi-canonical-jump-tables \
		   -fno-sanitize-blacklist
DISABLE_CFI_CLANG := -fno-sanitize=cfi
ifdef CONFIG_MODULES
cfi-clang-flags	+= -fsanitize-cfi-cross-dso
DISABLE_CFI_CLANG += -fno-sanitize-cfi-cross-dso
endif
ifdef CONFIG_CFI_PERMISSIVE
cfi-clang-flags	+= -fsanitize-recover=cfi -fno-sanitize-trap=cfi
endif

# also disable CFI when LTO is disabled
DISABLE_LTO_CLANG += $(DISABLE_CFI_CLANG)
# allow disabling only clang CFI where needed
export DISABLE_CFI_CLANG
endif

ifdef CONFIG_CFI
CFI_CFLAGS	:= $(cfi-clang-flags)
KBUILD_CFLAGS	+= $(CFI_CFLAGS)

DISABLE_CFI	:= $(DISABLE_CFI_CLANG)
DISABLE_LTO	+= $(DISABLE_CFI)
export CFI_CFLAGS DISABLE_CFI
endif

ifdef CONFIG_SHADOW_CALL_STACK
CC_FLAGS_SCS	:= -fsanitize=shadow-call-stack
KBUILD_CFLAGS	+= $(CC_FLAGS_SCS)
export CC_FLAGS_SCS
endif

# arch Makefile may override CC so keep this after arch Makefile is included
NOSTDINC_FLAGS += -nostdinc -isystem $(shell $(CC) -print-file-name=include)

# warn about C99 declaration after statement
KBUILD_CFLAGS += $(call cc-option,-Wdeclaration-after-statement,)

# disable pointer signed / unsigned warnings in gcc 4.0
KBUILD_CFLAGS += $(call cc-disable-warning, pointer-sign)

# disable stringop warnings in gcc 8+
KBUILD_CFLAGS += $(call cc-disable-warning, stringop-truncation)

# We'll want to enable this eventually, but it's not going away for 5.7 at least
KBUILD_CFLAGS += $(call cc-disable-warning, zero-length-bounds)
KBUILD_CFLAGS += $(call cc-disable-warning, array-bounds)
KBUILD_CFLAGS += $(call cc-disable-warning, stringop-overflow)

# Another good warning that we'll want to enable eventually
KBUILD_CFLAGS += $(call cc-disable-warning, restrict)

# Enabled with W=2, disabled by default as noisy
KBUILD_CFLAGS += $(call cc-disable-warning, maybe-uninitialized)

# disable invalid "can't wrap" optimizations for signed / pointers
KBUILD_CFLAGS	+= $(call cc-option,-fno-strict-overflow)

# clang sets -fmerge-all-constants by default as optimization, but this
# is non-conforming behavior for C and in fact breaks the kernel, so we
# need to disable it here generally.
KBUILD_CFLAGS	+= $(call cc-option,-fno-merge-all-constants)

# for gcc -fno-merge-all-constants disables everything, but it is fine
# to have actual conforming behavior enabled.
KBUILD_CFLAGS	+= $(call cc-option,-fmerge-constants)

# Make sure -fstack-check isn't enabled (like gentoo apparently did)
KBUILD_CFLAGS  += $(call cc-option,-fno-stack-check,)

# conserve stack if available
KBUILD_CFLAGS   += $(call cc-option,-fconserve-stack)

# disallow errors like 'EXPORT_GPL(foo);' with missing header
KBUILD_CFLAGS   += $(call cc-option,-Werror=implicit-int)

# require functions to have arguments in prototypes, not empty 'int foo()'
KBUILD_CFLAGS   += $(call cc-option,-Werror=strict-prototypes)

# Prohibit date/time macros, which would make the build non-deterministic
KBUILD_CFLAGS   += $(call cc-option,-Werror=date-time)

# enforce correct pointer usage
KBUILD_CFLAGS   += $(call cc-option,-Werror=incompatible-pointer-types)

# Require designated initializers for all marked structures
KBUILD_CFLAGS   += $(call cc-option,-Werror=designated-init)

# change __FILE__ to the relative path from the srctree
KBUILD_CFLAGS	+= $(call cc-option,-fmacro-prefix-map=$(srctree)/=)

# ensure -fcf-protection is disabled when using retpoline as it is
# incompatible with -mindirect-branch=thunk-extern
ifdef CONFIG_RETPOLINE
KBUILD_CFLAGS += $(call cc-option,-fcf-protection=none)
endif

# use the deterministic mode of AR if available
KBUILD_ARFLAGS := $(call ar-option,D)

include scripts/Makefile.kasan
include scripts/Makefile.extrawarn
include scripts/Makefile.ubsan

# Add any arch overrides and user supplied CPPFLAGS, AFLAGS and CFLAGS as the
# last assignments
KBUILD_CPPFLAGS += $(ARCH_CPPFLAGS) $(KCPPFLAGS)
KBUILD_AFLAGS   += $(ARCH_AFLAGS)   $(KAFLAGS)
KBUILD_CFLAGS   += $(ARCH_CFLAGS)   $(KCFLAGS)

# Use --build-id when available.
LDFLAGS_BUILD_ID := $(call ld-option, --build-id)
KBUILD_LDFLAGS_MODULE += $(LDFLAGS_BUILD_ID)
LDFLAGS_vmlinux += $(LDFLAGS_BUILD_ID)

ifeq ($(CONFIG_STRIP_ASM_SYMS),y)
LDFLAGS_vmlinux	+= $(call ld-option, -X,)
endif

ifeq ($(CONFIG_RELR),y)
LDFLAGS_vmlinux	+= --pack-dyn-relocs=relr
endif

# insure the checker run with the right endianness
CHECKFLAGS += $(if $(CONFIG_CPU_BIG_ENDIAN),-mbig-endian,-mlittle-endian)

# the checker needs the correct machine size
CHECKFLAGS += $(if $(CONFIG_64BIT),-m64,-m32)

# Default kernel image to build when no specific target is given.
# KBUILD_IMAGE may be overruled on the command line or
# set in the environment
# Also any assignments in arch/$(ARCH)/Makefile take precedence over
# this default value
export KBUILD_IMAGE ?= vmlinux

#
# INSTALL_PATH specifies where to place the updated kernel and system map
# images. Default is /boot, but you can set it to other values
export	INSTALL_PATH ?= /boot

#
# INSTALL_DTBS_PATH specifies a prefix for relocations required by build roots.
# Like INSTALL_MOD_PATH, it isn't defined in the Makefile, but can be passed as
# an argument if needed. Otherwise it defaults to the kernel install path
#
export INSTALL_DTBS_PATH ?= $(INSTALL_PATH)/dtbs/$(KERNELRELEASE)

#
# INSTALL_MOD_PATH specifies a prefix to MODLIB for module directory
# relocations required by build roots.  This is not defined in the
# makefile but the argument can be passed to make if needed.
#

MODLIB	= $(INSTALL_MOD_PATH)/lib/modules/$(KERNELRELEASE)
export MODLIB

#
# INSTALL_MOD_STRIP, if defined, will cause modules to be
# stripped after they are installed.  If INSTALL_MOD_STRIP is '1', then
# the default option --strip-debug will be used.  Otherwise,
# INSTALL_MOD_STRIP value will be used as the options to the strip command.

ifdef INSTALL_MOD_STRIP
ifeq ($(INSTALL_MOD_STRIP),1)
mod_strip_cmd = $(STRIP) --strip-debug
else
mod_strip_cmd = $(STRIP) $(INSTALL_MOD_STRIP)
endif # INSTALL_MOD_STRIP=1
else
mod_strip_cmd = true
endif # INSTALL_MOD_STRIP
export mod_strip_cmd

# CONFIG_MODULE_COMPRESS, if defined, will cause module to be compressed
# after they are installed in agreement with CONFIG_MODULE_COMPRESS_GZIP
# or CONFIG_MODULE_COMPRESS_XZ.

mod_compress_cmd = true
ifdef CONFIG_MODULE_COMPRESS
  ifdef CONFIG_MODULE_COMPRESS_GZIP
    mod_compress_cmd = gzip -n -f
  endif # CONFIG_MODULE_COMPRESS_GZIP
  ifdef CONFIG_MODULE_COMPRESS_XZ
    mod_compress_cmd = xz -f
  endif # CONFIG_MODULE_COMPRESS_XZ
endif # CONFIG_MODULE_COMPRESS
export mod_compress_cmd

# Select initial ramdisk compression format, default is gzip(1).
# This shall be used by the dracut(8) tool while creating an initramfs image.
#
INITRD_COMPRESS-y                  := gzip
INITRD_COMPRESS-$(CONFIG_RD_BZIP2) := bzip2
INITRD_COMPRESS-$(CONFIG_RD_LZMA)  := lzma
INITRD_COMPRESS-$(CONFIG_RD_XZ)    := xz
INITRD_COMPRESS-$(CONFIG_RD_LZO)   := lzo
INITRD_COMPRESS-$(CONFIG_RD_LZ4)   := lz4
# do not export INITRD_COMPRESS, since we didn't actually
# choose a sane default compression above.
# export INITRD_COMPRESS := $(INITRD_COMPRESS-y)

ifdef CONFIG_MODULE_SIG_ALL
$(eval $(call config_filename,MODULE_SIG_KEY))

mod_sign_cmd = scripts/sign-file $(CONFIG_MODULE_SIG_HASH) $(MODULE_SIG_KEY_SRCPREFIX)$(CONFIG_MODULE_SIG_KEY) certs/signing_key.x509
else
mod_sign_cmd = true
endif
export mod_sign_cmd

HOST_LIBELF_LIBS = $(shell pkg-config libelf --libs 2>/dev/null || echo -lelf)

ifdef CONFIG_STACK_VALIDATION
  has_libelf := $(call try-run,\
		echo "int main() {}" | $(HOSTCC) -xc -o /dev/null $(HOST_LIBELF_LIBS) -,1,0)
  ifeq ($(has_libelf),1)
    objtool_target := tools/objtool FORCE
  else
    SKIP_STACK_VALIDATION := 1
    export SKIP_STACK_VALIDATION
  endif
endif

PHONY += prepare0

ifeq ($(KBUILD_EXTMOD),)
core-y		+= kernel/ certs/ mm/ fs/ ipc/ security/ crypto/ block/

vmlinux-dirs	:= $(patsubst %/,%,$(filter %/, $(init-y) $(init-m) \
		     $(core-y) $(core-m) $(drivers-y) $(drivers-m) \
		     $(net-y) $(net-m) $(libs-y) $(libs-m) $(virt-y)))

vmlinux-alldirs	:= $(sort $(vmlinux-dirs) $(patsubst %/,%,$(filter %/, \
		     $(init-) $(core-) $(drivers-) $(net-) $(libs-) $(virt-))))

init-y		:= $(patsubst %/, %/built-in.a, $(init-y))
core-y		:= $(patsubst %/, %/built-in.a, $(core-y))
drivers-y	:= $(patsubst %/, %/built-in.a, $(drivers-y))
net-y		:= $(patsubst %/, %/built-in.a, $(net-y))
libs-y1		:= $(patsubst %/, %/lib.a, $(libs-y))
libs-y2		:= $(patsubst %/, %/built-in.a, $(filter-out %.a, $(libs-y)))
libs-lds	:= $(strip $(patsubst %/, %/.lib-ksyms.o.lds, $(libs-y)))
virt-y		:= $(patsubst %/, %/built-in.a, $(virt-y))

# Externally visible symbols (used by link-vmlinux.sh)
export KBUILD_VMLINUX_INIT := $(head-y) $(init-y)
export KBUILD_VMLINUX_MAIN := $(core-y) $(libs-y2) $(drivers-y) $(net-y) $(virt-y)
export KBUILD_VMLINUX_LIBS := $(libs-y1)
export KBUILD_LDS          := arch/$(SRCARCH)/kernel/vmlinux.lds
export KBUILD_EXTRA_LDS    := $(libs-lds)
export LDFLAGS_vmlinux
# used by scripts/package/Makefile
export KBUILD_ALLDIRS := $(sort $(filter-out arch/%,$(vmlinux-alldirs)) arch Documentation include samples scripts tools)

vmlinux-deps := $(KBUILD_LDS) $(KBUILD_EXTRA_LDS) $(KBUILD_VMLINUX_INIT) $(KBUILD_VMLINUX_MAIN) $(KBUILD_VMLINUX_LIBS)

# Recurse until adjust_autoksyms.sh is satisfied
PHONY += autoksyms_recursive
autoksyms_recursive: $(vmlinux-deps)
ifdef CONFIG_TRIM_UNUSED_KSYMS
	$(Q)$(CONFIG_SHELL) $(srctree)/scripts/adjust_autoksyms.sh \
	  "$(MAKE) -f $(srctree)/Makefile vmlinux"
endif

# For the kernel to actually contain only the needed exported symbols,
# we have to build modules as well to determine what those symbols are.
# (this can be evaluated only once include/config/auto.conf has been included)
ifdef CONFIG_TRIM_UNUSED_KSYMS
  KBUILD_MODULES := 1
endif

autoksyms_h := $(if $(CONFIG_TRIM_UNUSED_KSYMS), include/generated/autoksyms.h)

quiet_cmd_autoksyms_h = GEN     $@
      cmd_autoksyms_h = mkdir -p $(dir $@); \
			$(CONFIG_SHELL) $(srctree)/scripts/gen_autoksyms.sh $@

$(autoksyms_h):
	$(call cmd,autoksyms_h)

ARCH_POSTLINK := $(wildcard $(srctree)/arch/$(SRCARCH)/Makefile.postlink)

# Final link of vmlinux with optional arch pass after final link
cmd_link-vmlinux =                                                 \
	$(CONFIG_SHELL) $< $(LD) $(KBUILD_LDFLAGS) $(LDFLAGS_vmlinux) ;    \
	$(if $(ARCH_POSTLINK), $(MAKE) -f $(ARCH_POSTLINK) $@, true)

vmlinux: scripts/link-vmlinux.sh autoksyms_recursive $(vmlinux-deps) FORCE
ifdef CONFIG_HEADERS_CHECK
	$(Q)$(MAKE) -f $(srctree)/Makefile headers_check
endif
ifdef CONFIG_GDB_SCRIPTS
	$(Q)ln -fsn $(abspath $(srctree)/scripts/gdb/vmlinux-gdb.py)
endif
	+$(call if_changed,link-vmlinux)

# Build samples along the rest of the kernel. This needs headers_install.
ifdef CONFIG_SAMPLES
vmlinux-dirs += samples
samples: headers_install
endif

# The actual objects are generated when descending,
# make sure no implicit rule kicks in
$(sort $(vmlinux-deps)): $(vmlinux-dirs) ;

# Handle descending into subdirectories listed in $(vmlinux-dirs)
# Preset locale variables to speed up the build process. Limit locale
# tweaks to this spot to avoid wrong language settings when running
# make menuconfig etc.
# Error messages still appears in the original language

PHONY += $(vmlinux-dirs)
$(vmlinux-dirs): prepare scripts
	$(Q)$(MAKE) $(build)=$@ need-builtin=1

define filechk_kernel.release
	echo "$(KERNELVERSION)$$($(CONFIG_SHELL) $(srctree)/scripts/setlocalversion $(srctree))"
endef

# Store (new) KERNELRELEASE string in include/config/kernel.release
include/config/kernel.release: $(srctree)/Makefile FORCE
	$(call filechk,kernel.release)

# Additional helpers built in scripts/
# Carefully list dependencies so we do not try to build scripts twice
# in parallel
PHONY += scripts
scripts: scripts_basic asm-generic gcc-plugins $(autoksyms_h)
	$(Q)$(MAKE) $(build)=$(@)

# Things we need to do before we recursively start building the kernel
# or the modules are listed in "prepare".
# A multi level approach is used. prepareN is processed before prepareN-1.
# archprepare is used in arch Makefiles and when processed asm symlink,
# version.h and scripts_basic is processed / created.

PHONY += prepare archprepare prepare1 prepare2 prepare3

# prepare3 is used to check if we are building in a separate output directory,
# and if so do:
# 1) Check that make has not been executed in the kernel src $(srctree)
prepare3: include/config/kernel.release
ifneq ($(KBUILD_SRC),)
	@$(kecho) '  Using $(srctree) as source for kernel'
	$(Q)if [ -f $(srctree)/.config -o -d $(srctree)/include/config ]; then \
		echo >&2 "  $(srctree) is not clean, please run 'make mrproper'"; \
		echo >&2 "  in the '$(srctree)' directory.";\
		/bin/false; \
	fi;
endif

# prepare2 creates a makefile if using a separate output directory.
# From this point forward, .config has been reprocessed, so any rules
# that need to depend on updated CONFIG_* values can be checked here.
prepare2: prepare3 outputmakefile asm-generic

prepare1: prepare2 $(version_h) $(autoksyms_h) include/generated/utsrelease.h
	$(cmd_crmodverdir)

archprepare: archheaders archscripts prepare1 scripts_basic

prepare0: archprepare gcc-plugins
	$(Q)$(MAKE) $(build)=.

# All the preparing..
prepare: prepare0 prepare-objtool

# Support for using generic headers in asm-generic
PHONY += asm-generic uapi-asm-generic
asm-generic: uapi-asm-generic
	$(Q)$(MAKE) -f $(srctree)/scripts/Makefile.asm-generic \
	            src=asm obj=arch/$(SRCARCH)/include/generated/asm
uapi-asm-generic:
	$(Q)$(MAKE) -f $(srctree)/scripts/Makefile.asm-generic \
	            src=uapi/asm obj=arch/$(SRCARCH)/include/generated/uapi/asm

PHONY += prepare-objtool
prepare-objtool: $(objtool_target)
ifeq ($(SKIP_STACK_VALIDATION),1)
ifdef CONFIG_UNWINDER_ORC
	@echo "error: Cannot generate ORC metadata for CONFIG_UNWINDER_ORC=y, please install libelf-dev, libelf-devel or elfutils-libelf-devel" >&2
	@false
else
	@echo "warning: Cannot use CONFIG_STACK_VALIDATION=y, please install libelf-dev, libelf-devel or elfutils-libelf-devel" >&2
endif
endif

# Generate some files
# ---------------------------------------------------------------------------

# KERNELRELEASE can change from a few different places, meaning version.h
# needs to be updated, so this check is forced on all builds

uts_len := 64
ifneq (,$(BUILD_NUMBER))
	UTS_RELEASE=$(KERNELRELEASE)-ab$(BUILD_NUMBER)
else
	UTS_RELEASE=$(KERNELRELEASE)
endif
define filechk_utsrelease.h
	if [ `echo -n "$(UTS_RELEASE)" | wc -c ` -gt $(uts_len) ]; then \
		echo '"$(UTS_RELEASE)" exceeds $(uts_len) characters' >&2;    \
		exit 1;                                                       \
	fi;                                                             \
	(echo \#define UTS_RELEASE \"$(UTS_RELEASE)\";)
endef

define filechk_version.h
	(echo \#define LINUX_VERSION_CODE $(shell                         \
	expr $(VERSION) \* 65536 + 0$(PATCHLEVEL) \* 256 + 0$(SUBLEVEL)); \
	echo '#define KERNEL_VERSION(a,b,c) (((a) << 16) + ((b) << 8) + (c))';)
endef

$(version_h): FORCE
	$(call filechk,version.h)
	$(Q)rm -f $(old_version_h)

include/generated/utsrelease.h: include/config/kernel.release FORCE
	$(call filechk,utsrelease.h)

PHONY += headerdep
headerdep:
	$(Q)find $(srctree)/include/ -name '*.h' | xargs --max-args 1 \
	$(srctree)/scripts/headerdep.pl -I$(srctree)/include

# ---------------------------------------------------------------------------
# Kernel headers

#Default location for installed headers
export INSTALL_HDR_PATH = $(objtree)/usr

# If we do an all arch process set dst to include/arch-$(SRCARCH)
hdr-dst = $(if $(KBUILD_HEADERS), dst=include/arch-$(SRCARCH), dst=include)

PHONY += archheaders
archheaders:

PHONY += archscripts
archscripts:

PHONY += __headers
__headers: $(version_h) scripts_basic uapi-asm-generic archheaders archscripts
	$(Q)$(MAKE) $(build)=scripts build_unifdef

PHONY += headers_install_all
headers_install_all:
	$(Q)$(CONFIG_SHELL) $(srctree)/scripts/headers.sh install

PHONY += headers_install
headers_install: __headers
	$(if $(wildcard $(srctree)/arch/$(SRCARCH)/include/uapi/asm/Kbuild),, \
	  $(error Headers not exportable for the $(SRCARCH) architecture))
	$(Q)$(MAKE) $(hdr-inst)=include/uapi dst=include
	$(Q)$(MAKE) $(hdr-inst)=arch/$(SRCARCH)/include/uapi $(hdr-dst)

PHONY += headers_check_all
headers_check_all: headers_install_all
	$(Q)$(CONFIG_SHELL) $(srctree)/scripts/headers.sh check

PHONY += headers_check
headers_check: headers_install
	$(Q)$(MAKE) $(hdr-inst)=include/uapi dst=include HDRCHECK=1
	$(Q)$(MAKE) $(hdr-inst)=arch/$(SRCARCH)/include/uapi $(hdr-dst) HDRCHECK=1

# ---------------------------------------------------------------------------
# Kernel selftest

PHONY += kselftest
kselftest:
	$(Q)$(MAKE) -C $(srctree)/tools/testing/selftests run_tests

PHONY += kselftest-clean
kselftest-clean:
	$(Q)$(MAKE) -C $(srctree)/tools/testing/selftests clean

PHONY += kselftest-merge
kselftest-merge:
	$(if $(wildcard $(objtree)/.config),, $(error No .config exists, config your kernel first!))
	$(Q)$(CONFIG_SHELL) $(srctree)/scripts/kconfig/merge_config.sh \
		-m $(objtree)/.config \
		$(srctree)/tools/testing/selftests/*/config
	+$(Q)$(MAKE) -f $(srctree)/Makefile olddefconfig

# ---------------------------------------------------------------------------
# Modules

ifdef CONFIG_MODULES

# By default, build modules as well

all: modules

# When we're building modules with modversions, we need to consider
# the built-in objects during the descend as well, in order to
# make sure the checksums are up to date before we record them.
ifdef CONFIG_MODVERSIONS
  KBUILD_BUILTIN := 1
endif

# Build modules
#
# A module can be listed more than once in obj-m resulting in
# duplicate lines in modules.order files.  Those are removed
# using awk while concatenating to the final file.

PHONY += modules
modules: $(vmlinux-dirs) $(if $(KBUILD_BUILTIN),vmlinux) modules.builtin
	$(Q)$(AWK) '!x[$$0]++' $(vmlinux-dirs:%=$(objtree)/%/modules.order) > $(objtree)/modules.order
	@$(kecho) '  Building modules, stage 2.';
	$(Q)$(MAKE) -f $(srctree)/scripts/Makefile.modpost

modules.builtin: $(vmlinux-dirs:%=%/modules.builtin)
	$(Q)$(AWK) '!x[$$0]++' $^ > $(objtree)/modules.builtin

%/modules.builtin: include/config/auto.conf include/config/tristate.conf
	$(Q)$(MAKE) $(modbuiltin)=$*


# Target to prepare building external modules
PHONY += modules_prepare
modules_prepare: prepare scripts

# Target to install modules
PHONY += modules_install
modules_install: _modinst_ _modinst_post

PHONY += _modinst_
_modinst_:
	@rm -rf $(MODLIB)/kernel
	@rm -f $(MODLIB)/source
	@mkdir -p $(MODLIB)/kernel
	@ln -s $(abspath $(srctree)) $(MODLIB)/source
	@if [ ! $(objtree) -ef  $(MODLIB)/build ]; then \
		rm -f $(MODLIB)/build ; \
		ln -s $(CURDIR) $(MODLIB)/build ; \
	fi
	@cp -f $(objtree)/modules.order $(MODLIB)/
	@cp -f $(objtree)/modules.builtin $(MODLIB)/
	$(Q)$(MAKE) -f $(srctree)/scripts/Makefile.modinst

# This depmod is only for convenience to give the initial
# boot a modules.dep even before / is mounted read-write.  However the
# boot script depmod is the master version.
PHONY += _modinst_post
_modinst_post: _modinst_
	$(call cmd,depmod)

ifeq ($(CONFIG_MODULE_SIG), y)
PHONY += modules_sign
modules_sign:
	$(Q)$(MAKE) -f $(srctree)/scripts/Makefile.modsign
endif

else # CONFIG_MODULES

# Modules not configured
# ---------------------------------------------------------------------------

PHONY += modules modules_install
modules modules_install:
	@echo >&2
	@echo >&2 "The present kernel configuration has modules disabled."
	@echo >&2 "Type 'make config' and enable loadable module support."
	@echo >&2 "Then build a kernel with module support enabled."
	@echo >&2
	@exit 1

endif # CONFIG_MODULES

###
# Cleaning is done on three levels.
# make clean     Delete most generated files
#                Leave enough to build external modules
# make mrproper  Delete the current configuration, and all generated files
# make distclean Remove editor backup files, patch leftover files and the like

# Directories & files removed with 'make clean'
CLEAN_DIRS  += $(MODVERDIR) include/ksym

# Directories & files removed with 'make mrproper'
MRPROPER_DIRS  += include/config usr/include include/generated          \
		  arch/*/include/generated .tmp_objdiff
MRPROPER_FILES += .config .config.old .version \
		  Module.symvers tags TAGS cscope* GPATH GTAGS GRTAGS GSYMS \
		  signing_key.pem signing_key.priv signing_key.x509	\
		  x509.genkey extra_certificates signing_key.x509.keyid	\
		  signing_key.x509.signer vmlinux-gdb.py

# clean - Delete most, but leave enough to build external modules
#
clean: rm-dirs  := $(CLEAN_DIRS)
clean: rm-files := $(CLEAN_FILES)
clean-dirs      := $(addprefix _clean_, . $(vmlinux-alldirs) Documentation samples)

PHONY += $(clean-dirs) clean archclean vmlinuxclean
$(clean-dirs):
	$(Q)$(MAKE) $(clean)=$(patsubst _clean_%,%,$@)

vmlinuxclean:
	$(Q)$(CONFIG_SHELL) $(srctree)/scripts/link-vmlinux.sh clean
	$(Q)$(if $(ARCH_POSTLINK), $(MAKE) -f $(ARCH_POSTLINK) clean)

clean: archclean vmlinuxclean

# mrproper - Delete all generated files, including .config
#
mrproper: rm-dirs  := $(wildcard $(MRPROPER_DIRS))
mrproper: rm-files := $(wildcard $(MRPROPER_FILES))
mrproper-dirs      := $(addprefix _mrproper_,scripts)

PHONY += $(mrproper-dirs) mrproper archmrproper
$(mrproper-dirs):
	$(Q)$(MAKE) $(clean)=$(patsubst _mrproper_%,%,$@)

mrproper: clean archmrproper $(mrproper-dirs)
	$(call cmd,rmdirs)
	$(call cmd,rmfiles)

# distclean
#
PHONY += distclean

distclean: mrproper
	@find $(srctree) $(RCS_FIND_IGNORE) \
		\( -name '*.orig' -o -name '*.rej' -o -name '*~' \
		-o -name '*.bak' -o -name '#*#' -o -name '*%' \
		-o -name 'core' \) \
		-type f -print | xargs rm -f


# Packaging of the kernel to various formats
# ---------------------------------------------------------------------------
package-dir	:= scripts/package

%src-pkg: FORCE
	$(Q)$(MAKE) $(build)=$(package-dir) $@
%pkg: include/config/kernel.release FORCE
	$(Q)$(MAKE) $(build)=$(package-dir) $@


# Brief documentation of the typical targets used
# ---------------------------------------------------------------------------

boards := $(wildcard $(srctree)/arch/$(SRCARCH)/configs/*_defconfig)
boards := $(sort $(notdir $(boards)))
board-dirs := $(dir $(wildcard $(srctree)/arch/$(SRCARCH)/configs/*/*_defconfig))
board-dirs := $(sort $(notdir $(board-dirs:/=)))

PHONY += help
help:
	@echo  'Cleaning targets:'
	@echo  '  clean		  - Remove most generated files but keep the config and'
	@echo  '                    enough build support to build external modules'
	@echo  '  mrproper	  - Remove all generated files + config + various backup files'
	@echo  '  distclean	  - mrproper + remove editor backup and patch files'
	@echo  ''
	@echo  'Configuration targets:'
	@$(MAKE) -f $(srctree)/scripts/kconfig/Makefile help
	@echo  ''
	@echo  'Other generic targets:'
	@echo  '  all		  - Build all targets marked with [*]'
	@echo  '* vmlinux	  - Build the bare kernel'
	@echo  '* modules	  - Build all modules'
	@echo  '  modules_install - Install all modules to INSTALL_MOD_PATH (default: /)'
	@echo  '  dir/            - Build all files in dir and below'
	@echo  '  dir/file.[ois]  - Build specified target only'
	@echo  '  dir/file.ll     - Build the LLVM assembly file'
	@echo  '                    (requires compiler support for LLVM assembly generation)'
	@echo  '  dir/file.lst    - Build specified mixed source/assembly target only'
	@echo  '                    (requires a recent binutils and recent build (System.map))'
	@echo  '  dir/file.ko     - Build module including final link'
	@echo  '  modules_prepare - Set up for building external modules'
	@echo  '  tags/TAGS	  - Generate tags file for editors'
	@echo  '  cscope	  - Generate cscope index'
	@echo  '  gtags           - Generate GNU GLOBAL index'
	@echo  '  kernelrelease	  - Output the release version string (use with make -s)'
	@echo  '  kernelversion	  - Output the version stored in Makefile (use with make -s)'
	@echo  '  image_name	  - Output the image name (use with make -s)'
	@echo  '  headers_install - Install sanitised kernel headers to INSTALL_HDR_PATH'; \
	 echo  '                    (default: $(INSTALL_HDR_PATH))'; \
	 echo  ''
	@echo  'Static analysers:'
	@echo  '  checkstack      - Generate a list of stack hogs'
	@echo  '  namespacecheck  - Name space analysis on compiled kernel'
	@echo  '  versioncheck    - Sanity check on version.h usage'
	@echo  '  includecheck    - Check for duplicate included header files'
	@echo  '  export_report   - List the usages of all exported symbols'
	@echo  '  headers_check   - Sanity check on exported headers'
	@echo  '  headerdep       - Detect inclusion cycles in headers'
	@echo  '  coccicheck      - Check with Coccinelle'
	@echo  ''
	@echo  'Kernel selftest:'
	@echo  '  kselftest       - Build and run kernel selftest (run as root)'
	@echo  '                    Build, install, and boot kernel before'
	@echo  '                    running kselftest on it'
	@echo  '  kselftest-clean - Remove all generated kselftest files'
	@echo  '  kselftest-merge - Merge all the config dependencies of kselftest to existing'
	@echo  '                    .config.'
	@echo  ''
	@echo 'Userspace tools targets:'
	@echo '  use "make tools/help"'
	@echo '  or  "cd tools; make help"'
	@echo  ''
	@echo  'Kernel packaging:'
	@$(MAKE) $(build)=$(package-dir) help
	@echo  ''
	@echo  'Documentation targets:'
	@$(MAKE) -f $(srctree)/Documentation/Makefile dochelp
	@echo  ''
	@echo  'Architecture specific targets ($(SRCARCH)):'
	@$(if $(archhelp),$(archhelp),\
		echo '  No architecture specific help defined for $(SRCARCH)')
	@echo  ''
	@$(if $(boards), \
		$(foreach b, $(boards), \
		printf "  %-24s - Build for %s\\n" $(b) $(subst _defconfig,,$(b));) \
		echo '')
	@$(if $(board-dirs), \
		$(foreach b, $(board-dirs), \
		printf "  %-16s - Show %s-specific targets\\n" help-$(b) $(b);) \
		printf "  %-16s - Show all of the above\\n" help-boards; \
		echo '')

	@echo  '  make V=0|1 [targets] 0 => quiet build (default), 1 => verbose build'
	@echo  '  make V=2   [targets] 2 => give reason for rebuild of target'
	@echo  '  make O=dir [targets] Locate all output files in "dir", including .config'
	@echo  '  make C=1   [targets] Check re-compiled c source with $$CHECK (sparse by default)'
	@echo  '  make C=2   [targets] Force check of all c source with $$CHECK'
	@echo  '  make RECORDMCOUNT_WARN=1 [targets] Warn about ignored mcount sections'
	@echo  '  make W=n   [targets] Enable extra gcc checks, n=1,2,3 where'
	@echo  '		1: warnings which may be relevant and do not occur too often'
	@echo  '		2: warnings which occur quite often but may still be relevant'
	@echo  '		3: more obscure warnings, can most likely be ignored'
	@echo  '		Multiple levels can be combined with W=12 or W=123'
	@echo  ''
	@echo  'Execute "make" or "make all" to build all targets marked with [*] '
	@echo  'For further info see the ./README file'


help-board-dirs := $(addprefix help-,$(board-dirs))

help-boards: $(help-board-dirs)

boards-per-dir = $(sort $(notdir $(wildcard $(srctree)/arch/$(SRCARCH)/configs/$*/*_defconfig)))

$(help-board-dirs): help-%:
	@echo  'Architecture specific targets ($(SRCARCH) $*):'
	@$(if $(boards-per-dir), \
		$(foreach b, $(boards-per-dir), \
		printf "  %-24s - Build for %s\\n" $*/$(b) $(subst _defconfig,,$(b));) \
		echo '')


# Documentation targets
# ---------------------------------------------------------------------------
DOC_TARGETS := xmldocs latexdocs pdfdocs htmldocs epubdocs cleandocs \
	       linkcheckdocs dochelp refcheckdocs
PHONY += $(DOC_TARGETS)
$(DOC_TARGETS): scripts_basic FORCE
	$(Q)$(MAKE) $(build)=Documentation $@

else # KBUILD_EXTMOD

###
# External module support.
# When building external modules the kernel used as basis is considered
# read-only, and no consistency checks are made and the make
# system is not used on the basis kernel. If updates are required
# in the basis kernel ordinary make commands (without M=...) must
# be used.
#
# The following are the only valid targets when building external
# modules.
# make M=dir clean     Delete all automatically generated files
# make M=dir modules   Make all modules in specified dir
# make M=dir	       Same as 'make M=dir modules'
# make M=dir modules_install
#                      Install the modules built in the module directory
#                      Assumes install directory is already created

# We are always building modules
KBUILD_MODULES := 1

PHONY += $(objtree)/Module.symvers
$(objtree)/Module.symvers:
	@test -e $(objtree)/Module.symvers || ( \
	echo; \
	echo "  WARNING: Symbol version dump $(objtree)/Module.symvers"; \
	echo "           is missing; modules will have no dependencies and modversions."; \
	echo )

module-dirs := $(addprefix _module_,$(KBUILD_EXTMOD))
PHONY += $(module-dirs) modules
$(module-dirs): prepare $(objtree)/Module.symvers
	$(Q)$(MAKE) $(build)=$(patsubst _module_%,%,$@)

modules: $(module-dirs)
	@$(kecho) '  Building modules, stage 2.';
	$(Q)$(MAKE) -f $(srctree)/scripts/Makefile.modpost

PHONY += modules_install
modules_install: _emodinst_ _emodinst_post

install-dir := $(if $(INSTALL_MOD_DIR),$(INSTALL_MOD_DIR),extra)
PHONY += _emodinst_
_emodinst_:
	$(Q)mkdir -p $(MODLIB)/$(install-dir)
	$(Q)$(MAKE) -f $(srctree)/scripts/Makefile.modinst

PHONY += _emodinst_post
_emodinst_post: _emodinst_
	$(call cmd,depmod)

clean-dirs := $(addprefix _clean_,$(KBUILD_EXTMOD))

PHONY += $(clean-dirs) clean
$(clean-dirs):
	$(Q)$(MAKE) $(clean)=$(patsubst _clean_%,%,$@)

clean:	rm-dirs := $(MODVERDIR)
clean: rm-files := $(KBUILD_EXTMOD)/Module.symvers

PHONY += help
help:
	@echo  '  Building external modules.'
	@echo  '  Syntax: make -C path/to/kernel/src M=$$PWD target'
	@echo  ''
	@echo  '  modules         - default target, build the module(s)'
	@echo  '  modules_install - install the module'
	@echo  '  clean           - remove generated files in module directory only'
	@echo  ''

# Dummies...
PHONY += prepare scripts
prepare:
	$(cmd_crmodverdir)
scripts: ;
endif # KBUILD_EXTMOD

clean: $(clean-dirs)
	$(call cmd,rmdirs)
	$(call cmd,rmfiles)
	@find $(if $(KBUILD_EXTMOD), $(KBUILD_EXTMOD), .) $(RCS_FIND_IGNORE) \
		\( -name '*.[aios]' -o -name '*.ko' -o -name '.*.cmd' \
		-o -name '*.ko.*' -o -name '*.dtb' -o -name '*.dtb.S' \
		-o -name '*.dwo' -o -name '*.lst' \
		-o -name '*.su'  \
		-o -name '.*.d' -o -name '.*.tmp' -o -name '*.mod.c' \
		-o -name '*.lex.c' -o -name '*.tab.[ch]' \
		-o -name '*.asn1.[ch]' \
		-o -name '*.symtypes' -o -name 'modules.order' \
		-o -name modules.builtin -o -name '.tmp_*.o.*' \
		-o -name '*.c.[012]*.*' \
		-o -name '*.ll' \
		-o -name '*.gcno' \
		-o -name '*.*.symversions' \) -type f -print | xargs rm -f

# Generate tags for editors
# ---------------------------------------------------------------------------
quiet_cmd_tags = GEN     $@
      cmd_tags = $(CONFIG_SHELL) $(srctree)/scripts/tags.sh $@

tags TAGS cscope gtags: FORCE
	$(call cmd,tags)

# Scripts to check various things for consistency
# ---------------------------------------------------------------------------

PHONY += includecheck versioncheck coccicheck namespacecheck export_report

includecheck:
	find $(srctree)/* $(RCS_FIND_IGNORE) \
		-name '*.[hcS]' -type f -print | sort \
		| xargs $(PERL) -w $(srctree)/scripts/checkincludes.pl

versioncheck:
	find $(srctree)/* $(RCS_FIND_IGNORE) \
		-name '*.[hcS]' -type f -print | sort \
		| xargs $(PERL) -w $(srctree)/scripts/checkversion.pl

coccicheck:
	$(Q)$(CONFIG_SHELL) $(srctree)/scripts/$@

namespacecheck:
	$(PERL) $(srctree)/scripts/namespace.pl

export_report:
	$(PERL) $(srctree)/scripts/export_report.pl

endif #ifeq ($(config-targets),1)
endif #ifeq ($(mixed-targets),1)

PHONY += checkstack kernelrelease kernelversion image_name

# UML needs a little special treatment here.  It wants to use the host
# toolchain, so needs $(SUBARCH) passed to checkstack.pl.  Everyone
# else wants $(ARCH), including people doing cross-builds, which means
# that $(SUBARCH) doesn't work here.
ifeq ($(ARCH), um)
CHECKSTACK_ARCH := $(SUBARCH)
else
CHECKSTACK_ARCH := $(ARCH)
endif
checkstack:
	$(OBJDUMP) -d vmlinux $$(find . -name '*.ko') | \
	$(PERL) $(src)/scripts/checkstack.pl $(CHECKSTACK_ARCH)

kernelrelease:
	@echo "$(KERNELVERSION)$$($(CONFIG_SHELL) $(srctree)/scripts/setlocalversion $(srctree))"

kernelversion:
	@echo $(KERNELVERSION)

image_name:
	@echo $(KBUILD_IMAGE)

# Clear a bunch of variables before executing the submake
tools/: FORCE
	$(Q)mkdir -p $(objtree)/tools
	$(Q)$(MAKE) LDFLAGS= MAKEFLAGS="$(tools_silent) $(filter --j% -j,$(MAKEFLAGS))" O=$(abspath $(objtree)) subdir=tools -C $(src)/tools/

tools/%: FORCE
	$(Q)mkdir -p $(objtree)/tools
	$(Q)$(MAKE) LDFLAGS= MAKEFLAGS="$(tools_silent) $(filter --j% -j,$(MAKEFLAGS))" O=$(abspath $(objtree)) subdir=tools -C $(src)/tools/ $*

# Single targets
# ---------------------------------------------------------------------------
# Single targets are compatible with:
# - build with mixed source and output
# - build with separate output dir 'make O=...'
# - external modules
#
#  target-dir => where to store outputfile
#  build-dir  => directory in kernel source tree to use

ifeq ($(KBUILD_EXTMOD),)
        build-dir  = $(patsubst %/,%,$(dir $@))
        target-dir = $(dir $@)
else
        zap-slash=$(filter-out .,$(patsubst %/,%,$(dir $@)))
        build-dir  = $(KBUILD_EXTMOD)$(if $(zap-slash),/$(zap-slash))
        target-dir = $(if $(KBUILD_EXTMOD),$(dir $<),$(dir $@))
endif

%.s: %.c prepare scripts FORCE
	$(Q)$(MAKE) $(build)=$(build-dir) $(target-dir)$(notdir $@)
%.i: %.c prepare scripts FORCE
	$(Q)$(MAKE) $(build)=$(build-dir) $(target-dir)$(notdir $@)
%.o: %.c prepare scripts FORCE
	$(Q)$(MAKE) $(build)=$(build-dir) $(target-dir)$(notdir $@)
%.lst: %.c prepare scripts FORCE
	$(Q)$(MAKE) $(build)=$(build-dir) $(target-dir)$(notdir $@)
%.s: %.S prepare scripts FORCE
	$(Q)$(MAKE) $(build)=$(build-dir) $(target-dir)$(notdir $@)
%.o: %.S prepare scripts FORCE
	$(Q)$(MAKE) $(build)=$(build-dir) $(target-dir)$(notdir $@)
%.symtypes: %.c prepare scripts FORCE
	$(Q)$(MAKE) $(build)=$(build-dir) $(target-dir)$(notdir $@)
%.ll: %.c prepare scripts FORCE
	$(Q)$(MAKE) $(build)=$(build-dir) $(target-dir)$(notdir $@)

# Modules
/: prepare scripts FORCE
	$(Q)$(MAKE) KBUILD_MODULES=$(if $(CONFIG_MODULES),1) \
	$(build)=$(build-dir)
# Make sure the latest headers are built for Documentation
Documentation/ samples/: headers_install
%/: prepare scripts FORCE
	$(Q)$(MAKE) KBUILD_MODULES=$(if $(CONFIG_MODULES),1) \
	$(build)=$(build-dir)
%.ko: prepare scripts FORCE
	$(Q)$(MAKE) KBUILD_MODULES=$(if $(CONFIG_MODULES),1)   \
	$(build)=$(build-dir) $(@:.ko=.o)
	$(Q)$(MAKE) -f $(srctree)/scripts/Makefile.modpost

# FIXME Should go into a make.lib or something
# ===========================================================================

quiet_cmd_rmdirs = $(if $(wildcard $(rm-dirs)),CLEAN   $(wildcard $(rm-dirs)))
      cmd_rmdirs = rm -rf $(rm-dirs)

quiet_cmd_rmfiles = $(if $(wildcard $(rm-files)),CLEAN   $(wildcard $(rm-files)))
      cmd_rmfiles = rm -f $(rm-files)

# Run depmod only if we have System.map and depmod is executable
quiet_cmd_depmod = DEPMOD  $(KERNELRELEASE)
      cmd_depmod = $(CONFIG_SHELL) $(srctree)/scripts/depmod.sh $(DEPMOD) \
                   $(KERNELRELEASE)

# Create temporary dir for module support files
# clean it up only when building all modules
cmd_crmodverdir = $(Q)mkdir -p $(MODVERDIR) \
                  $(if $(KBUILD_MODULES),; rm -f $(MODVERDIR)/*)

# read all saved command lines

cmd_files := $(wildcard .*.cmd $(foreach f,$(sort $(targets)),$(dir $(f)).$(notdir $(f)).cmd))

ifneq ($(cmd_files),)
  $(cmd_files): ;	# Do not try to update included dependency files
  include $(cmd_files)
endif

endif	# skip-makefile

PHONY += FORCE
FORCE:

# Declare the contents of the PHONY variable as phony.  We keep that
# information in a variable so we can use it in if_changed and friends.
.PHONY: $(PHONY)<|MERGE_RESOLUTION|>--- conflicted
+++ resolved
@@ -1,13 +1,8 @@
 # SPDX-License-Identifier: GPL-2.0
 VERSION = 4
 PATCHLEVEL = 19
-<<<<<<< HEAD
-SUBLEVEL = 128
+SUBLEVEL = 134
 EXTRAVERSION = -GoogleLTS
-=======
-SUBLEVEL = 134
-EXTRAVERSION =
->>>>>>> 7520793d
 NAME = "People's Front"
 
 # *DOCUMENTATION*
