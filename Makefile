--- conflicted
+++ resolved
@@ -1,13 +1,8 @@
 # SPDX-License-Identifier: GPL-2.0
 VERSION = 5
 PATCHLEVEL = 15
-<<<<<<< HEAD
-SUBLEVEL = 94
+SUBLEVEL = 106
 EXTRAVERSION = -GoogleLTS-surface
-=======
-SUBLEVEL = 106
-EXTRAVERSION = -GoogleLTS
->>>>>>> ab1c1647
 NAME = Trick or Treat
 
 # *DOCUMENTATION*
