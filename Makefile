--- conflicted
+++ resolved
@@ -1,13 +1,8 @@
 # SPDX-License-Identifier: GPL-2.0
 VERSION = 5
 PATCHLEVEL = 15
-<<<<<<< HEAD
-SUBLEVEL = 78
+SUBLEVEL = 92
 EXTRAVERSION = -GoogleLTS-surface
-=======
-SUBLEVEL = 92
-EXTRAVERSION = -GoogleLTS
->>>>>>> caac97c3
 NAME = Trick or Treat
 
 # *DOCUMENTATION*
