# SPDX-License-Identifier: GPL-2.0
VERSION = 4
PATCHLEVEL = 19
<<<<<<< HEAD
SUBLEVEL = 36
EXTRAVERSION = -zen
NAME = Neo Mir
=======
SUBLEVEL = 37
EXTRAVERSION =
NAME = "People's Front"
>>>>>>> 19bb613a

# *DOCUMENTATION*
# To see a list of typical targets execute "make help"
# More info can be located in ./README
# Comments in this file are targeted only to the developer, do not
# expect to learn how to build the kernel reading this file.

# That's our default target when none is given on the command line
PHONY := _all
_all:

# o Do not use make's built-in rules and variables
#   (this increases performance and avoids hard-to-debug behaviour);
# o Look for make include files relative to root of kernel src
MAKEFLAGS += -rR --include-dir=$(CURDIR)

# Avoid funny character set dependencies
unexport LC_ALL
LC_COLLATE=C
LC_NUMERIC=C
export LC_COLLATE LC_NUMERIC

# Avoid interference with shell env settings
unexport GREP_OPTIONS

# We are using a recursive build, so we need to do a little thinking
# to get the ordering right.
#
# Most importantly: sub-Makefiles should only ever modify files in
# their own directory. If in some directory we have a dependency on
# a file in another dir (which doesn't happen often, but it's often
# unavoidable when linking the built-in.a targets which finally
# turn into vmlinux), we will call a sub make in that other dir, and
# after that we are sure that everything which is in that other dir
# is now up to date.
#
# The only cases where we need to modify files which have global
# effects are thus separated out and done before the recursive
# descending is started. They are now explicitly listed as the
# prepare rule.

# Beautify output
# ---------------------------------------------------------------------------
#
# Normally, we echo the whole command before executing it. By making
# that echo $($(quiet)$(cmd)), we now have the possibility to set
# $(quiet) to choose other forms of output instead, e.g.
#
#         quiet_cmd_cc_o_c = Compiling $(RELDIR)/$@
#         cmd_cc_o_c       = $(CC) $(c_flags) -c -o $@ $<
#
# If $(quiet) is empty, the whole command will be printed.
# If it is set to "quiet_", only the short version will be printed.
# If it is set to "silent_", nothing will be printed at all, since
# the variable $(silent_cmd_cc_o_c) doesn't exist.
#
# A simple variant is to prefix commands with $(Q) - that's useful
# for commands that shall be hidden in non-verbose mode.
#
#	$(Q)ln $@ :<
#
# If KBUILD_VERBOSE equals 0 then the above command will be hidden.
# If KBUILD_VERBOSE equals 1 then the above command is displayed.
#
# To put more focus on warnings, be less verbose as default
# Use 'make V=1' to see the full commands

ifeq ("$(origin V)", "command line")
  KBUILD_VERBOSE = $(V)
endif
ifndef KBUILD_VERBOSE
  KBUILD_VERBOSE = 0
endif

ifeq ($(KBUILD_VERBOSE),1)
  quiet =
  Q =
else
  quiet=quiet_
  Q = @
endif

# If the user is running make -s (silent mode), suppress echoing of
# commands

ifneq ($(findstring s,$(filter-out --%,$(MAKEFLAGS))),)
  quiet=silent_
  tools_silent=s
endif

export quiet Q KBUILD_VERBOSE

# kbuild supports saving output files in a separate directory.
# To locate output files in a separate directory two syntaxes are supported.
# In both cases the working directory must be the root of the kernel src.
# 1) O=
# Use "make O=dir/to/store/output/files/"
#
# 2) Set KBUILD_OUTPUT
# Set the environment variable KBUILD_OUTPUT to point to the directory
# where the output files shall be placed.
# export KBUILD_OUTPUT=dir/to/store/output/files/
# make
#
# The O= assignment takes precedence over the KBUILD_OUTPUT environment
# variable.

# KBUILD_SRC is not intended to be used by the regular user (for now),
# it is set on invocation of make with KBUILD_OUTPUT or O= specified.
ifeq ($(KBUILD_SRC),)

# OK, Make called in directory where kernel src resides
# Do we want to locate output files in a separate directory?
ifeq ("$(origin O)", "command line")
  KBUILD_OUTPUT := $(O)
endif

# Cancel implicit rules on top Makefile
$(CURDIR)/Makefile Makefile: ;

ifneq ($(words $(subst :, ,$(CURDIR))), 1)
  $(error main directory cannot contain spaces nor colons)
endif

ifneq ($(KBUILD_OUTPUT),)
# check that the output directory actually exists
saved-output := $(KBUILD_OUTPUT)
KBUILD_OUTPUT := $(shell mkdir -p $(KBUILD_OUTPUT) && cd $(KBUILD_OUTPUT) \
								&& pwd)
$(if $(KBUILD_OUTPUT),, \
     $(error failed to create output directory "$(saved-output)"))

PHONY += $(MAKECMDGOALS) sub-make

$(filter-out _all sub-make $(CURDIR)/Makefile, $(MAKECMDGOALS)) _all: sub-make
	@:

# Invoke a second make in the output directory, passing relevant variables
sub-make:
	$(Q)$(MAKE) -C $(KBUILD_OUTPUT) KBUILD_SRC=$(CURDIR) \
	-f $(CURDIR)/Makefile $(filter-out _all sub-make,$(MAKECMDGOALS))

# Leave processing to above invocation of make
skip-makefile := 1
endif # ifneq ($(KBUILD_OUTPUT),)
endif # ifeq ($(KBUILD_SRC),)

# We process the rest of the Makefile if this is the final invocation of make
ifeq ($(skip-makefile),)

# Do not print "Entering directory ...",
# but we want to display it when entering to the output directory
# so that IDEs/editors are able to understand relative filenames.
MAKEFLAGS += --no-print-directory

# Call a source code checker (by default, "sparse") as part of the
# C compilation.
#
# Use 'make C=1' to enable checking of only re-compiled files.
# Use 'make C=2' to enable checking of *all* source files, regardless
# of whether they are re-compiled or not.
#
# See the file "Documentation/dev-tools/sparse.rst" for more details,
# including where to get the "sparse" utility.

ifeq ("$(origin C)", "command line")
  KBUILD_CHECKSRC = $(C)
endif
ifndef KBUILD_CHECKSRC
  KBUILD_CHECKSRC = 0
endif

# Use make M=dir to specify directory of external module to build
# Old syntax make ... SUBDIRS=$PWD is still supported
# Setting the environment variable KBUILD_EXTMOD take precedence
ifdef SUBDIRS
  KBUILD_EXTMOD ?= $(SUBDIRS)
endif

ifeq ("$(origin M)", "command line")
  KBUILD_EXTMOD := $(M)
endif

ifeq ($(KBUILD_SRC),)
        # building in the source tree
        srctree := .
else
        ifeq ($(KBUILD_SRC)/,$(dir $(CURDIR)))
                # building in a subdirectory of the source tree
                srctree := ..
        else
                srctree := $(KBUILD_SRC)
        endif
endif

export KBUILD_CHECKSRC KBUILD_EXTMOD KBUILD_SRC

objtree		:= .
src		:= $(srctree)
obj		:= $(objtree)

VPATH		:= $(srctree)$(if $(KBUILD_EXTMOD),:$(KBUILD_EXTMOD))

export srctree objtree VPATH

# To make sure we do not include .config for any of the *config targets
# catch them early, and hand them over to scripts/kconfig/Makefile
# It is allowed to specify more targets when calling make, including
# mixing *config targets and build targets.
# For example 'make oldconfig all'.
# Detect when mixed targets is specified, and make a second invocation
# of make so .config is not included in this case either (for *config).

version_h := include/generated/uapi/linux/version.h
old_version_h := include/linux/version.h

clean-targets := %clean mrproper cleandocs
no-dot-config-targets := $(clean-targets) \
			 cscope gtags TAGS tags help% %docs check% coccicheck \
			 $(version_h) headers_% archheaders archscripts \
			 %asm-generic kernelversion %src-pkg
no-sync-config-targets := $(no-dot-config-targets) install %install \
			   kernelrelease

config-targets  := 0
mixed-targets   := 0
dot-config      := 1
may-sync-config := 1

ifneq ($(filter $(no-dot-config-targets), $(MAKECMDGOALS)),)
	ifeq ($(filter-out $(no-dot-config-targets), $(MAKECMDGOALS)),)
		dot-config := 0
	endif
endif

ifneq ($(filter $(no-sync-config-targets), $(MAKECMDGOALS)),)
	ifeq ($(filter-out $(no-sync-config-targets), $(MAKECMDGOALS)),)
		may-sync-config := 0
	endif
endif

ifneq ($(KBUILD_EXTMOD),)
	may-sync-config := 0
endif

ifeq ($(KBUILD_EXTMOD),)
        ifneq ($(filter config %config,$(MAKECMDGOALS)),)
                config-targets := 1
                ifneq ($(words $(MAKECMDGOALS)),1)
                        mixed-targets := 1
                endif
        endif
endif

# For "make -j clean all", "make -j mrproper defconfig all", etc.
ifneq ($(filter $(clean-targets),$(MAKECMDGOALS)),)
        ifneq ($(filter-out $(clean-targets),$(MAKECMDGOALS)),)
                mixed-targets := 1
        endif
endif

# install and modules_install need also be processed one by one
ifneq ($(filter install,$(MAKECMDGOALS)),)
        ifneq ($(filter modules_install,$(MAKECMDGOALS)),)
	        mixed-targets := 1
        endif
endif

ifeq ($(mixed-targets),1)
# ===========================================================================
# We're called with mixed targets (*config and build targets).
# Handle them one by one.

PHONY += $(MAKECMDGOALS) __build_one_by_one

$(filter-out __build_one_by_one, $(MAKECMDGOALS)): __build_one_by_one
	@:

__build_one_by_one:
	$(Q)set -e; \
	for i in $(MAKECMDGOALS); do \
		$(MAKE) -f $(srctree)/Makefile $$i; \
	done

else

# We need some generic definitions (do not try to remake the file).
scripts/Kbuild.include: ;
include scripts/Kbuild.include

# Read KERNELRELEASE from include/config/kernel.release (if it exists)
KERNELRELEASE = $(shell cat include/config/kernel.release 2> /dev/null)
KERNELVERSION = $(VERSION)$(if $(PATCHLEVEL),.$(PATCHLEVEL)$(if $(SUBLEVEL),.$(SUBLEVEL)))$(EXTRAVERSION)
export VERSION PATCHLEVEL SUBLEVEL KERNELRELEASE KERNELVERSION

include scripts/subarch.include

# Cross compiling and selecting different set of gcc/bin-utils
# ---------------------------------------------------------------------------
#
# When performing cross compilation for other architectures ARCH shall be set
# to the target architecture. (See arch/* for the possibilities).
# ARCH can be set during invocation of make:
# make ARCH=ia64
# Another way is to have ARCH set in the environment.
# The default ARCH is the host where make is executed.

# CROSS_COMPILE specify the prefix used for all executables used
# during compilation. Only gcc and related bin-utils executables
# are prefixed with $(CROSS_COMPILE).
# CROSS_COMPILE can be set on the command line
# make CROSS_COMPILE=ia64-linux-
# Alternatively CROSS_COMPILE can be set in the environment.
# Default value for CROSS_COMPILE is not to prefix executables
# Note: Some architectures assign CROSS_COMPILE in their arch/*/Makefile
ARCH		?= $(SUBARCH)

# Architecture as present in compile.h
UTS_MACHINE 	:= $(ARCH)
SRCARCH 	:= $(ARCH)

# Additional ARCH settings for x86
ifeq ($(ARCH),i386)
        SRCARCH := x86
endif
ifeq ($(ARCH),x86_64)
        SRCARCH := x86
endif

# Additional ARCH settings for sparc
ifeq ($(ARCH),sparc32)
       SRCARCH := sparc
endif
ifeq ($(ARCH),sparc64)
       SRCARCH := sparc
endif

# Additional ARCH settings for sh
ifeq ($(ARCH),sh64)
       SRCARCH := sh
endif

KCONFIG_CONFIG	?= .config
export KCONFIG_CONFIG

# SHELL used by kbuild
CONFIG_SHELL := $(shell if [ -x "$$BASH" ]; then echo $$BASH; \
	  else if [ -x /bin/bash ]; then echo /bin/bash; \
	  else echo sh; fi ; fi)

HOST_LFS_CFLAGS := $(shell getconf LFS_CFLAGS 2>/dev/null)
HOST_LFS_LDFLAGS := $(shell getconf LFS_LDFLAGS 2>/dev/null)
HOST_LFS_LIBS := $(shell getconf LFS_LIBS 2>/dev/null)

HOSTCC       = gcc
HOSTCXX      = g++
KBUILD_HOSTCFLAGS   := -Wall -Wmissing-prototypes -Wstrict-prototypes -O2 \
		-fomit-frame-pointer -std=gnu89 $(HOST_LFS_CFLAGS) \
		$(HOSTCFLAGS)
KBUILD_HOSTCXXFLAGS := -O2 $(HOST_LFS_CFLAGS) $(HOSTCXXFLAGS)
KBUILD_HOSTLDFLAGS  := $(HOST_LFS_LDFLAGS) $(HOSTLDFLAGS)
KBUILD_HOSTLDLIBS   := $(HOST_LFS_LIBS) $(HOSTLDLIBS)

# Make variables (CC, etc...)
AS		= $(CROSS_COMPILE)as
LD		= $(CROSS_COMPILE)ld
CC		= $(CROSS_COMPILE)gcc
CPP		= $(CC) -E
AR		= $(CROSS_COMPILE)ar
NM		= $(CROSS_COMPILE)nm
STRIP		= $(CROSS_COMPILE)strip
OBJCOPY		= $(CROSS_COMPILE)objcopy
OBJDUMP		= $(CROSS_COMPILE)objdump
LEX		= flex
YACC		= bison
AWK		= awk
GENKSYMS	= scripts/genksyms/genksyms
INSTALLKERNEL  := installkernel
DEPMOD		= /sbin/depmod
PERL		= perl
PYTHON		= python
PYTHON2		= python2
PYTHON3		= python3
CHECK		= sparse

CHECKFLAGS     := -D__linux__ -Dlinux -D__STDC__ -Dunix -D__unix__ \
		  -Wbitwise -Wno-return-void -Wno-unknown-attribute $(CF)
NOSTDINC_FLAGS  =
CFLAGS_MODULE   =
AFLAGS_MODULE   =
LDFLAGS_MODULE  =
CFLAGS_KERNEL	=
AFLAGS_KERNEL	=
LDFLAGS_vmlinux =

# Use USERINCLUDE when you must reference the UAPI directories only.
USERINCLUDE    := \
		-I$(srctree)/arch/$(SRCARCH)/include/uapi \
		-I$(objtree)/arch/$(SRCARCH)/include/generated/uapi \
		-I$(srctree)/include/uapi \
		-I$(objtree)/include/generated/uapi \
                -include $(srctree)/include/linux/kconfig.h

# Use LINUXINCLUDE when you must reference the include/ directory.
# Needed to be compatible with the O= option
LINUXINCLUDE    := \
		-I$(srctree)/arch/$(SRCARCH)/include \
		-I$(objtree)/arch/$(SRCARCH)/include/generated \
		$(if $(KBUILD_SRC), -I$(srctree)/include) \
		-I$(objtree)/include \
		$(USERINCLUDE)

KBUILD_AFLAGS   := -D__ASSEMBLY__
KBUILD_CFLAGS   := -Wall -Wundef -Wstrict-prototypes -Wno-trigraphs \
		   -fno-strict-aliasing -fno-common -fshort-wchar \
		   -Werror-implicit-function-declaration \
		   -Wno-format-security \
		   -std=gnu89
KBUILD_CPPFLAGS := -D__KERNEL__
KBUILD_AFLAGS_KERNEL :=
KBUILD_CFLAGS_KERNEL :=
KBUILD_AFLAGS_MODULE  := -DMODULE
KBUILD_CFLAGS_MODULE  := -DMODULE
KBUILD_LDFLAGS_MODULE := -T $(srctree)/scripts/module-common.lds
KBUILD_LDFLAGS :=
GCC_PLUGINS_CFLAGS :=

export ARCH SRCARCH CONFIG_SHELL HOSTCC KBUILD_HOSTCFLAGS CROSS_COMPILE AS LD CC
export CPP AR NM STRIP OBJCOPY OBJDUMP KBUILD_HOSTLDFLAGS KBUILD_HOSTLDLIBS
export MAKE LEX YACC AWK GENKSYMS INSTALLKERNEL PERL PYTHON PYTHON2 PYTHON3 UTS_MACHINE
export HOSTCXX KBUILD_HOSTCXXFLAGS LDFLAGS_MODULE CHECK CHECKFLAGS

export KBUILD_CPPFLAGS NOSTDINC_FLAGS LINUXINCLUDE OBJCOPYFLAGS KBUILD_LDFLAGS
export KBUILD_CFLAGS CFLAGS_KERNEL CFLAGS_MODULE
export CFLAGS_KASAN CFLAGS_KASAN_NOSANITIZE CFLAGS_UBSAN
export KBUILD_AFLAGS AFLAGS_KERNEL AFLAGS_MODULE
export KBUILD_AFLAGS_MODULE KBUILD_CFLAGS_MODULE KBUILD_LDFLAGS_MODULE
export KBUILD_AFLAGS_KERNEL KBUILD_CFLAGS_KERNEL
export KBUILD_ARFLAGS

# When compiling out-of-tree modules, put MODVERDIR in the module
# tree rather than in the kernel tree. The kernel tree might
# even be read-only.
export MODVERDIR := $(if $(KBUILD_EXTMOD),$(firstword $(KBUILD_EXTMOD))/).tmp_versions

# Files to ignore in find ... statements

export RCS_FIND_IGNORE := \( -name SCCS -o -name BitKeeper -o -name .svn -o    \
			  -name CVS -o -name .pc -o -name .hg -o -name .git \) \
			  -prune -o
export RCS_TAR_IGNORE := --exclude SCCS --exclude BitKeeper --exclude .svn \
			 --exclude CVS --exclude .pc --exclude .hg --exclude .git

# ===========================================================================
# Rules shared between *config targets and build targets

# Basic helpers built in scripts/basic/
PHONY += scripts_basic
scripts_basic:
	$(Q)$(MAKE) $(build)=scripts/basic
	$(Q)rm -f .tmp_quiet_recordmcount

# To avoid any implicit rule to kick in, define an empty command.
scripts/basic/%: scripts_basic ;

PHONY += outputmakefile
# outputmakefile generates a Makefile in the output directory, if using a
# separate output directory. This allows convenient use of make in the
# output directory.
outputmakefile:
ifneq ($(KBUILD_SRC),)
	$(Q)ln -fsn $(srctree) source
	$(Q)$(CONFIG_SHELL) $(srctree)/scripts/mkmakefile \
	    $(srctree) $(objtree) $(VERSION) $(PATCHLEVEL)
endif

ifeq ($(cc-name),clang)
ifneq ($(CROSS_COMPILE),)
CLANG_FLAGS	:= --target=$(notdir $(CROSS_COMPILE:%-=%))
GCC_TOOLCHAIN_DIR := $(dir $(shell which $(CROSS_COMPILE)elfedit))
CLANG_FLAGS	+= --prefix=$(GCC_TOOLCHAIN_DIR)
GCC_TOOLCHAIN	:= $(realpath $(GCC_TOOLCHAIN_DIR)/..)
endif
ifneq ($(GCC_TOOLCHAIN),)
CLANG_FLAGS	+= --gcc-toolchain=$(GCC_TOOLCHAIN)
endif
CLANG_FLAGS	+= -no-integrated-as
KBUILD_CFLAGS	+= $(CLANG_FLAGS)
KBUILD_AFLAGS	+= $(CLANG_FLAGS)
export CLANG_FLAGS
endif

RETPOLINE_CFLAGS_GCC := -mindirect-branch=thunk-extern -mindirect-branch-register
RETPOLINE_VDSO_CFLAGS_GCC := -mindirect-branch=thunk-inline -mindirect-branch-register
RETPOLINE_CFLAGS_CLANG := -mretpoline-external-thunk
RETPOLINE_VDSO_CFLAGS_CLANG := -mretpoline
RETPOLINE_CFLAGS := $(call cc-option,$(RETPOLINE_CFLAGS_GCC),$(call cc-option,$(RETPOLINE_CFLAGS_CLANG)))
RETPOLINE_VDSO_CFLAGS := $(call cc-option,$(RETPOLINE_VDSO_CFLAGS_GCC),$(call cc-option,$(RETPOLINE_VDSO_CFLAGS_CLANG)))
export RETPOLINE_CFLAGS
export RETPOLINE_VDSO_CFLAGS

KBUILD_CFLAGS	+= $(call cc-option,-fno-PIE)
KBUILD_AFLAGS	+= $(call cc-option,-fno-PIE)

# check for 'asm goto'
ifeq ($(shell $(CONFIG_SHELL) $(srctree)/scripts/gcc-goto.sh $(CC) $(KBUILD_CFLAGS)), y)
  CC_HAVE_ASM_GOTO := 1
  KBUILD_CFLAGS += -DCC_HAVE_ASM_GOTO
  KBUILD_AFLAGS += -DCC_HAVE_ASM_GOTO
endif

# The expansion should be delayed until arch/$(SRCARCH)/Makefile is included.
# Some architectures define CROSS_COMPILE in arch/$(SRCARCH)/Makefile.
# CC_VERSION_TEXT is referenced from Kconfig (so it needs export),
# and from include/config/auto.conf.cmd to detect the compiler upgrade.
CC_VERSION_TEXT = $(shell $(CC) --version | head -n 1)

ifeq ($(config-targets),1)
# ===========================================================================
# *config targets only - make sure prerequisites are updated, and descend
# in scripts/kconfig to make the *config target

# Read arch specific Makefile to set KBUILD_DEFCONFIG as needed.
# KBUILD_DEFCONFIG may point out an alternative default configuration
# used for 'make defconfig'
include arch/$(SRCARCH)/Makefile
export KBUILD_DEFCONFIG KBUILD_KCONFIG CC_VERSION_TEXT

config: scripts_basic outputmakefile FORCE
	$(Q)$(MAKE) $(build)=scripts/kconfig $@

%config: scripts_basic outputmakefile FORCE
	$(Q)$(MAKE) $(build)=scripts/kconfig $@

else
# ===========================================================================
# Build targets only - this includes vmlinux, arch specific targets, clean
# targets and others. In general all targets except *config targets.

# If building an external module we do not care about the all: rule
# but instead _all depend on modules
PHONY += all
ifeq ($(KBUILD_EXTMOD),)
_all: all
else
_all: modules
endif

# Decide whether to build built-in, modular, or both.
# Normally, just do built-in.

KBUILD_MODULES :=
KBUILD_BUILTIN := 1

# If we have only "make modules", don't compile built-in objects.
# When we're building modules with modversions, we need to consider
# the built-in objects during the descend as well, in order to
# make sure the checksums are up to date before we record them.

ifeq ($(MAKECMDGOALS),modules)
  KBUILD_BUILTIN := $(if $(CONFIG_MODVERSIONS),1)
endif

# If we have "make <whatever> modules", compile modules
# in addition to whatever we do anyway.
# Just "make" or "make all" shall build modules as well

ifneq ($(filter all _all modules,$(MAKECMDGOALS)),)
  KBUILD_MODULES := 1
endif

ifeq ($(MAKECMDGOALS),)
  KBUILD_MODULES := 1
endif

export KBUILD_MODULES KBUILD_BUILTIN

ifeq ($(KBUILD_EXTMOD),)
# Objects we will link into vmlinux / subdirs we need to visit
init-y		:= init/
drivers-y	:= drivers/ sound/ firmware/
net-y		:= net/
libs-y		:= lib/
core-y		:= usr/
virt-y		:= virt/
endif # KBUILD_EXTMOD

ifeq ($(dot-config),1)
include include/config/auto.conf
endif

# The all: target is the default when no target is given on the
# command line.
# This allow a user to issue only 'make' to build a kernel including modules
# Defaults to vmlinux, but the arch makefile usually adds further targets
all: vmlinux

CFLAGS_GCOV	:= -fprofile-arcs -ftest-coverage \
	$(call cc-option,-fno-tree-loop-im) \
	$(call cc-disable-warning,maybe-uninitialized,)
export CFLAGS_GCOV

# The arch Makefiles can override CC_FLAGS_FTRACE. We may also append it later.
ifdef CONFIG_FUNCTION_TRACER
  CC_FLAGS_FTRACE := -pg
endif

# The arch Makefile can set ARCH_{CPP,A,C}FLAGS to override the default
# values of the respective KBUILD_* variables
ARCH_CPPFLAGS :=
ARCH_AFLAGS :=
ARCH_CFLAGS :=
include arch/$(SRCARCH)/Makefile

ifeq ($(dot-config),1)
ifeq ($(may-sync-config),1)
# Read in dependencies to all Kconfig* files, make sure to run syncconfig if
# changes are detected. This should be included after arch/$(SRCARCH)/Makefile
# because some architectures define CROSS_COMPILE there.
-include include/config/auto.conf.cmd

# To avoid any implicit rule to kick in, define an empty command
$(KCONFIG_CONFIG): ;

# The actual configuration files used during the build are stored in
# include/generated/ and include/config/. Update them if .config is newer than
# include/config/auto.conf (which mirrors .config).
#
# This exploits the 'multi-target pattern rule' trick.
# The syncconfig should be executed only once to make all the targets.
%/auto.conf %/auto.conf.cmd %/tristate.conf: $(KCONFIG_CONFIG)
	$(Q)$(MAKE) -f $(srctree)/Makefile syncconfig
else
# External modules and some install targets need include/generated/autoconf.h
# and include/config/auto.conf but do not care if they are up-to-date.
# Use auto.conf to trigger the test
PHONY += include/config/auto.conf

include/config/auto.conf:
	$(Q)test -e include/generated/autoconf.h -a -e $@ || (		\
	echo >&2;							\
	echo >&2 "  ERROR: Kernel configuration is invalid.";		\
	echo >&2 "         include/generated/autoconf.h or $@ are missing.";\
	echo >&2 "         Run 'make oldconfig && make prepare' on kernel src to fix it.";	\
	echo >&2 ;							\
	/bin/false)

endif # may-sync-config
endif # $(dot-config)

KBUILD_CFLAGS	+= $(call cc-option,-fno-delete-null-pointer-checks,)
KBUILD_CFLAGS	+= $(call cc-disable-warning,frame-address,)
KBUILD_CFLAGS	+= $(call cc-disable-warning, format-truncation)
KBUILD_CFLAGS	+= $(call cc-disable-warning, format-overflow)
KBUILD_CFLAGS	+= $(call cc-disable-warning, int-in-bool-context)

ifdef CONFIG_CC_OPTIMIZE_FOR_SIZE
KBUILD_CFLAGS	+= -Os $(call cc-disable-warning,maybe-uninitialized,)
else
ifdef CONFIG_CC_OPTIMIZE_HARDER
KBUILD_CFLAGS	+= -O3 $(call cc-disable-warning,maybe-uninitialized,)
else
ifdef CONFIG_PROFILE_ALL_BRANCHES
KBUILD_CFLAGS	+= -O2 $(call cc-disable-warning,maybe-uninitialized,)
else
KBUILD_CFLAGS   += -O2
endif
endif
endif

KBUILD_CFLAGS += $(call cc-ifversion, -lt, 0409, \
			$(call cc-disable-warning,maybe-uninitialized,))

# Tell gcc to never replace conditional load with a non-conditional one
KBUILD_CFLAGS	+= $(call cc-option,--param=allow-store-data-races=0)

include scripts/Makefile.kcov
include scripts/Makefile.gcc-plugins

ifdef CONFIG_READABLE_ASM
# Disable optimizations that make assembler listings hard to read.
# reorder blocks reorders the control in the function
# ipa clone creates specialized cloned functions
# partial inlining inlines only parts of functions
KBUILD_CFLAGS += $(call cc-option,-fno-reorder-blocks,) \
                 $(call cc-option,-fno-ipa-cp-clone,) \
                 $(call cc-option,-fno-partial-inlining)
endif

ifneq ($(CONFIG_FRAME_WARN),0)
KBUILD_CFLAGS += $(call cc-option,-Wframe-larger-than=${CONFIG_FRAME_WARN})
endif

stackp-flags-$(CONFIG_CC_HAS_STACKPROTECTOR_NONE) := -fno-stack-protector
stackp-flags-$(CONFIG_STACKPROTECTOR)             := -fstack-protector
stackp-flags-$(CONFIG_STACKPROTECTOR_STRONG)      := -fstack-protector-strong

KBUILD_CFLAGS += $(stackp-flags-y)

ifeq ($(cc-name),clang)
KBUILD_CPPFLAGS += $(call cc-option,-Qunused-arguments,)
KBUILD_CFLAGS += $(call cc-disable-warning, format-invalid-specifier)
KBUILD_CFLAGS += $(call cc-disable-warning, gnu)
KBUILD_CFLAGS += $(call cc-disable-warning, address-of-packed-member)
# Quiet clang warning: comparison of unsigned expression < 0 is always false
KBUILD_CFLAGS += $(call cc-disable-warning, tautological-compare)
# CLANG uses a _MergedGlobals as optimization, but this breaks modpost, as the
# source of a reference will be _MergedGlobals and not on of the whitelisted names.
# See modpost pattern 2
KBUILD_CFLAGS += $(call cc-option, -mno-global-merge,)
KBUILD_CFLAGS += $(call cc-option, -fcatch-undefined-behavior)
else

# These warnings generated too much noise in a regular build.
# Use make W=1 to enable them (see scripts/Makefile.extrawarn)
KBUILD_CFLAGS += $(call cc-disable-warning, unused-but-set-variable)
endif

KBUILD_CFLAGS += $(call cc-disable-warning, unused-const-variable)
ifdef CONFIG_FRAME_POINTER
KBUILD_CFLAGS	+= -fno-omit-frame-pointer -fno-optimize-sibling-calls
else
# Some targets (ARM with Thumb2, for example), can't be built with frame
# pointers.  For those, we don't have FUNCTION_TRACER automatically
# select FRAME_POINTER.  However, FUNCTION_TRACER adds -pg, and this is
# incompatible with -fomit-frame-pointer with current GCC, so we don't use
# -fomit-frame-pointer with FUNCTION_TRACER.
ifndef CONFIG_FUNCTION_TRACER
KBUILD_CFLAGS	+= -fomit-frame-pointer
endif
endif

KBUILD_CFLAGS   += $(call cc-option, -fno-var-tracking-assignments)

ifdef CONFIG_DEBUG_INFO
ifdef CONFIG_DEBUG_INFO_SPLIT
KBUILD_CFLAGS   += $(call cc-option, -gsplit-dwarf, -g)
else
KBUILD_CFLAGS	+= -g
endif
KBUILD_AFLAGS	+= -Wa,-gdwarf-2
endif
ifdef CONFIG_DEBUG_INFO_DWARF4
KBUILD_CFLAGS	+= $(call cc-option, -gdwarf-4,)
endif

ifdef CONFIG_DEBUG_INFO_REDUCED
KBUILD_CFLAGS 	+= $(call cc-option, -femit-struct-debug-baseonly) \
		   $(call cc-option,-fno-var-tracking)
endif

ifdef CONFIG_FUNCTION_TRACER
ifdef CONFIG_FTRACE_MCOUNT_RECORD
  # gcc 5 supports generating the mcount tables directly
  ifeq ($(call cc-option-yn,-mrecord-mcount),y)
    CC_FLAGS_FTRACE	+= -mrecord-mcount
    export CC_USING_RECORD_MCOUNT := 1
  endif
  ifdef CONFIG_HAVE_NOP_MCOUNT
    ifeq ($(call cc-option-yn, -mnop-mcount),y)
      CC_FLAGS_FTRACE	+= -mnop-mcount
      CC_FLAGS_USING	+= -DCC_USING_NOP_MCOUNT
    endif
  endif
endif
ifdef CONFIG_HAVE_FENTRY
  ifeq ($(call cc-option-yn, -mfentry),y)
    CC_FLAGS_FTRACE	+= -mfentry
    CC_FLAGS_USING	+= -DCC_USING_FENTRY
  endif
endif
export CC_FLAGS_FTRACE
KBUILD_CFLAGS	+= $(CC_FLAGS_FTRACE) $(CC_FLAGS_USING)
KBUILD_AFLAGS	+= $(CC_FLAGS_USING)
ifdef CONFIG_DYNAMIC_FTRACE
	ifdef CONFIG_HAVE_C_RECORDMCOUNT
		BUILD_C_RECORDMCOUNT := y
		export BUILD_C_RECORDMCOUNT
	endif
endif
endif

# We trigger additional mismatches with less inlining
ifdef CONFIG_DEBUG_SECTION_MISMATCH
KBUILD_CFLAGS += $(call cc-option, -fno-inline-functions-called-once)
endif

ifdef CONFIG_LD_DEAD_CODE_DATA_ELIMINATION
KBUILD_CFLAGS_KERNEL += -ffunction-sections -fdata-sections
LDFLAGS_vmlinux += --gc-sections
endif

# arch Makefile may override CC so keep this after arch Makefile is included
NOSTDINC_FLAGS += -nostdinc -isystem $(shell $(CC) -print-file-name=include)

# warn about C99 declaration after statement
KBUILD_CFLAGS += $(call cc-option,-Wdeclaration-after-statement,)

# disable pointer signed / unsigned warnings in gcc 4.0
KBUILD_CFLAGS += $(call cc-disable-warning, pointer-sign)

# disable stringop warnings in gcc 8+
KBUILD_CFLAGS += $(call cc-disable-warning, stringop-truncation)

# disable invalid "can't wrap" optimizations for signed / pointers
KBUILD_CFLAGS	+= $(call cc-option,-fno-strict-overflow)

# clang sets -fmerge-all-constants by default as optimization, but this
# is non-conforming behavior for C and in fact breaks the kernel, so we
# need to disable it here generally.
KBUILD_CFLAGS	+= $(call cc-option,-fno-merge-all-constants)

# for gcc -fno-merge-all-constants disables everything, but it is fine
# to have actual conforming behavior enabled.
KBUILD_CFLAGS	+= $(call cc-option,-fmerge-constants)

# Make sure -fstack-check isn't enabled (like gentoo apparently did)
KBUILD_CFLAGS  += $(call cc-option,-fno-stack-check,)

# conserve stack if available
KBUILD_CFLAGS   += $(call cc-option,-fconserve-stack)

# disallow errors like 'EXPORT_GPL(foo);' with missing header
KBUILD_CFLAGS   += $(call cc-option,-Werror=implicit-int)

# require functions to have arguments in prototypes, not empty 'int foo()'
KBUILD_CFLAGS   += $(call cc-option,-Werror=strict-prototypes)

# Prohibit date/time macros, which would make the build non-deterministic
KBUILD_CFLAGS   += $(call cc-option,-Werror=date-time)

# enforce correct pointer usage
KBUILD_CFLAGS   += $(call cc-option,-Werror=incompatible-pointer-types)

# Require designated initializers for all marked structures
KBUILD_CFLAGS   += $(call cc-option,-Werror=designated-init)

# change __FILE__ to the relative path from the srctree
KBUILD_CFLAGS	+= $(call cc-option,-fmacro-prefix-map=$(srctree)/=)

# use the deterministic mode of AR if available
KBUILD_ARFLAGS := $(call ar-option,D)

include scripts/Makefile.kasan
include scripts/Makefile.extrawarn
include scripts/Makefile.ubsan

# Add any arch overrides and user supplied CPPFLAGS, AFLAGS and CFLAGS as the
# last assignments
KBUILD_CPPFLAGS += $(ARCH_CPPFLAGS) $(KCPPFLAGS)
KBUILD_AFLAGS   += $(ARCH_AFLAGS)   $(KAFLAGS)
KBUILD_CFLAGS   += $(ARCH_CFLAGS)   $(KCFLAGS)

# Use --build-id when available.
LDFLAGS_BUILD_ID := $(call ld-option, --build-id)
KBUILD_LDFLAGS_MODULE += $(LDFLAGS_BUILD_ID)
LDFLAGS_vmlinux += $(LDFLAGS_BUILD_ID)

ifeq ($(CONFIG_STRIP_ASM_SYMS),y)
LDFLAGS_vmlinux	+= $(call ld-option, -X,)
endif

# insure the checker run with the right endianness
CHECKFLAGS += $(if $(CONFIG_CPU_BIG_ENDIAN),-mbig-endian,-mlittle-endian)

# the checker needs the correct machine size
CHECKFLAGS += $(if $(CONFIG_64BIT),-m64,-m32)

# Default kernel image to build when no specific target is given.
# KBUILD_IMAGE may be overruled on the command line or
# set in the environment
# Also any assignments in arch/$(ARCH)/Makefile take precedence over
# this default value
export KBUILD_IMAGE ?= vmlinux

#
# INSTALL_PATH specifies where to place the updated kernel and system map
# images. Default is /boot, but you can set it to other values
export	INSTALL_PATH ?= /boot

#
# INSTALL_DTBS_PATH specifies a prefix for relocations required by build roots.
# Like INSTALL_MOD_PATH, it isn't defined in the Makefile, but can be passed as
# an argument if needed. Otherwise it defaults to the kernel install path
#
export INSTALL_DTBS_PATH ?= $(INSTALL_PATH)/dtbs/$(KERNELRELEASE)

#
# INSTALL_MOD_PATH specifies a prefix to MODLIB for module directory
# relocations required by build roots.  This is not defined in the
# makefile but the argument can be passed to make if needed.
#

MODLIB	= $(INSTALL_MOD_PATH)/lib/modules/$(KERNELRELEASE)
export MODLIB

#
# INSTALL_MOD_STRIP, if defined, will cause modules to be
# stripped after they are installed.  If INSTALL_MOD_STRIP is '1', then
# the default option --strip-debug will be used.  Otherwise,
# INSTALL_MOD_STRIP value will be used as the options to the strip command.

ifdef INSTALL_MOD_STRIP
ifeq ($(INSTALL_MOD_STRIP),1)
mod_strip_cmd = $(STRIP) --strip-debug
else
mod_strip_cmd = $(STRIP) $(INSTALL_MOD_STRIP)
endif # INSTALL_MOD_STRIP=1
else
mod_strip_cmd = true
endif # INSTALL_MOD_STRIP
export mod_strip_cmd

# CONFIG_MODULE_COMPRESS, if defined, will cause module to be compressed
# after they are installed in agreement with CONFIG_MODULE_COMPRESS_GZIP
# or CONFIG_MODULE_COMPRESS_XZ.

mod_compress_cmd = true
ifdef CONFIG_MODULE_COMPRESS
  ifdef CONFIG_MODULE_COMPRESS_GZIP
    mod_compress_cmd = gzip -n -f
  endif # CONFIG_MODULE_COMPRESS_GZIP
  ifdef CONFIG_MODULE_COMPRESS_XZ
    mod_compress_cmd = xz -f
  endif # CONFIG_MODULE_COMPRESS_XZ
endif # CONFIG_MODULE_COMPRESS
export mod_compress_cmd

# Select initial ramdisk compression format, default is gzip(1).
# This shall be used by the dracut(8) tool while creating an initramfs image.
#
INITRD_COMPRESS-y                  := gzip
INITRD_COMPRESS-$(CONFIG_RD_BZIP2) := bzip2
INITRD_COMPRESS-$(CONFIG_RD_LZMA)  := lzma
INITRD_COMPRESS-$(CONFIG_RD_XZ)    := xz
INITRD_COMPRESS-$(CONFIG_RD_LZO)   := lzo
INITRD_COMPRESS-$(CONFIG_RD_LZ4)   := lz4
# do not export INITRD_COMPRESS, since we didn't actually
# choose a sane default compression above.
# export INITRD_COMPRESS := $(INITRD_COMPRESS-y)

ifdef CONFIG_MODULE_SIG_ALL
$(eval $(call config_filename,MODULE_SIG_KEY))

mod_sign_cmd = scripts/sign-file $(CONFIG_MODULE_SIG_HASH) $(MODULE_SIG_KEY_SRCPREFIX)$(CONFIG_MODULE_SIG_KEY) certs/signing_key.x509
else
mod_sign_cmd = true
endif
export mod_sign_cmd

HOST_LIBELF_LIBS = $(shell pkg-config libelf --libs 2>/dev/null || echo -lelf)

ifdef CONFIG_STACK_VALIDATION
  has_libelf := $(call try-run,\
		echo "int main() {}" | $(HOSTCC) -xc -o /dev/null $(HOST_LIBELF_LIBS) -,1,0)
  ifeq ($(has_libelf),1)
    objtool_target := tools/objtool FORCE
  else
    SKIP_STACK_VALIDATION := 1
    export SKIP_STACK_VALIDATION
  endif
endif


ifeq ($(KBUILD_EXTMOD),)
core-y		+= kernel/ certs/ mm/ fs/ ipc/ security/ crypto/ block/

vmlinux-dirs	:= $(patsubst %/,%,$(filter %/, $(init-y) $(init-m) \
		     $(core-y) $(core-m) $(drivers-y) $(drivers-m) \
		     $(net-y) $(net-m) $(libs-y) $(libs-m) $(virt-y)))

vmlinux-alldirs	:= $(sort $(vmlinux-dirs) $(patsubst %/,%,$(filter %/, \
		     $(init-) $(core-) $(drivers-) $(net-) $(libs-) $(virt-))))

init-y		:= $(patsubst %/, %/built-in.a, $(init-y))
core-y		:= $(patsubst %/, %/built-in.a, $(core-y))
drivers-y	:= $(patsubst %/, %/built-in.a, $(drivers-y))
net-y		:= $(patsubst %/, %/built-in.a, $(net-y))
libs-y1		:= $(patsubst %/, %/lib.a, $(libs-y))
libs-y2		:= $(patsubst %/, %/built-in.a, $(filter-out %.a, $(libs-y)))
virt-y		:= $(patsubst %/, %/built-in.a, $(virt-y))

# Externally visible symbols (used by link-vmlinux.sh)
export KBUILD_VMLINUX_INIT := $(head-y) $(init-y)
export KBUILD_VMLINUX_MAIN := $(core-y) $(libs-y2) $(drivers-y) $(net-y) $(virt-y)
export KBUILD_VMLINUX_LIBS := $(libs-y1)
export KBUILD_LDS          := arch/$(SRCARCH)/kernel/vmlinux.lds
export LDFLAGS_vmlinux
# used by scripts/package/Makefile
export KBUILD_ALLDIRS := $(sort $(filter-out arch/%,$(vmlinux-alldirs)) arch Documentation include samples scripts tools)

vmlinux-deps := $(KBUILD_LDS) $(KBUILD_VMLINUX_INIT) $(KBUILD_VMLINUX_MAIN) $(KBUILD_VMLINUX_LIBS)

# Recurse until adjust_autoksyms.sh is satisfied
PHONY += autoksyms_recursive
autoksyms_recursive: $(vmlinux-deps)
ifdef CONFIG_TRIM_UNUSED_KSYMS
	$(Q)$(CONFIG_SHELL) $(srctree)/scripts/adjust_autoksyms.sh \
	  "$(MAKE) -f $(srctree)/Makefile vmlinux"
endif

# For the kernel to actually contain only the needed exported symbols,
# we have to build modules as well to determine what those symbols are.
# (this can be evaluated only once include/config/auto.conf has been included)
ifdef CONFIG_TRIM_UNUSED_KSYMS
  KBUILD_MODULES := 1
endif

autoksyms_h := $(if $(CONFIG_TRIM_UNUSED_KSYMS), include/generated/autoksyms.h)

$(autoksyms_h):
	$(Q)mkdir -p $(dir $@)
	$(Q)touch $@

ARCH_POSTLINK := $(wildcard $(srctree)/arch/$(SRCARCH)/Makefile.postlink)

# Final link of vmlinux with optional arch pass after final link
cmd_link-vmlinux =                                                 \
	$(CONFIG_SHELL) $< $(LD) $(KBUILD_LDFLAGS) $(LDFLAGS_vmlinux) ;    \
	$(if $(ARCH_POSTLINK), $(MAKE) -f $(ARCH_POSTLINK) $@, true)

vmlinux: scripts/link-vmlinux.sh autoksyms_recursive $(vmlinux-deps) FORCE
ifdef CONFIG_HEADERS_CHECK
	$(Q)$(MAKE) -f $(srctree)/Makefile headers_check
endif
ifdef CONFIG_GDB_SCRIPTS
	$(Q)ln -fsn $(abspath $(srctree)/scripts/gdb/vmlinux-gdb.py)
endif
	+$(call if_changed,link-vmlinux)

# Build samples along the rest of the kernel. This needs headers_install.
ifdef CONFIG_SAMPLES
vmlinux-dirs += samples
samples: headers_install
endif

# The actual objects are generated when descending,
# make sure no implicit rule kicks in
$(sort $(vmlinux-deps)): $(vmlinux-dirs) ;

# Handle descending into subdirectories listed in $(vmlinux-dirs)
# Preset locale variables to speed up the build process. Limit locale
# tweaks to this spot to avoid wrong language settings when running
# make menuconfig etc.
# Error messages still appears in the original language

PHONY += $(vmlinux-dirs)
$(vmlinux-dirs): prepare scripts
	$(Q)$(MAKE) $(build)=$@ need-builtin=1

define filechk_kernel.release
	echo "$(KERNELVERSION)$$($(CONFIG_SHELL) $(srctree)/scripts/setlocalversion $(srctree))"
endef

# Store (new) KERNELRELEASE string in include/config/kernel.release
include/config/kernel.release: $(srctree)/Makefile FORCE
	$(call filechk,kernel.release)

# Additional helpers built in scripts/
# Carefully list dependencies so we do not try to build scripts twice
# in parallel
PHONY += scripts
scripts: scripts_basic asm-generic gcc-plugins $(autoksyms_h)
	$(Q)$(MAKE) $(build)=$(@)

# Things we need to do before we recursively start building the kernel
# or the modules are listed in "prepare".
# A multi level approach is used. prepareN is processed before prepareN-1.
# archprepare is used in arch Makefiles and when processed asm symlink,
# version.h and scripts_basic is processed / created.

# Listed in dependency order
PHONY += prepare archprepare prepare0 prepare1 prepare2 prepare3

# prepare3 is used to check if we are building in a separate output directory,
# and if so do:
# 1) Check that make has not been executed in the kernel src $(srctree)
prepare3: include/config/kernel.release
ifneq ($(KBUILD_SRC),)
	@$(kecho) '  Using $(srctree) as source for kernel'
	$(Q)if [ -f $(srctree)/.config -o -d $(srctree)/include/config ]; then \
		echo >&2 "  $(srctree) is not clean, please run 'make mrproper'"; \
		echo >&2 "  in the '$(srctree)' directory.";\
		/bin/false; \
	fi;
endif

# prepare2 creates a makefile if using a separate output directory.
# From this point forward, .config has been reprocessed, so any rules
# that need to depend on updated CONFIG_* values can be checked here.
prepare2: prepare3 outputmakefile asm-generic

prepare1: prepare2 $(version_h) $(autoksyms_h) include/generated/utsrelease.h
	$(cmd_crmodverdir)

archprepare: archheaders archscripts prepare1 scripts_basic

prepare0: archprepare gcc-plugins
	$(Q)$(MAKE) $(build)=.

# All the preparing..
prepare: prepare0 prepare-objtool

# Support for using generic headers in asm-generic
PHONY += asm-generic uapi-asm-generic
asm-generic: uapi-asm-generic
	$(Q)$(MAKE) -f $(srctree)/scripts/Makefile.asm-generic \
	            src=asm obj=arch/$(SRCARCH)/include/generated/asm
uapi-asm-generic:
	$(Q)$(MAKE) -f $(srctree)/scripts/Makefile.asm-generic \
	            src=uapi/asm obj=arch/$(SRCARCH)/include/generated/uapi/asm

PHONY += prepare-objtool
prepare-objtool: $(objtool_target)
ifeq ($(SKIP_STACK_VALIDATION),1)
ifdef CONFIG_UNWINDER_ORC
	@echo "error: Cannot generate ORC metadata for CONFIG_UNWINDER_ORC=y, please install libelf-dev, libelf-devel or elfutils-libelf-devel" >&2
	@false
else
	@echo "warning: Cannot use CONFIG_STACK_VALIDATION=y, please install libelf-dev, libelf-devel or elfutils-libelf-devel" >&2
endif
endif

# Generate some files
# ---------------------------------------------------------------------------

# KERNELRELEASE can change from a few different places, meaning version.h
# needs to be updated, so this check is forced on all builds

uts_len := 64
define filechk_utsrelease.h
	if [ `echo -n "$(KERNELRELEASE)" | wc -c ` -gt $(uts_len) ]; then \
	  echo '"$(KERNELRELEASE)" exceeds $(uts_len) characters' >&2;    \
	  exit 1;                                                         \
	fi;                                                               \
	(echo \#define UTS_RELEASE \"$(KERNELRELEASE)\";)
endef

define filechk_version.h
	(echo \#define LINUX_VERSION_CODE $(shell                         \
	expr $(VERSION) \* 65536 + 0$(PATCHLEVEL) \* 256 + 0$(SUBLEVEL)); \
	echo '#define KERNEL_VERSION(a,b,c) (((a) << 16) + ((b) << 8) + (c))';)
endef

$(version_h): FORCE
	$(call filechk,version.h)
	$(Q)rm -f $(old_version_h)

include/generated/utsrelease.h: include/config/kernel.release FORCE
	$(call filechk,utsrelease.h)

PHONY += headerdep
headerdep:
	$(Q)find $(srctree)/include/ -name '*.h' | xargs --max-args 1 \
	$(srctree)/scripts/headerdep.pl -I$(srctree)/include

# ---------------------------------------------------------------------------
# Kernel headers

#Default location for installed headers
export INSTALL_HDR_PATH = $(objtree)/usr

# If we do an all arch process set dst to include/arch-$(SRCARCH)
hdr-dst = $(if $(KBUILD_HEADERS), dst=include/arch-$(SRCARCH), dst=include)

PHONY += archheaders
archheaders:

PHONY += archscripts
archscripts:

PHONY += __headers
__headers: $(version_h) scripts_basic uapi-asm-generic archheaders archscripts
	$(Q)$(MAKE) $(build)=scripts build_unifdef

PHONY += headers_install_all
headers_install_all:
	$(Q)$(CONFIG_SHELL) $(srctree)/scripts/headers.sh install

PHONY += headers_install
headers_install: __headers
	$(if $(wildcard $(srctree)/arch/$(SRCARCH)/include/uapi/asm/Kbuild),, \
	  $(error Headers not exportable for the $(SRCARCH) architecture))
	$(Q)$(MAKE) $(hdr-inst)=include/uapi dst=include
	$(Q)$(MAKE) $(hdr-inst)=arch/$(SRCARCH)/include/uapi $(hdr-dst)

PHONY += headers_check_all
headers_check_all: headers_install_all
	$(Q)$(CONFIG_SHELL) $(srctree)/scripts/headers.sh check

PHONY += headers_check
headers_check: headers_install
	$(Q)$(MAKE) $(hdr-inst)=include/uapi dst=include HDRCHECK=1
	$(Q)$(MAKE) $(hdr-inst)=arch/$(SRCARCH)/include/uapi $(hdr-dst) HDRCHECK=1

# ---------------------------------------------------------------------------
# Kernel selftest

PHONY += kselftest
kselftest:
	$(Q)$(MAKE) -C $(srctree)/tools/testing/selftests run_tests

PHONY += kselftest-clean
kselftest-clean:
	$(Q)$(MAKE) -C $(srctree)/tools/testing/selftests clean

PHONY += kselftest-merge
kselftest-merge:
	$(if $(wildcard $(objtree)/.config),, $(error No .config exists, config your kernel first!))
	$(Q)$(CONFIG_SHELL) $(srctree)/scripts/kconfig/merge_config.sh \
		-m $(objtree)/.config \
		$(srctree)/tools/testing/selftests/*/config
	+$(Q)$(MAKE) -f $(srctree)/Makefile olddefconfig

# ---------------------------------------------------------------------------
# Modules

ifdef CONFIG_MODULES

# By default, build modules as well

all: modules

# Build modules
#
# A module can be listed more than once in obj-m resulting in
# duplicate lines in modules.order files.  Those are removed
# using awk while concatenating to the final file.

PHONY += modules
modules: $(vmlinux-dirs) $(if $(KBUILD_BUILTIN),vmlinux) modules.builtin
	$(Q)$(AWK) '!x[$$0]++' $(vmlinux-dirs:%=$(objtree)/%/modules.order) > $(objtree)/modules.order
	@$(kecho) '  Building modules, stage 2.';
	$(Q)$(MAKE) -f $(srctree)/scripts/Makefile.modpost

modules.builtin: $(vmlinux-dirs:%=%/modules.builtin)
	$(Q)$(AWK) '!x[$$0]++' $^ > $(objtree)/modules.builtin

%/modules.builtin: include/config/auto.conf include/config/tristate.conf
	$(Q)$(MAKE) $(modbuiltin)=$*


# Target to prepare building external modules
PHONY += modules_prepare
modules_prepare: prepare scripts

# Target to install modules
PHONY += modules_install
modules_install: _modinst_ _modinst_post

PHONY += _modinst_
_modinst_:
	@rm -rf $(MODLIB)/kernel
	@rm -f $(MODLIB)/source
	@mkdir -p $(MODLIB)/kernel
	@ln -s $(abspath $(srctree)) $(MODLIB)/source
	@if [ ! $(objtree) -ef  $(MODLIB)/build ]; then \
		rm -f $(MODLIB)/build ; \
		ln -s $(CURDIR) $(MODLIB)/build ; \
	fi
	@cp -f $(objtree)/modules.order $(MODLIB)/
	@cp -f $(objtree)/modules.builtin $(MODLIB)/
	$(Q)$(MAKE) -f $(srctree)/scripts/Makefile.modinst

# This depmod is only for convenience to give the initial
# boot a modules.dep even before / is mounted read-write.  However the
# boot script depmod is the master version.
PHONY += _modinst_post
_modinst_post: _modinst_
	$(call cmd,depmod)

ifeq ($(CONFIG_MODULE_SIG), y)
PHONY += modules_sign
modules_sign:
	$(Q)$(MAKE) -f $(srctree)/scripts/Makefile.modsign
endif

else # CONFIG_MODULES

# Modules not configured
# ---------------------------------------------------------------------------

PHONY += modules modules_install
modules modules_install:
	@echo >&2
	@echo >&2 "The present kernel configuration has modules disabled."
	@echo >&2 "Type 'make config' and enable loadable module support."
	@echo >&2 "Then build a kernel with module support enabled."
	@echo >&2
	@exit 1

endif # CONFIG_MODULES

###
# Cleaning is done on three levels.
# make clean     Delete most generated files
#                Leave enough to build external modules
# make mrproper  Delete the current configuration, and all generated files
# make distclean Remove editor backup files, patch leftover files and the like

# Directories & files removed with 'make clean'
CLEAN_DIRS  += $(MODVERDIR) include/ksym

# Directories & files removed with 'make mrproper'
MRPROPER_DIRS  += include/config usr/include include/generated          \
		  arch/*/include/generated .tmp_objdiff
MRPROPER_FILES += .config .config.old .version \
		  Module.symvers tags TAGS cscope* GPATH GTAGS GRTAGS GSYMS \
		  signing_key.pem signing_key.priv signing_key.x509	\
		  x509.genkey extra_certificates signing_key.x509.keyid	\
		  signing_key.x509.signer vmlinux-gdb.py

# clean - Delete most, but leave enough to build external modules
#
clean: rm-dirs  := $(CLEAN_DIRS)
clean: rm-files := $(CLEAN_FILES)
clean-dirs      := $(addprefix _clean_, . $(vmlinux-alldirs) Documentation samples)

PHONY += $(clean-dirs) clean archclean vmlinuxclean
$(clean-dirs):
	$(Q)$(MAKE) $(clean)=$(patsubst _clean_%,%,$@)

vmlinuxclean:
	$(Q)$(CONFIG_SHELL) $(srctree)/scripts/link-vmlinux.sh clean
	$(Q)$(if $(ARCH_POSTLINK), $(MAKE) -f $(ARCH_POSTLINK) clean)

clean: archclean vmlinuxclean

# mrproper - Delete all generated files, including .config
#
mrproper: rm-dirs  := $(wildcard $(MRPROPER_DIRS))
mrproper: rm-files := $(wildcard $(MRPROPER_FILES))
mrproper-dirs      := $(addprefix _mrproper_,scripts)

PHONY += $(mrproper-dirs) mrproper archmrproper
$(mrproper-dirs):
	$(Q)$(MAKE) $(clean)=$(patsubst _mrproper_%,%,$@)

mrproper: clean archmrproper $(mrproper-dirs)
	$(call cmd,rmdirs)
	$(call cmd,rmfiles)

# distclean
#
PHONY += distclean

distclean: mrproper
	@find $(srctree) $(RCS_FIND_IGNORE) \
		\( -name '*.orig' -o -name '*.rej' -o -name '*~' \
		-o -name '*.bak' -o -name '#*#' -o -name '*%' \
		-o -name 'core' \) \
		-type f -print | xargs rm -f


# Packaging of the kernel to various formats
# ---------------------------------------------------------------------------
package-dir	:= scripts/package

%src-pkg: FORCE
	$(Q)$(MAKE) $(build)=$(package-dir) $@
%pkg: include/config/kernel.release FORCE
	$(Q)$(MAKE) $(build)=$(package-dir) $@


# Brief documentation of the typical targets used
# ---------------------------------------------------------------------------

boards := $(wildcard $(srctree)/arch/$(SRCARCH)/configs/*_defconfig)
boards := $(sort $(notdir $(boards)))
board-dirs := $(dir $(wildcard $(srctree)/arch/$(SRCARCH)/configs/*/*_defconfig))
board-dirs := $(sort $(notdir $(board-dirs:/=)))

PHONY += help
help:
	@echo  'Cleaning targets:'
	@echo  '  clean		  - Remove most generated files but keep the config and'
	@echo  '                    enough build support to build external modules'
	@echo  '  mrproper	  - Remove all generated files + config + various backup files'
	@echo  '  distclean	  - mrproper + remove editor backup and patch files'
	@echo  ''
	@echo  'Configuration targets:'
	@$(MAKE) -f $(srctree)/scripts/kconfig/Makefile help
	@echo  ''
	@echo  'Other generic targets:'
	@echo  '  all		  - Build all targets marked with [*]'
	@echo  '* vmlinux	  - Build the bare kernel'
	@echo  '* modules	  - Build all modules'
	@echo  '  modules_install - Install all modules to INSTALL_MOD_PATH (default: /)'
	@echo  '  dir/            - Build all files in dir and below'
	@echo  '  dir/file.[ois]  - Build specified target only'
	@echo  '  dir/file.ll     - Build the LLVM assembly file'
	@echo  '                    (requires compiler support for LLVM assembly generation)'
	@echo  '  dir/file.lst    - Build specified mixed source/assembly target only'
	@echo  '                    (requires a recent binutils and recent build (System.map))'
	@echo  '  dir/file.ko     - Build module including final link'
	@echo  '  modules_prepare - Set up for building external modules'
	@echo  '  tags/TAGS	  - Generate tags file for editors'
	@echo  '  cscope	  - Generate cscope index'
	@echo  '  gtags           - Generate GNU GLOBAL index'
	@echo  '  kernelrelease	  - Output the release version string (use with make -s)'
	@echo  '  kernelversion	  - Output the version stored in Makefile (use with make -s)'
	@echo  '  image_name	  - Output the image name (use with make -s)'
	@echo  '  headers_install - Install sanitised kernel headers to INSTALL_HDR_PATH'; \
	 echo  '                    (default: $(INSTALL_HDR_PATH))'; \
	 echo  ''
	@echo  'Static analysers:'
	@echo  '  checkstack      - Generate a list of stack hogs'
	@echo  '  namespacecheck  - Name space analysis on compiled kernel'
	@echo  '  versioncheck    - Sanity check on version.h usage'
	@echo  '  includecheck    - Check for duplicate included header files'
	@echo  '  export_report   - List the usages of all exported symbols'
	@echo  '  headers_check   - Sanity check on exported headers'
	@echo  '  headerdep       - Detect inclusion cycles in headers'
	@echo  '  coccicheck      - Check with Coccinelle'
	@echo  ''
	@echo  'Kernel selftest:'
	@echo  '  kselftest       - Build and run kernel selftest (run as root)'
	@echo  '                    Build, install, and boot kernel before'
	@echo  '                    running kselftest on it'
	@echo  '  kselftest-clean - Remove all generated kselftest files'
	@echo  '  kselftest-merge - Merge all the config dependencies of kselftest to existing'
	@echo  '                    .config.'
	@echo  ''
	@echo 'Userspace tools targets:'
	@echo '  use "make tools/help"'
	@echo '  or  "cd tools; make help"'
	@echo  ''
	@echo  'Kernel packaging:'
	@$(MAKE) $(build)=$(package-dir) help
	@echo  ''
	@echo  'Documentation targets:'
	@$(MAKE) -f $(srctree)/Documentation/Makefile dochelp
	@echo  ''
	@echo  'Architecture specific targets ($(SRCARCH)):'
	@$(if $(archhelp),$(archhelp),\
		echo '  No architecture specific help defined for $(SRCARCH)')
	@echo  ''
	@$(if $(boards), \
		$(foreach b, $(boards), \
		printf "  %-24s - Build for %s\\n" $(b) $(subst _defconfig,,$(b));) \
		echo '')
	@$(if $(board-dirs), \
		$(foreach b, $(board-dirs), \
		printf "  %-16s - Show %s-specific targets\\n" help-$(b) $(b);) \
		printf "  %-16s - Show all of the above\\n" help-boards; \
		echo '')

	@echo  '  make V=0|1 [targets] 0 => quiet build (default), 1 => verbose build'
	@echo  '  make V=2   [targets] 2 => give reason for rebuild of target'
	@echo  '  make O=dir [targets] Locate all output files in "dir", including .config'
	@echo  '  make C=1   [targets] Check re-compiled c source with $$CHECK (sparse by default)'
	@echo  '  make C=2   [targets] Force check of all c source with $$CHECK'
	@echo  '  make RECORDMCOUNT_WARN=1 [targets] Warn about ignored mcount sections'
	@echo  '  make W=n   [targets] Enable extra gcc checks, n=1,2,3 where'
	@echo  '		1: warnings which may be relevant and do not occur too often'
	@echo  '		2: warnings which occur quite often but may still be relevant'
	@echo  '		3: more obscure warnings, can most likely be ignored'
	@echo  '		Multiple levels can be combined with W=12 or W=123'
	@echo  ''
	@echo  'Execute "make" or "make all" to build all targets marked with [*] '
	@echo  'For further info see the ./README file'


help-board-dirs := $(addprefix help-,$(board-dirs))

help-boards: $(help-board-dirs)

boards-per-dir = $(sort $(notdir $(wildcard $(srctree)/arch/$(SRCARCH)/configs/$*/*_defconfig)))

$(help-board-dirs): help-%:
	@echo  'Architecture specific targets ($(SRCARCH) $*):'
	@$(if $(boards-per-dir), \
		$(foreach b, $(boards-per-dir), \
		printf "  %-24s - Build for %s\\n" $*/$(b) $(subst _defconfig,,$(b));) \
		echo '')


# Documentation targets
# ---------------------------------------------------------------------------
DOC_TARGETS := xmldocs latexdocs pdfdocs htmldocs epubdocs cleandocs \
	       linkcheckdocs dochelp refcheckdocs
PHONY += $(DOC_TARGETS)
$(DOC_TARGETS): scripts_basic FORCE
	$(Q)$(MAKE) $(build)=Documentation $@

else # KBUILD_EXTMOD

###
# External module support.
# When building external modules the kernel used as basis is considered
# read-only, and no consistency checks are made and the make
# system is not used on the basis kernel. If updates are required
# in the basis kernel ordinary make commands (without M=...) must
# be used.
#
# The following are the only valid targets when building external
# modules.
# make M=dir clean     Delete all automatically generated files
# make M=dir modules   Make all modules in specified dir
# make M=dir	       Same as 'make M=dir modules'
# make M=dir modules_install
#                      Install the modules built in the module directory
#                      Assumes install directory is already created

# We are always building modules
KBUILD_MODULES := 1
PHONY += crmodverdir
crmodverdir:
	$(cmd_crmodverdir)

PHONY += $(objtree)/Module.symvers
$(objtree)/Module.symvers:
	@test -e $(objtree)/Module.symvers || ( \
	echo; \
	echo "  WARNING: Symbol version dump $(objtree)/Module.symvers"; \
	echo "           is missing; modules will have no dependencies and modversions."; \
	echo )

module-dirs := $(addprefix _module_,$(KBUILD_EXTMOD))
PHONY += $(module-dirs) modules
$(module-dirs): crmodverdir $(objtree)/Module.symvers
	$(Q)$(MAKE) $(build)=$(patsubst _module_%,%,$@)

modules: $(module-dirs)
	@$(kecho) '  Building modules, stage 2.';
	$(Q)$(MAKE) -f $(srctree)/scripts/Makefile.modpost

PHONY += modules_install
modules_install: _emodinst_ _emodinst_post

install-dir := $(if $(INSTALL_MOD_DIR),$(INSTALL_MOD_DIR),extra)
PHONY += _emodinst_
_emodinst_:
	$(Q)mkdir -p $(MODLIB)/$(install-dir)
	$(Q)$(MAKE) -f $(srctree)/scripts/Makefile.modinst

PHONY += _emodinst_post
_emodinst_post: _emodinst_
	$(call cmd,depmod)

clean-dirs := $(addprefix _clean_,$(KBUILD_EXTMOD))

PHONY += $(clean-dirs) clean
$(clean-dirs):
	$(Q)$(MAKE) $(clean)=$(patsubst _clean_%,%,$@)

clean:	rm-dirs := $(MODVERDIR)
clean: rm-files := $(KBUILD_EXTMOD)/Module.symvers

PHONY += help
help:
	@echo  '  Building external modules.'
	@echo  '  Syntax: make -C path/to/kernel/src M=$$PWD target'
	@echo  ''
	@echo  '  modules         - default target, build the module(s)'
	@echo  '  modules_install - install the module'
	@echo  '  clean           - remove generated files in module directory only'
	@echo  ''

# Dummies...
PHONY += prepare scripts
prepare: ;
scripts: ;
endif # KBUILD_EXTMOD

clean: $(clean-dirs)
	$(call cmd,rmdirs)
	$(call cmd,rmfiles)
	@find $(if $(KBUILD_EXTMOD), $(KBUILD_EXTMOD), .) $(RCS_FIND_IGNORE) \
		\( -name '*.[aios]' -o -name '*.ko' -o -name '.*.cmd' \
		-o -name '*.ko.*' -o -name '*.dtb' -o -name '*.dtb.S' \
		-o -name '*.dwo' -o -name '*.lst' \
		-o -name '*.su'  \
		-o -name '.*.d' -o -name '.*.tmp' -o -name '*.mod.c' \
		-o -name '*.lex.c' -o -name '*.tab.[ch]' \
		-o -name '*.asn1.[ch]' \
		-o -name '*.symtypes' -o -name 'modules.order' \
		-o -name modules.builtin -o -name '.tmp_*.o.*' \
		-o -name '*.c.[012]*.*' \
		-o -name '*.ll' \
		-o -name '*.gcno' \) -type f -print | xargs rm -f

# Generate tags for editors
# ---------------------------------------------------------------------------
quiet_cmd_tags = GEN     $@
      cmd_tags = $(CONFIG_SHELL) $(srctree)/scripts/tags.sh $@

tags TAGS cscope gtags: FORCE
	$(call cmd,tags)

# Scripts to check various things for consistency
# ---------------------------------------------------------------------------

PHONY += includecheck versioncheck coccicheck namespacecheck export_report

includecheck:
	find $(srctree)/* $(RCS_FIND_IGNORE) \
		-name '*.[hcS]' -type f -print | sort \
		| xargs $(PERL) -w $(srctree)/scripts/checkincludes.pl

versioncheck:
	find $(srctree)/* $(RCS_FIND_IGNORE) \
		-name '*.[hcS]' -type f -print | sort \
		| xargs $(PERL) -w $(srctree)/scripts/checkversion.pl

coccicheck:
	$(Q)$(CONFIG_SHELL) $(srctree)/scripts/$@

namespacecheck:
	$(PERL) $(srctree)/scripts/namespace.pl

export_report:
	$(PERL) $(srctree)/scripts/export_report.pl

endif #ifeq ($(config-targets),1)
endif #ifeq ($(mixed-targets),1)

PHONY += checkstack kernelrelease kernelversion image_name

# UML needs a little special treatment here.  It wants to use the host
# toolchain, so needs $(SUBARCH) passed to checkstack.pl.  Everyone
# else wants $(ARCH), including people doing cross-builds, which means
# that $(SUBARCH) doesn't work here.
ifeq ($(ARCH), um)
CHECKSTACK_ARCH := $(SUBARCH)
else
CHECKSTACK_ARCH := $(ARCH)
endif
checkstack:
	$(OBJDUMP) -d vmlinux $$(find . -name '*.ko') | \
	$(PERL) $(src)/scripts/checkstack.pl $(CHECKSTACK_ARCH)

kernelrelease:
	@echo "$(KERNELVERSION)$$($(CONFIG_SHELL) $(srctree)/scripts/setlocalversion $(srctree))"

kernelversion:
	@echo $(KERNELVERSION)

image_name:
	@echo $(KBUILD_IMAGE)

# Clear a bunch of variables before executing the submake
tools/: FORCE
	$(Q)mkdir -p $(objtree)/tools
	$(Q)$(MAKE) LDFLAGS= MAKEFLAGS="$(tools_silent) $(filter --j% -j,$(MAKEFLAGS))" O=$(abspath $(objtree)) subdir=tools -C $(src)/tools/

tools/%: FORCE
	$(Q)mkdir -p $(objtree)/tools
	$(Q)$(MAKE) LDFLAGS= MAKEFLAGS="$(tools_silent) $(filter --j% -j,$(MAKEFLAGS))" O=$(abspath $(objtree)) subdir=tools -C $(src)/tools/ $*

# Single targets
# ---------------------------------------------------------------------------
# Single targets are compatible with:
# - build with mixed source and output
# - build with separate output dir 'make O=...'
# - external modules
#
#  target-dir => where to store outputfile
#  build-dir  => directory in kernel source tree to use

ifeq ($(KBUILD_EXTMOD),)
        build-dir  = $(patsubst %/,%,$(dir $@))
        target-dir = $(dir $@)
else
        zap-slash=$(filter-out .,$(patsubst %/,%,$(dir $@)))
        build-dir  = $(KBUILD_EXTMOD)$(if $(zap-slash),/$(zap-slash))
        target-dir = $(if $(KBUILD_EXTMOD),$(dir $<),$(dir $@))
endif

%.s: %.c prepare scripts FORCE
	$(Q)$(MAKE) $(build)=$(build-dir) $(target-dir)$(notdir $@)
%.i: %.c prepare scripts FORCE
	$(Q)$(MAKE) $(build)=$(build-dir) $(target-dir)$(notdir $@)
%.o: %.c prepare scripts FORCE
	$(Q)$(MAKE) $(build)=$(build-dir) $(target-dir)$(notdir $@)
%.lst: %.c prepare scripts FORCE
	$(Q)$(MAKE) $(build)=$(build-dir) $(target-dir)$(notdir $@)
%.s: %.S prepare scripts FORCE
	$(Q)$(MAKE) $(build)=$(build-dir) $(target-dir)$(notdir $@)
%.o: %.S prepare scripts FORCE
	$(Q)$(MAKE) $(build)=$(build-dir) $(target-dir)$(notdir $@)
%.symtypes: %.c prepare scripts FORCE
	$(Q)$(MAKE) $(build)=$(build-dir) $(target-dir)$(notdir $@)
%.ll: %.c prepare scripts FORCE
	$(Q)$(MAKE) $(build)=$(build-dir) $(target-dir)$(notdir $@)

# Modules
/: prepare scripts FORCE
	$(cmd_crmodverdir)
	$(Q)$(MAKE) KBUILD_MODULES=$(if $(CONFIG_MODULES),1) \
	$(build)=$(build-dir)
# Make sure the latest headers are built for Documentation
Documentation/ samples/: headers_install
%/: prepare scripts FORCE
	$(cmd_crmodverdir)
	$(Q)$(MAKE) KBUILD_MODULES=$(if $(CONFIG_MODULES),1) \
	$(build)=$(build-dir)
%.ko: prepare scripts FORCE
	$(cmd_crmodverdir)
	$(Q)$(MAKE) KBUILD_MODULES=$(if $(CONFIG_MODULES),1)   \
	$(build)=$(build-dir) $(@:.ko=.o)
	$(Q)$(MAKE) -f $(srctree)/scripts/Makefile.modpost

# FIXME Should go into a make.lib or something
# ===========================================================================

quiet_cmd_rmdirs = $(if $(wildcard $(rm-dirs)),CLEAN   $(wildcard $(rm-dirs)))
      cmd_rmdirs = rm -rf $(rm-dirs)

quiet_cmd_rmfiles = $(if $(wildcard $(rm-files)),CLEAN   $(wildcard $(rm-files)))
      cmd_rmfiles = rm -f $(rm-files)

# Run depmod only if we have System.map and depmod is executable
quiet_cmd_depmod = DEPMOD  $(KERNELRELEASE)
      cmd_depmod = $(CONFIG_SHELL) $(srctree)/scripts/depmod.sh $(DEPMOD) \
                   $(KERNELRELEASE)

# Create temporary dir for module support files
# clean it up only when building all modules
cmd_crmodverdir = $(Q)mkdir -p $(MODVERDIR) \
                  $(if $(KBUILD_MODULES),; rm -f $(MODVERDIR)/*)

# read all saved command lines

cmd_files := $(wildcard .*.cmd $(foreach f,$(sort $(targets)),$(dir $(f)).$(notdir $(f)).cmd))

ifneq ($(cmd_files),)
  $(cmd_files): ;	# Do not try to update included dependency files
  include $(cmd_files)
endif

endif	# skip-makefile

PHONY += FORCE
FORCE:

# Declare the contents of the PHONY variable as phony.  We keep that
# information in a variable so we can use it in if_changed and friends.
.PHONY: $(PHONY)<|MERGE_RESOLUTION|>--- conflicted
+++ resolved
@@ -1,15 +1,9 @@
 # SPDX-License-Identifier: GPL-2.0
 VERSION = 4
 PATCHLEVEL = 19
-<<<<<<< HEAD
-SUBLEVEL = 36
+SUBLEVEL = 37
 EXTRAVERSION = -zen
 NAME = Neo Mir
-=======
-SUBLEVEL = 37
-EXTRAVERSION =
-NAME = "People's Front"
->>>>>>> 19bb613a
 
 # *DOCUMENTATION*
 # To see a list of typical targets execute "make help"
