--- conflicted
+++ resolved
@@ -1,13 +1,8 @@
 # SPDX-License-Identifier: GPL-2.0
 VERSION = 4
 PATCHLEVEL = 19
-<<<<<<< HEAD
-SUBLEVEL = 201
+SUBLEVEL = 203
 EXTRAVERSION = -GoogleLTS
-=======
-SUBLEVEL = 203
-EXTRAVERSION =
->>>>>>> 78a4d032
 NAME = "People's Front"
 
 # *DOCUMENTATION*
