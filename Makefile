# SPDX-License-Identifier: GPL-2.0
VERSION = 4
PATCHLEVEL = 19
<<<<<<< HEAD
SUBLEVEL = 177
EXTRAVERSION = -GoogleLTS
=======
SUBLEVEL = 178
EXTRAVERSION =
>>>>>>> df7c201e
NAME = "People's Front"

# *DOCUMENTATION*
# To see a list of typical targets execute "make help"
# More info can be located in ./README
# Comments in this file are targeted only to the developer, do not
# expect to learn how to build the kernel reading this file.

# That's our default target when none is given on the command line
PHONY := _all
_all:

# o Do not use make's built-in rules and variables
#   (this increases performance and avoids hard-to-debug behaviour);
# o Look for make include files relative to root of kernel src
MAKEFLAGS += -rR --include-dir=$(CURDIR)

# Avoid funny character set dependencies
unexport LC_ALL
LC_COLLATE=C
LC_NUMERIC=C
export LC_COLLATE LC_NUMERIC

# Avoid interference with shell env settings
unexport GREP_OPTIONS

# We are using a recursive build, so we need to do a little thinking
# to get the ordering right.
#
# Most importantly: sub-Makefiles should only ever modify files in
# their own directory. If in some directory we have a dependency on
# a file in another dir (which doesn't happen often, but it's often
# unavoidable when linking the built-in.a targets which finally
# turn into vmlinux), we will call a sub make in that other dir, and
# after that we are sure that everything which is in that other dir
# is now up to date.
#
# The only cases where we need to modify files which have global
# effects are thus separated out and done before the recursive
# descending is started. They are now explicitly listed as the
# prepare rule.

# Beautify output
# ---------------------------------------------------------------------------
#
# Normally, we echo the whole command before executing it. By making
# that echo $($(quiet)$(cmd)), we now have the possibility to set
# $(quiet) to choose other forms of output instead, e.g.
#
#         quiet_cmd_cc_o_c = Compiling $(RELDIR)/$@
#         cmd_cc_o_c       = $(CC) $(c_flags) -c -o $@ $<
#
# If $(quiet) is empty, the whole command will be printed.
# If it is set to "quiet_", only the short version will be printed.
# If it is set to "silent_", nothing will be printed at all, since
# the variable $(silent_cmd_cc_o_c) doesn't exist.
#
# A simple variant is to prefix commands with $(Q) - that's useful
# for commands that shall be hidden in non-verbose mode.
#
#	$(Q)ln $@ :<
#
# If KBUILD_VERBOSE equals 0 then the above command will be hidden.
# If KBUILD_VERBOSE equals 1 then the above command is displayed.
#
# To put more focus on warnings, be less verbose as default
# Use 'make V=1' to see the full commands

ifeq ("$(origin V)", "command line")
  KBUILD_VERBOSE = $(V)
endif
ifndef KBUILD_VERBOSE
  KBUILD_VERBOSE = 0
endif

ifeq ($(KBUILD_VERBOSE),1)
  quiet =
  Q =
else
  quiet=quiet_
  Q = @
endif

# If the user is running make -s (silent mode), suppress echoing of
# commands

ifneq ($(findstring s,$(filter-out --%,$(MAKEFLAGS))),)
  quiet=silent_
  tools_silent=s
endif

export quiet Q KBUILD_VERBOSE

# kbuild supports saving output files in a separate directory.
# To locate output files in a separate directory two syntaxes are supported.
# In both cases the working directory must be the root of the kernel src.
# 1) O=
# Use "make O=dir/to/store/output/files/"
#
# 2) Set KBUILD_OUTPUT
# Set the environment variable KBUILD_OUTPUT to point to the directory
# where the output files shall be placed.
# export KBUILD_OUTPUT=dir/to/store/output/files/
# make
#
# The O= assignment takes precedence over the KBUILD_OUTPUT environment
# variable.

# KBUILD_SRC is not intended to be used by the regular user (for now),
# it is set on invocation of make with KBUILD_OUTPUT or O= specified.
ifeq ($(KBUILD_SRC),)

# OK, Make called in directory where kernel src resides
# Do we want to locate output files in a separate directory?
ifeq ("$(origin O)", "command line")
  KBUILD_OUTPUT := $(O)
endif

# Cancel implicit rules on top Makefile
$(CURDIR)/Makefile Makefile: ;

ifneq ($(words $(subst :, ,$(CURDIR))), 1)
  $(error main directory cannot contain spaces nor colons)
endif

ifneq ($(KBUILD_OUTPUT),)
# check that the output directory actually exists
saved-output := $(KBUILD_OUTPUT)
KBUILD_OUTPUT := $(shell mkdir -p $(KBUILD_OUTPUT) && cd $(KBUILD_OUTPUT) \
								&& pwd)
$(if $(KBUILD_OUTPUT),, \
     $(error failed to create output directory "$(saved-output)"))

PHONY += $(MAKECMDGOALS) sub-make

$(filter-out _all sub-make $(CURDIR)/Makefile, $(MAKECMDGOALS)) _all: sub-make
	@:

# Invoke a second make in the output directory, passing relevant variables
sub-make:
	$(Q)$(MAKE) -C $(KBUILD_OUTPUT) KBUILD_SRC=$(CURDIR) \
	-f $(CURDIR)/Makefile $(filter-out _all sub-make,$(MAKECMDGOALS))

# Leave processing to above invocation of make
skip-makefile := 1
endif # ifneq ($(KBUILD_OUTPUT),)
endif # ifeq ($(KBUILD_SRC),)

# We process the rest of the Makefile if this is the final invocation of make
ifeq ($(skip-makefile),)

# Do not print "Entering directory ...",
# but we want to display it when entering to the output directory
# so that IDEs/editors are able to understand relative filenames.
MAKEFLAGS += --no-print-directory

# Call a source code checker (by default, "sparse") as part of the
# C compilation.
#
# Use 'make C=1' to enable checking of only re-compiled files.
# Use 'make C=2' to enable checking of *all* source files, regardless
# of whether they are re-compiled or not.
#
# See the file "Documentation/dev-tools/sparse.rst" for more details,
# including where to get the "sparse" utility.

ifeq ("$(origin C)", "command line")
  KBUILD_CHECKSRC = $(C)
endif
ifndef KBUILD_CHECKSRC
  KBUILD_CHECKSRC = 0
endif

# Use make M=dir to specify directory of external module to build
# Old syntax make ... SUBDIRS=$PWD is still supported
# Setting the environment variable KBUILD_EXTMOD take precedence
ifdef SUBDIRS
  KBUILD_EXTMOD ?= $(SUBDIRS)
endif

ifeq ("$(origin M)", "command line")
  KBUILD_EXTMOD := $(M)
endif

ifeq ($(KBUILD_SRC),)
        # building in the source tree
        srctree := .
else
        ifeq ($(KBUILD_SRC)/,$(dir $(CURDIR)))
                # building in a subdirectory of the source tree
                srctree := ..
        else
                srctree := $(KBUILD_SRC)
        endif
endif

export KBUILD_CHECKSRC KBUILD_EXTMOD KBUILD_SRC

objtree		:= .
src		:= $(srctree)
obj		:= $(objtree)

VPATH		:= $(srctree)$(if $(KBUILD_EXTMOD),:$(KBUILD_EXTMOD))

export srctree objtree VPATH

# To make sure we do not include .config for any of the *config targets
# catch them early, and hand them over to scripts/kconfig/Makefile
# It is allowed to specify more targets when calling make, including
# mixing *config targets and build targets.
# For example 'make oldconfig all'.
# Detect when mixed targets is specified, and make a second invocation
# of make so .config is not included in this case either (for *config).

version_h := include/generated/uapi/linux/version.h
old_version_h := include/linux/version.h

clean-targets := %clean mrproper cleandocs
no-dot-config-targets := $(clean-targets) \
			 cscope gtags TAGS tags help% %docs check% coccicheck \
			 $(version_h) headers_% archheaders archscripts \
			 %asm-generic kernelversion %src-pkg
no-sync-config-targets := $(no-dot-config-targets) install %install \
			   kernelrelease

config-targets  := 0
mixed-targets   := 0
dot-config      := 1
may-sync-config := 1

ifneq ($(filter $(no-dot-config-targets), $(MAKECMDGOALS)),)
	ifeq ($(filter-out $(no-dot-config-targets), $(MAKECMDGOALS)),)
		dot-config := 0
	endif
endif

ifneq ($(filter $(no-sync-config-targets), $(MAKECMDGOALS)),)
	ifeq ($(filter-out $(no-sync-config-targets), $(MAKECMDGOALS)),)
		may-sync-config := 0
	endif
endif

ifneq ($(KBUILD_EXTMOD),)
	may-sync-config := 0
endif

ifeq ($(KBUILD_EXTMOD),)
        ifneq ($(filter config %config,$(MAKECMDGOALS)),)
                config-targets := 1
                ifneq ($(words $(MAKECMDGOALS)),1)
                        mixed-targets := 1
                endif
        endif
endif

# For "make -j clean all", "make -j mrproper defconfig all", etc.
ifneq ($(filter $(clean-targets),$(MAKECMDGOALS)),)
        ifneq ($(filter-out $(clean-targets),$(MAKECMDGOALS)),)
                mixed-targets := 1
        endif
endif

# install and modules_install need also be processed one by one
ifneq ($(filter install,$(MAKECMDGOALS)),)
        ifneq ($(filter modules_install,$(MAKECMDGOALS)),)
	        mixed-targets := 1
        endif
endif

ifeq ($(mixed-targets),1)
# ===========================================================================
# We're called with mixed targets (*config and build targets).
# Handle them one by one.

PHONY += $(MAKECMDGOALS) __build_one_by_one

$(filter-out __build_one_by_one, $(MAKECMDGOALS)): __build_one_by_one
	@:

__build_one_by_one:
	$(Q)set -e; \
	for i in $(MAKECMDGOALS); do \
		$(MAKE) -f $(srctree)/Makefile $$i; \
	done

else

# We need some generic definitions (do not try to remake the file).
scripts/Kbuild.include: ;
include scripts/Kbuild.include

# Read KERNELRELEASE from include/config/kernel.release (if it exists)
KERNELRELEASE = $(shell cat include/config/kernel.release 2> /dev/null)
KERNELVERSION = $(VERSION)$(if $(PATCHLEVEL),.$(PATCHLEVEL)$(if $(SUBLEVEL),.$(SUBLEVEL)))$(EXTRAVERSION)
export VERSION PATCHLEVEL SUBLEVEL KERNELRELEASE KERNELVERSION

include scripts/subarch.include

# Cross compiling and selecting different set of gcc/bin-utils
# ---------------------------------------------------------------------------
#
# When performing cross compilation for other architectures ARCH shall be set
# to the target architecture. (See arch/* for the possibilities).
# ARCH can be set during invocation of make:
# make ARCH=ia64
# Another way is to have ARCH set in the environment.
# The default ARCH is the host where make is executed.

# CROSS_COMPILE specify the prefix used for all executables used
# during compilation. Only gcc and related bin-utils executables
# are prefixed with $(CROSS_COMPILE).
# CROSS_COMPILE can be set on the command line
# make CROSS_COMPILE=ia64-linux-
# Alternatively CROSS_COMPILE can be set in the environment.
# Default value for CROSS_COMPILE is not to prefix executables
# Note: Some architectures assign CROSS_COMPILE in their arch/*/Makefile
ARCH		?= $(SUBARCH)

# Architecture as present in compile.h
UTS_MACHINE 	:= $(ARCH)
SRCARCH 	:= $(ARCH)

# Additional ARCH settings for x86
ifeq ($(ARCH),i386)
        SRCARCH := x86
endif
ifeq ($(ARCH),x86_64)
        SRCARCH := x86
endif

# Additional ARCH settings for sparc
ifeq ($(ARCH),sparc32)
       SRCARCH := sparc
endif
ifeq ($(ARCH),sparc64)
       SRCARCH := sparc
endif

# Additional ARCH settings for sh
ifeq ($(ARCH),sh64)
       SRCARCH := sh
endif

KCONFIG_CONFIG	?= .config
export KCONFIG_CONFIG

# SHELL used by kbuild
CONFIG_SHELL := $(shell if [ -x "$$BASH" ]; then echo $$BASH; \
	  else if [ -x /bin/bash ]; then echo /bin/bash; \
	  else echo sh; fi ; fi)

HOST_LFS_CFLAGS := $(shell getconf LFS_CFLAGS 2>/dev/null)
HOST_LFS_LDFLAGS := $(shell getconf LFS_LDFLAGS 2>/dev/null)
HOST_LFS_LIBS := $(shell getconf LFS_LIBS 2>/dev/null)

ifneq ($(LLVM),)
HOSTCC	= clang
HOSTCXX	= clang++
else
HOSTCC	= gcc
HOSTCXX	= g++
endif
KBUILD_HOSTCFLAGS   := -Wall -Wmissing-prototypes -Wstrict-prototypes -O2 \
		-fomit-frame-pointer -std=gnu89 $(HOST_LFS_CFLAGS) \
		$(HOSTCFLAGS)
KBUILD_HOSTCXXFLAGS := -O2 $(HOST_LFS_CFLAGS) $(HOSTCXXFLAGS)
KBUILD_HOSTLDFLAGS  := $(HOST_LFS_LDFLAGS) $(HOSTLDFLAGS)
KBUILD_HOSTLDLIBS   := $(HOST_LFS_LIBS) $(HOSTLDLIBS)

# Make variables (CC, etc...)
CPP		= $(CC) -E
ifneq ($(LLVM),)
CC		= clang
LD		= ld.lld
AR		= llvm-ar
NM		= llvm-nm
OBJCOPY		= llvm-objcopy
OBJDUMP		= llvm-objdump
READELF		= llvm-readelf
OBJSIZE		= llvm-size
STRIP		= llvm-strip
else
CC		= $(CROSS_COMPILE)gcc
LD		= $(CROSS_COMPILE)ld
AR		= $(CROSS_COMPILE)ar
NM		= $(CROSS_COMPILE)nm
OBJCOPY		= $(CROSS_COMPILE)objcopy
OBJDUMP		= $(CROSS_COMPILE)objdump
READELF		= $(CROSS_COMPILE)readelf
OBJSIZE		= $(CROSS_COMPILE)size
STRIP		= $(CROSS_COMPILE)strip
endif
LEX		= flex
YACC		= bison
AWK		= awk
GENKSYMS	= scripts/genksyms/genksyms
INSTALLKERNEL  := installkernel
DEPMOD		= depmod
PERL		= perl
PYTHON		= python
PYTHON2		= python2
PYTHON3		= python3
CHECK		= sparse

CHECKFLAGS     := -D__linux__ -Dlinux -D__STDC__ -Dunix -D__unix__ \
		  -Wbitwise -Wno-return-void -Wno-unknown-attribute $(CF)
NOSTDINC_FLAGS  =
CFLAGS_MODULE   =
AFLAGS_MODULE   =
LDFLAGS_MODULE  =
CFLAGS_KERNEL	=
AFLAGS_KERNEL	=
LDFLAGS_vmlinux =

# Use USERINCLUDE when you must reference the UAPI directories only.
USERINCLUDE    := \
		-I$(srctree)/arch/$(SRCARCH)/include/uapi \
		-I$(objtree)/arch/$(SRCARCH)/include/generated/uapi \
		-I$(srctree)/include/uapi \
		-I$(objtree)/include/generated/uapi \
                -include $(srctree)/include/linux/kconfig.h

# Use LINUXINCLUDE when you must reference the include/ directory.
# Needed to be compatible with the O= option
LINUXINCLUDE    := \
		-I$(srctree)/arch/$(SRCARCH)/include \
		-I$(objtree)/arch/$(SRCARCH)/include/generated \
		$(if $(KBUILD_SRC), -I$(srctree)/include) \
		-I$(objtree)/include \
		$(USERINCLUDE)

KBUILD_AFLAGS   := -D__ASSEMBLY__
KBUILD_CFLAGS   := -Wall -Wundef -Wstrict-prototypes -Wno-trigraphs \
		   -fno-strict-aliasing -fno-common -fshort-wchar \
		   -Werror-implicit-function-declaration \
		   -Werror=return-type -Wno-format-security \
		   -std=gnu89
KBUILD_CPPFLAGS := -D__KERNEL__
KBUILD_AFLAGS_KERNEL :=
KBUILD_CFLAGS_KERNEL :=
KBUILD_AFLAGS_MODULE  := -DMODULE
KBUILD_CFLAGS_MODULE  := -DMODULE
KBUILD_LDFLAGS_MODULE := -T $(srctree)/scripts/module-common.lds
KBUILD_LDFLAGS :=
GCC_PLUGINS_CFLAGS :=
CLANG_FLAGS :=

export ARCH SRCARCH CONFIG_SHELL HOSTCC KBUILD_HOSTCFLAGS CROSS_COMPILE LD CC
export CPP AR NM STRIP OBJCOPY OBJDUMP OBJSIZE READELF KBUILD_HOSTLDFLAGS KBUILD_HOSTLDLIBS
export MAKE LEX YACC AWK GENKSYMS INSTALLKERNEL PERL PYTHON PYTHON2 PYTHON3 UTS_MACHINE
export HOSTCXX KBUILD_HOSTCXXFLAGS LDFLAGS_MODULE CHECK CHECKFLAGS

export KBUILD_CPPFLAGS NOSTDINC_FLAGS LINUXINCLUDE OBJCOPYFLAGS KBUILD_LDFLAGS
export KBUILD_CFLAGS CFLAGS_KERNEL CFLAGS_MODULE
export CFLAGS_KASAN CFLAGS_KASAN_NOSANITIZE CFLAGS_UBSAN
export KBUILD_AFLAGS AFLAGS_KERNEL AFLAGS_MODULE
export KBUILD_AFLAGS_MODULE KBUILD_CFLAGS_MODULE KBUILD_LDFLAGS_MODULE
export KBUILD_AFLAGS_KERNEL KBUILD_CFLAGS_KERNEL
export KBUILD_ARFLAGS

# When compiling out-of-tree modules, put MODVERDIR in the module
# tree rather than in the kernel tree. The kernel tree might
# even be read-only.
export MODVERDIR := $(if $(KBUILD_EXTMOD),$(firstword $(KBUILD_EXTMOD))/).tmp_versions

# Files to ignore in find ... statements

export RCS_FIND_IGNORE := \( -name SCCS -o -name BitKeeper -o -name .svn -o    \
			  -name CVS -o -name .pc -o -name .hg -o -name .git \) \
			  -prune -o
export RCS_TAR_IGNORE := --exclude SCCS --exclude BitKeeper --exclude .svn \
			 --exclude CVS --exclude .pc --exclude .hg --exclude .git

# ===========================================================================
# Rules shared between *config targets and build targets

# Basic helpers built in scripts/basic/
PHONY += scripts_basic
scripts_basic:
	$(Q)$(MAKE) $(build)=scripts/basic
	$(Q)rm -f .tmp_quiet_recordmcount

# To avoid any implicit rule to kick in, define an empty command.
scripts/basic/%: scripts_basic ;

PHONY += outputmakefile
# outputmakefile generates a Makefile in the output directory, if using a
# separate output directory. This allows convenient use of make in the
# output directory.
outputmakefile:
ifneq ($(KBUILD_SRC),)
	$(Q)ln -fsn $(srctree) source
	$(Q)$(CONFIG_SHELL) $(srctree)/scripts/mkmakefile \
	    $(srctree) $(objtree) $(VERSION) $(PATCHLEVEL)
endif

ifeq ($(cc-name),clang)
ifneq ($(CROSS_COMPILE),)
CLANG_FLAGS	+= --target=$(notdir $(CROSS_COMPILE:%-=%))
GCC_TOOLCHAIN_DIR := $(dir $(shell which $(CROSS_COMPILE)elfedit))
CLANG_FLAGS	+= --prefix=$(GCC_TOOLCHAIN_DIR)$(notdir $(CROSS_COMPILE))
GCC_TOOLCHAIN	:= $(realpath $(GCC_TOOLCHAIN_DIR)/..)
endif
ifneq ($(GCC_TOOLCHAIN),)
CLANG_FLAGS	+= --gcc-toolchain=$(GCC_TOOLCHAIN)
endif
ifneq ($(LLVM_IAS),1)
CLANG_FLAGS	+= -no-integrated-as
endif
CLANG_FLAGS	+= -Werror=unknown-warning-option
KBUILD_CFLAGS	+= $(CLANG_FLAGS)
KBUILD_AFLAGS	+= $(CLANG_FLAGS)
export CLANG_FLAGS
endif

RETPOLINE_CFLAGS_GCC := -mindirect-branch=thunk-extern -mindirect-branch-register
RETPOLINE_VDSO_CFLAGS_GCC := -mindirect-branch=thunk-inline -mindirect-branch-register
RETPOLINE_CFLAGS_CLANG := -mretpoline-external-thunk
RETPOLINE_VDSO_CFLAGS_CLANG := -mretpoline
RETPOLINE_CFLAGS := $(call cc-option,$(RETPOLINE_CFLAGS_GCC),$(call cc-option,$(RETPOLINE_CFLAGS_CLANG)))
RETPOLINE_VDSO_CFLAGS := $(call cc-option,$(RETPOLINE_VDSO_CFLAGS_GCC),$(call cc-option,$(RETPOLINE_VDSO_CFLAGS_CLANG)))
export RETPOLINE_CFLAGS
export RETPOLINE_VDSO_CFLAGS

KBUILD_CFLAGS	+= $(call cc-option,-fno-PIE)
KBUILD_AFLAGS	+= $(call cc-option,-fno-PIE)

# The expansion should be delayed until arch/$(SRCARCH)/Makefile is included.
# Some architectures define CROSS_COMPILE in arch/$(SRCARCH)/Makefile.
# CC_VERSION_TEXT is referenced from Kconfig (so it needs export),
# and from include/config/auto.conf.cmd to detect the compiler upgrade.
CC_VERSION_TEXT = $(shell $(CC) --version | head -n 1)

ifeq ($(config-targets),1)
# ===========================================================================
# *config targets only - make sure prerequisites are updated, and descend
# in scripts/kconfig to make the *config target

# Read arch specific Makefile to set KBUILD_DEFCONFIG as needed.
# KBUILD_DEFCONFIG may point out an alternative default configuration
# used for 'make defconfig'
include arch/$(SRCARCH)/Makefile
export KBUILD_DEFCONFIG KBUILD_KCONFIG CC_VERSION_TEXT

config: scripts_basic outputmakefile FORCE
	$(Q)$(MAKE) $(build)=scripts/kconfig $@

%config: scripts_basic outputmakefile FORCE
	$(Q)$(MAKE) $(build)=scripts/kconfig $@

else
# ===========================================================================
# Build targets only - this includes vmlinux, arch specific targets, clean
# targets and others. In general all targets except *config targets.

# If building an external module we do not care about the all: rule
# but instead _all depend on modules
PHONY += all
ifeq ($(KBUILD_EXTMOD),)
_all: all
else
_all: modules
endif

# Decide whether to build built-in, modular, or both.
# Normally, just do built-in.

KBUILD_MODULES :=
KBUILD_BUILTIN := 1

# If we have only "make modules", don't compile built-in objects.
ifeq ($(MAKECMDGOALS),modules)
  KBUILD_BUILTIN :=
endif

# If we have "make <whatever> modules", compile modules
# in addition to whatever we do anyway.
# Just "make" or "make all" shall build modules as well

ifneq ($(filter all _all modules,$(MAKECMDGOALS)),)
  KBUILD_MODULES := 1
endif

ifeq ($(MAKECMDGOALS),)
  KBUILD_MODULES := 1
endif

export KBUILD_MODULES KBUILD_BUILTIN

ifeq ($(KBUILD_EXTMOD),)
# Objects we will link into vmlinux / subdirs we need to visit
init-y		:= init/
drivers-y	:= drivers/ sound/ firmware/
net-y		:= net/
libs-y		:= lib/
core-y		:= usr/
virt-y		:= virt/
endif # KBUILD_EXTMOD

ifeq ($(dot-config),1)
include include/config/auto.conf
endif

# The all: target is the default when no target is given on the
# command line.
# This allow a user to issue only 'make' to build a kernel including modules
# Defaults to vmlinux, but the arch makefile usually adds further targets
all: vmlinux

CFLAGS_GCOV	:= -fprofile-arcs -ftest-coverage \
	$(call cc-option,-fno-tree-loop-im) \
	$(call cc-disable-warning,maybe-uninitialized,)
export CFLAGS_GCOV

# The arch Makefiles can override CC_FLAGS_FTRACE. We may also append it later.
ifdef CONFIG_FUNCTION_TRACER
  CC_FLAGS_FTRACE := -pg
endif

# Make toolchain changes before including arch/$(SRCARCH)/Makefile to ensure
# ar/cc/ld-* macros return correct values.
ifdef CONFIG_LTO_CLANG
# use llvm-ar for building symbol tables from IR files, and llvm-nm instead
# of objdump for processing symbol versions and exports
LLVM_AR		:= llvm-ar
LLVM_NM		:= llvm-nm
export LLVM_AR LLVM_NM
endif

# The arch Makefile can set ARCH_{CPP,A,C}FLAGS to override the default
# values of the respective KBUILD_* variables
ARCH_CPPFLAGS :=
ARCH_AFLAGS :=
ARCH_CFLAGS :=
include arch/$(SRCARCH)/Makefile

ifeq ($(dot-config),1)
ifeq ($(may-sync-config),1)
# Read in dependencies to all Kconfig* files, make sure to run syncconfig if
# changes are detected. This should be included after arch/$(SRCARCH)/Makefile
# because some architectures define CROSS_COMPILE there.
include include/config/auto.conf.cmd

# To avoid any implicit rule to kick in, define an empty command
$(KCONFIG_CONFIG): ;

# The actual configuration files used during the build are stored in
# include/generated/ and include/config/. Update them if .config is newer than
# include/config/auto.conf (which mirrors .config).
#
# This exploits the 'multi-target pattern rule' trick.
# The syncconfig should be executed only once to make all the targets.
%/auto.conf %/auto.conf.cmd %/tristate.conf: $(KCONFIG_CONFIG)
	$(Q)$(MAKE) -f $(srctree)/Makefile syncconfig
else
# External modules and some install targets need include/generated/autoconf.h
# and include/config/auto.conf but do not care if they are up-to-date.
# Use auto.conf to trigger the test
PHONY += include/config/auto.conf

include/config/auto.conf:
	$(Q)test -e include/generated/autoconf.h -a -e $@ || (		\
	echo >&2;							\
	echo >&2 "  ERROR: Kernel configuration is invalid.";		\
	echo >&2 "         include/generated/autoconf.h or $@ are missing.";\
	echo >&2 "         Run 'make oldconfig && make prepare' on kernel src to fix it.";	\
	echo >&2 ;							\
	/bin/false)

endif # may-sync-config
endif # $(dot-config)

KBUILD_CFLAGS	+= $(call cc-option,-fno-delete-null-pointer-checks,)
KBUILD_CFLAGS	+= $(call cc-disable-warning,frame-address,)
KBUILD_CFLAGS	+= $(call cc-disable-warning, format-truncation)
KBUILD_CFLAGS	+= $(call cc-disable-warning, format-overflow)
KBUILD_CFLAGS	+= $(call cc-disable-warning, int-in-bool-context)
KBUILD_CFLAGS	+= $(call cc-disable-warning, address-of-packed-member)

ifdef CONFIG_CC_OPTIMIZE_FOR_SIZE
KBUILD_CFLAGS   += -Os
else
KBUILD_CFLAGS   += -O2
endif

# Tell gcc to never replace conditional load with a non-conditional one
KBUILD_CFLAGS	+= $(call cc-option,--param=allow-store-data-races=0)
KBUILD_CFLAGS	+= $(call cc-option,-fno-allow-store-data-races)

# check for 'asm goto'
ifeq ($(call shell-cached,$(CONFIG_SHELL) $(srctree)/scripts/gcc-goto.sh $(CC) $(KBUILD_CFLAGS)), y)
	KBUILD_CFLAGS += -DCC_HAVE_ASM_GOTO
	KBUILD_AFLAGS += -DCC_HAVE_ASM_GOTO
endif

include scripts/Makefile.kcov
include scripts/Makefile.gcc-plugins

ifdef CONFIG_READABLE_ASM
# Disable optimizations that make assembler listings hard to read.
# reorder blocks reorders the control in the function
# ipa clone creates specialized cloned functions
# partial inlining inlines only parts of functions
KBUILD_CFLAGS += $(call cc-option,-fno-reorder-blocks,) \
                 $(call cc-option,-fno-ipa-cp-clone,) \
                 $(call cc-option,-fno-partial-inlining)
endif

ifneq ($(CONFIG_FRAME_WARN),0)
KBUILD_CFLAGS += $(call cc-option,-Wframe-larger-than=${CONFIG_FRAME_WARN})
endif

stackp-flags-$(CONFIG_CC_HAS_STACKPROTECTOR_NONE) := -fno-stack-protector
stackp-flags-$(CONFIG_STACKPROTECTOR)             := -fstack-protector
stackp-flags-$(CONFIG_STACKPROTECTOR_STRONG)      := -fstack-protector-strong

KBUILD_CFLAGS += $(stackp-flags-y)

ifeq ($(cc-name),clang)
KBUILD_CPPFLAGS += $(call cc-option,-Qunused-arguments,)
KBUILD_CFLAGS += $(call cc-disable-warning, format-invalid-specifier)
KBUILD_CFLAGS += $(call cc-disable-warning, gnu)
# Quiet clang warning: comparison of unsigned expression < 0 is always false
KBUILD_CFLAGS += $(call cc-disable-warning, tautological-compare)
# CLANG uses a _MergedGlobals as optimization, but this breaks modpost, as the
# source of a reference will be _MergedGlobals and not on of the whitelisted names.
# See modpost pattern 2
KBUILD_CFLAGS += $(call cc-option, -mno-global-merge,)
KBUILD_CFLAGS += $(call cc-option, -fcatch-undefined-behavior)
else

# These warnings generated too much noise in a regular build.
# Use make W=1 to enable them (see scripts/Makefile.extrawarn)
KBUILD_CFLAGS += $(call cc-disable-warning, unused-but-set-variable)
endif

KBUILD_CFLAGS += $(call cc-disable-warning, unused-const-variable)
ifdef CONFIG_FRAME_POINTER
KBUILD_CFLAGS	+= -fno-omit-frame-pointer -fno-optimize-sibling-calls
else
# Some targets (ARM with Thumb2, for example), can't be built with frame
# pointers.  For those, we don't have FUNCTION_TRACER automatically
# select FRAME_POINTER.  However, FUNCTION_TRACER adds -pg, and this is
# incompatible with -fomit-frame-pointer with current GCC, so we don't use
# -fomit-frame-pointer with FUNCTION_TRACER.
ifndef CONFIG_FUNCTION_TRACER
KBUILD_CFLAGS	+= -fomit-frame-pointer
endif
endif

# Initialize all stack variables with a 0xAA pattern.
ifdef CONFIG_INIT_STACK_ALL_PATTERN
KBUILD_CFLAGS	+= -ftrivial-auto-var-init=pattern
endif

# Initialize all stack variables with a zero value.
ifdef CONFIG_INIT_STACK_ALL_ZERO
# Future support for zero initialization is still being debated, see
# https://bugs.llvm.org/show_bug.cgi?id=45497. These flags are subject to being
# renamed or dropped.
KBUILD_CFLAGS	+= -ftrivial-auto-var-init=zero
KBUILD_CFLAGS	+= -enable-trivial-auto-var-init-zero-knowing-it-will-be-removed-from-clang
endif

KBUILD_CFLAGS   += $(call cc-option, -fno-var-tracking-assignments)

ifdef CONFIG_DEBUG_INFO
ifdef CONFIG_DEBUG_INFO_SPLIT
KBUILD_CFLAGS   += $(call cc-option, -gsplit-dwarf, -g)
else
KBUILD_CFLAGS	+= -g
endif
ifneq ($(LLVM_IAS),1)
KBUILD_AFLAGS	+= -Wa,-gdwarf-2
endif
endif

ifdef CONFIG_DEBUG_INFO_DWARF4
KBUILD_CFLAGS	+= $(call cc-option, -gdwarf-4,)
endif

ifdef CONFIG_DEBUG_INFO_REDUCED
KBUILD_CFLAGS 	+= $(call cc-option, -femit-struct-debug-baseonly) \
		   $(call cc-option,-fno-var-tracking)
endif

ifdef CONFIG_FUNCTION_TRACER
ifdef CONFIG_FTRACE_MCOUNT_RECORD
  # gcc 5 supports generating the mcount tables directly
  ifeq ($(call cc-option-yn,-mrecord-mcount),y)
    CC_FLAGS_FTRACE	+= -mrecord-mcount
    export CC_USING_RECORD_MCOUNT := 1
  endif
  ifdef CONFIG_HAVE_NOP_MCOUNT
    ifeq ($(call cc-option-yn, -mnop-mcount),y)
      CC_FLAGS_FTRACE	+= -mnop-mcount
      CC_FLAGS_USING	+= -DCC_USING_NOP_MCOUNT
    endif
  endif
endif
ifdef CONFIG_HAVE_FENTRY
  ifeq ($(call cc-option-yn, -mfentry),y)
    CC_FLAGS_FTRACE	+= -mfentry
    CC_FLAGS_USING	+= -DCC_USING_FENTRY
  endif
endif
export CC_FLAGS_FTRACE
KBUILD_CFLAGS	+= $(CC_FLAGS_FTRACE) $(CC_FLAGS_USING)
KBUILD_AFLAGS	+= $(CC_FLAGS_USING)
ifdef CONFIG_DYNAMIC_FTRACE
	ifdef CONFIG_HAVE_C_RECORDMCOUNT
		BUILD_C_RECORDMCOUNT := y
		export BUILD_C_RECORDMCOUNT
	endif
endif
endif

# We trigger additional mismatches with less inlining
ifdef CONFIG_DEBUG_SECTION_MISMATCH
KBUILD_CFLAGS += $(call cc-option, -fno-inline-functions-called-once)
endif

ifdef CONFIG_LD_DEAD_CODE_DATA_ELIMINATION
KBUILD_CFLAGS_KERNEL += -ffunction-sections -fdata-sections
LDFLAGS_vmlinux += --gc-sections
endif

ifdef CONFIG_LTO_CLANG
ifdef CONFIG_THINLTO
lto-clang-flags	:= -flto=thin
KBUILD_LDFLAGS	+= --thinlto-cache-dir=.thinlto-cache
else
lto-clang-flags	:= -flto
endif
lto-clang-flags += -fvisibility=default $(call cc-option, -fsplit-lto-unit)

# Limit inlining across translation units to reduce binary size
LD_FLAGS_LTO_CLANG := -mllvm -import-instr-limit=5

KBUILD_LDFLAGS += $(LD_FLAGS_LTO_CLANG)
KBUILD_LDFLAGS_MODULE += $(LD_FLAGS_LTO_CLANG)

KBUILD_LDFLAGS_MODULE += -T scripts/module-lto.lds

# allow disabling only clang LTO where needed
DISABLE_LTO_CLANG := -fno-lto
export DISABLE_LTO_CLANG
endif

ifdef CONFIG_LTO
LTO_CFLAGS	:= $(lto-clang-flags)
KBUILD_CFLAGS	+= $(LTO_CFLAGS)

DISABLE_LTO	:= $(DISABLE_LTO_CLANG)
export LTO_CFLAGS DISABLE_LTO
endif

ifdef CONFIG_CFI_CLANG
cfi-clang-flags	+= -fsanitize=cfi -fno-sanitize-cfi-canonical-jump-tables \
		   -fno-sanitize-blacklist
DISABLE_CFI_CLANG := -fno-sanitize=cfi
ifdef CONFIG_MODULES
cfi-clang-flags	+= -fsanitize-cfi-cross-dso
DISABLE_CFI_CLANG += -fno-sanitize-cfi-cross-dso
endif
ifdef CONFIG_CFI_PERMISSIVE
cfi-clang-flags	+= -fsanitize-recover=cfi -fno-sanitize-trap=cfi
endif

# also disable CFI when LTO is disabled
DISABLE_LTO_CLANG += $(DISABLE_CFI_CLANG)
# allow disabling only clang CFI where needed
export DISABLE_CFI_CLANG
endif

ifdef CONFIG_CFI
CFI_CFLAGS	:= $(cfi-clang-flags)
KBUILD_CFLAGS	+= $(CFI_CFLAGS)

DISABLE_CFI	:= $(DISABLE_CFI_CLANG)
DISABLE_LTO	+= $(DISABLE_CFI)
export CFI_CFLAGS DISABLE_CFI
endif

ifdef CONFIG_SHADOW_CALL_STACK
CC_FLAGS_SCS	:= -fsanitize=shadow-call-stack
KBUILD_CFLAGS	+= $(CC_FLAGS_SCS)
export CC_FLAGS_SCS
endif

# arch Makefile may override CC so keep this after arch Makefile is included
NOSTDINC_FLAGS += -nostdinc -isystem $(shell $(CC) -print-file-name=include)

# warn about C99 declaration after statement
KBUILD_CFLAGS += $(call cc-option,-Wdeclaration-after-statement,)

# disable pointer signed / unsigned warnings in gcc 4.0
KBUILD_CFLAGS += $(call cc-disable-warning, pointer-sign)

# disable stringop warnings in gcc 8+
KBUILD_CFLAGS += $(call cc-disable-warning, stringop-truncation)

# We'll want to enable this eventually, but it's not going away for 5.7 at least
KBUILD_CFLAGS += $(call cc-disable-warning, zero-length-bounds)
KBUILD_CFLAGS += $(call cc-disable-warning, array-bounds)
KBUILD_CFLAGS += $(call cc-disable-warning, stringop-overflow)

# Another good warning that we'll want to enable eventually
KBUILD_CFLAGS += $(call cc-disable-warning, restrict)

# Enabled with W=2, disabled by default as noisy
KBUILD_CFLAGS += $(call cc-disable-warning, maybe-uninitialized)

# disable invalid "can't wrap" optimizations for signed / pointers
KBUILD_CFLAGS	+= $(call cc-option,-fno-strict-overflow)

# clang sets -fmerge-all-constants by default as optimization, but this
# is non-conforming behavior for C and in fact breaks the kernel, so we
# need to disable it here generally.
KBUILD_CFLAGS	+= $(call cc-option,-fno-merge-all-constants)

# for gcc -fno-merge-all-constants disables everything, but it is fine
# to have actual conforming behavior enabled.
KBUILD_CFLAGS	+= $(call cc-option,-fmerge-constants)

# Make sure -fstack-check isn't enabled (like gentoo apparently did)
KBUILD_CFLAGS  += $(call cc-option,-fno-stack-check,)

# conserve stack if available
KBUILD_CFLAGS   += $(call cc-option,-fconserve-stack)

# disallow errors like 'EXPORT_GPL(foo);' with missing header
KBUILD_CFLAGS   += $(call cc-option,-Werror=implicit-int)

# require functions to have arguments in prototypes, not empty 'int foo()'
KBUILD_CFLAGS   += $(call cc-option,-Werror=strict-prototypes)

# Prohibit date/time macros, which would make the build non-deterministic
KBUILD_CFLAGS   += $(call cc-option,-Werror=date-time)

# enforce correct pointer usage
KBUILD_CFLAGS   += $(call cc-option,-Werror=incompatible-pointer-types)

# Require designated initializers for all marked structures
KBUILD_CFLAGS   += $(call cc-option,-Werror=designated-init)

# change __FILE__ to the relative path from the srctree
KBUILD_CFLAGS	+= $(call cc-option,-fmacro-prefix-map=$(srctree)/=)

# use the deterministic mode of AR if available
KBUILD_ARFLAGS := $(call ar-option,D)

include scripts/Makefile.kasan
include scripts/Makefile.extrawarn
include scripts/Makefile.ubsan

# Add any arch overrides and user supplied CPPFLAGS, AFLAGS and CFLAGS as the
# last assignments
KBUILD_CPPFLAGS += $(ARCH_CPPFLAGS) $(KCPPFLAGS)
KBUILD_AFLAGS   += $(ARCH_AFLAGS)   $(KAFLAGS)
KBUILD_CFLAGS   += $(ARCH_CFLAGS)   $(KCFLAGS)

# Use --build-id when available.
LDFLAGS_BUILD_ID := $(call ld-option, --build-id)
KBUILD_LDFLAGS_MODULE += $(LDFLAGS_BUILD_ID)
LDFLAGS_vmlinux += $(LDFLAGS_BUILD_ID)

ifeq ($(CONFIG_STRIP_ASM_SYMS),y)
LDFLAGS_vmlinux	+= $(call ld-option, -X,)
endif

ifeq ($(CONFIG_RELR),y)
LDFLAGS_vmlinux	+= --pack-dyn-relocs=relr
endif

# insure the checker run with the right endianness
CHECKFLAGS += $(if $(CONFIG_CPU_BIG_ENDIAN),-mbig-endian,-mlittle-endian)

# the checker needs the correct machine size
CHECKFLAGS += $(if $(CONFIG_64BIT),-m64,-m32)

# Default kernel image to build when no specific target is given.
# KBUILD_IMAGE may be overruled on the command line or
# set in the environment
# Also any assignments in arch/$(ARCH)/Makefile take precedence over
# this default value
export KBUILD_IMAGE ?= vmlinux

#
# INSTALL_PATH specifies where to place the updated kernel and system map
# images. Default is /boot, but you can set it to other values
export	INSTALL_PATH ?= /boot

#
# INSTALL_DTBS_PATH specifies a prefix for relocations required by build roots.
# Like INSTALL_MOD_PATH, it isn't defined in the Makefile, but can be passed as
# an argument if needed. Otherwise it defaults to the kernel install path
#
export INSTALL_DTBS_PATH ?= $(INSTALL_PATH)/dtbs/$(KERNELRELEASE)

#
# INSTALL_MOD_PATH specifies a prefix to MODLIB for module directory
# relocations required by build roots.  This is not defined in the
# makefile but the argument can be passed to make if needed.
#

MODLIB	= $(INSTALL_MOD_PATH)/lib/modules/$(KERNELRELEASE)
export MODLIB

#
# INSTALL_MOD_STRIP, if defined, will cause modules to be
# stripped after they are installed.  If INSTALL_MOD_STRIP is '1', then
# the default option --strip-debug will be used.  Otherwise,
# INSTALL_MOD_STRIP value will be used as the options to the strip command.

ifdef INSTALL_MOD_STRIP
ifeq ($(INSTALL_MOD_STRIP),1)
mod_strip_cmd = $(STRIP) --strip-debug
else
mod_strip_cmd = $(STRIP) $(INSTALL_MOD_STRIP)
endif # INSTALL_MOD_STRIP=1
else
mod_strip_cmd = true
endif # INSTALL_MOD_STRIP
export mod_strip_cmd

# CONFIG_MODULE_COMPRESS, if defined, will cause module to be compressed
# after they are installed in agreement with CONFIG_MODULE_COMPRESS_GZIP
# or CONFIG_MODULE_COMPRESS_XZ.

mod_compress_cmd = true
ifdef CONFIG_MODULE_COMPRESS
  ifdef CONFIG_MODULE_COMPRESS_GZIP
    mod_compress_cmd = gzip -n -f
  endif # CONFIG_MODULE_COMPRESS_GZIP
  ifdef CONFIG_MODULE_COMPRESS_XZ
    mod_compress_cmd = xz -f
  endif # CONFIG_MODULE_COMPRESS_XZ
endif # CONFIG_MODULE_COMPRESS
export mod_compress_cmd

# Select initial ramdisk compression format, default is gzip(1).
# This shall be used by the dracut(8) tool while creating an initramfs image.
#
INITRD_COMPRESS-y                  := gzip
INITRD_COMPRESS-$(CONFIG_RD_BZIP2) := bzip2
INITRD_COMPRESS-$(CONFIG_RD_LZMA)  := lzma
INITRD_COMPRESS-$(CONFIG_RD_XZ)    := xz
INITRD_COMPRESS-$(CONFIG_RD_LZO)   := lzo
INITRD_COMPRESS-$(CONFIG_RD_LZ4)   := lz4
# do not export INITRD_COMPRESS, since we didn't actually
# choose a sane default compression above.
# export INITRD_COMPRESS := $(INITRD_COMPRESS-y)

ifdef CONFIG_MODULE_SIG_ALL
$(eval $(call config_filename,MODULE_SIG_KEY))

mod_sign_cmd = scripts/sign-file $(CONFIG_MODULE_SIG_HASH) $(MODULE_SIG_KEY_SRCPREFIX)$(CONFIG_MODULE_SIG_KEY) certs/signing_key.x509
else
mod_sign_cmd = true
endif
export mod_sign_cmd

HOST_LIBELF_LIBS = $(shell pkg-config libelf --libs 2>/dev/null || echo -lelf)

ifdef CONFIG_STACK_VALIDATION
  has_libelf := $(call try-run,\
		echo "int main() {}" | $(HOSTCC) -xc -o /dev/null $(HOST_LIBELF_LIBS) -,1,0)
  ifeq ($(has_libelf),1)
    objtool_target := tools/objtool FORCE
  else
    SKIP_STACK_VALIDATION := 1
    export SKIP_STACK_VALIDATION
  endif
endif

PHONY += prepare0

ifeq ($(KBUILD_EXTMOD),)
core-y		+= kernel/ certs/ mm/ fs/ ipc/ security/ crypto/ block/

vmlinux-dirs	:= $(patsubst %/,%,$(filter %/, $(init-y) $(init-m) \
		     $(core-y) $(core-m) $(drivers-y) $(drivers-m) \
		     $(net-y) $(net-m) $(libs-y) $(libs-m) $(virt-y)))

vmlinux-alldirs	:= $(sort $(vmlinux-dirs) $(patsubst %/,%,$(filter %/, \
		     $(init-) $(core-) $(drivers-) $(net-) $(libs-) $(virt-))))

init-y		:= $(patsubst %/, %/built-in.a, $(init-y))
core-y		:= $(patsubst %/, %/built-in.a, $(core-y))
drivers-y	:= $(patsubst %/, %/built-in.a, $(drivers-y))
net-y		:= $(patsubst %/, %/built-in.a, $(net-y))
libs-y1		:= $(patsubst %/, %/lib.a, $(libs-y))
libs-y2		:= $(patsubst %/, %/built-in.a, $(filter-out %.a, $(libs-y)))
libs-lds	:= $(strip $(patsubst %/, %/.lib-ksyms.o.lds, $(libs-y)))
virt-y		:= $(patsubst %/, %/built-in.a, $(virt-y))

# Externally visible symbols (used by link-vmlinux.sh)
export KBUILD_VMLINUX_INIT := $(head-y) $(init-y)
export KBUILD_VMLINUX_MAIN := $(core-y) $(libs-y2) $(drivers-y) $(net-y) $(virt-y)
export KBUILD_VMLINUX_LIBS := $(libs-y1)
export KBUILD_LDS          := arch/$(SRCARCH)/kernel/vmlinux.lds
export KBUILD_EXTRA_LDS    := $(libs-lds)
export LDFLAGS_vmlinux
# used by scripts/package/Makefile
export KBUILD_ALLDIRS := $(sort $(filter-out arch/%,$(vmlinux-alldirs)) arch Documentation include samples scripts tools)

vmlinux-deps := $(KBUILD_LDS) $(KBUILD_EXTRA_LDS) $(KBUILD_VMLINUX_INIT) $(KBUILD_VMLINUX_MAIN) $(KBUILD_VMLINUX_LIBS)

# Recurse until adjust_autoksyms.sh is satisfied
PHONY += autoksyms_recursive
autoksyms_recursive: $(vmlinux-deps)
ifdef CONFIG_TRIM_UNUSED_KSYMS
	$(Q)$(CONFIG_SHELL) $(srctree)/scripts/adjust_autoksyms.sh \
	  "$(MAKE) -f $(srctree)/Makefile vmlinux"
endif

# For the kernel to actually contain only the needed exported symbols,
# we have to build modules as well to determine what those symbols are.
# (this can be evaluated only once include/config/auto.conf has been included)
ifdef CONFIG_TRIM_UNUSED_KSYMS
  KBUILD_MODULES := 1
endif

autoksyms_h := $(if $(CONFIG_TRIM_UNUSED_KSYMS), include/generated/autoksyms.h)

quiet_cmd_autoksyms_h = GEN     $@
      cmd_autoksyms_h = mkdir -p $(dir $@); \
			$(CONFIG_SHELL) $(srctree)/scripts/gen_autoksyms.sh $@

$(autoksyms_h):
	$(call cmd,autoksyms_h)

ARCH_POSTLINK := $(wildcard $(srctree)/arch/$(SRCARCH)/Makefile.postlink)

# Final link of vmlinux with optional arch pass after final link
cmd_link-vmlinux =                                                 \
	$(CONFIG_SHELL) $< $(LD) $(KBUILD_LDFLAGS) $(LDFLAGS_vmlinux) ;    \
	$(if $(ARCH_POSTLINK), $(MAKE) -f $(ARCH_POSTLINK) $@, true)

vmlinux: scripts/link-vmlinux.sh autoksyms_recursive $(vmlinux-deps) FORCE
ifdef CONFIG_HEADERS_CHECK
	$(Q)$(MAKE) -f $(srctree)/Makefile headers_check
endif
ifdef CONFIG_GDB_SCRIPTS
	$(Q)ln -fsn $(abspath $(srctree)/scripts/gdb/vmlinux-gdb.py)
endif
	+$(call if_changed,link-vmlinux)

# Build samples along the rest of the kernel. This needs headers_install.
ifdef CONFIG_SAMPLES
vmlinux-dirs += samples
samples: headers_install
endif

# The actual objects are generated when descending,
# make sure no implicit rule kicks in
$(sort $(vmlinux-deps)): $(vmlinux-dirs) ;

# Handle descending into subdirectories listed in $(vmlinux-dirs)
# Preset locale variables to speed up the build process. Limit locale
# tweaks to this spot to avoid wrong language settings when running
# make menuconfig etc.
# Error messages still appears in the original language

PHONY += $(vmlinux-dirs)
$(vmlinux-dirs): prepare scripts
	$(Q)$(MAKE) $(build)=$@ need-builtin=1

define filechk_kernel.release
	echo "$(KERNELVERSION)$$($(CONFIG_SHELL) $(srctree)/scripts/setlocalversion \
		$(srctree) $(BRANCH) $(KMI_GENERATION))"
endef

# Store (new) KERNELRELEASE string in include/config/kernel.release
include/config/kernel.release: $(srctree)/Makefile FORCE
	$(call filechk,kernel.release)

# Additional helpers built in scripts/
# Carefully list dependencies so we do not try to build scripts twice
# in parallel
PHONY += scripts
scripts: scripts_basic asm-generic gcc-plugins $(autoksyms_h)
	$(Q)$(MAKE) $(build)=$(@)

# Things we need to do before we recursively start building the kernel
# or the modules are listed in "prepare".
# A multi level approach is used. prepareN is processed before prepareN-1.
# archprepare is used in arch Makefiles and when processed asm symlink,
# version.h and scripts_basic is processed / created.

PHONY += prepare archprepare prepare1 prepare2 prepare3

# prepare3 is used to check if we are building in a separate output directory,
# and if so do:
# 1) Check that make has not been executed in the kernel src $(srctree)
prepare3: include/config/kernel.release
ifneq ($(KBUILD_SRC),)
	@$(kecho) '  Using $(srctree) as source for kernel'
	$(Q)if [ -f $(srctree)/.config -o -d $(srctree)/include/config ]; then \
		echo >&2 "  $(srctree) is not clean, please run 'make mrproper'"; \
		echo >&2 "  in the '$(srctree)' directory.";\
		/bin/false; \
	fi;
endif

# prepare2 creates a makefile if using a separate output directory.
# From this point forward, .config has been reprocessed, so any rules
# that need to depend on updated CONFIG_* values can be checked here.
prepare2: prepare3 outputmakefile asm-generic

prepare1: prepare2 $(version_h) $(autoksyms_h) include/generated/utsrelease.h
	$(cmd_crmodverdir)

archprepare: archheaders archscripts prepare1 scripts_basic

prepare0: archprepare gcc-plugins
	$(Q)$(MAKE) $(build)=.

# All the preparing..
prepare: prepare0 prepare-objtool

# Support for using generic headers in asm-generic
PHONY += asm-generic uapi-asm-generic
asm-generic: uapi-asm-generic
	$(Q)$(MAKE) -f $(srctree)/scripts/Makefile.asm-generic \
	            src=asm obj=arch/$(SRCARCH)/include/generated/asm
uapi-asm-generic:
	$(Q)$(MAKE) -f $(srctree)/scripts/Makefile.asm-generic \
	            src=uapi/asm obj=arch/$(SRCARCH)/include/generated/uapi/asm

PHONY += prepare-objtool
prepare-objtool: $(objtool_target)
ifeq ($(SKIP_STACK_VALIDATION),1)
ifdef CONFIG_UNWINDER_ORC
	@echo "error: Cannot generate ORC metadata for CONFIG_UNWINDER_ORC=y, please install libelf-dev, libelf-devel or elfutils-libelf-devel" >&2
	@false
else
	@echo "warning: Cannot use CONFIG_STACK_VALIDATION=y, please install libelf-dev, libelf-devel or elfutils-libelf-devel" >&2
endif
endif

# Generate some files
# ---------------------------------------------------------------------------

# KERNELRELEASE can change from a few different places, meaning version.h
# needs to be updated, so this check is forced on all builds

uts_len := 64
ifneq (,$(BUILD_NUMBER))
	UTS_RELEASE=$(KERNELRELEASE)-ab$(BUILD_NUMBER)
else
	UTS_RELEASE=$(KERNELRELEASE)
endif
define filechk_utsrelease.h
	if [ `echo -n "$(UTS_RELEASE)" | wc -c ` -gt $(uts_len) ]; then \
		echo '"$(UTS_RELEASE)" exceeds $(uts_len) characters' >&2;    \
		exit 1;                                                       \
	fi;                                                             \
	(echo \#define UTS_RELEASE \"$(UTS_RELEASE)\";)
endef

define filechk_version.h
	(echo \#define LINUX_VERSION_CODE $(shell                         \
	expr $(VERSION) \* 65536 + 0$(PATCHLEVEL) \* 256 + 0$(SUBLEVEL)); \
	echo '#define KERNEL_VERSION(a,b,c) (((a) << 16) + ((b) << 8) + (c))';)
endef

$(version_h): FORCE
	$(call filechk,version.h)
	$(Q)rm -f $(old_version_h)

include/generated/utsrelease.h: include/config/kernel.release FORCE
	$(call filechk,utsrelease.h)

PHONY += headerdep
headerdep:
	$(Q)find $(srctree)/include/ -name '*.h' | xargs --max-args 1 \
	$(srctree)/scripts/headerdep.pl -I$(srctree)/include

# ---------------------------------------------------------------------------
# Kernel headers

#Default location for installed headers
export INSTALL_HDR_PATH = $(objtree)/usr

# If we do an all arch process set dst to include/arch-$(SRCARCH)
hdr-dst = $(if $(KBUILD_HEADERS), dst=include/arch-$(SRCARCH), dst=include)

PHONY += archheaders
archheaders:

PHONY += archscripts
archscripts:

PHONY += __headers
__headers: $(version_h) scripts_basic uapi-asm-generic archheaders archscripts
	$(Q)$(MAKE) $(build)=scripts build_unifdef

PHONY += headers_install_all
headers_install_all:
	$(Q)$(CONFIG_SHELL) $(srctree)/scripts/headers.sh install

PHONY += headers_install
headers_install: __headers
	$(if $(wildcard $(srctree)/arch/$(SRCARCH)/include/uapi/asm/Kbuild),, \
	  $(error Headers not exportable for the $(SRCARCH) architecture))
	$(Q)$(MAKE) $(hdr-inst)=include/uapi dst=include
	$(Q)$(MAKE) $(hdr-inst)=arch/$(SRCARCH)/include/uapi $(hdr-dst)

PHONY += headers_check_all
headers_check_all: headers_install_all
	$(Q)$(CONFIG_SHELL) $(srctree)/scripts/headers.sh check

PHONY += headers_check
headers_check: headers_install
	$(Q)$(MAKE) $(hdr-inst)=include/uapi dst=include HDRCHECK=1
	$(Q)$(MAKE) $(hdr-inst)=arch/$(SRCARCH)/include/uapi $(hdr-dst) HDRCHECK=1

# ---------------------------------------------------------------------------
# Kernel selftest

PHONY += kselftest
kselftest:
	$(Q)$(MAKE) -C $(srctree)/tools/testing/selftests run_tests

PHONY += kselftest-clean
kselftest-clean:
	$(Q)$(MAKE) -C $(srctree)/tools/testing/selftests clean

PHONY += kselftest-merge
kselftest-merge:
	$(if $(wildcard $(objtree)/.config),, $(error No .config exists, config your kernel first!))
	$(Q)$(CONFIG_SHELL) $(srctree)/scripts/kconfig/merge_config.sh \
		-m $(objtree)/.config \
		$(srctree)/tools/testing/selftests/*/config
	+$(Q)$(MAKE) -f $(srctree)/Makefile olddefconfig

# ---------------------------------------------------------------------------
# Modules

ifdef CONFIG_MODULES

# By default, build modules as well

all: modules

# When we're building modules with modversions, we need to consider
# the built-in objects during the descend as well, in order to
# make sure the checksums are up to date before we record them.
ifdef CONFIG_MODVERSIONS
  KBUILD_BUILTIN := 1
endif

# Build modules
#
# A module can be listed more than once in obj-m resulting in
# duplicate lines in modules.order files.  Those are removed
# using awk while concatenating to the final file.

PHONY += modules
modules: $(vmlinux-dirs) $(if $(KBUILD_BUILTIN),vmlinux) modules.builtin
	$(Q)$(AWK) '!x[$$0]++' $(vmlinux-dirs:%=$(objtree)/%/modules.order) > $(objtree)/modules.order
	@$(kecho) '  Building modules, stage 2.';
	$(Q)$(MAKE) -f $(srctree)/scripts/Makefile.modpost

modules.builtin: $(vmlinux-dirs:%=%/modules.builtin)
	$(Q)$(AWK) '!x[$$0]++' $^ > $(objtree)/modules.builtin

%/modules.builtin: include/config/auto.conf include/config/tristate.conf
	$(Q)$(MAKE) $(modbuiltin)=$*


# Target to prepare building external modules
PHONY += modules_prepare
modules_prepare: prepare scripts

# Target to install modules
PHONY += modules_install
modules_install: _modinst_ _modinst_post

PHONY += _modinst_
_modinst_:
	@rm -rf $(MODLIB)/kernel
	@rm -f $(MODLIB)/source
	@mkdir -p $(MODLIB)/kernel
	@ln -s $(abspath $(srctree)) $(MODLIB)/source
	@if [ ! $(objtree) -ef  $(MODLIB)/build ]; then \
		rm -f $(MODLIB)/build ; \
		ln -s $(CURDIR) $(MODLIB)/build ; \
	fi
	@cp -f $(objtree)/modules.order $(MODLIB)/
	@cp -f $(objtree)/modules.builtin $(MODLIB)/
	$(Q)$(MAKE) -f $(srctree)/scripts/Makefile.modinst

# This depmod is only for convenience to give the initial
# boot a modules.dep even before / is mounted read-write.  However the
# boot script depmod is the master version.
PHONY += _modinst_post
_modinst_post: _modinst_
	$(call cmd,depmod)

ifeq ($(CONFIG_MODULE_SIG), y)
PHONY += modules_sign
modules_sign:
	$(Q)$(MAKE) -f $(srctree)/scripts/Makefile.modsign
endif

else # CONFIG_MODULES

# Modules not configured
# ---------------------------------------------------------------------------

PHONY += modules modules_install
modules modules_install:
	@echo >&2
	@echo >&2 "The present kernel configuration has modules disabled."
	@echo >&2 "Type 'make config' and enable loadable module support."
	@echo >&2 "Then build a kernel with module support enabled."
	@echo >&2
	@exit 1

endif # CONFIG_MODULES

###
# Cleaning is done on three levels.
# make clean     Delete most generated files
#                Leave enough to build external modules
# make mrproper  Delete the current configuration, and all generated files
# make distclean Remove editor backup files, patch leftover files and the like

# Directories & files removed with 'make clean'
CLEAN_DIRS  += $(MODVERDIR) include/ksym

# Directories & files removed with 'make mrproper'
MRPROPER_DIRS  += include/config usr/include include/generated          \
		  arch/*/include/generated .tmp_objdiff
MRPROPER_FILES += .config .config.old .version \
		  Module.symvers tags TAGS cscope* GPATH GTAGS GRTAGS GSYMS \
		  signing_key.pem signing_key.priv signing_key.x509	\
		  x509.genkey extra_certificates signing_key.x509.keyid	\
		  signing_key.x509.signer vmlinux-gdb.py

# clean - Delete most, but leave enough to build external modules
#
clean: rm-dirs  := $(CLEAN_DIRS)
clean: rm-files := $(CLEAN_FILES)
clean-dirs      := $(addprefix _clean_, . $(vmlinux-alldirs) Documentation samples)

PHONY += $(clean-dirs) clean archclean vmlinuxclean
$(clean-dirs):
	$(Q)$(MAKE) $(clean)=$(patsubst _clean_%,%,$@)

vmlinuxclean:
	$(Q)$(CONFIG_SHELL) $(srctree)/scripts/link-vmlinux.sh clean
	$(Q)$(if $(ARCH_POSTLINK), $(MAKE) -f $(ARCH_POSTLINK) clean)

clean: archclean vmlinuxclean

# mrproper - Delete all generated files, including .config
#
mrproper: rm-dirs  := $(wildcard $(MRPROPER_DIRS))
mrproper: rm-files := $(wildcard $(MRPROPER_FILES))
mrproper-dirs      := $(addprefix _mrproper_,scripts)

PHONY += $(mrproper-dirs) mrproper archmrproper
$(mrproper-dirs):
	$(Q)$(MAKE) $(clean)=$(patsubst _mrproper_%,%,$@)

mrproper: clean archmrproper $(mrproper-dirs)
	$(call cmd,rmdirs)
	$(call cmd,rmfiles)

# distclean
#
PHONY += distclean

distclean: mrproper
	@find $(srctree) $(RCS_FIND_IGNORE) \
		\( -name '*.orig' -o -name '*.rej' -o -name '*~' \
		-o -name '*.bak' -o -name '#*#' -o -name '*%' \
		-o -name 'core' \) \
		-type f -print | xargs rm -f


# Packaging of the kernel to various formats
# ---------------------------------------------------------------------------
package-dir	:= scripts/package

%src-pkg: FORCE
	$(Q)$(MAKE) $(build)=$(package-dir) $@
%pkg: include/config/kernel.release FORCE
	$(Q)$(MAKE) $(build)=$(package-dir) $@


# Brief documentation of the typical targets used
# ---------------------------------------------------------------------------

boards := $(wildcard $(srctree)/arch/$(SRCARCH)/configs/*_defconfig)
boards := $(sort $(notdir $(boards)))
board-dirs := $(dir $(wildcard $(srctree)/arch/$(SRCARCH)/configs/*/*_defconfig))
board-dirs := $(sort $(notdir $(board-dirs:/=)))

PHONY += help
help:
	@echo  'Cleaning targets:'
	@echo  '  clean		  - Remove most generated files but keep the config and'
	@echo  '                    enough build support to build external modules'
	@echo  '  mrproper	  - Remove all generated files + config + various backup files'
	@echo  '  distclean	  - mrproper + remove editor backup and patch files'
	@echo  ''
	@echo  'Configuration targets:'
	@$(MAKE) -f $(srctree)/scripts/kconfig/Makefile help
	@echo  ''
	@echo  'Other generic targets:'
	@echo  '  all		  - Build all targets marked with [*]'
	@echo  '* vmlinux	  - Build the bare kernel'
	@echo  '* modules	  - Build all modules'
	@echo  '  modules_install - Install all modules to INSTALL_MOD_PATH (default: /)'
	@echo  '  dir/            - Build all files in dir and below'
	@echo  '  dir/file.[ois]  - Build specified target only'
	@echo  '  dir/file.ll     - Build the LLVM assembly file'
	@echo  '                    (requires compiler support for LLVM assembly generation)'
	@echo  '  dir/file.lst    - Build specified mixed source/assembly target only'
	@echo  '                    (requires a recent binutils and recent build (System.map))'
	@echo  '  dir/file.ko     - Build module including final link'
	@echo  '  modules_prepare - Set up for building external modules'
	@echo  '  tags/TAGS	  - Generate tags file for editors'
	@echo  '  cscope	  - Generate cscope index'
	@echo  '  gtags           - Generate GNU GLOBAL index'
	@echo  '  kernelrelease	  - Output the release version string (use with make -s)'
	@echo  '  kernelversion	  - Output the version stored in Makefile (use with make -s)'
	@echo  '  image_name	  - Output the image name (use with make -s)'
	@echo  '  headers_install - Install sanitised kernel headers to INSTALL_HDR_PATH'; \
	 echo  '                    (default: $(INSTALL_HDR_PATH))'; \
	 echo  ''
	@echo  'Static analysers:'
	@echo  '  checkstack      - Generate a list of stack hogs'
	@echo  '  namespacecheck  - Name space analysis on compiled kernel'
	@echo  '  versioncheck    - Sanity check on version.h usage'
	@echo  '  includecheck    - Check for duplicate included header files'
	@echo  '  export_report   - List the usages of all exported symbols'
	@echo  '  headers_check   - Sanity check on exported headers'
	@echo  '  headerdep       - Detect inclusion cycles in headers'
	@echo  '  coccicheck      - Check with Coccinelle'
	@echo  ''
	@echo  'Kernel selftest:'
	@echo  '  kselftest       - Build and run kernel selftest (run as root)'
	@echo  '                    Build, install, and boot kernel before'
	@echo  '                    running kselftest on it'
	@echo  '  kselftest-clean - Remove all generated kselftest files'
	@echo  '  kselftest-merge - Merge all the config dependencies of kselftest to existing'
	@echo  '                    .config.'
	@echo  ''
	@echo 'Userspace tools targets:'
	@echo '  use "make tools/help"'
	@echo '  or  "cd tools; make help"'
	@echo  ''
	@echo  'Kernel packaging:'
	@$(MAKE) $(build)=$(package-dir) help
	@echo  ''
	@echo  'Documentation targets:'
	@$(MAKE) -f $(srctree)/Documentation/Makefile dochelp
	@echo  ''
	@echo  'Architecture specific targets ($(SRCARCH)):'
	@$(if $(archhelp),$(archhelp),\
		echo '  No architecture specific help defined for $(SRCARCH)')
	@echo  ''
	@$(if $(boards), \
		$(foreach b, $(boards), \
		printf "  %-24s - Build for %s\\n" $(b) $(subst _defconfig,,$(b));) \
		echo '')
	@$(if $(board-dirs), \
		$(foreach b, $(board-dirs), \
		printf "  %-16s - Show %s-specific targets\\n" help-$(b) $(b);) \
		printf "  %-16s - Show all of the above\\n" help-boards; \
		echo '')

	@echo  '  make V=0|1 [targets] 0 => quiet build (default), 1 => verbose build'
	@echo  '  make V=2   [targets] 2 => give reason for rebuild of target'
	@echo  '  make O=dir [targets] Locate all output files in "dir", including .config'
	@echo  '  make C=1   [targets] Check re-compiled c source with $$CHECK (sparse by default)'
	@echo  '  make C=2   [targets] Force check of all c source with $$CHECK'
	@echo  '  make RECORDMCOUNT_WARN=1 [targets] Warn about ignored mcount sections'
	@echo  '  make W=n   [targets] Enable extra gcc checks, n=1,2,3 where'
	@echo  '		1: warnings which may be relevant and do not occur too often'
	@echo  '		2: warnings which occur quite often but may still be relevant'
	@echo  '		3: more obscure warnings, can most likely be ignored'
	@echo  '		Multiple levels can be combined with W=12 or W=123'
	@echo  ''
	@echo  'Execute "make" or "make all" to build all targets marked with [*] '
	@echo  'For further info see the ./README file'


help-board-dirs := $(addprefix help-,$(board-dirs))

help-boards: $(help-board-dirs)

boards-per-dir = $(sort $(notdir $(wildcard $(srctree)/arch/$(SRCARCH)/configs/$*/*_defconfig)))

$(help-board-dirs): help-%:
	@echo  'Architecture specific targets ($(SRCARCH) $*):'
	@$(if $(boards-per-dir), \
		$(foreach b, $(boards-per-dir), \
		printf "  %-24s - Build for %s\\n" $*/$(b) $(subst _defconfig,,$(b));) \
		echo '')


# Documentation targets
# ---------------------------------------------------------------------------
DOC_TARGETS := xmldocs latexdocs pdfdocs htmldocs epubdocs cleandocs \
	       linkcheckdocs dochelp refcheckdocs
PHONY += $(DOC_TARGETS)
$(DOC_TARGETS): scripts_basic FORCE
	$(Q)$(MAKE) $(build)=Documentation $@

else # KBUILD_EXTMOD

###
# External module support.
# When building external modules the kernel used as basis is considered
# read-only, and no consistency checks are made and the make
# system is not used on the basis kernel. If updates are required
# in the basis kernel ordinary make commands (without M=...) must
# be used.
#
# The following are the only valid targets when building external
# modules.
# make M=dir clean     Delete all automatically generated files
# make M=dir modules   Make all modules in specified dir
# make M=dir	       Same as 'make M=dir modules'
# make M=dir modules_install
#                      Install the modules built in the module directory
#                      Assumes install directory is already created

# We are always building modules
KBUILD_MODULES := 1

PHONY += $(objtree)/Module.symvers
$(objtree)/Module.symvers:
	@test -e $(objtree)/Module.symvers || ( \
	echo; \
	echo "  WARNING: Symbol version dump $(objtree)/Module.symvers"; \
	echo "           is missing; modules will have no dependencies and modversions."; \
	echo )

module-dirs := $(addprefix _module_,$(KBUILD_EXTMOD))
PHONY += $(module-dirs) modules
$(module-dirs): prepare $(objtree)/Module.symvers
	$(Q)$(MAKE) $(build)=$(patsubst _module_%,%,$@)

modules: $(module-dirs)
	@$(kecho) '  Building modules, stage 2.';
	$(Q)$(MAKE) -f $(srctree)/scripts/Makefile.modpost

PHONY += modules_install
modules_install: _emodinst_ _emodinst_post

install-dir := $(if $(INSTALL_MOD_DIR),$(INSTALL_MOD_DIR),extra)
PHONY += _emodinst_
_emodinst_:
	$(Q)mkdir -p $(MODLIB)/$(install-dir)
	$(Q)$(MAKE) -f $(srctree)/scripts/Makefile.modinst

PHONY += _emodinst_post
_emodinst_post: _emodinst_
	$(call cmd,depmod)

clean-dirs := $(addprefix _clean_,$(KBUILD_EXTMOD))

PHONY += $(clean-dirs) clean
$(clean-dirs):
	$(Q)$(MAKE) $(clean)=$(patsubst _clean_%,%,$@)

clean:	rm-dirs := $(MODVERDIR)
clean: rm-files := $(KBUILD_EXTMOD)/Module.symvers

PHONY += help
help:
	@echo  '  Building external modules.'
	@echo  '  Syntax: make -C path/to/kernel/src M=$$PWD target'
	@echo  ''
	@echo  '  modules         - default target, build the module(s)'
	@echo  '  modules_install - install the module'
	@echo  '  clean           - remove generated files in module directory only'
	@echo  ''

# Dummies...
PHONY += prepare scripts
prepare:
	$(cmd_crmodverdir)
scripts: ;
endif # KBUILD_EXTMOD

clean: $(clean-dirs)
	$(call cmd,rmdirs)
	$(call cmd,rmfiles)
	@find $(if $(KBUILD_EXTMOD), $(KBUILD_EXTMOD), .) $(RCS_FIND_IGNORE) \
		\( -name '*.[aios]' -o -name '*.ko' -o -name '.*.cmd' \
		-o -name '*.ko.*' -o -name '*.dtb' -o -name '*.dtb.S' \
		-o -name '*.dwo' -o -name '*.lst' \
		-o -name '*.su'  \
		-o -name '.*.d' -o -name '.*.tmp' -o -name '*.mod.c' \
		-o -name '*.lex.c' -o -name '*.tab.[ch]' \
		-o -name '*.asn1.[ch]' \
		-o -name '*.symtypes' -o -name 'modules.order' \
		-o -name modules.builtin -o -name '.tmp_*.o.*' \
		-o -name '*.c.[012]*.*' \
		-o -name '*.ll' \
		-o -name '*.gcno' \
		-o -name '*.*.symversions' \) -type f -print | xargs rm -f

# Generate tags for editors
# ---------------------------------------------------------------------------
quiet_cmd_tags = GEN     $@
      cmd_tags = $(CONFIG_SHELL) $(srctree)/scripts/tags.sh $@

tags TAGS cscope gtags: FORCE
	$(call cmd,tags)

# Scripts to check various things for consistency
# ---------------------------------------------------------------------------

PHONY += includecheck versioncheck coccicheck namespacecheck export_report

includecheck:
	find $(srctree)/* $(RCS_FIND_IGNORE) \
		-name '*.[hcS]' -type f -print | sort \
		| xargs $(PERL) -w $(srctree)/scripts/checkincludes.pl

versioncheck:
	find $(srctree)/* $(RCS_FIND_IGNORE) \
		-name '*.[hcS]' -type f -print | sort \
		| xargs $(PERL) -w $(srctree)/scripts/checkversion.pl

coccicheck:
	$(Q)$(CONFIG_SHELL) $(srctree)/scripts/$@

namespacecheck:
	$(PERL) $(srctree)/scripts/namespace.pl

export_report:
	$(PERL) $(srctree)/scripts/export_report.pl

endif #ifeq ($(config-targets),1)
endif #ifeq ($(mixed-targets),1)

PHONY += checkstack kernelrelease kernelversion image_name

# UML needs a little special treatment here.  It wants to use the host
# toolchain, so needs $(SUBARCH) passed to checkstack.pl.  Everyone
# else wants $(ARCH), including people doing cross-builds, which means
# that $(SUBARCH) doesn't work here.
ifeq ($(ARCH), um)
CHECKSTACK_ARCH := $(SUBARCH)
else
CHECKSTACK_ARCH := $(ARCH)
endif
checkstack:
	$(OBJDUMP) -d vmlinux $$(find . -name '*.ko') | \
	$(PERL) $(src)/scripts/checkstack.pl $(CHECKSTACK_ARCH)

kernelrelease:
	@echo "$(KERNELVERSION)$$($(CONFIG_SHELL) $(srctree)/scripts/setlocalversion \
		$(srctree) $(BRANCH) $(KMI_GENERATION))"

kernelversion:
	@echo $(KERNELVERSION)

image_name:
	@echo $(KBUILD_IMAGE)

# Clear a bunch of variables before executing the submake
tools/: FORCE
	$(Q)mkdir -p $(objtree)/tools
	$(Q)$(MAKE) LDFLAGS= MAKEFLAGS="$(tools_silent) $(filter --j% -j,$(MAKEFLAGS))" O=$(abspath $(objtree)) subdir=tools -C $(src)/tools/

tools/%: FORCE
	$(Q)mkdir -p $(objtree)/tools
	$(Q)$(MAKE) LDFLAGS= MAKEFLAGS="$(tools_silent) $(filter --j% -j,$(MAKEFLAGS))" O=$(abspath $(objtree)) subdir=tools -C $(src)/tools/ $*

# Single targets
# ---------------------------------------------------------------------------
# Single targets are compatible with:
# - build with mixed source and output
# - build with separate output dir 'make O=...'
# - external modules
#
#  target-dir => where to store outputfile
#  build-dir  => directory in kernel source tree to use

ifeq ($(KBUILD_EXTMOD),)
        build-dir  = $(patsubst %/,%,$(dir $@))
        target-dir = $(dir $@)
else
        zap-slash=$(filter-out .,$(patsubst %/,%,$(dir $@)))
        build-dir  = $(KBUILD_EXTMOD)$(if $(zap-slash),/$(zap-slash))
        target-dir = $(if $(KBUILD_EXTMOD),$(dir $<),$(dir $@))
endif

%.s: %.c prepare scripts FORCE
	$(Q)$(MAKE) $(build)=$(build-dir) $(target-dir)$(notdir $@)
%.i: %.c prepare scripts FORCE
	$(Q)$(MAKE) $(build)=$(build-dir) $(target-dir)$(notdir $@)
%.o: %.c prepare scripts FORCE
	$(Q)$(MAKE) $(build)=$(build-dir) $(target-dir)$(notdir $@)
%.lst: %.c prepare scripts FORCE
	$(Q)$(MAKE) $(build)=$(build-dir) $(target-dir)$(notdir $@)
%.s: %.S prepare scripts FORCE
	$(Q)$(MAKE) $(build)=$(build-dir) $(target-dir)$(notdir $@)
%.o: %.S prepare scripts FORCE
	$(Q)$(MAKE) $(build)=$(build-dir) $(target-dir)$(notdir $@)
%.symtypes: %.c prepare scripts FORCE
	$(Q)$(MAKE) $(build)=$(build-dir) $(target-dir)$(notdir $@)
%.ll: %.c prepare scripts FORCE
	$(Q)$(MAKE) $(build)=$(build-dir) $(target-dir)$(notdir $@)

# Modules
/: prepare scripts FORCE
	$(Q)$(MAKE) KBUILD_MODULES=$(if $(CONFIG_MODULES),1) \
	$(build)=$(build-dir)
# Make sure the latest headers are built for Documentation
Documentation/ samples/: headers_install
%/: prepare scripts FORCE
	$(Q)$(MAKE) KBUILD_MODULES=$(if $(CONFIG_MODULES),1) \
	$(build)=$(build-dir)
%.ko: prepare scripts FORCE
	$(Q)$(MAKE) KBUILD_MODULES=$(if $(CONFIG_MODULES),1)   \
	$(build)=$(build-dir) $(@:.ko=.o)
	$(Q)$(MAKE) -f $(srctree)/scripts/Makefile.modpost

# FIXME Should go into a make.lib or something
# ===========================================================================

quiet_cmd_rmdirs = $(if $(wildcard $(rm-dirs)),CLEAN   $(wildcard $(rm-dirs)))
      cmd_rmdirs = rm -rf $(rm-dirs)

quiet_cmd_rmfiles = $(if $(wildcard $(rm-files)),CLEAN   $(wildcard $(rm-files)))
      cmd_rmfiles = rm -f $(rm-files)

# Run depmod only if we have System.map and depmod is executable
quiet_cmd_depmod = DEPMOD  $(KERNELRELEASE)
      cmd_depmod = $(CONFIG_SHELL) $(srctree)/scripts/depmod.sh $(DEPMOD) \
                   $(KERNELRELEASE)

# Create temporary dir for module support files
# clean it up only when building all modules
cmd_crmodverdir = $(Q)mkdir -p $(MODVERDIR) \
                  $(if $(KBUILD_MODULES),; rm -f $(MODVERDIR)/*)

# read all saved command lines

cmd_files := $(wildcard .*.cmd $(foreach f,$(sort $(targets)),$(dir $(f)).$(notdir $(f)).cmd))

ifneq ($(cmd_files),)
  $(cmd_files): ;	# Do not try to update included dependency files
  include $(cmd_files)
endif

endif	# skip-makefile

PHONY += FORCE
FORCE:

# Declare the contents of the PHONY variable as phony.  We keep that
# information in a variable so we can use it in if_changed and friends.
.PHONY: $(PHONY)<|MERGE_RESOLUTION|>--- conflicted
+++ resolved
@@ -1,13 +1,8 @@
 # SPDX-License-Identifier: GPL-2.0
 VERSION = 4
 PATCHLEVEL = 19
-<<<<<<< HEAD
-SUBLEVEL = 177
+SUBLEVEL = 178
 EXTRAVERSION = -GoogleLTS
-=======
-SUBLEVEL = 178
-EXTRAVERSION =
->>>>>>> df7c201e
 NAME = "People's Front"
 
 # *DOCUMENTATION*
