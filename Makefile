VERSION = 4
PATCHLEVEL = 9
SUBLEVEL = 95
EXTRAVERSION =
NAME = Roaring Lionus

# *DOCUMENTATION*
# To see a list of typical targets execute "make help"
# More info can be located in ./README
# Comments in this file are targeted only to the developer, do not
# expect to learn how to build the kernel reading this file.

# o Do not use make's built-in rules and variables
#   (this increases performance and avoids hard-to-debug behaviour);
# o Look for make include files relative to root of kernel src
MAKEFLAGS += -rR --include-dir=$(CURDIR)

# Avoid funny character set dependencies
unexport LC_ALL
LC_COLLATE=C
LC_NUMERIC=C
export LC_COLLATE LC_NUMERIC

# Avoid interference with shell env settings
unexport GREP_OPTIONS

# We are using a recursive build, so we need to do a little thinking
# to get the ordering right.
#
# Most importantly: sub-Makefiles should only ever modify files in
# their own directory. If in some directory we have a dependency on
# a file in another dir (which doesn't happen often, but it's often
# unavoidable when linking the built-in.o targets which finally
# turn into vmlinux), we will call a sub make in that other dir, and
# after that we are sure that everything which is in that other dir
# is now up to date.
#
# The only cases where we need to modify files which have global
# effects are thus separated out and done before the recursive
# descending is started. They are now explicitly listed as the
# prepare rule.

# Beautify output
# ---------------------------------------------------------------------------
#
# Normally, we echo the whole command before executing it. By making
# that echo $($(quiet)$(cmd)), we now have the possibility to set
# $(quiet) to choose other forms of output instead, e.g.
#
#         quiet_cmd_cc_o_c = Compiling $(RELDIR)/$@
#         cmd_cc_o_c       = $(CC) $(c_flags) -c -o $@ $<
#
# If $(quiet) is empty, the whole command will be printed.
# If it is set to "quiet_", only the short version will be printed.
# If it is set to "silent_", nothing will be printed at all, since
# the variable $(silent_cmd_cc_o_c) doesn't exist.
#
# A simple variant is to prefix commands with $(Q) - that's useful
# for commands that shall be hidden in non-verbose mode.
#
#	$(Q)ln $@ :<
#
# If KBUILD_VERBOSE equals 0 then the above command will be hidden.
# If KBUILD_VERBOSE equals 1 then the above command is displayed.
#
# To put more focus on warnings, be less verbose as default
# Use 'make V=1' to see the full commands

ifeq ("$(origin V)", "command line")
  KBUILD_VERBOSE = $(V)
endif
ifndef KBUILD_VERBOSE
  KBUILD_VERBOSE = 0
endif

ifeq ($(KBUILD_VERBOSE),1)
  quiet =
  Q =
else
  quiet=quiet_
  Q = @
endif

# If the user is running make -s (silent mode), suppress echoing of
# commands

ifneq ($(filter 4.%,$(MAKE_VERSION)),)	# make-4
ifneq ($(filter %s ,$(firstword x$(MAKEFLAGS))),)
  quiet=silent_
  tools_silent=s
endif
else					# make-3.8x
ifneq ($(filter s% -s%,$(MAKEFLAGS)),)
  quiet=silent_
  tools_silent=-s
endif
endif

export quiet Q KBUILD_VERBOSE

# kbuild supports saving output files in a separate directory.
# To locate output files in a separate directory two syntaxes are supported.
# In both cases the working directory must be the root of the kernel src.
# 1) O=
# Use "make O=dir/to/store/output/files/"
#
# 2) Set KBUILD_OUTPUT
# Set the environment variable KBUILD_OUTPUT to point to the directory
# where the output files shall be placed.
# export KBUILD_OUTPUT=dir/to/store/output/files/
# make
#
# The O= assignment takes precedence over the KBUILD_OUTPUT environment
# variable.

# KBUILD_SRC is set on invocation of make in OBJ directory
# KBUILD_SRC is not intended to be used by the regular user (for now)
ifeq ($(KBUILD_SRC),)

# OK, Make called in directory where kernel src resides
# Do we want to locate output files in a separate directory?
ifeq ("$(origin O)", "command line")
  KBUILD_OUTPUT := $(O)
endif

# That's our default target when none is given on the command line
PHONY := _all
_all:

# Cancel implicit rules on top Makefile
$(CURDIR)/Makefile Makefile: ;

ifneq ($(words $(subst :, ,$(CURDIR))), 1)
  $(error main directory cannot contain spaces nor colons)
endif

ifneq ($(KBUILD_OUTPUT),)
# Invoke a second make in the output directory, passing relevant variables
# check that the output directory actually exists
saved-output := $(KBUILD_OUTPUT)
KBUILD_OUTPUT := $(shell mkdir -p $(KBUILD_OUTPUT) && cd $(KBUILD_OUTPUT) \
								&& /bin/pwd)
$(if $(KBUILD_OUTPUT),, \
     $(error failed to create output directory "$(saved-output)"))

PHONY += $(MAKECMDGOALS) sub-make

$(filter-out _all sub-make $(CURDIR)/Makefile, $(MAKECMDGOALS)) _all: sub-make
	@:

sub-make:
	$(Q)$(MAKE) -C $(KBUILD_OUTPUT) KBUILD_SRC=$(CURDIR) \
	-f $(CURDIR)/Makefile $(filter-out _all sub-make,$(MAKECMDGOALS))

# Leave processing to above invocation of make
skip-makefile := 1
endif # ifneq ($(KBUILD_OUTPUT),)
endif # ifeq ($(KBUILD_SRC),)

# We process the rest of the Makefile if this is the final invocation of make
ifeq ($(skip-makefile),)

# Do not print "Entering directory ...",
# but we want to display it when entering to the output directory
# so that IDEs/editors are able to understand relative filenames.
MAKEFLAGS += --no-print-directory

# Call a source code checker (by default, "sparse") as part of the
# C compilation.
#
# Use 'make C=1' to enable checking of only re-compiled files.
# Use 'make C=2' to enable checking of *all* source files, regardless
# of whether they are re-compiled or not.
#
# See the file "Documentation/sparse.txt" for more details, including
# where to get the "sparse" utility.

ifeq ("$(origin C)", "command line")
  KBUILD_CHECKSRC = $(C)
endif
ifndef KBUILD_CHECKSRC
  KBUILD_CHECKSRC = 0
endif

# Use make M=dir to specify directory of external module to build
# Old syntax make ... SUBDIRS=$PWD is still supported
# Setting the environment variable KBUILD_EXTMOD take precedence
ifdef SUBDIRS
  KBUILD_EXTMOD ?= $(SUBDIRS)
endif

ifeq ("$(origin M)", "command line")
  KBUILD_EXTMOD := $(M)
endif

# If building an external module we do not care about the all: rule
# but instead _all depend on modules
PHONY += all
ifeq ($(KBUILD_EXTMOD),)
_all: all
else
_all: modules
endif

ifeq ($(KBUILD_SRC),)
        # building in the source tree
        srctree := .
else
        ifeq ($(KBUILD_SRC)/,$(dir $(CURDIR)))
                # building in a subdirectory of the source tree
                srctree := ..
        else
                srctree := $(KBUILD_SRC)
        endif
endif
objtree		:= .
src		:= $(srctree)
obj		:= $(objtree)

VPATH		:= $(srctree)$(if $(KBUILD_EXTMOD),:$(KBUILD_EXTMOD))

export srctree objtree VPATH

# SUBARCH tells the usermode build what the underlying arch is.  That is set
# first, and if a usermode build is happening, the "ARCH=um" on the command
# line overrides the setting of ARCH below.  If a native build is happening,
# then ARCH is assigned, getting whatever value it gets normally, and
# SUBARCH is subsequently ignored.

SUBARCH := $(shell uname -m | sed -e s/i.86/x86/ -e s/x86_64/x86/ \
				  -e s/sun4u/sparc64/ \
				  -e s/arm.*/arm/ -e s/sa110/arm/ \
				  -e s/s390x/s390/ -e s/parisc64/parisc/ \
				  -e s/ppc.*/powerpc/ -e s/mips.*/mips/ \
				  -e s/sh[234].*/sh/ -e s/aarch64.*/arm64/ )

# Cross compiling and selecting different set of gcc/bin-utils
# ---------------------------------------------------------------------------
#
# When performing cross compilation for other architectures ARCH shall be set
# to the target architecture. (See arch/* for the possibilities).
# ARCH can be set during invocation of make:
# make ARCH=ia64
# Another way is to have ARCH set in the environment.
# The default ARCH is the host where make is executed.

# CROSS_COMPILE specify the prefix used for all executables used
# during compilation. Only gcc and related bin-utils executables
# are prefixed with $(CROSS_COMPILE).
# CROSS_COMPILE can be set on the command line
# make CROSS_COMPILE=ia64-linux-
# Alternatively CROSS_COMPILE can be set in the environment.
# A third alternative is to store a setting in .config so that plain
# "make" in the configured kernel build directory always uses that.
# Default value for CROSS_COMPILE is not to prefix executables
# Note: Some architectures assign CROSS_COMPILE in their arch/*/Makefile
ARCH		?= $(SUBARCH)
CROSS_COMPILE	?= $(CONFIG_CROSS_COMPILE:"%"=%)

# Architecture as present in compile.h
UTS_MACHINE 	:= $(ARCH)
SRCARCH 	:= $(ARCH)

# Additional ARCH settings for x86
ifeq ($(ARCH),i386)
        SRCARCH := x86
endif
ifeq ($(ARCH),x86_64)
        SRCARCH := x86
endif

# Additional ARCH settings for sparc
ifeq ($(ARCH),sparc32)
       SRCARCH := sparc
endif
ifeq ($(ARCH),sparc64)
       SRCARCH := sparc
endif

# Additional ARCH settings for sh
ifeq ($(ARCH),sh64)
       SRCARCH := sh
endif

# Additional ARCH settings for tile
ifeq ($(ARCH),tilepro)
       SRCARCH := tile
endif
ifeq ($(ARCH),tilegx)
       SRCARCH := tile
endif

# Where to locate arch specific headers
hdr-arch  := $(SRCARCH)

KCONFIG_CONFIG	?= .config
export KCONFIG_CONFIG

# SHELL used by kbuild
CONFIG_SHELL := $(shell if [ -x "$$BASH" ]; then echo $$BASH; \
	  else if [ -x /bin/bash ]; then echo /bin/bash; \
	  else echo sh; fi ; fi)

HOSTCC       = gcc
HOSTCXX      = g++
HOSTCFLAGS   := -Wall -Wmissing-prototypes -Wstrict-prototypes -O2 -fomit-frame-pointer -std=gnu89
HOSTCXXFLAGS = -O2

ifeq ($(shell $(HOSTCC) -v 2>&1 | grep -c "clang version"), 1)
HOSTCFLAGS  += -Wno-unused-value -Wno-unused-parameter \
		-Wno-missing-field-initializers -fno-delete-null-pointer-checks
endif

# Decide whether to build built-in, modular, or both.
# Normally, just do built-in.

KBUILD_MODULES :=
KBUILD_BUILTIN := 1

# If we have only "make modules", don't compile built-in objects.
# When we're building modules with modversions, we need to consider
# the built-in objects during the descend as well, in order to
# make sure the checksums are up to date before we record them.

ifeq ($(MAKECMDGOALS),modules)
  KBUILD_BUILTIN := $(if $(CONFIG_MODVERSIONS),1)
endif

# If we have "make <whatever> modules", compile modules
# in addition to whatever we do anyway.
# Just "make" or "make all" shall build modules as well

ifneq ($(filter all _all modules,$(MAKECMDGOALS)),)
  KBUILD_MODULES := 1
endif

ifeq ($(MAKECMDGOALS),)
  KBUILD_MODULES := 1
endif

export KBUILD_MODULES KBUILD_BUILTIN
export KBUILD_CHECKSRC KBUILD_SRC KBUILD_EXTMOD

# We need some generic definitions (do not try to remake the file).
scripts/Kbuild.include: ;
include scripts/Kbuild.include

# Make variables (CC, etc...)
AS		= $(CROSS_COMPILE)as
<<<<<<< HEAD
LD		= $(CROSS_COMPILE)ld$(if $(wildcard $(lastword $(CROSS_COMPILE))ld.bfd),.bfd)
=======
LD		= $(CROSS_COMPILE)ld
LDGOLD		= $(CROSS_COMPILE)ld.gold
>>>>>>> a35dc729
CC		= $(CROSS_COMPILE)gcc
CPP		= $(CC) -E
AR		= $(CROSS_COMPILE)ar
NM		= $(CROSS_COMPILE)nm
STRIP		= $(CROSS_COMPILE)strip
OBJCOPY		= $(CROSS_COMPILE)objcopy
OBJDUMP		= $(CROSS_COMPILE)objdump
AWK		= awk
GENKSYMS	= scripts/genksyms/genksyms
INSTALLKERNEL  := installkernel
DEPMOD		= /sbin/depmod
PERL		= perl
PYTHON		= python
CHECK		= sparse

CHECKFLAGS     := -D__linux__ -Dlinux -D__STDC__ -Dunix -D__unix__ \
		  -Wbitwise -Wno-return-void $(CF)
NOSTDINC_FLAGS  =
CFLAGS_MODULE   =
AFLAGS_MODULE   =
LDFLAGS_MODULE  =
CFLAGS_KERNEL	=
AFLAGS_KERNEL	=
LDFLAGS_vmlinux =

# Use USERINCLUDE when you must reference the UAPI directories only.
USERINCLUDE    := \
		-I$(srctree)/arch/$(hdr-arch)/include/uapi \
		-I$(objtree)/arch/$(hdr-arch)/include/generated/uapi \
		-I$(srctree)/include/uapi \
		-I$(objtree)/include/generated/uapi \
                -include $(srctree)/include/linux/kconfig.h

# Use LINUXINCLUDE when you must reference the include/ directory.
# Needed to be compatible with the O= option
LINUXINCLUDE    := \
		-I$(srctree)/arch/$(hdr-arch)/include \
		-I$(objtree)/arch/$(hdr-arch)/include/generated/uapi \
		-I$(objtree)/arch/$(hdr-arch)/include/generated \
		$(if $(KBUILD_SRC), -I$(srctree)/include) \
		-I$(objtree)/include

LINUXINCLUDE	+= $(filter-out $(LINUXINCLUDE),$(USERINCLUDE))

KBUILD_AFLAGS   := -D__ASSEMBLY__
KBUILD_CFLAGS   := -Wall -Wundef -Wstrict-prototypes -Wno-trigraphs \
		   -fno-strict-aliasing -fno-common \
		   -Werror-implicit-function-declaration \
		   -Wno-format-security \
		   -std=gnu89
KBUILD_CPPFLAGS := -D__KERNEL__
KBUILD_AFLAGS_KERNEL :=
KBUILD_CFLAGS_KERNEL :=
KBUILD_AFLAGS_MODULE  := -DMODULE
KBUILD_CFLAGS_MODULE  := -DMODULE
KBUILD_LDFLAGS_MODULE := -T $(srctree)/scripts/module-common.lds
GCC_PLUGINS_CFLAGS :=

# Read KERNELRELEASE from include/config/kernel.release (if it exists)
KERNELRELEASE = $(shell cat include/config/kernel.release 2> /dev/null)
KERNELVERSION = $(VERSION)$(if $(PATCHLEVEL),.$(PATCHLEVEL)$(if $(SUBLEVEL),.$(SUBLEVEL)))$(EXTRAVERSION)

export VERSION PATCHLEVEL SUBLEVEL KERNELRELEASE KERNELVERSION
export ARCH SRCARCH CONFIG_SHELL HOSTCC HOSTCFLAGS CROSS_COMPILE AS LD CC
export CPP AR NM STRIP OBJCOPY OBJDUMP
export MAKE AWK GENKSYMS INSTALLKERNEL PERL PYTHON UTS_MACHINE
export HOSTCXX HOSTCXXFLAGS LDFLAGS_MODULE CHECK CHECKFLAGS

export KBUILD_CPPFLAGS NOSTDINC_FLAGS LINUXINCLUDE OBJCOPYFLAGS LDFLAGS
export KBUILD_CFLAGS CFLAGS_KERNEL CFLAGS_MODULE CFLAGS_KASAN CFLAGS_UBSAN
export KBUILD_AFLAGS AFLAGS_KERNEL AFLAGS_MODULE
export KBUILD_AFLAGS_MODULE KBUILD_CFLAGS_MODULE KBUILD_LDFLAGS_MODULE
export KBUILD_AFLAGS_KERNEL KBUILD_CFLAGS_KERNEL
export KBUILD_ARFLAGS

# When compiling out-of-tree modules, put MODVERDIR in the module
# tree rather than in the kernel tree. The kernel tree might
# even be read-only.
export MODVERDIR := $(if $(KBUILD_EXTMOD),$(firstword $(KBUILD_EXTMOD))/).tmp_versions

# Files to ignore in find ... statements

export RCS_FIND_IGNORE := \( -name SCCS -o -name BitKeeper -o -name .svn -o    \
			  -name CVS -o -name .pc -o -name .hg -o -name .git \) \
			  -prune -o
export RCS_TAR_IGNORE := --exclude SCCS --exclude BitKeeper --exclude .svn \
			 --exclude CVS --exclude .pc --exclude .hg --exclude .git

# ===========================================================================
# Rules shared between *config targets and build targets

# Basic helpers built in scripts/
PHONY += scripts_basic
scripts_basic:
	$(Q)$(MAKE) $(build)=scripts/basic
	$(Q)rm -f .tmp_quiet_recordmcount

# To avoid any implicit rule to kick in, define an empty command.
scripts/basic/%: scripts_basic ;

PHONY += outputmakefile
# outputmakefile generates a Makefile in the output directory, if using a
# separate output directory. This allows convenient use of make in the
# output directory.
outputmakefile:
ifneq ($(KBUILD_SRC),)
	$(Q)ln -fsn $(srctree) source
	$(Q)$(CONFIG_SHELL) $(srctree)/scripts/mkmakefile \
	    $(srctree) $(objtree) $(VERSION) $(PATCHLEVEL)
endif

# Support for using generic headers in asm-generic
PHONY += asm-generic
asm-generic:
	$(Q)$(MAKE) -f $(srctree)/scripts/Makefile.asm-generic \
	            src=asm obj=arch/$(SRCARCH)/include/generated/asm
	$(Q)$(MAKE) -f $(srctree)/scripts/Makefile.asm-generic \
	            src=uapi/asm obj=arch/$(SRCARCH)/include/generated/uapi/asm

# To make sure we do not include .config for any of the *config targets
# catch them early, and hand them over to scripts/kconfig/Makefile
# It is allowed to specify more targets when calling make, including
# mixing *config targets and build targets.
# For example 'make oldconfig all'.
# Detect when mixed targets is specified, and make a second invocation
# of make so .config is not included in this case either (for *config).

version_h := include/generated/uapi/linux/version.h
old_version_h := include/linux/version.h

no-dot-config-targets := clean mrproper distclean \
			 cscope gtags TAGS tags help% %docs check% coccicheck \
			 $(version_h) headers_% archheaders archscripts \
			 kernelversion %src-pkg

config-targets := 0
mixed-targets  := 0
dot-config     := 1

ifneq ($(filter $(no-dot-config-targets), $(MAKECMDGOALS)),)
	ifeq ($(filter-out $(no-dot-config-targets), $(MAKECMDGOALS)),)
		dot-config := 0
	endif
endif

ifeq ($(KBUILD_EXTMOD),)
        ifneq ($(filter config %config,$(MAKECMDGOALS)),)
                config-targets := 1
                ifneq ($(words $(MAKECMDGOALS)),1)
                        mixed-targets := 1
                endif
        endif
endif
# install and module_install need also be processed one by one
ifneq ($(filter install,$(MAKECMDGOALS)),)
        ifneq ($(filter modules_install,$(MAKECMDGOALS)),)
	        mixed-targets := 1
        endif
endif

ifeq ($(mixed-targets),1)
# ===========================================================================
# We're called with mixed targets (*config and build targets).
# Handle them one by one.

PHONY += $(MAKECMDGOALS) __build_one_by_one

$(filter-out __build_one_by_one, $(MAKECMDGOALS)): __build_one_by_one
	@:

__build_one_by_one:
	$(Q)set -e; \
	for i in $(MAKECMDGOALS); do \
		$(MAKE) -f $(srctree)/Makefile $$i; \
	done

else
ifeq ($(config-targets),1)
# ===========================================================================
# *config targets only - make sure prerequisites are updated, and descend
# in scripts/kconfig to make the *config target

# Read arch specific Makefile to set KBUILD_DEFCONFIG as needed.
# KBUILD_DEFCONFIG may point out an alternative default configuration
# used for 'make defconfig'
include arch/$(SRCARCH)/Makefile
export KBUILD_DEFCONFIG KBUILD_KCONFIG

config: scripts_basic outputmakefile FORCE
	$(Q)$(MAKE) $(build)=scripts/kconfig $@

%config: scripts_basic outputmakefile FORCE
	$(Q)$(MAKE) $(build)=scripts/kconfig $@

else
# ===========================================================================
# Build targets only - this includes vmlinux, arch specific targets, clean
# targets and others. In general all targets except *config targets.

ifeq ($(KBUILD_EXTMOD),)
# Additional helpers built in scripts/
# Carefully list dependencies so we do not try to build scripts twice
# in parallel
PHONY += scripts
scripts: scripts_basic include/config/auto.conf include/config/tristate.conf \
	 asm-generic gcc-plugins
	$(Q)$(MAKE) $(build)=$(@)

# Objects we will link into vmlinux / subdirs we need to visit
init-y		:= init/
drivers-y	:= drivers/ sound/ firmware/
net-y		:= net/
libs-y		:= lib/
core-y		:= usr/
virt-y		:= virt/
endif # KBUILD_EXTMOD

ifeq ($(dot-config),1)
# Read in config
-include include/config/auto.conf

ifeq ($(KBUILD_EXTMOD),)
# Read in dependencies to all Kconfig* files, make sure to run
# oldconfig if changes are detected.
-include include/config/auto.conf.cmd

# To avoid any implicit rule to kick in, define an empty command
$(KCONFIG_CONFIG) include/config/auto.conf.cmd: ;

# If .config is newer than include/config/auto.conf, someone tinkered
# with it and forgot to run make oldconfig.
# if auto.conf.cmd is missing then we are probably in a cleaned tree so
# we execute the config step to be sure to catch updated Kconfig files
include/config/%.conf: $(KCONFIG_CONFIG) include/config/auto.conf.cmd
	$(Q)$(MAKE) -f $(srctree)/Makefile silentoldconfig
else
# external modules needs include/generated/autoconf.h and include/config/auto.conf
# but do not care if they are up-to-date. Use auto.conf to trigger the test
PHONY += include/config/auto.conf

include/config/auto.conf:
	$(Q)test -e include/generated/autoconf.h -a -e $@ || (		\
	echo >&2;							\
	echo >&2 "  ERROR: Kernel configuration is invalid.";		\
	echo >&2 "         include/generated/autoconf.h or $@ are missing.";\
	echo >&2 "         Run 'make oldconfig && make prepare' on kernel src to fix it.";	\
	echo >&2 ;							\
	/bin/false)

endif # KBUILD_EXTMOD

else
# Dummy target needed, because used as prerequisite
include/config/auto.conf: ;
endif # $(dot-config)

# For the kernel to actually contain only the needed exported symbols,
# we have to build modules as well to determine what those symbols are.
# (this can be evaluated only once include/config/auto.conf has been included)
ifdef CONFIG_TRIM_UNUSED_KSYMS
  KBUILD_MODULES := 1
endif

# The all: target is the default when no target is given on the
# command line.
# This allow a user to issue only 'make' to build a kernel including modules
# Defaults to vmlinux, but the arch makefile usually adds further targets
all: vmlinux

KBUILD_CFLAGS	+= $(call cc-option,-fno-PIE)
KBUILD_AFLAGS	+= $(call cc-option,-fno-PIE)
CFLAGS_GCOV	:= -fprofile-arcs -ftest-coverage -fno-tree-loop-im $(call cc-disable-warning,maybe-uninitialized,)
CFLAGS_KCOV	:= $(call cc-option,-fsanitize-coverage=trace-pc,)
export CFLAGS_GCOV CFLAGS_KCOV

# Make toolchain changes before including arch/$(SRCARCH)/Makefile to ensure
# ar/cc/ld-* macros return correct values.
ifdef CONFIG_LTO_CLANG
# use GNU gold with LLVMgold for LTO linking, and LD for vmlinux_link
LDFINAL_vmlinux := $(LD)
LD		:= $(LDGOLD)
LDFLAGS		+= -plugin LLVMgold.so
# use llvm-ar for building symbol tables from IR files, and llvm-dis instead
# of objdump for processing symbol versions and exports
LLVM_AR		:= llvm-ar
LLVM_DIS	:= llvm-dis
export LLVM_AR LLVM_DIS
endif

# The arch Makefile can set ARCH_{CPP,A,C}FLAGS to override the default
# values of the respective KBUILD_* variables
ARCH_CPPFLAGS :=
ARCH_AFLAGS :=
ARCH_CFLAGS :=
include arch/$(SRCARCH)/Makefile

KBUILD_CFLAGS	+= $(call cc-option,-fno-delete-null-pointer-checks,)
KBUILD_CFLAGS	+= $(call cc-disable-warning,frame-address,)
KBUILD_CFLAGS	+= $(call cc-disable-warning, format-truncation)
KBUILD_CFLAGS	+= $(call cc-disable-warning, format-overflow)
KBUILD_CFLAGS	+= $(call cc-disable-warning, int-in-bool-context)

ifdef CONFIG_LD_DEAD_CODE_DATA_ELIMINATION
KBUILD_CFLAGS	+= $(call cc-option,-ffunction-sections,)
KBUILD_CFLAGS	+= $(call cc-option,-fdata-sections,)
endif

ifdef CONFIG_LTO_CLANG
lto-clang-flags	:= -flto -fvisibility=hidden

# allow disabling only clang LTO where needed
DISABLE_LTO_CLANG := -fno-lto -fvisibility=default
export DISABLE_LTO_CLANG
endif

ifdef CONFIG_LTO
lto-flags	:= $(lto-clang-flags)
KBUILD_CFLAGS	+= $(lto-flags)

DISABLE_LTO	:= $(DISABLE_LTO_CLANG)
export DISABLE_LTO

# LDFINAL_vmlinux and LDFLAGS_FINAL_vmlinux can be set to override
# the linker and flags for vmlinux_link.
export LDFINAL_vmlinux LDFLAGS_FINAL_vmlinux
endif

ifdef CONFIG_CFI_CLANG
cfi-clang-flags	+= -fsanitize=cfi
DISABLE_CFI_CLANG := -fno-sanitize=cfi
ifdef CONFIG_MODULES
cfi-clang-flags	+= -fsanitize-cfi-cross-dso
DISABLE_CFI_CLANG += -fno-sanitize-cfi-cross-dso
endif
ifdef CONFIG_CFI_PERMISSIVE
cfi-clang-flags	+= -fsanitize-recover=cfi -fno-sanitize-trap=cfi
endif

# also disable CFI when LTO is disabled
DISABLE_LTO_CLANG += $(DISABLE_CFI_CLANG)
# allow disabling only clang CFI where needed
export DISABLE_CFI_CLANG
endif

ifdef CONFIG_CFI
# cfi-flags are re-tested in prepare-compiler-check
cfi-flags	:= $(cfi-clang-flags)
KBUILD_CFLAGS	+= $(cfi-flags)

DISABLE_CFI	:= $(DISABLE_CFI_CLANG)
DISABLE_LTO	+= $(DISABLE_CFI)
export DISABLE_CFI
endif

ifdef CONFIG_CC_OPTIMIZE_FOR_SIZE
KBUILD_CFLAGS	+= $(call cc-option,-Oz,-Os)
KBUILD_CFLAGS	+= $(call cc-disable-warning,maybe-uninitialized,)
else
ifdef CONFIG_PROFILE_ALL_BRANCHES
KBUILD_CFLAGS	+= -O2 $(call cc-disable-warning,maybe-uninitialized,)
else
KBUILD_CFLAGS   += -O2
endif
endif

KBUILD_CFLAGS += $(call cc-ifversion, -lt, 0409, \
			$(call cc-disable-warning,maybe-uninitialized,))

# Tell gcc to never replace conditional load with a non-conditional one
KBUILD_CFLAGS	+= $(call cc-option,--param=allow-store-data-races=0)

# check for 'asm goto'
ifeq ($(shell $(CONFIG_SHELL) $(srctree)/scripts/gcc-goto.sh $(CC) $(KBUILD_CFLAGS)), y)
	KBUILD_CFLAGS += -DCC_HAVE_ASM_GOTO
	KBUILD_AFLAGS += -DCC_HAVE_ASM_GOTO
endif

include scripts/Makefile.gcc-plugins

ifdef CONFIG_READABLE_ASM
# Disable optimizations that make assembler listings hard to read.
# reorder blocks reorders the control in the function
# ipa clone creates specialized cloned functions
# partial inlining inlines only parts of functions
KBUILD_CFLAGS += $(call cc-option,-fno-reorder-blocks,) \
                 $(call cc-option,-fno-ipa-cp-clone,) \
                 $(call cc-option,-fno-partial-inlining)
endif

ifneq ($(CONFIG_FRAME_WARN),0)
KBUILD_CFLAGS += $(call cc-option,-Wframe-larger-than=${CONFIG_FRAME_WARN})
endif

# This selects the stack protector compiler flag. Testing it is delayed
# until after .config has been reprocessed, in the prepare-compiler-check
# target.
ifdef CONFIG_CC_STACKPROTECTOR_REGULAR
  stackp-flag := -fstack-protector
  stackp-name := REGULAR
else
ifdef CONFIG_CC_STACKPROTECTOR_STRONG
  stackp-flag := -fstack-protector-strong
  stackp-name := STRONG
else
  # Force off for distro compilers that enable stack protector by default.
  stackp-flag := $(call cc-option, -fno-stack-protector)
endif
endif
# Find arch-specific stack protector compiler sanity-checking script.
ifdef CONFIG_CC_STACKPROTECTOR
  stackp-path := $(srctree)/scripts/gcc-$(SRCARCH)_$(BITS)-has-stack-protector.sh
  stackp-check := $(wildcard $(stackp-path))
endif
KBUILD_CFLAGS += $(stackp-flag)

ifeq ($(cc-name),clang)
ifneq ($(CROSS_COMPILE),)
CLANG_TRIPLE    ?= $(CROSS_COMPILE)
CLANG_TARGET	:= --target=$(notdir $(CLANG_TRIPLE:%-=%))
GCC_TOOLCHAIN	:= $(realpath $(dir $(shell which $(LD)))/..)
endif
ifneq ($(GCC_TOOLCHAIN),)
CLANG_GCC_TC	:= --gcc-toolchain=$(GCC_TOOLCHAIN)
endif
KBUILD_CFLAGS += $(CLANG_TARGET) $(CLANG_GCC_TC)
KBUILD_AFLAGS += $(CLANG_TARGET) $(CLANG_GCC_TC)
KBUILD_CPPFLAGS += $(call cc-option,-Qunused-arguments,)
KBUILD_CFLAGS += $(call cc-disable-warning, unused-variable)
KBUILD_CFLAGS += $(call cc-disable-warning, format-invalid-specifier)
KBUILD_CFLAGS += $(call cc-disable-warning, gnu)
KBUILD_CFLAGS += $(call cc-disable-warning, address-of-packed-member)
KBUILD_CFLAGS += $(call cc-disable-warning, duplicate-decl-specifier)
# Quiet clang warning: comparison of unsigned expression < 0 is always false
KBUILD_CFLAGS += $(call cc-disable-warning, tautological-compare)
# CLANG uses a _MergedGlobals as optimization, but this breaks modpost, as the
# source of a reference will be _MergedGlobals and not on of the whitelisted names.
# See modpost pattern 2
KBUILD_CFLAGS += $(call cc-option, -mno-global-merge,)
KBUILD_CFLAGS += $(call cc-option, -fcatch-undefined-behavior)
KBUILD_CFLAGS += $(call cc-option, -no-integrated-as)
KBUILD_AFLAGS += $(call cc-option, -no-integrated-as)
else

# These warnings generated too much noise in a regular build.
# Use make W=1 to enable them (see scripts/Makefile.build)
KBUILD_CFLAGS += $(call cc-disable-warning, unused-but-set-variable)
KBUILD_CFLAGS += $(call cc-disable-warning, unused-const-variable)
endif

ifdef CONFIG_FRAME_POINTER
KBUILD_CFLAGS	+= -fno-omit-frame-pointer -fno-optimize-sibling-calls
else
# Some targets (ARM with Thumb2, for example), can't be built with frame
# pointers.  For those, we don't have FUNCTION_TRACER automatically
# select FRAME_POINTER.  However, FUNCTION_TRACER adds -pg, and this is
# incompatible with -fomit-frame-pointer with current GCC, so we don't use
# -fomit-frame-pointer with FUNCTION_TRACER.
ifndef CONFIG_FUNCTION_TRACER
KBUILD_CFLAGS	+= -fomit-frame-pointer
endif
endif

KBUILD_CFLAGS   += $(call cc-option, -fno-var-tracking-assignments)

ifdef CONFIG_DEBUG_INFO
ifdef CONFIG_DEBUG_INFO_SPLIT
KBUILD_CFLAGS   += $(call cc-option, -gsplit-dwarf, -g)
else
KBUILD_CFLAGS	+= -g
endif
KBUILD_AFLAGS	+= -Wa,-gdwarf-2
endif
ifdef CONFIG_DEBUG_INFO_DWARF4
KBUILD_CFLAGS	+= $(call cc-option, -gdwarf-4,)
endif

ifdef CONFIG_DEBUG_INFO_REDUCED
KBUILD_CFLAGS 	+= $(call cc-option, -femit-struct-debug-baseonly) \
		   $(call cc-option,-fno-var-tracking)
endif

ifdef CONFIG_FUNCTION_TRACER
ifndef CC_FLAGS_FTRACE
CC_FLAGS_FTRACE := -pg
endif
export CC_FLAGS_FTRACE
ifdef CONFIG_HAVE_FENTRY
CC_USING_FENTRY	:= $(call cc-option, -mfentry -DCC_USING_FENTRY)
endif
KBUILD_CFLAGS	+= $(CC_FLAGS_FTRACE) $(CC_USING_FENTRY)
KBUILD_AFLAGS	+= $(CC_USING_FENTRY)
ifdef CONFIG_DYNAMIC_FTRACE
	ifdef CONFIG_HAVE_C_RECORDMCOUNT
		BUILD_C_RECORDMCOUNT := y
		export BUILD_C_RECORDMCOUNT
	endif
endif
endif

# We trigger additional mismatches with less inlining
ifdef CONFIG_DEBUG_SECTION_MISMATCH
KBUILD_CFLAGS += $(call cc-option, -fno-inline-functions-called-once)
endif

# arch Makefile may override CC so keep this after arch Makefile is included
NOSTDINC_FLAGS += -nostdinc -isystem $(shell $(CC) -print-file-name=include)
CHECKFLAGS     += $(NOSTDINC_FLAGS)

# warn about C99 declaration after statement
KBUILD_CFLAGS += $(call cc-option,-Wdeclaration-after-statement,)

# disable pointer signed / unsigned warnings in gcc 4.0
KBUILD_CFLAGS += $(call cc-disable-warning, pointer-sign)

# disable invalid "can't wrap" optimizations for signed / pointers
KBUILD_CFLAGS	+= $(call cc-option,-fno-strict-overflow)

# clang sets -fmerge-all-constants by default as optimization, but this
# is non-conforming behavior for C and in fact breaks the kernel, so we
# need to disable it here generally.
KBUILD_CFLAGS	+= $(call cc-option,-fno-merge-all-constants)

# for gcc -fno-merge-all-constants disables everything, but it is fine
# to have actual conforming behavior enabled.
KBUILD_CFLAGS	+= $(call cc-option,-fmerge-constants)

# Make sure -fstack-check isn't enabled (like gentoo apparently did)
KBUILD_CFLAGS  += $(call cc-option,-fno-stack-check,)

# conserve stack if available
KBUILD_CFLAGS   += $(call cc-option,-fconserve-stack)

# disallow errors like 'EXPORT_GPL(foo);' with missing header
KBUILD_CFLAGS   += $(call cc-option,-Werror=implicit-int)

# require functions to have arguments in prototypes, not empty 'int foo()'
KBUILD_CFLAGS   += $(call cc-option,-Werror=strict-prototypes)

# Prohibit date/time macros, which would make the build non-deterministic
KBUILD_CFLAGS   += $(call cc-option,-Werror=date-time)

# enforce correct pointer usage
KBUILD_CFLAGS   += $(call cc-option,-Werror=incompatible-pointer-types)

# use the deterministic mode of AR if available
KBUILD_ARFLAGS := $(call ar-option,D)

include scripts/Makefile.kasan
include scripts/Makefile.extrawarn
include scripts/Makefile.ubsan

# Add any arch overrides and user supplied CPPFLAGS, AFLAGS and CFLAGS as the
# last assignments
KBUILD_CPPFLAGS += $(ARCH_CPPFLAGS) $(KCPPFLAGS)
KBUILD_AFLAGS   += $(ARCH_AFLAGS)   $(KAFLAGS)
KBUILD_CFLAGS   += $(ARCH_CFLAGS)   $(KCFLAGS)

# Use --build-id when available.
LDFLAGS_BUILD_ID = $(patsubst -Wl$(comma)%,%,\
			      $(call cc-ldoption, -Wl$(comma)--build-id,))
KBUILD_LDFLAGS_MODULE += $(LDFLAGS_BUILD_ID)
LDFLAGS_vmlinux += $(LDFLAGS_BUILD_ID)

ifdef CONFIG_LD_DEAD_CODE_DATA_ELIMINATION
LDFLAGS_vmlinux	+= $(call ld-option, --gc-sections,)
endif

ifeq ($(CONFIG_STRIP_ASM_SYMS),y)
LDFLAGS_vmlinux	+= $(call ld-option, -X,)
endif

# Default kernel image to build when no specific target is given.
# KBUILD_IMAGE may be overruled on the command line or
# set in the environment
# Also any assignments in arch/$(ARCH)/Makefile take precedence over
# this default value
export KBUILD_IMAGE ?= vmlinux

#
# INSTALL_PATH specifies where to place the updated kernel and system map
# images. Default is /boot, but you can set it to other values
export	INSTALL_PATH ?= /boot

#
# INSTALL_DTBS_PATH specifies a prefix for relocations required by build roots.
# Like INSTALL_MOD_PATH, it isn't defined in the Makefile, but can be passed as
# an argument if needed. Otherwise it defaults to the kernel install path
#
export INSTALL_DTBS_PATH ?= $(INSTALL_PATH)/dtbs/$(KERNELRELEASE)

#
# INSTALL_MOD_PATH specifies a prefix to MODLIB for module directory
# relocations required by build roots.  This is not defined in the
# makefile but the argument can be passed to make if needed.
#

MODLIB	= $(INSTALL_MOD_PATH)/lib/modules/$(KERNELRELEASE)
export MODLIB

#
# INSTALL_MOD_STRIP, if defined, will cause modules to be
# stripped after they are installed.  If INSTALL_MOD_STRIP is '1', then
# the default option --strip-debug will be used.  Otherwise,
# INSTALL_MOD_STRIP value will be used as the options to the strip command.

ifdef INSTALL_MOD_STRIP
ifeq ($(INSTALL_MOD_STRIP),1)
mod_strip_cmd = $(STRIP) --strip-debug
else
mod_strip_cmd = $(STRIP) $(INSTALL_MOD_STRIP)
endif # INSTALL_MOD_STRIP=1
else
mod_strip_cmd = true
endif # INSTALL_MOD_STRIP
export mod_strip_cmd

# CONFIG_MODULE_COMPRESS, if defined, will cause module to be compressed
# after they are installed in agreement with CONFIG_MODULE_COMPRESS_GZIP
# or CONFIG_MODULE_COMPRESS_XZ.

mod_compress_cmd = true
ifdef CONFIG_MODULE_COMPRESS
  ifdef CONFIG_MODULE_COMPRESS_GZIP
    mod_compress_cmd = gzip -n -f
  endif # CONFIG_MODULE_COMPRESS_GZIP
  ifdef CONFIG_MODULE_COMPRESS_XZ
    mod_compress_cmd = xz -f
  endif # CONFIG_MODULE_COMPRESS_XZ
endif # CONFIG_MODULE_COMPRESS
export mod_compress_cmd

# Select initial ramdisk compression format, default is gzip(1).
# This shall be used by the dracut(8) tool while creating an initramfs image.
#
INITRD_COMPRESS-y                  := gzip
INITRD_COMPRESS-$(CONFIG_RD_BZIP2) := bzip2
INITRD_COMPRESS-$(CONFIG_RD_LZMA)  := lzma
INITRD_COMPRESS-$(CONFIG_RD_XZ)    := xz
INITRD_COMPRESS-$(CONFIG_RD_LZO)   := lzo
INITRD_COMPRESS-$(CONFIG_RD_LZ4)   := lz4
# do not export INITRD_COMPRESS, since we didn't actually
# choose a sane default compression above.
# export INITRD_COMPRESS := $(INITRD_COMPRESS-y)

ifdef CONFIG_MODULE_SIG_ALL
$(eval $(call config_filename,MODULE_SIG_KEY))

mod_sign_cmd = scripts/sign-file $(CONFIG_MODULE_SIG_HASH) $(MODULE_SIG_KEY_SRCPREFIX)$(CONFIG_MODULE_SIG_KEY) certs/signing_key.x509
else
mod_sign_cmd = true
endif
export mod_sign_cmd


ifeq ($(KBUILD_EXTMOD),)
core-y		+= kernel/ certs/ mm/ fs/ ipc/ security/ crypto/ block/

vmlinux-dirs	:= $(patsubst %/,%,$(filter %/, $(init-y) $(init-m) \
		     $(core-y) $(core-m) $(drivers-y) $(drivers-m) \
		     $(net-y) $(net-m) $(libs-y) $(libs-m) $(virt-y)))

vmlinux-alldirs	:= $(sort $(vmlinux-dirs) $(patsubst %/,%,$(filter %/, \
		     $(init-) $(core-) $(drivers-) $(net-) $(libs-) $(virt-))))

init-y		:= $(patsubst %/, %/built-in.o, $(init-y))
core-y		:= $(patsubst %/, %/built-in.o, $(core-y))
drivers-y	:= $(patsubst %/, %/built-in.o, $(drivers-y))
net-y		:= $(patsubst %/, %/built-in.o, $(net-y))
libs-y1		:= $(patsubst %/, %/lib.a, $(libs-y))
libs-y2		:= $(patsubst %/, %/built-in.o, $(libs-y))
libs-y		:= $(libs-y1) $(libs-y2)
virt-y		:= $(patsubst %/, %/built-in.o, $(virt-y))

# Externally visible symbols (used by link-vmlinux.sh)
export KBUILD_VMLINUX_INIT := $(head-y) $(init-y)
export KBUILD_VMLINUX_MAIN := $(core-y) $(libs-y) $(drivers-y) $(net-y) $(virt-y)
export KBUILD_LDS          := arch/$(SRCARCH)/kernel/vmlinux.lds
export LDFLAGS_vmlinux
# used by scripts/pacmage/Makefile
export KBUILD_ALLDIRS := $(sort $(filter-out arch/%,$(vmlinux-alldirs)) arch Documentation include samples scripts tools)

vmlinux-deps := $(KBUILD_LDS) $(KBUILD_VMLINUX_INIT) $(KBUILD_VMLINUX_MAIN)

# Include targets which we want to execute sequentially if the rest of the
# kernel build went well. If CONFIG_TRIM_UNUSED_KSYMS is set, this might be
# evaluated more than once.
PHONY += vmlinux_prereq
vmlinux_prereq: $(vmlinux-deps) FORCE
ifdef CONFIG_HEADERS_CHECK
	$(Q)$(MAKE) -f $(srctree)/Makefile headers_check
endif
ifdef CONFIG_GDB_SCRIPTS
	$(Q)ln -fsn `cd $(srctree) && /bin/pwd`/scripts/gdb/vmlinux-gdb.py
endif
ifdef CONFIG_TRIM_UNUSED_KSYMS
	$(Q)$(CONFIG_SHELL) $(srctree)/scripts/adjust_autoksyms.sh \
	  "$(MAKE) -f $(srctree)/Makefile vmlinux"
endif

# standalone target for easier testing
include/generated/autoksyms.h: FORCE
	$(Q)$(CONFIG_SHELL) $(srctree)/scripts/adjust_autoksyms.sh true

ARCH_POSTLINK := $(wildcard $(srctree)/arch/$(SRCARCH)/Makefile.postlink)

# Final link of vmlinux with optional arch pass after final link
    cmd_link-vmlinux =                                                 \
	$(CONFIG_SHELL) $< $(LD) $(LDFLAGS) $(LDFLAGS_vmlinux) ;       \
	$(if $(ARCH_POSTLINK), $(MAKE) -f $(ARCH_POSTLINK) $@, true)

vmlinux: scripts/link-vmlinux.sh vmlinux_prereq $(vmlinux-deps) FORCE
	+$(call if_changed,link-vmlinux)

# Build samples along the rest of the kernel
ifdef CONFIG_SAMPLES
vmlinux-dirs += samples
endif

# The actual objects are generated when descending,
# make sure no implicit rule kicks in
$(sort $(vmlinux-deps)): $(vmlinux-dirs) ;

# Handle descending into subdirectories listed in $(vmlinux-dirs)
# Preset locale variables to speed up the build process. Limit locale
# tweaks to this spot to avoid wrong language settings when running
# make menuconfig etc.
# Error messages still appears in the original language

PHONY += $(vmlinux-dirs)
$(vmlinux-dirs): prepare scripts
	$(Q)$(MAKE) $(build)=$@

define filechk_kernel.release
	echo "$(KERNELVERSION)$$($(CONFIG_SHELL) $(srctree)/scripts/setlocalversion $(srctree))"
endef

# Store (new) KERNELRELEASE string in include/config/kernel.release
include/config/kernel.release: include/config/auto.conf FORCE
	$(call filechk,kernel.release)


# Things we need to do before we recursively start building the kernel
# or the modules are listed in "prepare".
# A multi level approach is used. prepareN is processed before prepareN-1.
# archprepare is used in arch Makefiles and when processed asm symlink,
# version.h and scripts_basic is processed / created.

# Listed in dependency order
PHONY += prepare archprepare prepare0 prepare1 prepare2 prepare3

# prepare3 is used to check if we are building in a separate output directory,
# and if so do:
# 1) Check that make has not been executed in the kernel src $(srctree)
prepare3: include/config/kernel.release
ifneq ($(KBUILD_SRC),)
	@$(kecho) '  Using $(srctree) as source for kernel'
	$(Q)if [ -f $(srctree)/.config -o -d $(srctree)/include/config ]; then \
		echo >&2 "  $(srctree) is not clean, please run 'make mrproper'"; \
		echo >&2 "  in the '$(srctree)' directory.";\
		/bin/false; \
	fi;
endif

# prepare2 creates a makefile if using a separate output directory.
# From this point forward, .config has been reprocessed, so any rules
# that need to depend on updated CONFIG_* values can be checked here.
prepare2: prepare3 prepare-compiler-check outputmakefile asm-generic

prepare1: prepare2 $(version_h) include/generated/utsrelease.h \
                   include/config/auto.conf
	$(cmd_crmodverdir)

archprepare: archheaders archscripts prepare1 scripts_basic

prepare0: archprepare gcc-plugins
	$(Q)$(MAKE) $(build)=.

# All the preparing..
prepare: prepare0 prepare-objtool

ifdef CONFIG_STACK_VALIDATION
  has_libelf := $(call try-run,\
		echo "int main() {}" | $(HOSTCC) -xc -o /dev/null -lelf -,1,0)
  ifeq ($(has_libelf),1)
    objtool_target := tools/objtool FORCE
  else
    $(warning "Cannot use CONFIG_STACK_VALIDATION, please install libelf-dev, libelf-devel or elfutils-libelf-devel")
    SKIP_STACK_VALIDATION := 1
    export SKIP_STACK_VALIDATION
  endif
endif

PHONY += prepare-objtool
prepare-objtool: $(objtool_target)

# Check for CONFIG flags that require compiler support. Abort the build
# after .config has been processed, but before the kernel build starts.
#
# For security-sensitive CONFIG options, we don't want to fallback and/or
# silently change which compiler flags will be used, since that leads to
# producing kernels with different security feature characteristics
# depending on the compiler used. (For example, "But I selected
# CC_STACKPROTECTOR_STRONG! Why did it build with _REGULAR?!")
PHONY += prepare-compiler-check
prepare-compiler-check: FORCE
# Make sure we're using a supported toolchain with LTO_CLANG
ifdef CONFIG_LTO_CLANG
  ifneq ($(call clang-ifversion, -ge, 0500, y), y)
	@echo Cannot use CONFIG_LTO_CLANG: requires clang 5.0 or later >&2 && exit 1
  endif
  ifneq ($(call gold-ifversion, -ge, 112000000, y), y)
	@echo Cannot use CONFIG_LTO_CLANG: requires GNU gold 1.12 or later >&2 && exit 1
  endif
endif
# Make sure compiler supports LTO flags
ifdef lto-flags
  ifeq ($(call cc-option, $(lto-flags)),)
	@echo Cannot use CONFIG_LTO: $(lto-flags) not supported by compiler \
		>&2 && exit 1
  endif
endif
# Make sure compiler supports requested stack protector flag.
ifdef stackp-name
  ifeq ($(call cc-option, $(stackp-flag)),)
	@echo Cannot use CONFIG_CC_STACKPROTECTOR_$(stackp-name): \
		  $(stackp-flag) not supported by compiler >&2 && exit 1
  endif
endif
# Make sure compiler does not have buggy stack-protector support.
ifdef stackp-check
  ifneq ($(shell $(CONFIG_SHELL) $(stackp-check) $(CC) $(KBUILD_CPPFLAGS) $(biarch)),y)
	@echo Cannot use CONFIG_CC_STACKPROTECTOR_$(stackp-name): \
                  $(stackp-flag) available but compiler is broken >&2 && exit 1
  endif
endif
ifdef cfi-flags
  ifeq ($(call cc-option, $(cfi-flags)),)
	@echo Cannot use CONFIG_CFI: $(cfi-flags) not supported by compiler >&2 && exit 1
  endif
endif
	@:

# Generate some files
# ---------------------------------------------------------------------------

# KERNELRELEASE can change from a few different places, meaning version.h
# needs to be updated, so this check is forced on all builds

uts_len := 64
define filechk_utsrelease.h
	if [ `echo -n "$(KERNELRELEASE)" | wc -c ` -gt $(uts_len) ]; then \
	  echo '"$(KERNELRELEASE)" exceeds $(uts_len) characters' >&2;    \
	  exit 1;                                                         \
	fi;                                                               \
	(echo \#define UTS_RELEASE \"$(KERNELRELEASE)\";)
endef

define filechk_version.h
	(echo \#define LINUX_VERSION_CODE $(shell                         \
	expr $(VERSION) \* 65536 + 0$(PATCHLEVEL) \* 256 + 0$(SUBLEVEL)); \
	echo '#define KERNEL_VERSION(a,b,c) (((a) << 16) + ((b) << 8) + (c))';)
endef

$(version_h): $(srctree)/Makefile FORCE
	$(call filechk,version.h)
	$(Q)rm -f $(old_version_h)

include/generated/utsrelease.h: include/config/kernel.release FORCE
	$(call filechk,utsrelease.h)

PHONY += headerdep
headerdep:
	$(Q)find $(srctree)/include/ -name '*.h' | xargs --max-args 1 \
	$(srctree)/scripts/headerdep.pl -I$(srctree)/include

# ---------------------------------------------------------------------------
# Firmware install
INSTALL_FW_PATH=$(INSTALL_MOD_PATH)/lib/firmware
export INSTALL_FW_PATH

PHONY += firmware_install
firmware_install:
	@mkdir -p $(objtree)/firmware
	$(Q)$(MAKE) -f $(srctree)/scripts/Makefile.fwinst obj=firmware __fw_install

# ---------------------------------------------------------------------------
# Kernel headers

#Default location for installed headers
export INSTALL_HDR_PATH = $(objtree)/usr

# If we do an all arch process set dst to asm-$(hdr-arch)
hdr-dst = $(if $(KBUILD_HEADERS), dst=include/asm-$(hdr-arch), dst=include/asm)

PHONY += archheaders
archheaders:

PHONY += archscripts
archscripts:

PHONY += __headers
__headers: $(version_h) scripts_basic asm-generic archheaders archscripts
	$(Q)$(MAKE) $(build)=scripts build_unifdef

PHONY += headers_install_all
headers_install_all:
	$(Q)$(CONFIG_SHELL) $(srctree)/scripts/headers.sh install

PHONY += headers_install
headers_install: __headers
	$(if $(wildcard $(srctree)/arch/$(hdr-arch)/include/uapi/asm/Kbuild),, \
	  $(error Headers not exportable for the $(SRCARCH) architecture))
	$(Q)$(MAKE) $(hdr-inst)=include/uapi
	$(Q)$(MAKE) $(hdr-inst)=arch/$(hdr-arch)/include/uapi/asm $(hdr-dst)

PHONY += headers_check_all
headers_check_all: headers_install_all
	$(Q)$(CONFIG_SHELL) $(srctree)/scripts/headers.sh check

PHONY += headers_check
headers_check: headers_install
	$(Q)$(MAKE) $(hdr-inst)=include/uapi HDRCHECK=1
	$(Q)$(MAKE) $(hdr-inst)=arch/$(hdr-arch)/include/uapi/asm $(hdr-dst) HDRCHECK=1

# ---------------------------------------------------------------------------
# Kernel selftest

PHONY += kselftest
kselftest:
	$(Q)$(MAKE) -C tools/testing/selftests run_tests

kselftest-clean:
	$(Q)$(MAKE) -C tools/testing/selftests clean

PHONY += kselftest-merge
kselftest-merge:
	$(if $(wildcard $(objtree)/.config),, $(error No .config exists, config your kernel first!))
	$(Q)$(CONFIG_SHELL) $(srctree)/scripts/kconfig/merge_config.sh \
		-m $(objtree)/.config \
		$(srctree)/tools/testing/selftests/*/config
	+$(Q)$(MAKE) -f $(srctree)/Makefile olddefconfig

# ---------------------------------------------------------------------------
# Modules

ifdef CONFIG_MODULES

# By default, build modules as well

all: modules

# Build modules
#
# A module can be listed more than once in obj-m resulting in
# duplicate lines in modules.order files.  Those are removed
# using awk while concatenating to the final file.

PHONY += modules
modules: $(vmlinux-dirs) $(if $(KBUILD_BUILTIN),vmlinux) modules.builtin
	$(Q)$(AWK) '!x[$$0]++' $(vmlinux-dirs:%=$(objtree)/%/modules.order) > $(objtree)/modules.order
	@$(kecho) '  Building modules, stage 2.';
	$(Q)$(MAKE) -f $(srctree)/scripts/Makefile.modpost
	$(Q)$(MAKE) -f $(srctree)/scripts/Makefile.fwinst obj=firmware __fw_modbuild

modules.builtin: $(vmlinux-dirs:%=%/modules.builtin)
	$(Q)$(AWK) '!x[$$0]++' $^ > $(objtree)/modules.builtin

%/modules.builtin: include/config/auto.conf
	$(Q)$(MAKE) $(modbuiltin)=$*


# Target to prepare building external modules
PHONY += modules_prepare
modules_prepare: prepare scripts

# Target to install modules
PHONY += modules_install
modules_install: _modinst_ _modinst_post

PHONY += _modinst_
_modinst_:
	@rm -rf $(MODLIB)/kernel
	@rm -f $(MODLIB)/source
	@mkdir -p $(MODLIB)/kernel
	@ln -s `cd $(srctree) && /bin/pwd` $(MODLIB)/source
	@if [ ! $(objtree) -ef  $(MODLIB)/build ]; then \
		rm -f $(MODLIB)/build ; \
		ln -s $(CURDIR) $(MODLIB)/build ; \
	fi
	@cp -f $(objtree)/modules.order $(MODLIB)/
	@cp -f $(objtree)/modules.builtin $(MODLIB)/
	$(Q)$(MAKE) -f $(srctree)/scripts/Makefile.modinst

# This depmod is only for convenience to give the initial
# boot a modules.dep even before / is mounted read-write.  However the
# boot script depmod is the master version.
PHONY += _modinst_post
_modinst_post: _modinst_
	$(Q)$(MAKE) -f $(srctree)/scripts/Makefile.fwinst obj=firmware __fw_modinst
	$(call cmd,depmod)

ifeq ($(CONFIG_MODULE_SIG), y)
PHONY += modules_sign
modules_sign:
	$(Q)$(MAKE) -f $(srctree)/scripts/Makefile.modsign
endif

else # CONFIG_MODULES

# Modules not configured
# ---------------------------------------------------------------------------

PHONY += modules modules_install
modules modules_install:
	@echo >&2
	@echo >&2 "The present kernel configuration has modules disabled."
	@echo >&2 "Type 'make config' and enable loadable module support."
	@echo >&2 "Then build a kernel with module support enabled."
	@echo >&2
	@exit 1

endif # CONFIG_MODULES

###
# Cleaning is done on three levels.
# make clean     Delete most generated files
#                Leave enough to build external modules
# make mrproper  Delete the current configuration, and all generated files
# make distclean Remove editor backup files, patch leftover files and the like

# Directories & files removed with 'make clean'
CLEAN_DIRS  += $(MODVERDIR)

# Directories & files removed with 'make mrproper'
MRPROPER_DIRS  += include/config usr/include include/generated          \
		  arch/*/include/generated .tmp_objdiff
MRPROPER_FILES += .config .config.old .version .old_version \
		  Module.symvers tags TAGS cscope* GPATH GTAGS GRTAGS GSYMS \
		  signing_key.pem signing_key.priv signing_key.x509	\
		  x509.genkey extra_certificates signing_key.x509.keyid	\
		  signing_key.x509.signer vmlinux-gdb.py

# clean - Delete most, but leave enough to build external modules
#
clean: rm-dirs  := $(CLEAN_DIRS)
clean: rm-files := $(CLEAN_FILES)
clean-dirs      := $(addprefix _clean_, . $(vmlinux-alldirs) Documentation samples)

PHONY += $(clean-dirs) clean archclean vmlinuxclean
$(clean-dirs):
	$(Q)$(MAKE) $(clean)=$(patsubst _clean_%,%,$@)

vmlinuxclean:
	$(Q)$(CONFIG_SHELL) $(srctree)/scripts/link-vmlinux.sh clean
	$(Q)$(if $(ARCH_POSTLINK), $(MAKE) -f $(ARCH_POSTLINK) clean)

clean: archclean vmlinuxclean

# mrproper - Delete all generated files, including .config
#
mrproper: rm-dirs  := $(wildcard $(MRPROPER_DIRS))
mrproper: rm-files := $(wildcard $(MRPROPER_FILES))
mrproper-dirs      := $(addprefix _mrproper_,Documentation/DocBook scripts)

PHONY += $(mrproper-dirs) mrproper archmrproper
$(mrproper-dirs):
	$(Q)$(MAKE) $(clean)=$(patsubst _mrproper_%,%,$@)

mrproper: clean archmrproper $(mrproper-dirs)
	$(call cmd,rmdirs)
	$(call cmd,rmfiles)

# distclean
#
PHONY += distclean

distclean: mrproper
	@find $(srctree) $(RCS_FIND_IGNORE) \
		\( -name '*.orig' -o -name '*.rej' -o -name '*~' \
		-o -name '*.bak' -o -name '#*#' -o -name '.*.orig' \
		-o -name '.*.rej' -o -name '*%'  -o -name 'core' \) \
		-type f -print | xargs rm -f


# Packaging of the kernel to various formats
# ---------------------------------------------------------------------------
# rpm target kept for backward compatibility
package-dir	:= scripts/package

%src-pkg: FORCE
	$(Q)$(MAKE) $(build)=$(package-dir) $@
%pkg: include/config/kernel.release FORCE
	$(Q)$(MAKE) $(build)=$(package-dir) $@
rpm: include/config/kernel.release FORCE
	$(Q)$(MAKE) $(build)=$(package-dir) $@


# Brief documentation of the typical targets used
# ---------------------------------------------------------------------------

boards := $(wildcard $(srctree)/arch/$(SRCARCH)/configs/*_defconfig)
boards := $(sort $(notdir $(boards)))
board-dirs := $(dir $(wildcard $(srctree)/arch/$(SRCARCH)/configs/*/*_defconfig))
board-dirs := $(sort $(notdir $(board-dirs:/=)))

PHONY += help
help:
	@echo  'Cleaning targets:'
	@echo  '  clean		  - Remove most generated files but keep the config and'
	@echo  '                    enough build support to build external modules'
	@echo  '  mrproper	  - Remove all generated files + config + various backup files'
	@echo  '  distclean	  - mrproper + remove editor backup and patch files'
	@echo  ''
	@echo  'Configuration targets:'
	@$(MAKE) -f $(srctree)/scripts/kconfig/Makefile help
	@echo  ''
	@echo  'Other generic targets:'
	@echo  '  all		  - Build all targets marked with [*]'
	@echo  '* vmlinux	  - Build the bare kernel'
	@echo  '* modules	  - Build all modules'
	@echo  '  modules_install - Install all modules to INSTALL_MOD_PATH (default: /)'
	@echo  '  firmware_install- Install all firmware to INSTALL_FW_PATH'
	@echo  '                    (default: $$(INSTALL_MOD_PATH)/lib/firmware)'
	@echo  '  dir/            - Build all files in dir and below'
	@echo  '  dir/file.[ois]  - Build specified target only'
	@echo  '  dir/file.ll     - Build the LLVM assembly file'
	@echo  '                    (requires compiler support for LLVM assembly generation)'
	@echo  '  dir/file.lst    - Build specified mixed source/assembly target only'
	@echo  '                    (requires a recent binutils and recent build (System.map))'
	@echo  '  dir/file.ko     - Build module including final link'
	@echo  '  modules_prepare - Set up for building external modules'
	@echo  '  tags/TAGS	  - Generate tags file for editors'
	@echo  '  cscope	  - Generate cscope index'
	@echo  '  gtags           - Generate GNU GLOBAL index'
	@echo  '  kernelrelease	  - Output the release version string (use with make -s)'
	@echo  '  kernelversion	  - Output the version stored in Makefile (use with make -s)'
	@echo  '  image_name	  - Output the image name (use with make -s)'
	@echo  '  headers_install - Install sanitised kernel headers to INSTALL_HDR_PATH'; \
	 echo  '                    (default: $(INSTALL_HDR_PATH))'; \
	 echo  ''
	@echo  'Static analysers'
	@echo  '  checkstack      - Generate a list of stack hogs'
	@echo  '  namespacecheck  - Name space analysis on compiled kernel'
	@echo  '  versioncheck    - Sanity check on version.h usage'
	@echo  '  includecheck    - Check for duplicate included header files'
	@echo  '  export_report   - List the usages of all exported symbols'
	@echo  '  headers_check   - Sanity check on exported headers'
	@echo  '  headerdep       - Detect inclusion cycles in headers'
	@$(MAKE) -f $(srctree)/scripts/Makefile.help checker-help
	@echo  ''
	@echo  'Kernel selftest'
	@echo  '  kselftest       - Build and run kernel selftest (run as root)'
	@echo  '                    Build, install, and boot kernel before'
	@echo  '                    running kselftest on it'
	@echo  '  kselftest-clean - Remove all generated kselftest files'
	@echo  '  kselftest-merge - Merge all the config dependencies of kselftest to existed'
	@echo  '                    .config.'
	@echo  ''
	@echo  'Kernel packaging:'
	@$(MAKE) $(build)=$(package-dir) help
	@echo  ''
	@echo  'Documentation targets:'
	@$(MAKE) -f $(srctree)/Documentation/Makefile.sphinx dochelp
	@echo  ''
	@$(MAKE) -f $(srctree)/Documentation/DocBook/Makefile dochelp
	@echo  ''
	@echo  'Architecture specific targets ($(SRCARCH)):'
	@$(if $(archhelp),$(archhelp),\
		echo '  No architecture specific help defined for $(SRCARCH)')
	@echo  ''
	@$(if $(boards), \
		$(foreach b, $(boards), \
		printf "  %-24s - Build for %s\\n" $(b) $(subst _defconfig,,$(b));) \
		echo '')
	@$(if $(board-dirs), \
		$(foreach b, $(board-dirs), \
		printf "  %-16s - Show %s-specific targets\\n" help-$(b) $(b);) \
		printf "  %-16s - Show all of the above\\n" help-boards; \
		echo '')

	@echo  '  make V=0|1 [targets] 0 => quiet build (default), 1 => verbose build'
	@echo  '  make V=2   [targets] 2 => give reason for rebuild of target'
	@echo  '  make O=dir [targets] Locate all output files in "dir", including .config'
	@echo  '  make C=1   [targets] Check all c source with $$CHECK (sparse by default)'
	@echo  '  make C=2   [targets] Force check of all c source with $$CHECK'
	@echo  '  make RECORDMCOUNT_WARN=1 [targets] Warn about ignored mcount sections'
	@echo  '  make W=n   [targets] Enable extra gcc checks, n=1,2,3 where'
	@echo  '		1: warnings which may be relevant and do not occur too often'
	@echo  '		2: warnings which occur quite often but may still be relevant'
	@echo  '		3: more obscure warnings, can most likely be ignored'
	@echo  '		Multiple levels can be combined with W=12 or W=123'
	@echo  ''
	@echo  'Execute "make" or "make all" to build all targets marked with [*] '
	@echo  'For further info see the ./README file'


help-board-dirs := $(addprefix help-,$(board-dirs))

help-boards: $(help-board-dirs)

boards-per-dir = $(sort $(notdir $(wildcard $(srctree)/arch/$(SRCARCH)/configs/$*/*_defconfig)))

$(help-board-dirs): help-%:
	@echo  'Architecture specific targets ($(SRCARCH) $*):'
	@$(if $(boards-per-dir), \
		$(foreach b, $(boards-per-dir), \
		printf "  %-24s - Build for %s\\n" $*/$(b) $(subst _defconfig,,$(b));) \
		echo '')


# Documentation targets
# ---------------------------------------------------------------------------
DOC_TARGETS := xmldocs sgmldocs psdocs latexdocs pdfdocs htmldocs mandocs installmandocs epubdocs cleandocs
PHONY += $(DOC_TARGETS)
$(DOC_TARGETS): scripts_basic FORCE
	$(Q)$(MAKE) $(build)=scripts build_docproc build_check-lc_ctype
	$(Q)$(MAKE) $(build)=Documentation -f $(srctree)/Documentation/Makefile.sphinx $@
	$(Q)$(MAKE) $(build)=Documentation/DocBook $@

else # KBUILD_EXTMOD

###
# External module support.
# When building external modules the kernel used as basis is considered
# read-only, and no consistency checks are made and the make
# system is not used on the basis kernel. If updates are required
# in the basis kernel ordinary make commands (without M=...) must
# be used.
#
# The following are the only valid targets when building external
# modules.
# make M=dir clean     Delete all automatically generated files
# make M=dir modules   Make all modules in specified dir
# make M=dir	       Same as 'make M=dir modules'
# make M=dir modules_install
#                      Install the modules built in the module directory
#                      Assumes install directory is already created

# We are always building modules
KBUILD_MODULES := 1
PHONY += crmodverdir
crmodverdir:
	$(cmd_crmodverdir)

PHONY += $(objtree)/Module.symvers
$(objtree)/Module.symvers:
	@test -e $(objtree)/Module.symvers || ( \
	echo; \
	echo "  WARNING: Symbol version dump $(objtree)/Module.symvers"; \
	echo "           is missing; modules will have no dependencies and modversions."; \
	echo )

module-dirs := $(addprefix _module_,$(KBUILD_EXTMOD))
PHONY += $(module-dirs) modules
$(module-dirs): crmodverdir $(objtree)/Module.symvers
	$(Q)$(MAKE) $(build)=$(patsubst _module_%,%,$@)

modules: $(module-dirs)
	@$(kecho) '  Building modules, stage 2.';
	$(Q)$(MAKE) -f $(srctree)/scripts/Makefile.modpost

PHONY += modules_install
modules_install: _emodinst_ _emodinst_post

install-dir := $(if $(INSTALL_MOD_DIR),$(INSTALL_MOD_DIR),extra)
PHONY += _emodinst_
_emodinst_:
	$(Q)mkdir -p $(MODLIB)/$(install-dir)
	$(Q)$(MAKE) -f $(srctree)/scripts/Makefile.modinst

PHONY += _emodinst_post
_emodinst_post: _emodinst_
	$(call cmd,depmod)

clean-dirs := $(addprefix _clean_,$(KBUILD_EXTMOD))

PHONY += $(clean-dirs) clean
$(clean-dirs):
	$(Q)$(MAKE) $(clean)=$(patsubst _clean_%,%,$@)

clean:	rm-dirs := $(MODVERDIR)
clean: rm-files := $(KBUILD_EXTMOD)/Module.symvers

PHONY += help
help:
	@echo  '  Building external modules.'
	@echo  '  Syntax: make -C path/to/kernel/src M=$$PWD target'
	@echo  ''
	@echo  '  modules         - default target, build the module(s)'
	@echo  '  modules_install - install the module'
	@echo  '  clean           - remove generated files in module directory only'
	@echo  ''

# Dummies...
PHONY += prepare scripts
prepare: ;
scripts: ;
endif # KBUILD_EXTMOD

clean: $(clean-dirs)
	$(call cmd,rmdirs)
	$(call cmd,rmfiles)
	@find $(if $(KBUILD_EXTMOD), $(KBUILD_EXTMOD), .) $(RCS_FIND_IGNORE) \
		\( -name '*.[oas]' -o -name '*.ko' -o -name '.*.cmd' \
		-o -name '*.ko.*' \
		-o -name '*.dwo'  \
		-o -name '*.su'  \
		-o -name '.*.d' -o -name '.*.tmp' -o -name '*.mod.c' \
		-o -name '*.symtypes' -o -name 'modules.order' \
		-o -name modules.builtin -o -name '.tmp_*.o.*' \
		-o -name '*.c.[012]*.*' \
		-o -name '*.ll' \
		-o -name '*.gcno' \
		-o -name '*.*.symversions' \) -type f -print | xargs rm -f

# Generate tags for editors
# ---------------------------------------------------------------------------
quiet_cmd_tags = GEN     $@
      cmd_tags = $(CONFIG_SHELL) $(srctree)/scripts/tags.sh $@

tags TAGS cscope gtags: FORCE
	$(call cmd,tags)

# Scripts to check various things for consistency
# ---------------------------------------------------------------------------

PHONY += includecheck versioncheck coccicheck namespacecheck export_report

includecheck:
	find $(srctree)/* $(RCS_FIND_IGNORE) \
		-name '*.[hcS]' -type f -print | sort \
		| xargs $(PERL) -w $(srctree)/scripts/checkincludes.pl

versioncheck:
	find $(srctree)/* $(RCS_FIND_IGNORE) \
		-name '*.[hcS]' -type f -print | sort \
		| xargs $(PERL) -w $(srctree)/scripts/checkversion.pl

coccicheck:
	$(Q)$(CONFIG_SHELL) $(srctree)/scripts/$@

namespacecheck:
	$(PERL) $(srctree)/scripts/namespace.pl

export_report:
	$(PERL) $(srctree)/scripts/export_report.pl

endif #ifeq ($(config-targets),1)
endif #ifeq ($(mixed-targets),1)

PHONY += checkstack kernelrelease kernelversion image_name

# UML needs a little special treatment here.  It wants to use the host
# toolchain, so needs $(SUBARCH) passed to checkstack.pl.  Everyone
# else wants $(ARCH), including people doing cross-builds, which means
# that $(SUBARCH) doesn't work here.
ifeq ($(ARCH), um)
CHECKSTACK_ARCH := $(SUBARCH)
else
CHECKSTACK_ARCH := $(ARCH)
endif
checkstack:
	$(OBJDUMP) -d vmlinux $$(find . -name '*.ko') | \
	$(PERL) $(src)/scripts/checkstack.pl $(CHECKSTACK_ARCH)

kernelrelease:
	@echo "$(KERNELVERSION)$$($(CONFIG_SHELL) $(srctree)/scripts/setlocalversion $(srctree))"

kernelversion:
	@echo $(KERNELVERSION)

image_name:
	@echo $(KBUILD_IMAGE)

# Clear a bunch of variables before executing the submake
tools/: FORCE
	$(Q)mkdir -p $(objtree)/tools
	$(Q)$(MAKE) LDFLAGS= MAKEFLAGS="$(tools_silent) $(filter --j% -j,$(MAKEFLAGS))" O=$(shell cd $(objtree) && /bin/pwd) subdir=tools -C $(src)/tools/

tools/%: FORCE
	$(Q)mkdir -p $(objtree)/tools
	$(Q)$(MAKE) LDFLAGS= MAKEFLAGS="$(tools_silent) $(filter --j% -j,$(MAKEFLAGS))" O=$(shell cd $(objtree) && /bin/pwd) subdir=tools -C $(src)/tools/ $*

# Single targets
# ---------------------------------------------------------------------------
# Single targets are compatible with:
# - build with mixed source and output
# - build with separate output dir 'make O=...'
# - external modules
#
#  target-dir => where to store outputfile
#  build-dir  => directory in kernel source tree to use

ifeq ($(KBUILD_EXTMOD),)
        build-dir  = $(patsubst %/,%,$(dir $@))
        target-dir = $(dir $@)
else
        zap-slash=$(filter-out .,$(patsubst %/,%,$(dir $@)))
        build-dir  = $(KBUILD_EXTMOD)$(if $(zap-slash),/$(zap-slash))
        target-dir = $(if $(KBUILD_EXTMOD),$(dir $<),$(dir $@))
endif

%.s: %.c prepare scripts FORCE
	$(Q)$(MAKE) $(build)=$(build-dir) $(target-dir)$(notdir $@)
%.i: %.c prepare scripts FORCE
	$(Q)$(MAKE) $(build)=$(build-dir) $(target-dir)$(notdir $@)
%.o: %.c prepare scripts FORCE
	$(Q)$(MAKE) $(build)=$(build-dir) $(target-dir)$(notdir $@)
%.lst: %.c prepare scripts FORCE
	$(Q)$(MAKE) $(build)=$(build-dir) $(target-dir)$(notdir $@)
%.s: %.S prepare scripts FORCE
	$(Q)$(MAKE) $(build)=$(build-dir) $(target-dir)$(notdir $@)
%.o: %.S prepare scripts FORCE
	$(Q)$(MAKE) $(build)=$(build-dir) $(target-dir)$(notdir $@)
%.symtypes: %.c prepare scripts FORCE
	$(Q)$(MAKE) $(build)=$(build-dir) $(target-dir)$(notdir $@)
%.ll: %.c prepare scripts FORCE
	$(Q)$(MAKE) $(build)=$(build-dir) $(target-dir)$(notdir $@)

# Modules
/: prepare scripts FORCE
	$(cmd_crmodverdir)
	$(Q)$(MAKE) KBUILD_MODULES=$(if $(CONFIG_MODULES),1) \
	$(build)=$(build-dir)
# Make sure the latest headers are built for Documentation
Documentation/ samples/: headers_install
%/: prepare scripts FORCE
	$(cmd_crmodverdir)
	$(Q)$(MAKE) KBUILD_MODULES=$(if $(CONFIG_MODULES),1) \
	$(build)=$(build-dir)
%.ko: prepare scripts FORCE
	$(cmd_crmodverdir)
	$(Q)$(MAKE) KBUILD_MODULES=$(if $(CONFIG_MODULES),1)   \
	$(build)=$(build-dir) $(@:.ko=.o)
	$(Q)$(MAKE) -f $(srctree)/scripts/Makefile.modpost

# FIXME Should go into a make.lib or something
# ===========================================================================

quiet_cmd_rmdirs = $(if $(wildcard $(rm-dirs)),CLEAN   $(wildcard $(rm-dirs)))
      cmd_rmdirs = rm -rf $(rm-dirs)

quiet_cmd_rmfiles = $(if $(wildcard $(rm-files)),CLEAN   $(wildcard $(rm-files)))
      cmd_rmfiles = rm -f $(rm-files)

# Run depmod only if we have System.map and depmod is executable
quiet_cmd_depmod = DEPMOD  $(KERNELRELEASE)
      cmd_depmod = $(CONFIG_SHELL) $(srctree)/scripts/depmod.sh $(DEPMOD) \
                   $(KERNELRELEASE) "$(patsubst y,_,$(CONFIG_HAVE_UNDERSCORE_SYMBOL_PREFIX))"

# Create temporary dir for module support files
# clean it up only when building all modules
cmd_crmodverdir = $(Q)mkdir -p $(MODVERDIR) \
                  $(if $(KBUILD_MODULES),; rm -f $(MODVERDIR)/*)

# read all saved command lines

targets := $(wildcard $(sort $(targets)))
cmd_files := $(wildcard .*.cmd $(foreach f,$(targets),$(dir $(f)).$(notdir $(f)).cmd))

ifneq ($(cmd_files),)
  $(cmd_files): ;	# Do not try to update included dependency files
  include $(cmd_files)
endif

endif	# skip-makefile

PHONY += FORCE
FORCE:

# Declare the contents of the .PHONY variable as phony.  We keep that
# information in a variable so we can use it in if_changed and friends.
.PHONY: $(PHONY)<|MERGE_RESOLUTION|>--- conflicted
+++ resolved
@@ -347,12 +347,8 @@
 
 # Make variables (CC, etc...)
 AS		= $(CROSS_COMPILE)as
-<<<<<<< HEAD
 LD		= $(CROSS_COMPILE)ld$(if $(wildcard $(lastword $(CROSS_COMPILE))ld.bfd),.bfd)
-=======
-LD		= $(CROSS_COMPILE)ld
 LDGOLD		= $(CROSS_COMPILE)ld.gold
->>>>>>> a35dc729
 CC		= $(CROSS_COMPILE)gcc
 CPP		= $(CC) -E
 AR		= $(CROSS_COMPILE)ar
