# SPDX-License-Identifier: GPL-2.0
VERSION = 5
PATCHLEVEL = 15
<<<<<<< HEAD
SUBLEVEL = 80
EXTRAVERSION = -GoogleLTS
=======
SUBLEVEL = 81
EXTRAVERSION =
>>>>>>> e3cbaa4a
NAME = Trick or Treat

# *DOCUMENTATION*
# To see a list of typical targets execute "make help"
# More info can be located in ./README
# Comments in this file are targeted only to the developer, do not
# expect to learn how to build the kernel reading this file.

$(if $(filter __%, $(MAKECMDGOALS)), \
	$(error targets prefixed with '__' are only for internal use))

# That's our default target when none is given on the command line
PHONY := __all
__all:

# We are using a recursive build, so we need to do a little thinking
# to get the ordering right.
#
# Most importantly: sub-Makefiles should only ever modify files in
# their own directory. If in some directory we have a dependency on
# a file in another dir (which doesn't happen often, but it's often
# unavoidable when linking the built-in.a targets which finally
# turn into vmlinux), we will call a sub make in that other dir, and
# after that we are sure that everything which is in that other dir
# is now up to date.
#
# The only cases where we need to modify files which have global
# effects are thus separated out and done before the recursive
# descending is started. They are now explicitly listed as the
# prepare rule.

ifneq ($(sub_make_done),1)

# Do not use make's built-in rules and variables
# (this increases performance and avoids hard-to-debug behaviour)
MAKEFLAGS += -rR

# Avoid funny character set dependencies
unexport LC_ALL
LC_COLLATE=C
LC_NUMERIC=C
export LC_COLLATE LC_NUMERIC

# Avoid interference with shell env settings
unexport GREP_OPTIONS

# Beautify output
# ---------------------------------------------------------------------------
#
# Normally, we echo the whole command before executing it. By making
# that echo $($(quiet)$(cmd)), we now have the possibility to set
# $(quiet) to choose other forms of output instead, e.g.
#
#         quiet_cmd_cc_o_c = Compiling $(RELDIR)/$@
#         cmd_cc_o_c       = $(CC) $(c_flags) -c -o $@ $<
#
# If $(quiet) is empty, the whole command will be printed.
# If it is set to "quiet_", only the short version will be printed.
# If it is set to "silent_", nothing will be printed at all, since
# the variable $(silent_cmd_cc_o_c) doesn't exist.
#
# A simple variant is to prefix commands with $(Q) - that's useful
# for commands that shall be hidden in non-verbose mode.
#
#	$(Q)ln $@ :<
#
# If KBUILD_VERBOSE equals 0 then the above command will be hidden.
# If KBUILD_VERBOSE equals 1 then the above command is displayed.
# If KBUILD_VERBOSE equals 2 then give the reason why each target is rebuilt.
#
# To put more focus on warnings, be less verbose as default
# Use 'make V=1' to see the full commands

ifeq ("$(origin V)", "command line")
  KBUILD_VERBOSE = $(V)
endif
ifndef KBUILD_VERBOSE
  KBUILD_VERBOSE = 0
endif

ifeq ($(KBUILD_VERBOSE),1)
  quiet =
  Q =
else
  quiet=quiet_
  Q = @
endif

# If the user is running make -s (silent mode), suppress echoing of
# commands

ifneq ($(findstring s,$(filter-out --%,$(MAKEFLAGS))),)
  quiet=silent_
  KBUILD_VERBOSE = 0
endif

export quiet Q KBUILD_VERBOSE

# Call a source code checker (by default, "sparse") as part of the
# C compilation.
#
# Use 'make C=1' to enable checking of only re-compiled files.
# Use 'make C=2' to enable checking of *all* source files, regardless
# of whether they are re-compiled or not.
#
# See the file "Documentation/dev-tools/sparse.rst" for more details,
# including where to get the "sparse" utility.

ifeq ("$(origin C)", "command line")
  KBUILD_CHECKSRC = $(C)
endif
ifndef KBUILD_CHECKSRC
  KBUILD_CHECKSRC = 0
endif

export KBUILD_CHECKSRC

# Use make M=dir or set the environment variable KBUILD_EXTMOD to specify the
# directory of external module to build. Setting M= takes precedence.
ifeq ("$(origin M)", "command line")
  KBUILD_EXTMOD := $(M)
endif

$(if $(word 2, $(KBUILD_EXTMOD)), \
	$(error building multiple external modules is not supported))

# Remove trailing slashes
ifneq ($(filter %/, $(KBUILD_EXTMOD)),)
KBUILD_EXTMOD := $(shell dirname $(KBUILD_EXTMOD).)
endif

export KBUILD_EXTMOD

# ANDROID: set up mixed-build support. mixed-build allows device kernel modules
# to be compiled against a GKI kernel. This approach still uses the headers and
# Kbuild from device kernel, so care must be taken to ensure that those headers match.
ifdef KBUILD_MIXED_TREE
# Need vmlinux.symvers for modpost and System.map for depmod, check whether they exist in KBUILD_MIXED_TREE
required_mixed_files=vmlinux.symvers System.map
$(if $(filter-out $(words $(required_mixed_files)), \
		$(words $(wildcard $(add-prefix $(KBUILD_MIXED_TREE)/,$(required_mixed_files))))),,\
	$(error KBUILD_MIXED_TREE=$(KBUILD_MIXED_TREE) doesn't contain $(required_mixed_files)))
endif

mixed-build-prefix = $(if $(KBUILD_MIXED_TREE),$(KBUILD_MIXED_TREE)/)
export KBUILD_MIXED_TREE
# This is a hack for kleaf to set mixed-build-prefix within the execution of a make rule, e.g.
# within __modinst_pre.
# TODO(b/205893923): Revert this hack once it is properly handled.
export mixed-build-prefix

# Kbuild will save output files in the current working directory.
# This does not need to match to the root of the kernel source tree.
#
# For example, you can do this:
#
#  cd /dir/to/store/output/files; make -f /dir/to/kernel/source/Makefile
#
# If you want to save output files in a different location, there are
# two syntaxes to specify it.
#
# 1) O=
# Use "make O=dir/to/store/output/files/"
#
# 2) Set KBUILD_OUTPUT
# Set the environment variable KBUILD_OUTPUT to point to the output directory.
# export KBUILD_OUTPUT=dir/to/store/output/files/; make
#
# The O= assignment takes precedence over the KBUILD_OUTPUT environment
# variable.

# Do we want to change the working directory?
ifeq ("$(origin O)", "command line")
  KBUILD_OUTPUT := $(O)
endif

ifneq ($(KBUILD_OUTPUT),)
# Make's built-in functions such as $(abspath ...), $(realpath ...) cannot
# expand a shell special character '~'. We use a somewhat tedious way here.
abs_objtree := $(shell mkdir -p $(KBUILD_OUTPUT) && cd $(KBUILD_OUTPUT) && pwd)
$(if $(abs_objtree),, \
     $(error failed to create output directory "$(KBUILD_OUTPUT)"))

# $(realpath ...) resolves symlinks
abs_objtree := $(realpath $(abs_objtree))
else
abs_objtree := $(CURDIR)
endif # ifneq ($(KBUILD_OUTPUT),)

ifeq ($(abs_objtree),$(CURDIR))
# Suppress "Entering directory ..." unless we are changing the work directory.
MAKEFLAGS += --no-print-directory
else
need-sub-make := 1
endif

this-makefile := $(lastword $(MAKEFILE_LIST))
abs_srctree := $(realpath $(dir $(this-makefile)))

ifneq ($(words $(subst :, ,$(abs_srctree))), 1)
$(error source directory cannot contain spaces or colons)
endif

ifneq ($(abs_srctree),$(abs_objtree))
# Look for make include files relative to root of kernel src
#
# --included-dir is added for backward compatibility, but you should not rely on
# it. Please add $(srctree)/ prefix to include Makefiles in the source tree.
MAKEFLAGS += --include-dir=$(abs_srctree)
endif

ifneq ($(filter 3.%,$(MAKE_VERSION)),)
# 'MAKEFLAGS += -rR' does not immediately become effective for GNU Make 3.x
# We need to invoke sub-make to avoid implicit rules in the top Makefile.
need-sub-make := 1
# Cancel implicit rules for this Makefile.
$(this-makefile): ;
endif

export abs_srctree abs_objtree
export sub_make_done := 1

ifeq ($(need-sub-make),1)

PHONY += $(MAKECMDGOALS) __sub-make

$(filter-out $(this-makefile), $(MAKECMDGOALS)) __all: __sub-make
	@:

# Invoke a second make in the output directory, passing relevant variables
__sub-make:
	$(Q)$(MAKE) -C $(abs_objtree) -f $(abs_srctree)/Makefile $(MAKECMDGOALS)

endif # need-sub-make
endif # sub_make_done

# We process the rest of the Makefile if this is the final invocation of make
ifeq ($(need-sub-make),)

# Do not print "Entering directory ...",
# but we want to display it when entering to the output directory
# so that IDEs/editors are able to understand relative filenames.
MAKEFLAGS += --no-print-directory

ifeq ($(abs_srctree),$(abs_objtree))
        # building in the source tree
        srctree := .
	building_out_of_srctree :=
else
        ifeq ($(abs_srctree)/,$(dir $(abs_objtree)))
                # building in a subdirectory of the source tree
                srctree := ..
        else
                srctree := $(abs_srctree)
        endif
	building_out_of_srctree := 1
endif

ifneq ($(KBUILD_ABS_SRCTREE),)
srctree := $(abs_srctree)
endif

objtree		:= .
VPATH		:= $(srctree)

export building_out_of_srctree srctree objtree VPATH

# To make sure we do not include .config for any of the *config targets
# catch them early, and hand them over to scripts/kconfig/Makefile
# It is allowed to specify more targets when calling make, including
# mixing *config targets and build targets.
# For example 'make oldconfig all'.
# Detect when mixed targets is specified, and make a second invocation
# of make so .config is not included in this case either (for *config).

version_h := include/generated/uapi/linux/version.h

clean-targets := %clean mrproper cleandocs
no-dot-config-targets := $(clean-targets) \
			 cscope gtags TAGS tags help% %docs check% coccicheck \
			 $(version_h) headers headers_% archheaders archscripts \
			 %asm-generic kernelversion %src-pkg dt_binding_check \
			 outputmakefile
# Installation targets should not require compiler. Unfortunately, vdso_install
# is an exception where build artifacts may be updated. This must be fixed.
no-compiler-targets := $(no-dot-config-targets) install dtbs_install \
			headers_install modules_install kernelrelease image_name
no-sync-config-targets := $(no-dot-config-targets) %install kernelrelease \
			  image_name
single-targets := %.a %.i %.ko %.lds %.ll %.lst %.mod %.o %.s %.symtypes %/

config-build	:=
mixed-build	:=
need-config	:= 1
need-compiler	:= 1
may-sync-config	:= 1
single-build	:=

ifneq ($(filter $(no-dot-config-targets), $(MAKECMDGOALS)),)
	ifeq ($(filter-out $(no-dot-config-targets), $(MAKECMDGOALS)),)
		need-config :=
	endif
endif

ifneq ($(filter $(no-compiler-targets), $(MAKECMDGOALS)),)
	ifeq ($(filter-out $(no-compiler-targets), $(MAKECMDGOALS)),)
		need-compiler :=
	endif
endif

ifneq ($(filter $(no-sync-config-targets), $(MAKECMDGOALS)),)
	ifeq ($(filter-out $(no-sync-config-targets), $(MAKECMDGOALS)),)
		may-sync-config :=
	endif
endif

ifneq ($(KBUILD_EXTMOD),)
	may-sync-config :=
endif

ifeq ($(KBUILD_EXTMOD),)
        ifneq ($(filter %config,$(MAKECMDGOALS)),)
		config-build := 1
                ifneq ($(words $(MAKECMDGOALS)),1)
			mixed-build := 1
                endif
        endif
endif

# We cannot build single targets and the others at the same time
ifneq ($(filter $(single-targets), $(MAKECMDGOALS)),)
	single-build := 1
	ifneq ($(filter-out $(single-targets), $(MAKECMDGOALS)),)
		mixed-build := 1
	endif
endif

# For "make -j clean all", "make -j mrproper defconfig all", etc.
ifneq ($(filter $(clean-targets),$(MAKECMDGOALS)),)
        ifneq ($(filter-out $(clean-targets),$(MAKECMDGOALS)),)
		mixed-build := 1
        endif
endif

# install and modules_install need also be processed one by one
ifneq ($(filter install,$(MAKECMDGOALS)),)
        ifneq ($(filter modules_install,$(MAKECMDGOALS)),)
		mixed-build := 1
        endif
endif

ifdef mixed-build
# ===========================================================================
# We're called with mixed targets (*config and build targets).
# Handle them one by one.

PHONY += $(MAKECMDGOALS) __build_one_by_one

$(MAKECMDGOALS): __build_one_by_one
	@:

__build_one_by_one:
	$(Q)set -e; \
	for i in $(MAKECMDGOALS); do \
		$(MAKE) -f $(srctree)/Makefile $$i; \
	done

else # !mixed-build

include $(srctree)/scripts/Kbuild.include

# Read KERNELRELEASE from include/config/kernel.release (if it exists)
KERNELRELEASE = $(shell cat include/config/kernel.release 2> /dev/null)
KERNELVERSION = $(VERSION)$(if $(PATCHLEVEL),.$(PATCHLEVEL)$(if $(SUBLEVEL),.$(SUBLEVEL)))$(EXTRAVERSION)
export VERSION PATCHLEVEL SUBLEVEL KERNELRELEASE KERNELVERSION

include $(srctree)/scripts/subarch.include

# Cross compiling and selecting different set of gcc/bin-utils
# ---------------------------------------------------------------------------
#
# When performing cross compilation for other architectures ARCH shall be set
# to the target architecture. (See arch/* for the possibilities).
# ARCH can be set during invocation of make:
# make ARCH=ia64
# Another way is to have ARCH set in the environment.
# The default ARCH is the host where make is executed.

# CROSS_COMPILE specify the prefix used for all executables used
# during compilation. Only gcc and related bin-utils executables
# are prefixed with $(CROSS_COMPILE).
# CROSS_COMPILE can be set on the command line
# make CROSS_COMPILE=ia64-linux-
# Alternatively CROSS_COMPILE can be set in the environment.
# Default value for CROSS_COMPILE is not to prefix executables
# Note: Some architectures assign CROSS_COMPILE in their arch/*/Makefile
ARCH		?= $(SUBARCH)

# Architecture as present in compile.h
UTS_MACHINE 	:= $(ARCH)
SRCARCH 	:= $(ARCH)

# Additional ARCH settings for x86
ifeq ($(ARCH),i386)
        SRCARCH := x86
endif
ifeq ($(ARCH),x86_64)
        SRCARCH := x86
endif

# Additional ARCH settings for sparc
ifeq ($(ARCH),sparc32)
       SRCARCH := sparc
endif
ifeq ($(ARCH),sparc64)
       SRCARCH := sparc
endif

# Additional ARCH settings for parisc
ifeq ($(ARCH),parisc64)
       SRCARCH := parisc
endif

export cross_compiling :=
ifneq ($(SRCARCH),$(SUBARCH))
cross_compiling := 1
endif

KCONFIG_CONFIG	?= .config
export KCONFIG_CONFIG

# SHELL used by kbuild
CONFIG_SHELL := sh

HOST_LFS_CFLAGS := $(shell getconf LFS_CFLAGS 2>/dev/null)
HOST_LFS_LDFLAGS := $(shell getconf LFS_LDFLAGS 2>/dev/null)
HOST_LFS_LIBS := $(shell getconf LFS_LIBS 2>/dev/null)

ifneq ($(LLVM),)
HOSTCC	= clang
HOSTCXX	= clang++
else
HOSTCC	= gcc
HOSTCXX	= g++
endif

KBUILD_USERHOSTCFLAGS := -Wall -Wmissing-prototypes -Wstrict-prototypes \
			 -O2 -fomit-frame-pointer -std=gnu89
KBUILD_USERCFLAGS  := $(KBUILD_USERHOSTCFLAGS) $(USERCFLAGS)
KBUILD_USERLDFLAGS := $(USERLDFLAGS)

KBUILD_HOSTCFLAGS   := $(KBUILD_USERHOSTCFLAGS) $(HOST_LFS_CFLAGS) $(HOSTCFLAGS)
KBUILD_HOSTCXXFLAGS := -Wall -O2 $(HOST_LFS_CFLAGS) $(HOSTCXXFLAGS)
KBUILD_HOSTLDFLAGS  := $(HOST_LFS_LDFLAGS) $(HOSTLDFLAGS)
KBUILD_HOSTLDLIBS   := $(HOST_LFS_LIBS) $(HOSTLDLIBS)

# Make variables (CC, etc...)
CPP		= $(CC) -E
ifneq ($(LLVM),)
CC		= clang
LD		= ld.lld
AR		= llvm-ar
NM		= llvm-nm
OBJCOPY		= llvm-objcopy
OBJDUMP		= llvm-objdump
READELF		= llvm-readelf
STRIP		= llvm-strip
else
CC		= $(CROSS_COMPILE)gcc
LD		= $(CROSS_COMPILE)ld$(if $(wildcard $(lastword $(CROSS_COMPILE))ld.bfd),.bfd)
AR		= $(CROSS_COMPILE)ar
NM		= $(CROSS_COMPILE)nm
OBJCOPY		= $(CROSS_COMPILE)objcopy
OBJDUMP		= $(CROSS_COMPILE)objdump
READELF		= $(CROSS_COMPILE)readelf
STRIP		= $(CROSS_COMPILE)strip
endif
PAHOLE		= pahole
RESOLVE_BTFIDS	= $(objtree)/tools/bpf/resolve_btfids/resolve_btfids
LEX		= flex
YACC		= bison
AWK		= awk
INSTALLKERNEL  := installkernel
DEPMOD		= depmod
PERL		= perl
PYTHON3		= python3
CHECK		= sparse
BASH		= bash
KGZIP		= gzip
KBZIP2		= bzip2
KLZOP		= lzop
LZMA		= lzma
LZ4		= lz4
XZ		= xz
ZSTD		= zstd

PAHOLE_FLAGS	= $(shell PAHOLE=$(PAHOLE) $(srctree)/scripts/pahole-flags.sh)

CHECKFLAGS     := -D__linux__ -Dlinux -D__STDC__ -Dunix -D__unix__ \
		  -Wbitwise -Wno-return-void -Wno-unknown-attribute $(CF)
NOSTDINC_FLAGS :=
CFLAGS_MODULE   =
AFLAGS_MODULE   =
LDFLAGS_MODULE  =
CFLAGS_KERNEL	=
AFLAGS_KERNEL	=
LDFLAGS_vmlinux =

# Use USERINCLUDE when you must reference the UAPI directories only.
USERINCLUDE    := \
		-I$(srctree)/arch/$(SRCARCH)/include/uapi \
		-I$(objtree)/arch/$(SRCARCH)/include/generated/uapi \
		-I$(srctree)/include/uapi \
		-I$(objtree)/include/generated/uapi \
                -include $(srctree)/include/linux/compiler-version.h \
                -include $(srctree)/include/linux/kconfig.h

# Use LINUXINCLUDE when you must reference the include/ directory.
# Needed to be compatible with the O= option
LINUXINCLUDE    := \
		-I$(srctree)/arch/$(SRCARCH)/include \
		-I$(objtree)/arch/$(SRCARCH)/include/generated \
		$(if $(building_out_of_srctree),-I$(srctree)/include) \
		-I$(objtree)/include \
		$(USERINCLUDE)

KBUILD_AFLAGS   := -D__ASSEMBLY__ -fno-PIE
KBUILD_CFLAGS   := -Wall -Wundef -Werror=strict-prototypes -Wno-trigraphs \
		   -fno-strict-aliasing -fno-common -fshort-wchar -fno-PIE \
		   -Werror=implicit-function-declaration -Werror=implicit-int \
		   -Werror=return-type -Wno-format-security \
		   -std=gnu89
KBUILD_CPPFLAGS := -D__KERNEL__
KBUILD_AFLAGS_KERNEL :=
KBUILD_CFLAGS_KERNEL :=
KBUILD_AFLAGS_MODULE  := -DMODULE
KBUILD_CFLAGS_MODULE  := -DMODULE
KBUILD_LDFLAGS_MODULE :=
KBUILD_LDFLAGS :=
CLANG_FLAGS :=

export ARCH SRCARCH CONFIG_SHELL BASH HOSTCC KBUILD_HOSTCFLAGS CROSS_COMPILE LD CC
export CPP AR NM STRIP OBJCOPY OBJDUMP READELF PAHOLE RESOLVE_BTFIDS LEX YACC AWK INSTALLKERNEL
export PERL PYTHON3 CHECK CHECKFLAGS MAKE UTS_MACHINE HOSTCXX
export KGZIP KBZIP2 KLZOP LZMA LZ4 XZ ZSTD
export KBUILD_HOSTCXXFLAGS KBUILD_HOSTLDFLAGS KBUILD_HOSTLDLIBS LDFLAGS_MODULE
export KBUILD_USERCFLAGS KBUILD_USERLDFLAGS

export KBUILD_CPPFLAGS NOSTDINC_FLAGS LINUXINCLUDE OBJCOPYFLAGS KBUILD_LDFLAGS
export KBUILD_CFLAGS CFLAGS_KERNEL CFLAGS_MODULE
export KBUILD_AFLAGS AFLAGS_KERNEL AFLAGS_MODULE
export KBUILD_AFLAGS_MODULE KBUILD_CFLAGS_MODULE KBUILD_LDFLAGS_MODULE
export KBUILD_AFLAGS_KERNEL KBUILD_CFLAGS_KERNEL
export PAHOLE_FLAGS

# Files to ignore in find ... statements

export RCS_FIND_IGNORE := \( -name SCCS -o -name BitKeeper -o -name .svn -o    \
			  -name CVS -o -name .pc -o -name .hg -o -name .git \) \
			  -prune -o
export RCS_TAR_IGNORE := --exclude SCCS --exclude BitKeeper --exclude .svn \
			 --exclude CVS --exclude .pc --exclude .hg --exclude .git

# ===========================================================================
# Rules shared between *config targets and build targets

# Basic helpers built in scripts/basic/
PHONY += scripts_basic
scripts_basic:
	$(Q)$(MAKE) $(build)=scripts/basic

PHONY += outputmakefile
ifdef building_out_of_srctree
# Before starting out-of-tree build, make sure the source tree is clean.
# outputmakefile generates a Makefile in the output directory, if using a
# separate output directory. This allows convenient use of make in the
# output directory.
# At the same time when output Makefile generated, generate .gitignore to
# ignore whole output directory

quiet_cmd_makefile = GEN     Makefile
      cmd_makefile = { \
	echo "\# Automatically generated by $(srctree)/Makefile: don't edit"; \
	echo "include $(srctree)/Makefile"; \
	} > Makefile

outputmakefile:
	$(Q)if [ -f $(srctree)/.config -o \
		 -d $(srctree)/include/config -o \
		 -d $(srctree)/arch/$(SRCARCH)/include/generated ]; then \
		echo >&2 "***"; \
		echo >&2 "*** The source tree is not clean, please run 'make$(if $(findstring command line, $(origin ARCH)), ARCH=$(ARCH)) mrproper'"; \
		echo >&2 "*** in $(abs_srctree)";\
		echo >&2 "***"; \
		false; \
	fi
	$(Q)ln -fsn $(srctree) source
	$(call cmd,makefile)
	$(Q)test -e .gitignore || \
	{ echo "# this is build directory, ignore it"; echo "*"; } > .gitignore
endif

# The expansion should be delayed until arch/$(SRCARCH)/Makefile is included.
# Some architectures define CROSS_COMPILE in arch/$(SRCARCH)/Makefile.
# CC_VERSION_TEXT is referenced from Kconfig (so it needs export),
# and from include/config/auto.conf.cmd to detect the compiler upgrade.
CC_VERSION_TEXT = $(subst $(pound),,$(shell LC_ALL=C $(CC) --version 2>/dev/null | head -n 1))

ifneq ($(findstring clang,$(CC_VERSION_TEXT)),)
include $(srctree)/scripts/Makefile.clang
endif

# Include this also for config targets because some architectures need
# cc-cross-prefix to determine CROSS_COMPILE.
ifdef need-compiler
include $(srctree)/scripts/Makefile.compiler
endif

ifdef config-build
# ===========================================================================
# *config targets only - make sure prerequisites are updated, and descend
# in scripts/kconfig to make the *config target

# Read arch specific Makefile to set KBUILD_DEFCONFIG as needed.
# KBUILD_DEFCONFIG may point out an alternative default configuration
# used for 'make defconfig'
include $(srctree)/arch/$(SRCARCH)/Makefile
export KBUILD_DEFCONFIG KBUILD_KCONFIG CC_VERSION_TEXT

config: outputmakefile scripts_basic FORCE
	$(Q)$(MAKE) $(build)=scripts/kconfig $@

%config: outputmakefile scripts_basic FORCE
	$(Q)$(MAKE) $(build)=scripts/kconfig $@

else #!config-build
# ===========================================================================
# Build targets only - this includes vmlinux, arch specific targets, clean
# targets and others. In general all targets except *config targets.

# If building an external module we do not care about the all: rule
# but instead __all depend on modules
PHONY += all
ifeq ($(KBUILD_EXTMOD),)
__all: all
else
__all: modules
endif

# Decide whether to build built-in, modular, or both.
# Normally, just do built-in.

KBUILD_MODULES :=
KBUILD_BUILTIN := 1

# If we have only "make modules", don't compile built-in objects.
ifeq ($(MAKECMDGOALS),modules)
  KBUILD_BUILTIN :=
endif

# If we have "make <whatever> modules", compile modules
# in addition to whatever we do anyway.
# Just "make" or "make all" shall build modules as well

ifneq ($(filter all modules nsdeps %compile_commands.json clang-%,$(MAKECMDGOALS)),)
  KBUILD_MODULES := 1
endif

ifeq ($(MAKECMDGOALS),)
  KBUILD_MODULES := 1
endif

export KBUILD_MODULES KBUILD_BUILTIN

ifdef need-config
include include/config/auto.conf
endif

ifeq ($(KBUILD_EXTMOD),)
# Objects we will link into vmlinux / subdirs we need to visit
core-y		:= init/ usr/ arch/$(SRCARCH)/
drivers-y	:= drivers/ sound/
drivers-$(CONFIG_SAMPLES) += samples/
drivers-$(CONFIG_NET) += net/
drivers-y	+= virt/
libs-y		:= lib/
endif # KBUILD_EXTMOD

ifndef KBUILD_MIXED_TREE
# The all: target is the default when no target is given on the
# command line.
# This allow a user to issue only 'make' to build a kernel including modules
# Defaults to vmlinux, but the arch makefile usually adds further targets
all: vmlinux
endif

CFLAGS_GCOV	:= -fprofile-arcs -ftest-coverage
ifdef CONFIG_CC_IS_GCC
CFLAGS_GCOV	+= -fno-tree-loop-im
endif
export CFLAGS_GCOV

# The arch Makefiles can override CC_FLAGS_FTRACE. We may also append it later.
ifdef CONFIG_FUNCTION_TRACER
  CC_FLAGS_FTRACE := -pg
endif

ifdef CONFIG_CC_IS_GCC
RETPOLINE_CFLAGS	:= $(call cc-option,-mindirect-branch=thunk-extern -mindirect-branch-register)
RETPOLINE_CFLAGS	+= $(call cc-option,-mindirect-branch-cs-prefix)
RETPOLINE_VDSO_CFLAGS	:= $(call cc-option,-mindirect-branch=thunk-inline -mindirect-branch-register)
endif
ifdef CONFIG_CC_IS_CLANG
RETPOLINE_CFLAGS	:= -mretpoline-external-thunk
RETPOLINE_VDSO_CFLAGS	:= -mretpoline
endif

ifdef CONFIG_RETHUNK
RETHUNK_CFLAGS         := -mfunction-return=thunk-extern
RETPOLINE_CFLAGS       += $(RETHUNK_CFLAGS)
endif

export RETPOLINE_CFLAGS
export RETPOLINE_VDSO_CFLAGS

include $(srctree)/arch/$(SRCARCH)/Makefile

ifdef need-config
ifdef may-sync-config
# Read in dependencies to all Kconfig* files, make sure to run syncconfig if
# changes are detected. This should be included after arch/$(SRCARCH)/Makefile
# because some architectures define CROSS_COMPILE there.
include include/config/auto.conf.cmd

$(KCONFIG_CONFIG):
	@echo >&2 '***'
	@echo >&2 '*** Configuration file "$@" not found!'
	@echo >&2 '***'
	@echo >&2 '*** Please run some configurator (e.g. "make oldconfig" or'
	@echo >&2 '*** "make menuconfig" or "make xconfig").'
	@echo >&2 '***'
	@/bin/false

# The actual configuration files used during the build are stored in
# include/generated/ and include/config/. Update them if .config is newer than
# include/config/auto.conf (which mirrors .config).
#
# This exploits the 'multi-target pattern rule' trick.
# The syncconfig should be executed only once to make all the targets.
# (Note: use the grouped target '&:' when we bump to GNU Make 4.3)
#
# Do not use $(call cmd,...) here. That would suppress prompts from syncconfig,
# so you cannot notice that Kconfig is waiting for the user input.
%/config/auto.conf %/config/auto.conf.cmd %/generated/autoconf.h: $(KCONFIG_CONFIG)
	$(Q)$(kecho) "  SYNC    $@"
	$(Q)$(MAKE) -f $(srctree)/Makefile syncconfig
else # !may-sync-config
# External modules and some install targets need include/generated/autoconf.h
# and include/config/auto.conf but do not care if they are up-to-date.
# Use auto.conf to trigger the test
PHONY += include/config/auto.conf

include/config/auto.conf:
	$(Q)test -e include/generated/autoconf.h -a -e $@ || (		\
	echo >&2;							\
	echo >&2 "  ERROR: Kernel configuration is invalid.";		\
	echo >&2 "         include/generated/autoconf.h or $@ are missing.";\
	echo >&2 "         Run 'make oldconfig && make prepare' on kernel src to fix it.";	\
	echo >&2 ;							\
	/bin/false)

endif # may-sync-config
endif # need-config

KBUILD_CFLAGS	+= -fno-delete-null-pointer-checks
KBUILD_CFLAGS	+= $(call cc-disable-warning,frame-address,)
KBUILD_CFLAGS	+= $(call cc-disable-warning, format-truncation)
KBUILD_CFLAGS	+= $(call cc-disable-warning, format-overflow)
KBUILD_CFLAGS	+= $(call cc-disable-warning, address-of-packed-member)

ifdef CONFIG_CC_OPTIMIZE_FOR_PERFORMANCE
KBUILD_CFLAGS += -O2
else ifdef CONFIG_CC_OPTIMIZE_FOR_PERFORMANCE_O3
KBUILD_CFLAGS += -O3
KBUILD_CFLAGS += $(call cc-option, -fno-tree-loop-vectorize)
else ifdef CONFIG_CC_OPTIMIZE_FOR_SIZE
KBUILD_CFLAGS += -Os
endif

# Tell gcc to never replace conditional load with a non-conditional one
ifdef CONFIG_CC_IS_GCC
# gcc-10 renamed --param=allow-store-data-races=0 to
# -fno-allow-store-data-races.
KBUILD_CFLAGS	+= $(call cc-option,--param=allow-store-data-races=0)
KBUILD_CFLAGS	+= $(call cc-option,-fno-allow-store-data-races)
endif

ifdef CONFIG_READABLE_ASM
# Disable optimizations that make assembler listings hard to read.
# reorder blocks reorders the control in the function
# ipa clone creates specialized cloned functions
# partial inlining inlines only parts of functions
KBUILD_CFLAGS += -fno-reorder-blocks -fno-ipa-cp-clone -fno-partial-inlining
endif

ifneq ($(CONFIG_FRAME_WARN),0)
KBUILD_CFLAGS += -Wframe-larger-than=$(CONFIG_FRAME_WARN)
endif

stackp-flags-y                                    := -fno-stack-protector
stackp-flags-$(CONFIG_STACKPROTECTOR)             := -fstack-protector
stackp-flags-$(CONFIG_STACKPROTECTOR_STRONG)      := -fstack-protector-strong

KBUILD_CFLAGS += $(stackp-flags-y)

KBUILD_CFLAGS-$(CONFIG_WERROR) += -Werror
KBUILD_CFLAGS += $(KBUILD_CFLAGS-y)

ifdef CONFIG_CC_IS_CLANG
KBUILD_CPPFLAGS += -Qunused-arguments
# The kernel builds with '-std=gnu89' so use of GNU extensions is acceptable.
KBUILD_CFLAGS += -Wno-gnu
# CLANG uses a _MergedGlobals as optimization, but this breaks modpost, as the
# source of a reference will be _MergedGlobals and not on of the whitelisted names.
# See modpost pattern 2
KBUILD_CFLAGS += -mno-global-merge
else

# Warn about unmarked fall-throughs in switch statement.
# Disabled for clang while comment to attribute conversion happens and
# https://github.com/ClangBuiltLinux/linux/issues/636 is discussed.
KBUILD_CFLAGS += $(call cc-option,-Wimplicit-fallthrough=5,)
# gcc inanely warns about local variables called 'main'
KBUILD_CFLAGS += -Wno-main
endif

# These warnings generated too much noise in a regular build.
# Use make W=1 to enable them (see scripts/Makefile.extrawarn)
KBUILD_CFLAGS += $(call cc-disable-warning, unused-but-set-variable)
KBUILD_CFLAGS += $(call cc-disable-warning, unused-const-variable)

# These result in bogus false positives
KBUILD_CFLAGS += $(call cc-disable-warning, dangling-pointer)

ifdef CONFIG_FRAME_POINTER
KBUILD_CFLAGS	+= -fno-omit-frame-pointer -fno-optimize-sibling-calls
else
# Some targets (ARM with Thumb2, for example), can't be built with frame
# pointers.  For those, we don't have FUNCTION_TRACER automatically
# select FRAME_POINTER.  However, FUNCTION_TRACER adds -pg, and this is
# incompatible with -fomit-frame-pointer with current GCC, so we don't use
# -fomit-frame-pointer with FUNCTION_TRACER.
ifndef CONFIG_FUNCTION_TRACER
KBUILD_CFLAGS	+= -fomit-frame-pointer
endif
endif

# Initialize all stack variables with a 0xAA pattern.
ifdef CONFIG_INIT_STACK_ALL_PATTERN
KBUILD_CFLAGS	+= -ftrivial-auto-var-init=pattern
endif

# Initialize all stack variables with a zero value.
ifdef CONFIG_INIT_STACK_ALL_ZERO
KBUILD_CFLAGS	+= -ftrivial-auto-var-init=zero
ifdef CONFIG_CC_HAS_AUTO_VAR_INIT_ZERO_ENABLER
# https://github.com/llvm/llvm-project/issues/44842
KBUILD_CFLAGS	+= -enable-trivial-auto-var-init-zero-knowing-it-will-be-removed-from-clang
endif
endif

# While VLAs have been removed, GCC produces unreachable stack probes
# for the randomize_kstack_offset feature. Disable it for all compilers.
KBUILD_CFLAGS	+= $(call cc-option, -fno-stack-clash-protection)

# Clear used registers at func exit (to reduce data lifetime and ROP gadgets).
ifdef CONFIG_ZERO_CALL_USED_REGS
KBUILD_CFLAGS	+= -fzero-call-used-regs=used-gpr
endif

DEBUG_CFLAGS	:=

# Workaround for GCC versions < 5.0
# https://gcc.gnu.org/bugzilla/show_bug.cgi?id=61801
ifdef CONFIG_CC_IS_GCC
DEBUG_CFLAGS	+= $(call cc-ifversion, -lt, 0500, $(call cc-option, -fno-var-tracking-assignments))
endif

ifdef CONFIG_DEBUG_INFO

ifdef CONFIG_DEBUG_INFO_SPLIT
DEBUG_CFLAGS	+= -gsplit-dwarf
else
DEBUG_CFLAGS	+= -g
endif

ifdef CONFIG_AS_IS_LLVM
KBUILD_AFLAGS	+= -g
else
KBUILD_AFLAGS	+= -Wa,-gdwarf-2
endif

ifndef CONFIG_DEBUG_INFO_DWARF_TOOLCHAIN_DEFAULT
dwarf-version-$(CONFIG_DEBUG_INFO_DWARF4) := 4
dwarf-version-$(CONFIG_DEBUG_INFO_DWARF5) := 5
DEBUG_CFLAGS	+= -gdwarf-$(dwarf-version-y)
endif

ifdef CONFIG_DEBUG_INFO_REDUCED
DEBUG_CFLAGS	+= -fno-var-tracking
ifdef CONFIG_CC_IS_GCC
DEBUG_CFLAGS	+= -femit-struct-debug-baseonly
endif
endif

ifdef CONFIG_DEBUG_INFO_COMPRESSED
DEBUG_CFLAGS	+= -gz=zlib
KBUILD_AFLAGS	+= -gz=zlib
KBUILD_LDFLAGS	+= --compress-debug-sections=zlib
endif

endif # CONFIG_DEBUG_INFO

KBUILD_CFLAGS += $(DEBUG_CFLAGS)
export DEBUG_CFLAGS

ifdef CONFIG_FUNCTION_TRACER
ifdef CONFIG_FTRACE_MCOUNT_USE_CC
  CC_FLAGS_FTRACE	+= -mrecord-mcount
  ifdef CONFIG_HAVE_NOP_MCOUNT
    ifeq ($(call cc-option-yn, -mnop-mcount),y)
      CC_FLAGS_FTRACE	+= -mnop-mcount
      CC_FLAGS_USING	+= -DCC_USING_NOP_MCOUNT
    endif
  endif
endif
ifdef CONFIG_FTRACE_MCOUNT_USE_OBJTOOL
  CC_FLAGS_USING	+= -DCC_USING_NOP_MCOUNT
endif
ifdef CONFIG_FTRACE_MCOUNT_USE_RECORDMCOUNT
  ifdef CONFIG_HAVE_C_RECORDMCOUNT
    BUILD_C_RECORDMCOUNT := y
    export BUILD_C_RECORDMCOUNT
  endif
endif
ifdef CONFIG_HAVE_FENTRY
  # s390-linux-gnu-gcc did not support -mfentry until gcc-9.
  ifeq ($(call cc-option-yn, -mfentry),y)
    CC_FLAGS_FTRACE	+= -mfentry
    CC_FLAGS_USING	+= -DCC_USING_FENTRY
  endif
endif
export CC_FLAGS_FTRACE
KBUILD_CFLAGS	+= $(CC_FLAGS_FTRACE) $(CC_FLAGS_USING)
KBUILD_AFLAGS	+= $(CC_FLAGS_USING)
endif

# We trigger additional mismatches with less inlining
ifdef CONFIG_DEBUG_SECTION_MISMATCH
KBUILD_CFLAGS += -fno-inline-functions-called-once
endif

ifdef CONFIG_LD_DEAD_CODE_DATA_ELIMINATION
KBUILD_CFLAGS_KERNEL += -ffunction-sections -fdata-sections
LDFLAGS_vmlinux += --gc-sections
endif

ifdef CONFIG_SHADOW_CALL_STACK
CC_FLAGS_SCS	:= -fsanitize=shadow-call-stack
KBUILD_CFLAGS	+= $(CC_FLAGS_SCS)
export CC_FLAGS_SCS
endif

ifdef CONFIG_LTO_CLANG
ifdef CONFIG_LTO_CLANG_THIN
CC_FLAGS_LTO	:= -flto=thin -fsplit-lto-unit
KBUILD_LDFLAGS	+= --thinlto-cache-dir=$(extmod_prefix).thinlto-cache
else
CC_FLAGS_LTO	:= -flto
endif

ifeq ($(SRCARCH),x86)
# Workaround for compiler / linker bug
CC_FLAGS_LTO	+= -fvisibility=hidden
else
CC_FLAGS_LTO	+= -fvisibility=default
endif

# Limit inlining across translation units to reduce binary size
KBUILD_LDFLAGS += -mllvm -import-instr-limit=5

# Check for frame size exceeding threshold during prolog/epilog insertion
# when using lld < 13.0.0.
ifneq ($(CONFIG_FRAME_WARN),0)
ifeq ($(shell test $(CONFIG_LLD_VERSION) -lt 130000; echo $$?),0)
KBUILD_LDFLAGS	+= -plugin-opt=-warn-stack-size=$(CONFIG_FRAME_WARN)
endif
endif
endif

ifdef CONFIG_LTO
KBUILD_CFLAGS	+= -fno-lto $(CC_FLAGS_LTO)
KBUILD_AFLAGS	+= -fno-lto
export CC_FLAGS_LTO
endif

ifdef CONFIG_CFI_CLANG
CC_FLAGS_CFI	:= -fsanitize=cfi \
		   -fsanitize-cfi-cross-dso \
		   -fno-sanitize-cfi-canonical-jump-tables \
		   -fno-sanitize-trap=cfi \
		   -fno-sanitize-blacklist

ifdef CONFIG_CFI_PERMISSIVE
CC_FLAGS_CFI	+= -fsanitize-recover=cfi
endif

# If LTO flags are filtered out, we must also filter out CFI.
CC_FLAGS_LTO	+= $(CC_FLAGS_CFI)
KBUILD_CFLAGS	+= $(CC_FLAGS_CFI)
export CC_FLAGS_CFI
endif

ifdef CONFIG_DEBUG_FORCE_FUNCTION_ALIGN_64B
KBUILD_CFLAGS += -falign-functions=64
endif

# arch Makefile may override CC so keep this after arch Makefile is included
NOSTDINC_FLAGS += -nostdinc -isystem $(shell $(CC) -print-file-name=include)

# warn about C99 declaration after statement
KBUILD_CFLAGS += -Wdeclaration-after-statement

# Variable Length Arrays (VLAs) should not be used anywhere in the kernel
KBUILD_CFLAGS += -Wvla

# disable pointer signed / unsigned warnings in gcc 4.0
KBUILD_CFLAGS += -Wno-pointer-sign

# disable stringop warnings in gcc 8+
KBUILD_CFLAGS += $(call cc-disable-warning, stringop-truncation)

# We'll want to enable this eventually, but it's not going away for 5.7 at least
KBUILD_CFLAGS += $(call cc-disable-warning, zero-length-bounds)
KBUILD_CFLAGS += -Wno-array-bounds
KBUILD_CFLAGS += $(call cc-disable-warning, stringop-overflow)

# Another good warning that we'll want to enable eventually
KBUILD_CFLAGS += $(call cc-disable-warning, restrict)

# Enabled with W=2, disabled by default as noisy
ifdef CONFIG_CC_IS_GCC
KBUILD_CFLAGS += -Wno-maybe-uninitialized
endif

ifdef CONFIG_CC_IS_GCC
# The allocators already balk at large sizes, so silence the compiler
# warnings for bounds checks involving those possible values. While
# -Wno-alloc-size-larger-than would normally be used here, earlier versions
# of gcc (<9.1) weirdly don't handle the option correctly when _other_
# warnings are produced (?!). Using -Walloc-size-larger-than=SIZE_MAX
# doesn't work (as it is documented to), silently resolving to "0" prior to
# version 9.1 (and producing an error more recently). Numeric values larger
# than PTRDIFF_MAX also don't work prior to version 9.1, which are silently
# ignored, continuing to default to PTRDIFF_MAX. So, left with no other
# choice, we must perform a versioned check to disable this warning.
# https://lore.kernel.org/lkml/20210824115859.187f272f@canb.auug.org.au
KBUILD_CFLAGS += $(call cc-ifversion, -ge, 0901, -Wno-alloc-size-larger-than)
endif

# disable invalid "can't wrap" optimizations for signed / pointers
KBUILD_CFLAGS	+= -fno-strict-overflow

# Make sure -fstack-check isn't enabled (like gentoo apparently did)
KBUILD_CFLAGS  += -fno-stack-check

# conserve stack if available
ifdef CONFIG_CC_IS_GCC
KBUILD_CFLAGS   += -fconserve-stack
endif

# Prohibit date/time macros, which would make the build non-deterministic
KBUILD_CFLAGS   += -Werror=date-time

# enforce correct pointer usage
KBUILD_CFLAGS   += $(call cc-option,-Werror=incompatible-pointer-types)

# Require designated initializers for all marked structures
KBUILD_CFLAGS   += $(call cc-option,-Werror=designated-init)

# change __FILE__ to the relative path from the srctree
KBUILD_CPPFLAGS += $(call cc-option,-fmacro-prefix-map=$(srctree)/=)

# include additional Makefiles when needed
include-y			:= scripts/Makefile.extrawarn
include-$(CONFIG_KASAN)		+= scripts/Makefile.kasan
include-$(CONFIG_KCSAN)		+= scripts/Makefile.kcsan
include-$(CONFIG_UBSAN)		+= scripts/Makefile.ubsan
include-$(CONFIG_KCOV)		+= scripts/Makefile.kcov
include-$(CONFIG_GCC_PLUGINS)	+= scripts/Makefile.gcc-plugins

include $(addprefix $(srctree)/, $(include-y))

# scripts/Makefile.gcc-plugins is intentionally included last.
# Do not add $(call cc-option,...) below this line. When you build the kernel
# from the clean source tree, the GCC plugins do not exist at this point.

# Add user supplied CPPFLAGS, AFLAGS and CFLAGS as the last assignments
KBUILD_CPPFLAGS += $(KCPPFLAGS)
KBUILD_AFLAGS   += $(KAFLAGS)
KBUILD_CFLAGS   += $(KCFLAGS)

KBUILD_LDFLAGS_MODULE += --build-id=sha1
LDFLAGS_vmlinux += --build-id=sha1

KBUILD_LDFLAGS	+= -z noexecstack
ifeq ($(CONFIG_LD_IS_BFD),y)
KBUILD_LDFLAGS	+= $(call ld-option,--no-warn-rwx-segments)
endif

ifeq ($(CONFIG_STRIP_ASM_SYMS),y)
LDFLAGS_vmlinux	+= $(call ld-option, -X,)
endif

ifeq ($(CONFIG_RELR),y)
LDFLAGS_vmlinux	+= --pack-dyn-relocs=relr --use-android-relr-tags
endif

# We never want expected sections to be placed heuristically by the
# linker. All sections should be explicitly named in the linker script.
ifdef CONFIG_LD_ORPHAN_WARN
LDFLAGS_vmlinux += --orphan-handling=warn
endif

# Align the bit size of userspace programs with the kernel
KBUILD_USERCFLAGS  += $(filter -m32 -m64 --target=%, $(KBUILD_CFLAGS))
KBUILD_USERLDFLAGS += $(filter -m32 -m64 --target=%, $(KBUILD_CFLAGS))

# make the checker run with the right architecture
CHECKFLAGS += --arch=$(ARCH)

# insure the checker run with the right endianness
CHECKFLAGS += $(if $(CONFIG_CPU_BIG_ENDIAN),-mbig-endian,-mlittle-endian)

# the checker needs the correct machine size
CHECKFLAGS += $(if $(CONFIG_64BIT),-m64,-m32)

# Default kernel image to build when no specific target is given.
# KBUILD_IMAGE may be overruled on the command line or
# set in the environment
# Also any assignments in arch/$(ARCH)/Makefile take precedence over
# this default value
export KBUILD_IMAGE ?= vmlinux

#
# INSTALL_PATH specifies where to place the updated kernel and system map
# images. Default is /boot, but you can set it to other values
export	INSTALL_PATH ?= /boot

#
# INSTALL_DTBS_PATH specifies a prefix for relocations required by build roots.
# Like INSTALL_MOD_PATH, it isn't defined in the Makefile, but can be passed as
# an argument if needed. Otherwise it defaults to the kernel install path
#
export INSTALL_DTBS_PATH ?= $(INSTALL_PATH)/dtbs/$(KERNELRELEASE)

#
# INSTALL_MOD_PATH specifies a prefix to MODLIB for module directory
# relocations required by build roots.  This is not defined in the
# makefile but the argument can be passed to make if needed.
#

MODLIB	= $(INSTALL_MOD_PATH)/lib/modules/$(KERNELRELEASE)
export MODLIB

PHONY += prepare0

export extmod_prefix = $(if $(KBUILD_EXTMOD),$(KBUILD_EXTMOD)/)
export MODORDER := $(extmod_prefix)modules.order
export MODULES_NSDEPS := $(extmod_prefix)modules.nsdeps

# ---------------------------------------------------------------------------
# Kernel headers

PHONY += headers

#Default location for installed headers
ifeq ($(KBUILD_EXTMOD),)
PHONY += archheaders archscripts
hdr-inst := -f $(srctree)/scripts/Makefile.headersinst obj
headers: $(version_h) scripts_unifdef uapi-asm-generic archheaders archscripts
else
hdr-prefix = $(KBUILD_EXTMOD)/
hdr-inst := -f $(srctree)/scripts/Makefile.headersinst dst=$(KBUILD_EXTMOD)/usr/include objtree=$(objtree)/$(KBUILD_EXTMOD) obj
endif

export INSTALL_HDR_PATH = $(objtree)/$(hdr-prefix)usr

quiet_cmd_headers_install = INSTALL $(INSTALL_HDR_PATH)/include
      cmd_headers_install = \
	mkdir -p $(INSTALL_HDR_PATH); \
	rsync -mrl --include='*/' --include='*\.h' --exclude='*' \
	$(hdr-prefix)usr/include $(INSTALL_HDR_PATH);

PHONY += headers_install
headers_install: headers
	$(call cmd,headers_install)

headers:
ifeq ($(KBUILD_EXTMOD),)
	$(if $(filter um, $(SRCARCH)), $(error Headers not exportable for UML))
endif
	$(Q)$(MAKE) $(hdr-inst)=$(hdr-prefix)include/uapi
	$(Q)$(MAKE) $(hdr-inst)=$(hdr-prefix)arch/$(SRCARCH)/include/uapi

ifeq ($(KBUILD_EXTMOD),)
core-y		+= kernel/ certs/ mm/ fs/ ipc/ security/ crypto/ block/

vmlinux-dirs	:= $(patsubst %/,%,$(filter %/, \
		     $(core-y) $(core-m) $(drivers-y) $(drivers-m) \
		     $(libs-y) $(libs-m)))

vmlinux-alldirs	:= $(sort $(vmlinux-dirs) Documentation \
		     $(patsubst %/,%,$(filter %/, $(core-) \
			$(drivers-) $(libs-))))

build-dirs	:= $(vmlinux-dirs)
clean-dirs	:= $(vmlinux-alldirs)

subdir-modorder := $(addsuffix /modules.order, $(build-dirs))

# Externally visible symbols (used by link-vmlinux.sh)
KBUILD_VMLINUX_OBJS := $(head-y) $(patsubst %/,%/built-in.a, $(core-y))
KBUILD_VMLINUX_OBJS += $(addsuffix built-in.a, $(filter %/, $(libs-y)))
ifdef CONFIG_MODULES
KBUILD_VMLINUX_OBJS += $(patsubst %/, %/lib.a, $(filter %/, $(libs-y)))
KBUILD_VMLINUX_LIBS := $(filter-out %/, $(libs-y))
else
KBUILD_VMLINUX_LIBS := $(patsubst %/,%/lib.a, $(libs-y))
endif
KBUILD_VMLINUX_OBJS += $(patsubst %/,%/built-in.a, $(drivers-y))

export KBUILD_VMLINUX_OBJS KBUILD_VMLINUX_LIBS
export KBUILD_LDS          := arch/$(SRCARCH)/kernel/vmlinux.lds
# used by scripts/Makefile.package
export KBUILD_ALLDIRS := $(sort $(filter-out arch/%,$(vmlinux-alldirs)) LICENSES arch include scripts tools)

vmlinux-deps := $(KBUILD_LDS) $(KBUILD_VMLINUX_OBJS) $(KBUILD_VMLINUX_LIBS)

# Recurse until adjust_autoksyms.sh is satisfied
PHONY += autoksyms_recursive
ifdef CONFIG_TRIM_UNUSED_KSYMS
# For the kernel to actually contain only the needed exported symbols,
# we have to build modules as well to determine what those symbols are.
# (this can be evaluated only once include/config/auto.conf has been included)
KBUILD_MODULES := 1

autoksyms_recursive: descend modules.order
	$(Q)$(CONFIG_SHELL) $(srctree)/scripts/adjust_autoksyms.sh \
	  "$(MAKE) -f $(srctree)/Makefile autoksyms_recursive"
endif

autoksyms_h := $(if $(CONFIG_TRIM_UNUSED_KSYMS), include/generated/autoksyms.h)

quiet_cmd_autoksyms_h = GEN     $@
      cmd_autoksyms_h = mkdir -p $(dir $@); \
			$(CONFIG_SHELL) $(srctree)/scripts/gen_autoksyms.sh $@

$(autoksyms_h):
	$(call cmd,autoksyms_h)

ARCH_POSTLINK := $(wildcard $(srctree)/arch/$(SRCARCH)/Makefile.postlink)

# Final link of vmlinux with optional arch pass after final link
cmd_link-vmlinux =                                                 \
	$(CONFIG_SHELL) $< "$(LD)" "$(KBUILD_LDFLAGS)" "$(LDFLAGS_vmlinux)";    \
	$(if $(ARCH_POSTLINK), $(MAKE) -f $(ARCH_POSTLINK) $@, true)

ifndef KBUILD_MIXED_TREE
vmlinux: scripts/link-vmlinux.sh autoksyms_recursive $(vmlinux-deps) FORCE
	+$(call if_changed_dep,link-vmlinux)
endif

targets := vmlinux

# The actual objects are generated when descending,
# make sure no implicit rule kicks in
$(sort $(vmlinux-deps) $(subdir-modorder)): descend ;

filechk_kernel.release = \
	echo "$(KERNELVERSION)$$($(CONFIG_SHELL) $(srctree)/scripts/setlocalversion \
		$(srctree) $(BRANCH) $(KMI_GENERATION))"

# Store (new) KERNELRELEASE string in include/config/kernel.release
include/config/kernel.release: FORCE
	$(call filechk,kernel.release)

# Additional helpers built in scripts/
# Carefully list dependencies so we do not try to build scripts twice
# in parallel
PHONY += scripts
scripts: scripts_basic scripts_dtc
	$(Q)$(MAKE) $(build)=$(@)

# Things we need to do before we recursively start building the kernel
# or the modules are listed in "prepare".
# A multi level approach is used. prepareN is processed before prepareN-1.
# archprepare is used in arch Makefiles and when processed asm symlink,
# version.h and scripts_basic is processed / created.

PHONY += prepare archprepare

archprepare: outputmakefile archheaders archscripts scripts include/config/kernel.release \
	asm-generic $(version_h) $(autoksyms_h) include/generated/utsrelease.h \
	include/generated/autoconf.h remove-stale-files

prepare0: archprepare
	$(Q)$(MAKE) $(build)=scripts/mod
	$(Q)$(MAKE) $(build)=.

# All the preparing..
prepare: prepare0

PHONY += remove-stale-files
remove-stale-files:
	$(Q)$(srctree)/scripts/remove-stale-files

# Support for using generic headers in asm-generic
asm-generic := -f $(srctree)/scripts/Makefile.asm-generic obj

PHONY += asm-generic uapi-asm-generic
asm-generic: uapi-asm-generic
	$(Q)$(MAKE) $(asm-generic)=arch/$(SRCARCH)/include/generated/asm \
	generic=include/asm-generic
uapi-asm-generic:
	$(Q)$(MAKE) $(asm-generic)=arch/$(SRCARCH)/include/generated/uapi/asm \
	generic=include/uapi/asm-generic

# Generate some files
# ---------------------------------------------------------------------------

# KERNELRELEASE can change from a few different places, meaning version.h
# needs to be updated, so this check is forced on all builds

uts_len := 64
define filechk_utsrelease.h
	if [ `echo -n "$(KERNELRELEASE)" | wc -c ` -gt $(uts_len) ]; then \
	  echo '"$(KERNELRELEASE)" exceeds $(uts_len) characters' >&2;    \
	  exit 1;                                                         \
	fi;                                                               \
	echo \#define UTS_RELEASE \"$(KERNELRELEASE)\"
endef

define filechk_version.h
	if [ $(SUBLEVEL) -gt 255 ]; then                                 \
		echo \#define LINUX_VERSION_CODE $(shell                 \
		expr $(VERSION) \* 65536 + $(PATCHLEVEL) \* 256 + 255); \
	else                                                             \
		echo \#define LINUX_VERSION_CODE $(shell                 \
		expr $(VERSION) \* 65536 + $(PATCHLEVEL) \* 256 + $(SUBLEVEL)); \
	fi;                                                              \
	echo '#define KERNEL_VERSION(a,b,c) (((a) << 16) + ((b) << 8) +  \
	((c) > 255 ? 255 : (c)))';                                       \
	echo \#define LINUX_VERSION_MAJOR $(VERSION);                    \
	echo \#define LINUX_VERSION_PATCHLEVEL $(PATCHLEVEL);            \
	echo \#define LINUX_VERSION_SUBLEVEL $(SUBLEVEL)
endef

$(version_h): PATCHLEVEL := $(if $(PATCHLEVEL), $(PATCHLEVEL), 0)
$(version_h): SUBLEVEL := $(if $(SUBLEVEL), $(SUBLEVEL), 0)
$(version_h): FORCE
	$(call filechk,version.h)

include/generated/utsrelease.h: include/config/kernel.release FORCE
	$(call filechk,utsrelease.h)

PHONY += headerdep
headerdep:
	$(Q)find $(srctree)/include/ -name '*.h' | xargs --max-args 1 \
	$(srctree)/scripts/headerdep.pl -I$(srctree)/include

# Deprecated. It is no-op now.
PHONY += headers_check
headers_check:
	@echo >&2 "=================== WARNING ==================="
	@echo >&2 "Since Linux 5.5, 'make headers_check' is no-op,"
	@echo >&2 "and will be removed after Linux 5.15 release."
	@echo >&2 "Please remove headers_check from your scripts."
	@echo >&2 "==============================================="

ifdef CONFIG_HEADERS_INSTALL
prepare: headers
endif

PHONY += scripts_unifdef
scripts_unifdef: scripts_basic
	$(Q)$(MAKE) $(build)=scripts scripts/unifdef

# ---------------------------------------------------------------------------
# Install

# Many distributions have the custom install script, /sbin/installkernel.
# If DKMS is installed, 'make install' will eventually recuses back
# to the this Makefile to build and install external modules.
# Cancel sub_make_done so that options such as M=, V=, etc. are parsed.

install: sub_make_done :=

# ---------------------------------------------------------------------------
# Tools

ifdef CONFIG_STACK_VALIDATION
prepare: tools/objtool
endif

ifdef CONFIG_BPF
ifdef CONFIG_DEBUG_INFO_BTF
prepare: tools/bpf/resolve_btfids
endif
endif

PHONY += resolve_btfids_clean

resolve_btfids_O = $(abspath $(objtree))/tools/bpf/resolve_btfids

# tools/bpf/resolve_btfids directory might not exist
# in output directory, skip its clean in that case
resolve_btfids_clean:
ifneq ($(wildcard $(resolve_btfids_O)),)
	$(Q)$(MAKE) -sC $(srctree)/tools/bpf/resolve_btfids O=$(resolve_btfids_O) clean
endif

# Clear a bunch of variables before executing the submake
ifeq ($(quiet),silent_)
tools_silent=s
endif

tools/: FORCE
	$(Q)mkdir -p $(objtree)/tools
	$(Q)$(MAKE) LDFLAGS= MAKEFLAGS="$(tools_silent) $(filter --j% -j,$(MAKEFLAGS))" O=$(abspath $(objtree)) subdir=tools -C $(srctree)/tools/

tools/%: FORCE
	$(Q)mkdir -p $(objtree)/tools
	$(Q)$(MAKE) LDFLAGS= MAKEFLAGS="$(tools_silent) $(filter --j% -j,$(MAKEFLAGS))" O=$(abspath $(objtree)) subdir=tools -C $(srctree)/tools/ $*

# ---------------------------------------------------------------------------
# Kernel selftest

PHONY += kselftest
kselftest:
	$(Q)$(MAKE) -C $(srctree)/tools/testing/selftests run_tests

kselftest-%: FORCE
	$(Q)$(MAKE) -C $(srctree)/tools/testing/selftests $*

PHONY += kselftest-merge
kselftest-merge:
	$(if $(wildcard $(objtree)/.config),, $(error No .config exists, config your kernel first!))
	$(Q)find $(srctree)/tools/testing/selftests -name config | \
		xargs $(srctree)/scripts/kconfig/merge_config.sh -m $(objtree)/.config
	$(Q)$(MAKE) -f $(srctree)/Makefile olddefconfig

# ---------------------------------------------------------------------------
# Devicetree files

ifneq ($(wildcard $(srctree)/arch/$(SRCARCH)/boot/dts/),)
# ANDROID: allow this to be overridden by the build environment. This allows
# one to compile a device tree that is located out-of-tree.
dtstree ?= arch/$(SRCARCH)/boot/dts
endif

ifneq ($(dtstree),)

%.dtb: include/config/kernel.release scripts_dtc
	$(Q)$(MAKE) $(build)=$(dtstree) $(dtstree)/$@

%.dtbo: include/config/kernel.release scripts_dtc
	$(Q)$(MAKE) $(build)=$(dtstree) $(dtstree)/$@

PHONY += dtbs dtbs_install dtbs_check
dtbs: include/config/kernel.release scripts_dtc
	$(Q)$(MAKE) $(build)=$(dtstree)

ifneq ($(filter dtbs_check, $(MAKECMDGOALS)),)
export CHECK_DTBS=y
dtbs: dt_binding_check
endif

dtbs_check: dtbs

dtbs_install:
	$(Q)$(MAKE) $(dtbinst)=$(dtstree) dst=$(INSTALL_DTBS_PATH)

ifdef CONFIG_OF_EARLY_FLATTREE
all: dtbs
endif

endif

PHONY += scripts_dtc
scripts_dtc: scripts_basic
	$(Q)$(MAKE) $(build)=scripts/dtc

ifneq ($(filter dt_binding_check, $(MAKECMDGOALS)),)
export CHECK_DT_BINDING=y
endif

PHONY += dt_binding_check
dt_binding_check: scripts_dtc
	$(Q)$(MAKE) $(build)=Documentation/devicetree/bindings

# ---------------------------------------------------------------------------
# Modules

ifdef CONFIG_MODULES

# By default, build modules as well

all: modules

# When we're building modules with modversions, we need to consider
# the built-in objects during the descend as well, in order to
# make sure the checksums are up to date before we record them.
ifdef CONFIG_MODVERSIONS
  KBUILD_BUILTIN := 1
endif

# Build modules
#
# A module can be listed more than once in obj-m resulting in
# duplicate lines in modules.order files.  Those are removed
# using awk while concatenating to the final file.

PHONY += modules
# if KBUILD_BUILTIN && !KBUILD_MIXED_TREE, depend on vmlinux
modules: $(if $(KBUILD_BUILTIN), $(if $(KBUILD_MIXED_TREE),,vmlinux))
modules: modules_check modules_prepare

cmd_modules_order = $(AWK) '!x[$$0]++' $(real-prereqs) > $@

modules.order: $(subdir-modorder) FORCE
	$(call if_changed,modules_order)

targets += modules.order

# Target to prepare building external modules
PHONY += modules_prepare
modules_prepare: prepare
	$(Q)$(MAKE) $(build)=scripts scripts/module.lds

export modules_sign_only :=

ifeq ($(CONFIG_MODULE_SIG),y)
PHONY += modules_sign
modules_sign: modules_install
	@:

# modules_sign is a subset of modules_install.
# 'make modules_install modules_sign' is equivalent to 'make modules_install'.
ifeq ($(filter modules_install,$(MAKECMDGOALS)),)
modules_sign_only := y
endif
endif

modinst_pre :=
ifneq ($(filter modules_install,$(MAKECMDGOALS)),)
modinst_pre := __modinst_pre
endif

modules_install: $(modinst_pre)
PHONY += __modinst_pre
__modinst_pre:
	@rm -rf $(MODLIB)/kernel
	@rm -f $(MODLIB)/source
	@mkdir -p $(MODLIB)/kernel
	@ln -s $(abspath $(srctree)) $(MODLIB)/source
	@if [ ! $(objtree) -ef  $(MODLIB)/build ]; then \
		rm -f $(MODLIB)/build ; \
		ln -s $(CURDIR) $(MODLIB)/build ; \
	fi
	@sed 's:^:kernel/:' modules.order > $(MODLIB)/modules.order
	@cp -f $(mixed-build-prefix)modules.builtin $(MODLIB)/
	@cp -f $(or $(mixed-build-prefix),$(objtree)/)modules.builtin.modinfo $(MODLIB)/

endif # CONFIG_MODULES

###
# Cleaning is done on three levels.
# make clean     Delete most generated files
#                Leave enough to build external modules
# make mrproper  Delete the current configuration, and all generated files
# make distclean Remove editor backup files, patch leftover files and the like

# Directories & files removed with 'make clean'
CLEAN_FILES += include/ksym vmlinux.symvers modules-only.symvers \
	       modules.builtin modules.builtin.modinfo modules.nsdeps \
	       compile_commands.json .thinlto-cache

# Directories & files removed with 'make mrproper'
MRPROPER_FILES += include/config include/generated          \
		  arch/$(SRCARCH)/include/generated .tmp_objdiff \
		  debian snap tar-install \
		  .config .config.old .version \
		  Module.symvers \
		  certs/signing_key.pem certs/signing_key.x509 \
		  certs/x509.genkey \
		  vmlinux-gdb.py \
		  *.spec

# clean - Delete most, but leave enough to build external modules
#
clean: rm-files := $(CLEAN_FILES)

PHONY += archclean vmlinuxclean

vmlinuxclean:
	$(Q)$(CONFIG_SHELL) $(srctree)/scripts/link-vmlinux.sh clean
	$(Q)$(if $(ARCH_POSTLINK), $(MAKE) -f $(ARCH_POSTLINK) clean)

clean: archclean vmlinuxclean resolve_btfids_clean

# mrproper - Delete all generated files, including .config
#
mrproper: rm-files := $(wildcard $(MRPROPER_FILES))
mrproper-dirs      := $(addprefix _mrproper_,scripts)

PHONY += $(mrproper-dirs) mrproper
$(mrproper-dirs):
	$(Q)$(MAKE) $(clean)=$(patsubst _mrproper_%,%,$@)

mrproper: clean $(mrproper-dirs)
	$(call cmd,rmfiles)

# distclean
#
PHONY += distclean

distclean: mrproper
	@find . $(RCS_FIND_IGNORE) \
		\( -name '*.orig' -o -name '*.rej' -o -name '*~' \
		-o -name '*.bak' -o -name '#*#' -o -name '*%' \
		-o -name 'core' -o -name tags -o -name TAGS -o -name 'cscope*' \
		-o -name GPATH -o -name GRTAGS -o -name GSYMS -o -name GTAGS \) \
		-type f -print | xargs rm -f


# Packaging of the kernel to various formats
# ---------------------------------------------------------------------------

%src-pkg: FORCE
	$(Q)$(MAKE) -f $(srctree)/scripts/Makefile.package $@
%pkg: include/config/kernel.release FORCE
	$(Q)$(MAKE) -f $(srctree)/scripts/Makefile.package $@

# Brief documentation of the typical targets used
# ---------------------------------------------------------------------------

boards := $(wildcard $(srctree)/arch/$(SRCARCH)/configs/*_defconfig)
boards := $(sort $(notdir $(boards)))
board-dirs := $(dir $(wildcard $(srctree)/arch/$(SRCARCH)/configs/*/*_defconfig))
board-dirs := $(sort $(notdir $(board-dirs:/=)))

PHONY += help
help:
	@echo  'Cleaning targets:'
	@echo  '  clean		  - Remove most generated files but keep the config and'
	@echo  '                    enough build support to build external modules'
	@echo  '  mrproper	  - Remove all generated files + config + various backup files'
	@echo  '  distclean	  - mrproper + remove editor backup and patch files'
	@echo  ''
	@echo  'Configuration targets:'
	@$(MAKE) -f $(srctree)/scripts/kconfig/Makefile help
	@echo  ''
	@echo  'Other generic targets:'
	@echo  '  all		  - Build all targets marked with [*]'
	@echo  '* vmlinux	  - Build the bare kernel'
	@echo  '* modules	  - Build all modules'
	@echo  '  modules_install - Install all modules to INSTALL_MOD_PATH (default: /)'
	@echo  '  dir/            - Build all files in dir and below'
	@echo  '  dir/file.[ois]  - Build specified target only'
	@echo  '  dir/file.ll     - Build the LLVM assembly file'
	@echo  '                    (requires compiler support for LLVM assembly generation)'
	@echo  '  dir/file.lst    - Build specified mixed source/assembly target only'
	@echo  '                    (requires a recent binutils and recent build (System.map))'
	@echo  '  dir/file.ko     - Build module including final link'
	@echo  '  modules_prepare - Set up for building external modules'
	@echo  '  tags/TAGS	  - Generate tags file for editors'
	@echo  '  cscope	  - Generate cscope index'
	@echo  '  gtags           - Generate GNU GLOBAL index'
	@echo  '  kernelrelease	  - Output the release version string (use with make -s)'
	@echo  '  kernelversion	  - Output the version stored in Makefile (use with make -s)'
	@echo  '  image_name	  - Output the image name (use with make -s)'
	@echo  '  headers_install - Install sanitised kernel headers to INSTALL_HDR_PATH'; \
	 echo  '                    (default: $(INSTALL_HDR_PATH))'; \
	 echo  ''
	@echo  'Static analysers:'
	@echo  '  checkstack      - Generate a list of stack hogs'
	@echo  '  versioncheck    - Sanity check on version.h usage'
	@echo  '  includecheck    - Check for duplicate included header files'
	@echo  '  export_report   - List the usages of all exported symbols'
	@echo  '  headerdep       - Detect inclusion cycles in headers'
	@echo  '  coccicheck      - Check with Coccinelle'
	@echo  '  clang-analyzer  - Check with clang static analyzer'
	@echo  '  clang-tidy      - Check with clang-tidy'
	@echo  ''
	@echo  'Tools:'
	@echo  '  nsdeps          - Generate missing symbol namespace dependencies'
	@echo  ''
	@echo  'Kernel selftest:'
	@echo  '  kselftest         - Build and run kernel selftest'
	@echo  '                      Build, install, and boot kernel before'
	@echo  '                      running kselftest on it'
	@echo  '                      Run as root for full coverage'
	@echo  '  kselftest-all     - Build kernel selftest'
	@echo  '  kselftest-install - Build and install kernel selftest'
	@echo  '  kselftest-clean   - Remove all generated kselftest files'
	@echo  '  kselftest-merge   - Merge all the config dependencies of'
	@echo  '		      kselftest to existing .config.'
	@echo  ''
	@$(if $(dtstree), \
		echo 'Devicetree:'; \
		echo '* dtbs             - Build device tree blobs for enabled boards'; \
		echo '  dtbs_install     - Install dtbs to $(INSTALL_DTBS_PATH)'; \
		echo '  dt_binding_check - Validate device tree binding documents'; \
		echo '  dtbs_check       - Validate device tree source files';\
		echo '')

	@echo 'Userspace tools targets:'
	@echo '  use "make tools/help"'
	@echo '  or  "cd tools; make help"'
	@echo  ''
	@echo  'Kernel packaging:'
	@$(MAKE) -f $(srctree)/scripts/Makefile.package help
	@echo  ''
	@echo  'Documentation targets:'
	@$(MAKE) -f $(srctree)/Documentation/Makefile dochelp
	@echo  ''
	@echo  'Architecture specific targets ($(SRCARCH)):'
	@$(if $(archhelp),$(archhelp),\
		echo '  No architecture specific help defined for $(SRCARCH)')
	@echo  ''
	@$(if $(boards), \
		$(foreach b, $(boards), \
		printf "  %-27s - Build for %s\\n" $(b) $(subst _defconfig,,$(b));) \
		echo '')
	@$(if $(board-dirs), \
		$(foreach b, $(board-dirs), \
		printf "  %-16s - Show %s-specific targets\\n" help-$(b) $(b);) \
		printf "  %-16s - Show all of the above\\n" help-boards; \
		echo '')

	@echo  '  make V=0|1 [targets] 0 => quiet build (default), 1 => verbose build'
	@echo  '  make V=2   [targets] 2 => give reason for rebuild of target'
	@echo  '  make O=dir [targets] Locate all output files in "dir", including .config'
	@echo  '  make C=1   [targets] Check re-compiled c source with $$CHECK'
	@echo  '                       (sparse by default)'
	@echo  '  make C=2   [targets] Force check of all c source with $$CHECK'
	@echo  '  make RECORDMCOUNT_WARN=1 [targets] Warn about ignored mcount sections'
	@echo  '  make W=n   [targets] Enable extra build checks, n=1,2,3 where'
	@echo  '		1: warnings which may be relevant and do not occur too often'
	@echo  '		2: warnings which occur quite often but may still be relevant'
	@echo  '		3: more obscure warnings, can most likely be ignored'
	@echo  '		Multiple levels can be combined with W=12 or W=123'
	@echo  ''
	@echo  'Execute "make" or "make all" to build all targets marked with [*] '
	@echo  'For further info see the ./README file'


help-board-dirs := $(addprefix help-,$(board-dirs))

help-boards: $(help-board-dirs)

boards-per-dir = $(sort $(notdir $(wildcard $(srctree)/arch/$(SRCARCH)/configs/$*/*_defconfig)))

$(help-board-dirs): help-%:
	@echo  'Architecture specific targets ($(SRCARCH) $*):'
	@$(if $(boards-per-dir), \
		$(foreach b, $(boards-per-dir), \
		printf "  %-24s - Build for %s\\n" $*/$(b) $(subst _defconfig,,$(b));) \
		echo '')


# Documentation targets
# ---------------------------------------------------------------------------
DOC_TARGETS := xmldocs latexdocs pdfdocs htmldocs epubdocs cleandocs \
	       linkcheckdocs dochelp refcheckdocs
PHONY += $(DOC_TARGETS)
$(DOC_TARGETS):
	$(Q)$(MAKE) $(build)=Documentation $@

# Misc
# ---------------------------------------------------------------------------

PHONY += scripts_gdb
scripts_gdb: prepare0
	$(Q)$(MAKE) $(build)=scripts/gdb
	$(Q)ln -fsn $(abspath $(srctree)/scripts/gdb/vmlinux-gdb.py)

ifdef CONFIG_GDB_SCRIPTS
all: scripts_gdb
endif

else # KBUILD_EXTMOD

###
# External module support.
# When building external modules the kernel used as basis is considered
# read-only, and no consistency checks are made and the make
# system is not used on the basis kernel. If updates are required
# in the basis kernel ordinary make commands (without M=...) must be used.

# We are always building only modules.
KBUILD_BUILTIN :=
KBUILD_MODULES := 1

build-dirs := $(KBUILD_EXTMOD)
$(MODORDER): descend
	@:

compile_commands.json: $(extmod_prefix)compile_commands.json
PHONY += compile_commands.json

clean-dirs := $(KBUILD_EXTMOD)
clean: rm-files := $(KBUILD_EXTMOD)/Module.symvers $(KBUILD_EXTMOD)/modules.nsdeps \
	$(KBUILD_EXTMOD)/compile_commands.json $(KBUILD_EXTMOD)/.thinlto-cache

PHONY += prepare
# now expand this into a simple variable to reduce the cost of shell evaluations
prepare: CC_VERSION_TEXT := $(CC_VERSION_TEXT)
prepare:
	@if [ "$(CC_VERSION_TEXT)" != $(CONFIG_CC_VERSION_TEXT) ]; then \
		echo >&2 "warning: the compiler differs from the one used to build the kernel"; \
		echo >&2 "  The kernel was built by: "$(CONFIG_CC_VERSION_TEXT); \
		echo >&2 "  You are using:           $(CC_VERSION_TEXT)"; \
	fi

PHONY += help
help:
	@echo  '  Building external modules.'
	@echo  '  Syntax: make -C path/to/kernel/src M=$$PWD target'
	@echo  ''
	@echo  '  modules         - default target, build the module(s)'
	@echo  '  modules_install - install the module'
	@echo  '  headers_install - Install sanitised kernel headers to INSTALL_HDR_PATH'
	@echo  '                    (default: $(abspath $(INSTALL_HDR_PATH)))'
	@echo  '  clean           - remove generated files in module directory only'
	@echo  ''

# no-op for external module builds
PHONY += modules_prepare

endif # KBUILD_EXTMOD

# ---------------------------------------------------------------------------
# Modules

PHONY += modules modules_install

ifdef CONFIG_MODULES

modules: modules_check
	$(Q)$(MAKE) -f $(srctree)/scripts/Makefile.modpost

PHONY += modules_check
modules_check: $(MODORDER)
	$(Q)$(CONFIG_SHELL) $(srctree)/scripts/modules-check.sh $<

quiet_cmd_depmod = DEPMOD  $(MODLIB)
      cmd_depmod = $(CONFIG_SHELL) $(srctree)/scripts/depmod.sh $(DEPMOD) \
                   $(KERNELRELEASE) $(mixed-build-prefix)

modules_install:
	$(Q)$(MAKE) -f $(srctree)/scripts/Makefile.modinst
	$(call cmd,depmod)

else # CONFIG_MODULES

# Modules not configured
# ---------------------------------------------------------------------------

modules modules_install:
	@echo >&2 '***'
	@echo >&2 '*** The present kernel configuration has modules disabled.'
	@echo >&2 '*** To use the module feature, please run "make menuconfig" etc.'
	@echo >&2 '*** to enable CONFIG_MODULES.'
	@echo >&2 '***'
	@exit 1

endif # CONFIG_MODULES

# Single targets
# ---------------------------------------------------------------------------
# To build individual files in subdirectories, you can do like this:
#
#   make foo/bar/baz.s
#
# The supported suffixes for single-target are listed in 'single-targets'
#
# To build only under specific subdirectories, you can do like this:
#
#   make foo/bar/baz/

ifdef single-build

# .ko is special because modpost is needed
single-ko := $(sort $(filter %.ko, $(MAKECMDGOALS)))
single-no-ko := $(filter-out $(single-ko), $(MAKECMDGOALS)) \
		$(foreach x, o mod, $(patsubst %.ko, %.$x, $(single-ko)))

$(single-ko): single_modpost
	@:
$(single-no-ko): descend
	@:

ifeq ($(KBUILD_EXTMOD),)
# For the single build of in-tree modules, use a temporary file to avoid
# the situation of modules_install installing an invalid modules.order.
MODORDER := .modules.tmp
endif

PHONY += single_modpost
single_modpost: $(single-no-ko) modules_prepare
	$(Q){ $(foreach m, $(single-ko), echo $(extmod_prefix)$m;) } > $(MODORDER)
	$(Q)$(MAKE) -f $(srctree)/scripts/Makefile.modpost

KBUILD_MODULES := 1

export KBUILD_SINGLE_TARGETS := $(addprefix $(extmod_prefix), $(single-no-ko))

# trim unrelated directories
build-dirs := $(foreach d, $(build-dirs), \
			$(if $(filter $(d)/%, $(KBUILD_SINGLE_TARGETS)), $(d)))

endif

ifndef CONFIG_MODULES
KBUILD_MODULES :=
endif

# Handle descending into subdirectories listed in $(build-dirs)
# Preset locale variables to speed up the build process. Limit locale
# tweaks to this spot to avoid wrong language settings when running
# make menuconfig etc.
# Error messages still appears in the original language
PHONY += descend $(build-dirs)
descend: $(build-dirs)
$(build-dirs): prepare
	$(Q)$(MAKE) $(build)=$@ \
	single-build=$(if $(filter-out $@/, $(filter $@/%, $(KBUILD_SINGLE_TARGETS))),1) \
	$(if $(KBUILD_MIXED_TREE),,need-builtin=1) need-modorder=1

clean-dirs := $(addprefix _clean_, $(clean-dirs))
PHONY += $(clean-dirs) clean
$(clean-dirs):
	$(Q)$(MAKE) $(clean)=$(patsubst _clean_%,%,$@)

clean: $(clean-dirs)
	$(call cmd,rmfiles)
	@find $(if $(KBUILD_EXTMOD), $(KBUILD_EXTMOD), .) $(RCS_FIND_IGNORE) \
		\( -name '*.[aios]' -o -name '*.ko' -o -name '.*.cmd' \
		-o -name '*.ko.*' \
		-o -name '*.dtb' -o -name '*.dtbo' -o -name '*.dtb.S' -o -name '*.dt.yaml' \
		-o -name '*.dwo' -o -name '*.lst' \
		-o -name '*.su' -o -name '*.mod' -o -name '*.usyms' \
		-o -name '.*.d' -o -name '.*.tmp' -o -name '*.mod.c' \
		-o -name '*.lex.c' -o -name '*.tab.[ch]' \
		-o -name '*.asn1.[ch]' \
		-o -name '*.symtypes' -o -name 'modules.order' \
		-o -name '.tmp_*.o.*' \
		-o -name '*.c.[012]*.*' \
		-o -name '*.ll' \
		-o -name '*.gcno' \
		-o -name '*.*.symversions' \) -type f -print | xargs rm -f

# Generate tags for editors
# ---------------------------------------------------------------------------
quiet_cmd_tags = GEN     $@
      cmd_tags = $(BASH) $(srctree)/scripts/tags.sh $@

tags TAGS cscope gtags: FORCE
	$(call cmd,tags)

# Script to generate missing namespace dependencies
# ---------------------------------------------------------------------------

PHONY += nsdeps
nsdeps: export KBUILD_NSDEPS=1
nsdeps: modules
	$(Q)$(CONFIG_SHELL) $(srctree)/scripts/nsdeps

# Clang Tooling
# ---------------------------------------------------------------------------

quiet_cmd_gen_compile_commands = GEN     $@
      cmd_gen_compile_commands = $(PYTHON3) $< -a $(AR) -o $@ $(filter-out $<, $(real-prereqs))

$(extmod_prefix)compile_commands.json: scripts/clang-tools/gen_compile_commands.py \
	$(if $(KBUILD_EXTMOD)$(KBUILD_MIXED_TREE),,$(KBUILD_VMLINUX_OBJS) $(KBUILD_VMLINUX_LIBS)) \
	$(if $(CONFIG_MODULES), $(MODORDER)) FORCE
	$(call if_changed,gen_compile_commands)

targets += $(extmod_prefix)compile_commands.json

PHONY += clang-tidy clang-analyzer

ifdef CONFIG_CC_IS_CLANG
quiet_cmd_clang_tools = CHECK   $<
      cmd_clang_tools = $(PYTHON3) $(srctree)/scripts/clang-tools/run-clang-tools.py $@ $<

clang-tidy clang-analyzer: $(extmod_prefix)compile_commands.json
	$(call cmd,clang_tools)
else
clang-tidy clang-analyzer:
	@echo "$@ requires CC=clang" >&2
	@false
endif

# Scripts to check various things for consistency
# ---------------------------------------------------------------------------

PHONY += includecheck versioncheck coccicheck export_report

includecheck:
	find $(srctree)/* $(RCS_FIND_IGNORE) \
		-name '*.[hcS]' -type f -print | sort \
		| xargs $(PERL) -w $(srctree)/scripts/checkincludes.pl

versioncheck:
	find $(srctree)/* $(RCS_FIND_IGNORE) \
		-name '*.[hcS]' -type f -print | sort \
		| xargs $(PERL) -w $(srctree)/scripts/checkversion.pl

coccicheck:
	$(Q)$(BASH) $(srctree)/scripts/$@

export_report:
	$(PERL) $(srctree)/scripts/export_report.pl

PHONY += checkstack kernelrelease kernelversion image_name

# UML needs a little special treatment here.  It wants to use the host
# toolchain, so needs $(SUBARCH) passed to checkstack.pl.  Everyone
# else wants $(ARCH), including people doing cross-builds, which means
# that $(SUBARCH) doesn't work here.
ifeq ($(ARCH), um)
CHECKSTACK_ARCH := $(SUBARCH)
else
CHECKSTACK_ARCH := $(ARCH)
endif
checkstack:
	$(OBJDUMP) -d vmlinux $$(find . -name '*.ko') | \
	$(PERL) $(srctree)/scripts/checkstack.pl $(CHECKSTACK_ARCH)

kernelrelease:
	@echo "$(KERNELVERSION)$$($(CONFIG_SHELL) $(srctree)/scripts/setlocalversion \
		$(srctree) $(BRANCH) $(KMI_GENERATION))"

kernelversion:
	@echo $(KERNELVERSION)

image_name:
	@echo $(KBUILD_IMAGE)

quiet_cmd_rmfiles = $(if $(wildcard $(rm-files)),CLEAN   $(wildcard $(rm-files)))
      cmd_rmfiles = rm -rf $(rm-files)

# read saved command lines for existing targets
existing-targets := $(wildcard $(sort $(targets)))

-include $(foreach f,$(existing-targets),$(dir $(f)).$(notdir $(f)).cmd)

endif # config-build
endif # mixed-build
endif # need-sub-make

PHONY += FORCE
FORCE:

# Declare the contents of the PHONY variable as phony.  We keep that
# information in a variable so we can use it in if_changed and friends.
.PHONY: $(PHONY)<|MERGE_RESOLUTION|>--- conflicted
+++ resolved
@@ -1,13 +1,8 @@
 # SPDX-License-Identifier: GPL-2.0
 VERSION = 5
 PATCHLEVEL = 15
-<<<<<<< HEAD
-SUBLEVEL = 80
+SUBLEVEL = 81
 EXTRAVERSION = -GoogleLTS
-=======
-SUBLEVEL = 81
-EXTRAVERSION =
->>>>>>> e3cbaa4a
 NAME = Trick or Treat
 
 # *DOCUMENTATION*
