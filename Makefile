--- conflicted
+++ resolved
@@ -1,19 +1,9 @@
 # SPDX-License-Identifier: GPL-2.0
 VERSION = 4
 PATCHLEVEL = 19
-<<<<<<< HEAD
-<<<<<<< HEAD
-SUBLEVEL = 83
+SUBLEVEL = 85
 EXTRAVERSION = -zen
 NAME = Neo Mir
-=======
-SUBLEVEL = 84
-=======
-SUBLEVEL = 85
->>>>>>> c63ee293
-EXTRAVERSION =
-NAME = "People's Front"
->>>>>>> 4.19/upstream-updates
 
 # *DOCUMENTATION*
 # To see a list of typical targets execute "make help"
