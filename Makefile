# SPDX-License-Identifier: GPL-2.0
VERSION = 5
PATCHLEVEL = 15
<<<<<<< HEAD
SUBLEVEL = 81
EXTRAVERSION = -GoogleLTS
=======
SUBLEVEL = 82
EXTRAVERSION =
>>>>>>> 79b5a2e4
NAME = Trick or Treat

# *DOCUMENTATION*
# To see a list of typical targets execute "make help"
# More info can be located in ./README
# Comments in this file are targeted only to the developer, do not
# expect to learn how to build the kernel reading this file.

$(if $(filter __%, $(MAKECMDGOALS)), \
	$(error targets prefixed with '__' are only for internal use))

# That's our default target when none is given on the command line
PHONY := __all
__all:

# We are using a recursive build, so we need to do a little thinking
# to get the ordering right.
#
# Most importantly: sub-Makefiles should only ever modify files in
# their own directory. If in some directory we have a dependency on
# a file in another dir (which doesn't happen often, but it's often
# unavoidable when linking the built-in.a targets which finally
# turn into vmlinux), we will call a sub make in that other dir, and
# after that we are sure that everything which is in that other dir
# is now up to date.
#
# The only cases where we need to modify files which have global
# effects are thus separated out and done before the recursive
# descending is started. They are now explicitly listed as the
# prepare rule.

ifneq ($(sub_make_done),1)

# Do not use make's built-in rules and variables
# (this increases performance and avoids hard-to-debug behaviour)
MAKEFLAGS += -rR

# Avoid funny character set dependencies
unexport LC_ALL
LC_COLLATE=C
LC_NUMERIC=C
export LC_COLLATE LC_NUMERIC

# Avoid interference with shell env settings
unexport GREP_OPTIONS

# Beautify output
# ---------------------------------------------------------------------------
#
# Normally, we echo the whole command before executing it. By making
# that echo $($(quiet)$(cmd)), we now have the possibility to set
# $(quiet) to choose other forms of output instead, e.g.
#
#         quiet_cmd_cc_o_c = Compiling $(RELDIR)/$@
#         cmd_cc_o_c       = $(CC) $(c_flags) -c -o $@ $<
#
# If $(quiet) is empty, the whole command will be printed.
# If it is set to "quiet_", only the short version will be printed.
# If it is set to "silent_", nothing will be printed at all, since
# the variable $(silent_cmd_cc_o_c) doesn't exist.
#
# A simple variant is to prefix commands with $(Q) - that's useful
# for commands that shall be hidden in non-verbose mode.
#
#	$(Q)ln $@ :<
#
# If KBUILD_VERBOSE equals 0 then the above command will be hidden.
# If KBUILD_VERBOSE equals 1 then the above command is displayed.
# If KBUILD_VERBOSE equals 2 then give the reason why each target is rebuilt.
#
# To put more focus on warnings, be less verbose as default
# Use 'make V=1' to see the full commands

ifeq ("$(origin V)", "command line")
  KBUILD_VERBOSE = $(V)
endif
ifndef KBUILD_VERBOSE
  KBUILD_VERBOSE = 0
endif

ifeq ($(KBUILD_VERBOSE),1)
  quiet =
  Q =
else
  quiet=quiet_
  Q = @
endif

# If the user is running make -s (silent mode), suppress echoing of
# commands

ifneq ($(findstring s,$(filter-out --%,$(MAKEFLAGS))),)
  quiet=silent_
  KBUILD_VERBOSE = 0
endif

export quiet Q KBUILD_VERBOSE

# Call a source code checker (by default, "sparse") as part of the
# C compilation.
#
# Use 'make C=1' to enable checking of only re-compiled files.
# Use 'make C=2' to enable checking of *all* source files, regardless
# of whether they are re-compiled or not.
#
# See the file "Documentation/dev-tools/sparse.rst" for more details,
# including where to get the "sparse" utility.

ifeq ("$(origin C)", "command line")
  KBUILD_CHECKSRC = $(C)
endif
ifndef KBUILD_CHECKSRC
  KBUILD_CHECKSRC = 0
endif

export KBUILD_CHECKSRC

# Use make M=dir or set the environment variable KBUILD_EXTMOD to specify the
# directory of external module to build. Setting M= takes precedence.
ifeq ("$(origin M)", "command line")
  KBUILD_EXTMOD := $(M)
endif

$(if $(word 2, $(KBUILD_EXTMOD)), \
	$(error building multiple external modules is not supported))

# Remove trailing slashes
ifneq ($(filter %/, $(KBUILD_EXTMOD)),)
KBUILD_EXTMOD := $(shell dirname $(KBUILD_EXTMOD).)
endif

export KBUILD_EXTMOD

# ANDROID: set up mixed-build support. mixed-build allows device kernel modules
# to be compiled against a GKI kernel. This approach still uses the headers and
# Kbuild from device kernel, so care must be taken to ensure that those headers match.
ifdef KBUILD_MIXED_TREE
# Need vmlinux.symvers for modpost and System.map for depmod, check whether they exist in KBUILD_MIXED_TREE
required_mixed_files=vmlinux.symvers System.map
$(if $(filter-out $(words $(required_mixed_files)), \
		$(words $(wildcard $(add-prefix $(KBUILD_MIXED_TREE)/,$(required_mixed_files))))),,\
	$(error KBUILD_MIXED_TREE=$(KBUILD_MIXED_TREE) doesn't contain $(required_mixed_files)))
endif

mixed-build-prefix = $(if $(KBUILD_MIXED_TREE),$(KBUILD_MIXED_TREE)/)
export KBUILD_MIXED_TREE
# This is a hack for kleaf to set mixed-build-prefix within the execution of a make rule, e.g.
# within __modinst_pre.
# TODO(b/205893923): Revert this hack once it is properly handled.
export mixed-build-prefix

# Kbuild will save output files in the current working directory.
# This does not need to match to the root of the kernel source tree.
#
# For example, you can do this:
#
#  cd /dir/to/store/output/files; make -f /dir/to/kernel/source/Makefile
#
# If you want to save output files in a different location, there are
# two syntaxes to specify it.
#
# 1) O=
# Use "make O=dir/to/store/output/files/"
#
# 2) Set KBUILD_OUTPUT
# Set the environment variable KBUILD_OUTPUT to point to the output directory.
# export KBUILD_OUTPUT=dir/to/store/output/files/; make
#
# The O= assignment takes precedence over the KBUILD_OUTPUT environment
# variable.

# Do we want to change the working directory?
ifeq ("$(origin O)", "command line")
  KBUILD_OUTPUT := $(O)
endif

ifneq ($(KBUILD_OUTPUT),)
# Make's built-in functions such as $(abspath ...), $(realpath ...) cannot
# expand a shell special character '~'. We use a somewhat tedious way here.
abs_objtree := $(shell mkdir -p $(KBUILD_OUTPUT) && cd $(KBUILD_OUTPUT) && pwd)
$(if $(abs_objtree),, \
     $(error failed to create output directory "$(KBUILD_OUTPUT)"))

# $(realpath ...) resolves symlinks
abs_objtree := $(realpath $(abs_objtree))
else
abs_objtree := $(CURDIR)
endif # ifneq ($(KBUILD_OUTPUT),)

ifeq ($(abs_objtree),$(CURDIR))
# Suppress "Entering directory ..." unless we are changing the work directory.
MAKEFLAGS += --no-print-directory
else
need-sub-make := 1
endif

this-makefile := $(lastword $(MAKEFILE_LIST))
abs_srctree := $(realpath $(dir $(this-makefile)))

ifneq ($(words $(subst :, ,$(abs_srctree))), 1)
$(error source directory cannot contain spaces or colons)
endif

ifneq ($(abs_srctree),$(abs_objtree))
# Look for make include files relative to root of kernel src
#
# --included-dir is added for backward compatibility, but you should not rely on
# it. Please add $(srctree)/ prefix to include Makefiles in the source tree.
MAKEFLAGS += --include-dir=$(abs_srctree)
endif

ifneq ($(filter 3.%,$(MAKE_VERSION)),)
# 'MAKEFLAGS += -rR' does not immediately become effective for GNU Make 3.x
# We need to invoke sub-make to avoid implicit rules in the top Makefile.
need-sub-make := 1
# Cancel implicit rules for this Makefile.
$(this-makefile): ;
endif

export abs_srctree abs_objtree
export sub_make_done := 1

ifeq ($(need-sub-make),1)

PHONY += $(MAKECMDGOALS) __sub-make

$(filter-out $(this-makefile), $(MAKECMDGOALS)) __all: __sub-make
	@:

# Invoke a second make in the output directory, passing relevant variables
__sub-make:
	$(Q)$(MAKE) -C $(abs_objtree) -f $(abs_srctree)/Makefile $(MAKECMDGOALS)

endif # need-sub-make
endif # sub_make_done

# We process the rest of the Makefile if this is the final invocation of make
ifeq ($(need-sub-make),)

# Do not print "Entering directory ...",
# but we want to display it when entering to the output directory
# so that IDEs/editors are able to understand relative filenames.
MAKEFLAGS += --no-print-directory

ifeq ($(abs_srctree),$(abs_objtree))
        # building in the source tree
        srctree := .
	building_out_of_srctree :=
else
        ifeq ($(abs_srctree)/,$(dir $(abs_objtree)))
                # building in a subdirectory of the source tree
                srctree := ..
        else
                srctree := $(abs_srctree)
        endif
	building_out_of_srctree := 1
endif

ifneq ($(KBUILD_ABS_SRCTREE),)
srctree := $(abs_srctree)
endif

objtree		:= .
VPATH		:= $(srctree)

export building_out_of_srctree srctree objtree VPATH

# To make sure we do not include .config for any of the *config targets
# catch them early, and hand them over to scripts/kconfig/Makefile
# It is allowed to specify more targets when calling make, including
# mixing *config targets and build targets.
# For example 'make oldconfig all'.
# Detect when mixed targets is specified, and make a second invocation
# of make so .config is not included in this case either (for *config).

version_h := include/generated/uapi/linux/version.h

clean-targets := %clean mrproper cleandocs
no-dot-config-targets := $(clean-targets) \
			 cscope gtags TAGS tags help% %docs check% coccicheck \
			 $(version_h) headers headers_% archheaders archscripts \
			 %asm-generic kernelversion %src-pkg dt_binding_check \
			 outputmakefile
# Installation targets should not require compiler. Unfortunately, vdso_install
# is an exception where build artifacts may be updated. This must be fixed.
no-compiler-targets := $(no-dot-config-targets) install dtbs_install \
			headers_install modules_install kernelrelease image_name
no-sync-config-targets := $(no-dot-config-targets) %install kernelrelease \
			  image_name
single-targets := %.a %.i %.ko %.lds %.ll %.lst %.mod %.o %.s %.symtypes %/

config-build	:=
mixed-build	:=
need-config	:= 1
need-compiler	:= 1
may-sync-config	:= 1
single-build	:=

ifneq ($(filter $(no-dot-config-targets), $(MAKECMDGOALS)),)
	ifeq ($(filter-out $(no-dot-config-targets), $(MAKECMDGOALS)),)
		need-config :=
	endif
endif

ifneq ($(filter $(no-compiler-targets), $(MAKECMDGOALS)),)
	ifeq ($(filter-out $(no-compiler-targets), $(MAKECMDGOALS)),)
		need-compiler :=
	endif
endif

ifneq ($(filter $(no-sync-config-targets), $(MAKECMDGOALS)),)
	ifeq ($(filter-out $(no-sync-config-targets), $(MAKECMDGOALS)),)
		may-sync-config :=
	endif
endif

ifneq ($(KBUILD_EXTMOD),)
	may-sync-config :=
endif

ifeq ($(KBUILD_EXTMOD),)
        ifneq ($(filter %config,$(MAKECMDGOALS)),)
		config-build := 1
                ifneq ($(words $(MAKECMDGOALS)),1)
			mixed-build := 1
                endif
        endif
endif

# We cannot build single targets and the others at the same time
ifneq ($(filter $(single-targets), $(MAKECMDGOALS)),)
	single-build := 1
	ifneq ($(filter-out $(single-targets), $(MAKECMDGOALS)),)
		mixed-build := 1
	endif
endif

# For "make -j clean all", "make -j mrproper defconfig all", etc.
ifneq ($(filter $(clean-targets),$(MAKECMDGOALS)),)
        ifneq ($(filter-out $(clean-targets),$(MAKECMDGOALS)),)
		mixed-build := 1
        endif
endif

# install and modules_install need also be processed one by one
ifneq ($(filter install,$(MAKECMDGOALS)),)
        ifneq ($(filter modules_install,$(MAKECMDGOALS)),)
		mixed-build := 1
        endif
endif

ifdef mixed-build
# ===========================================================================
# We're called with mixed targets (*config and build targets).
# Handle them one by one.

PHONY += $(MAKECMDGOALS) __build_one_by_one

$(MAKECMDGOALS): __build_one_by_one
	@:

__build_one_by_one:
	$(Q)set -e; \
	for i in $(MAKECMDGOALS); do \
		$(MAKE) -f $(srctree)/Makefile $$i; \
	done

else # !mixed-build

include $(srctree)/scripts/Kbuild.include

# Read KERNELRELEASE from include/config/kernel.release (if it exists)
KERNELRELEASE = $(shell cat include/config/kernel.release 2> /dev/null)
KERNELVERSION = $(VERSION)$(if $(PATCHLEVEL),.$(PATCHLEVEL)$(if $(SUBLEVEL),.$(SUBLEVEL)))$(EXTRAVERSION)
export VERSION PATCHLEVEL SUBLEVEL KERNELRELEASE KERNELVERSION

include $(srctree)/scripts/subarch.include

# Cross compiling and selecting different set of gcc/bin-utils
# ---------------------------------------------------------------------------
#
# When performing cross compilation for other architectures ARCH shall be set
# to the target architecture. (See arch/* for the possibilities).
# ARCH can be set during invocation of make:
# make ARCH=ia64
# Another way is to have ARCH set in the environment.
# The default ARCH is the host where make is executed.

# CROSS_COMPILE specify the prefix used for all executables used
# during compilation. Only gcc and related bin-utils executables
# are prefixed with $(CROSS_COMPILE).
# CROSS_COMPILE can be set on the command line
# make CROSS_COMPILE=ia64-linux-
# Alternatively CROSS_COMPILE can be set in the environment.
# Default value for CROSS_COMPILE is not to prefix executables
# Note: Some architectures assign CROSS_COMPILE in their arch/*/Makefile
ARCH		?= $(SUBARCH)

# Architecture as present in compile.h
UTS_MACHINE 	:= $(ARCH)
SRCARCH 	:= $(ARCH)

# Additional ARCH settings for x86
ifeq ($(ARCH),i386)
        SRCARCH := x86
endif
ifeq ($(ARCH),x86_64)
        SRCARCH := x86
endif

# Additional ARCH settings for sparc
ifeq ($(ARCH),sparc32)
       SRCARCH := sparc
endif
ifeq ($(ARCH),sparc64)
       SRCARCH := sparc
endif

# Additional ARCH settings for parisc
ifeq ($(ARCH),parisc64)
       SRCARCH := parisc
endif

export cross_compiling :=
ifneq ($(SRCARCH),$(SUBARCH))
cross_compiling := 1
endif

KCONFIG_CONFIG	?= .config
export KCONFIG_CONFIG

# SHELL used by kbuild
CONFIG_SHELL := sh

HOST_LFS_CFLAGS := $(shell getconf LFS_CFLAGS 2>/dev/null)
HOST_LFS_LDFLAGS := $(shell getconf LFS_LDFLAGS 2>/dev/null)
HOST_LFS_LIBS := $(shell getconf LFS_LIBS 2>/dev/null)

ifneq ($(LLVM),)
HOSTCC	= clang
HOSTCXX	= clang++
else
HOSTCC	= gcc
HOSTCXX	= g++
endif

KBUILD_USERHOSTCFLAGS := -Wall -Wmissing-prototypes -Wstrict-prototypes \
			 -O2 -fomit-frame-pointer -std=gnu89
KBUILD_USERCFLAGS  := $(KBUILD_USERHOSTCFLAGS) $(USERCFLAGS)
KBUILD_USERLDFLAGS := $(USERLDFLAGS)

KBUILD_HOSTCFLAGS   := $(KBUILD_USERHOSTCFLAGS) $(HOST_LFS_CFLAGS) $(HOSTCFLAGS)
KBUILD_HOSTCXXFLAGS := -Wall -O2 $(HOST_LFS_CFLAGS) $(HOSTCXXFLAGS)
KBUILD_HOSTLDFLAGS  := $(HOST_LFS_LDFLAGS) $(HOSTLDFLAGS)
KBUILD_HOSTLDLIBS   := $(HOST_LFS_LIBS) $(HOSTLDLIBS)

# Make variables (CC, etc...)
CPP		= $(CC) -E
ifneq ($(LLVM),)
CC		= clang
LD		= ld.lld
AR		= llvm-ar
NM		= llvm-nm
OBJCOPY		= llvm-objcopy
OBJDUMP		= llvm-objdump
READELF		= llvm-readelf
STRIP		= llvm-strip
else
CC		= $(CROSS_COMPILE)gcc
LD		= $(CROSS_COMPILE)ld$(if $(wildcard $(lastword $(CROSS_COMPILE))ld.bfd),.bfd)
AR		= $(CROSS_COMPILE)ar
NM		= $(CROSS_COMPILE)nm
OBJCOPY		= $(CROSS_COMPILE)objcopy
OBJDUMP		= $(CROSS_COMPILE)objdump
READELF		= $(CROSS_COMPILE)readelf
STRIP		= $(CROSS_COMPILE)strip
endif
PAHOLE		= pahole
RESOLVE_BTFIDS	= $(objtree)/tools/bpf/resolve_btfids/resolve_btfids
LEX		= flex
YACC		= bison
AWK		= awk
INSTALLKERNEL  := installkernel
DEPMOD		= depmod
PERL		= perl
PYTHON3		= python3
CHECK		= sparse
BASH		= bash
KGZIP		= gzip
KBZIP2		= bzip2
KLZOP		= lzop
LZMA		= lzma
LZ4		= lz4
XZ		= xz
ZSTD		= zstd

PAHOLE_FLAGS	= $(shell PAHOLE=$(PAHOLE) $(srctree)/scripts/pahole-flags.sh)

CHECKFLAGS     := -D__linux__ -Dlinux -D__STDC__ -Dunix -D__unix__ \
		  -Wbitwise -Wno-return-void -Wno-unknown-attribute $(CF)
NOSTDINC_FLAGS :=
CFLAGS_MODULE   =
AFLAGS_MODULE   =
LDFLAGS_MODULE  =
CFLAGS_KERNEL	=
AFLAGS_KERNEL	=
LDFLAGS_vmlinux =

# Use USERINCLUDE when you must reference the UAPI directories only.
USERINCLUDE    := \
		-I$(srctree)/arch/$(SRCARCH)/include/uapi \
		-I$(objtree)/arch/$(SRCARCH)/include/generated/uapi \
		-I$(srctree)/include/uapi \
		-I$(objtree)/include/generated/uapi \
                -include $(srctree)/include/linux/compiler-version.h \
                -include $(srctree)/include/linux/kconfig.h

# Use LINUXINCLUDE when you must reference the include/ directory.
# Needed to be compatible with the O= option
LINUXINCLUDE    := \
		-I$(srctree)/arch/$(SRCARCH)/include \
		-I$(objtree)/arch/$(SRCARCH)/include/generated \
		$(if $(building_out_of_srctree),-I$(srctree)/include) \
		-I$(objtree)/include \
		$(USERINCLUDE)

KBUILD_AFLAGS   := -D__ASSEMBLY__ -fno-PIE
KBUILD_CFLAGS   := -Wall -Wundef -Werror=strict-prototypes -Wno-trigraphs \
		   -fno-strict-aliasing -fno-common -fshort-wchar -fno-PIE \
		   -Werror=implicit-function-declaration -Werror=implicit-int \
		   -Werror=return-type -Wno-format-security \
		   -std=gnu89
KBUILD_CPPFLAGS := -D__KERNEL__
KBUILD_AFLAGS_KERNEL :=
KBUILD_CFLAGS_KERNEL :=
KBUILD_AFLAGS_MODULE  := -DMODULE
KBUILD_CFLAGS_MODULE  := -DMODULE
KBUILD_LDFLAGS_MODULE :=
KBUILD_LDFLAGS :=
CLANG_FLAGS :=

export ARCH SRCARCH CONFIG_SHELL BASH HOSTCC KBUILD_HOSTCFLAGS CROSS_COMPILE LD CC
export CPP AR NM STRIP OBJCOPY OBJDUMP READELF PAHOLE RESOLVE_BTFIDS LEX YACC AWK INSTALLKERNEL
export PERL PYTHON3 CHECK CHECKFLAGS MAKE UTS_MACHINE HOSTCXX
export KGZIP KBZIP2 KLZOP LZMA LZ4 XZ ZSTD
export KBUILD_HOSTCXXFLAGS KBUILD_HOSTLDFLAGS KBUILD_HOSTLDLIBS LDFLAGS_MODULE
export KBUILD_USERCFLAGS KBUILD_USERLDFLAGS

export KBUILD_CPPFLAGS NOSTDINC_FLAGS LINUXINCLUDE OBJCOPYFLAGS KBUILD_LDFLAGS
export KBUILD_CFLAGS CFLAGS_KERNEL CFLAGS_MODULE
export KBUILD_AFLAGS AFLAGS_KERNEL AFLAGS_MODULE
export KBUILD_AFLAGS_MODULE KBUILD_CFLAGS_MODULE KBUILD_LDFLAGS_MODULE
export KBUILD_AFLAGS_KERNEL KBUILD_CFLAGS_KERNEL
export PAHOLE_FLAGS

# Files to ignore in find ... statements

export RCS_FIND_IGNORE := \( -name SCCS -o -name BitKeeper -o -name .svn -o    \
			  -name CVS -o -name .pc -o -name .hg -o -name .git \) \
			  -prune -o
export RCS_TAR_IGNORE := --exclude SCCS --exclude BitKeeper --exclude .svn \
			 --exclude CVS --exclude .pc --exclude .hg --exclude .git

# ===========================================================================
# Rules shared between *config targets and build targets

# Basic helpers built in scripts/basic/
PHONY += scripts_basic
scripts_basic:
	$(Q)$(MAKE) $(build)=scripts/basic

PHONY += outputmakefile
ifdef building_out_of_srctree
# Before starting out-of-tree build, make sure the source tree is clean.
# outputmakefile generates a Makefile in the output directory, if using a
# separate output directory. This allows convenient use of make in the
# output directory.
# At the same time when output Makefile generated, generate .gitignore to
# ignore whole output directory

quiet_cmd_makefile = GEN     Makefile
      cmd_makefile = { \
	echo "\# Automatically generated by $(srctree)/Makefile: don't edit"; \
	echo "include $(srctree)/Makefile"; \
	} > Makefile

outputmakefile:
	$(Q)if [ -f $(srctree)/.config -o \
		 -d $(srctree)/include/config -o \
		 -d $(srctree)/arch/$(SRCARCH)/include/generated ]; then \
		echo >&2 "***"; \
		echo >&2 "*** The source tree is not clean, please run 'make$(if $(findstring command line, $(origin ARCH)), ARCH=$(ARCH)) mrproper'"; \
		echo >&2 "*** in $(abs_srctree)";\
		echo >&2 "***"; \
		false; \
	fi
	$(Q)ln -fsn $(srctree) source
	$(call cmd,makefile)
	$(Q)test -e .gitignore || \
	{ echo "# this is build directory, ignore it"; echo "*"; } > .gitignore
endif

# The expansion should be delayed until arch/$(SRCARCH)/Makefile is included.
# Some architectures define CROSS_COMPILE in arch/$(SRCARCH)/Makefile.
# CC_VERSION_TEXT is referenced from Kconfig (so it needs export),
# and from include/config/auto.conf.cmd to detect the compiler upgrade.
CC_VERSION_TEXT = $(subst $(pound),,$(shell LC_ALL=C $(CC) --version 2>/dev/null | head -n 1))

ifneq ($(findstring clang,$(CC_VERSION_TEXT)),)
include $(srctree)/scripts/Makefile.clang
endif

# Include this also for config targets because some architectures need
# cc-cross-prefix to determine CROSS_COMPILE.
ifdef need-compiler
include $(srctree)/scripts/Makefile.compiler
endif

ifdef config-build
# ===========================================================================
# *config targets only - make sure prerequisites are updated, and descend
# in scripts/kconfig to make the *config target

# Read arch specific Makefile to set KBUILD_DEFCONFIG as needed.
# KBUILD_DEFCONFIG may point out an alternative default configuration
# used for 'make defconfig'
include $(srctree)/arch/$(SRCARCH)/Makefile
export KBUILD_DEFCONFIG KBUILD_KCONFIG CC_VERSION_TEXT

config: outputmakefile scripts_basic FORCE
	$(Q)$(MAKE) $(build)=scripts/kconfig $@

%config: outputmakefile scripts_basic FORCE
	$(Q)$(MAKE) $(build)=scripts/kconfig $@

else #!config-build
# ===========================================================================
# Build targets only - this includes vmlinux, arch specific targets, clean
# targets and others. In general all targets except *config targets.

# If building an external module we do not care about the all: rule
# but instead __all depend on modules
PHONY += all
ifeq ($(KBUILD_EXTMOD),)
__all: all
else
__all: modules
endif

# Decide whether to build built-in, modular, or both.
# Normally, just do built-in.

KBUILD_MODULES :=
KBUILD_BUILTIN := 1

# If we have only "make modules", don't compile built-in objects.
ifeq ($(MAKECMDGOALS),modules)
  KBUILD_BUILTIN :=
endif

# If we have "make <whatever> modules", compile modules
# in addition to whatever we do anyway.
# Just "make" or "make all" shall build modules as well

ifneq ($(filter all modules nsdeps %compile_commands.json clang-%,$(MAKECMDGOALS)),)
  KBUILD_MODULES := 1
endif

ifeq ($(MAKECMDGOALS),)
  KBUILD_MODULES := 1
endif

export KBUILD_MODULES KBUILD_BUILTIN

ifdef need-config
include include/config/auto.conf
endif

ifeq ($(KBUILD_EXTMOD),)
# Objects we will link into vmlinux / subdirs we need to visit
core-y		:= init/ usr/ arch/$(SRCARCH)/
drivers-y	:= drivers/ sound/
drivers-$(CONFIG_SAMPLES) += samples/
drivers-$(CONFIG_NET) += net/
drivers-y	+= virt/
libs-y		:= lib/
endif # KBUILD_EXTMOD

ifndef KBUILD_MIXED_TREE
# The all: target is the default when no target is given on the
# command line.
# This allow a user to issue only 'make' to build a kernel including modules
# Defaults to vmlinux, but the arch makefile usually adds further targets
all: vmlinux
endif

CFLAGS_GCOV	:= -fprofile-arcs -ftest-coverage
ifdef CONFIG_CC_IS_GCC
CFLAGS_GCOV	+= -fno-tree-loop-im
endif
export CFLAGS_GCOV

# The arch Makefiles can override CC_FLAGS_FTRACE. We may also append it later.
ifdef CONFIG_FUNCTION_TRACER
  CC_FLAGS_FTRACE := -pg
endif

ifdef CONFIG_CC_IS_GCC
RETPOLINE_CFLAGS	:= $(call cc-option,-mindirect-branch=thunk-extern -mindirect-branch-register)
RETPOLINE_CFLAGS	+= $(call cc-option,-mindirect-branch-cs-prefix)
RETPOLINE_VDSO_CFLAGS	:= $(call cc-option,-mindirect-branch=thunk-inline -mindirect-branch-register)
endif
ifdef CONFIG_CC_IS_CLANG
RETPOLINE_CFLAGS	:= -mretpoline-external-thunk
RETPOLINE_VDSO_CFLAGS	:= -mretpoline
endif

ifdef CONFIG_RETHUNK
RETHUNK_CFLAGS         := -mfunction-return=thunk-extern
RETPOLINE_CFLAGS       += $(RETHUNK_CFLAGS)
endif

export RETPOLINE_CFLAGS
export RETPOLINE_VDSO_CFLAGS

include $(srctree)/arch/$(SRCARCH)/Makefile

ifdef need-config
ifdef may-sync-config
# Read in dependencies to all Kconfig* files, make sure to run syncconfig if
# changes are detected. This should be included after arch/$(SRCARCH)/Makefile
# because some architectures define CROSS_COMPILE there.
include include/config/auto.conf.cmd

$(KCONFIG_CONFIG):
	@echo >&2 '***'
	@echo >&2 '*** Configuration file "$@" not found!'
	@echo >&2 '***'
	@echo >&2 '*** Please run some configurator (e.g. "make oldconfig" or'
	@echo >&2 '*** "make menuconfig" or "make xconfig").'
	@echo >&2 '***'
	@/bin/false

# The actual configuration files used during the build are stored in
# include/generated/ and include/config/. Update them if .config is newer than
# include/config/auto.conf (which mirrors .config).
#
# This exploits the 'multi-target pattern rule' trick.
# The syncconfig should be executed only once to make all the targets.
# (Note: use the grouped target '&:' when we bump to GNU Make 4.3)
#
# Do not use $(call cmd,...) here. That would suppress prompts from syncconfig,
# so you cannot notice that Kconfig is waiting for the user input.
%/config/auto.conf %/config/auto.conf.cmd %/generated/autoconf.h: $(KCONFIG_CONFIG)
	$(Q)$(kecho) "  SYNC    $@"
	$(Q)$(MAKE) -f $(srctree)/Makefile syncconfig
else # !may-sync-config
# External modules and some install targets need include/generated/autoconf.h
# and include/config/auto.conf but do not care if they are up-to-date.
# Use auto.conf to trigger the test
PHONY += include/config/auto.conf

include/config/auto.conf:
	$(Q)test -e include/generated/autoconf.h -a -e $@ || (		\
	echo >&2;							\
	echo >&2 "  ERROR: Kernel configuration is invalid.";		\
	echo >&2 "         include/generated/autoconf.h or $@ are missing.";\
	echo >&2 "         Run 'make oldconfig && make prepare' on kernel src to fix it.";	\
	echo >&2 ;							\
	/bin/false)

endif # may-sync-config
endif # need-config

KBUILD_CFLAGS	+= -fno-delete-null-pointer-checks
KBUILD_CFLAGS	+= $(call cc-disable-warning,frame-address,)
KBUILD_CFLAGS	+= $(call cc-disable-warning, format-truncation)
KBUILD_CFLAGS	+= $(call cc-disable-warning, format-overflow)
KBUILD_CFLAGS	+= $(call cc-disable-warning, address-of-packed-member)

ifdef CONFIG_CC_OPTIMIZE_FOR_PERFORMANCE
KBUILD_CFLAGS += -O2
else ifdef CONFIG_CC_OPTIMIZE_FOR_PERFORMANCE_O3
KBUILD_CFLAGS += -O3
KBUILD_CFLAGS += $(call cc-option, -fno-tree-loop-vectorize)
else ifdef CONFIG_CC_OPTIMIZE_FOR_SIZE
KBUILD_CFLAGS += -Os
endif

# Tell gcc to never replace conditional load with a non-conditional one
ifdef CONFIG_CC_IS_GCC
# gcc-10 renamed --param=allow-store-data-races=0 to
# -fno-allow-store-data-races.
KBUILD_CFLAGS	+= $(call cc-option,--param=allow-store-data-races=0)
KBUILD_CFLAGS	+= $(call cc-option,-fno-allow-store-data-races)
endif

ifdef CONFIG_READABLE_ASM
# Disable optimizations that make assembler listings hard to read.
# reorder blocks reorders the control in the function
# ipa clone creates specialized cloned functions
# partial inlining inlines only parts of functions
KBUILD_CFLAGS += -fno-reorder-blocks -fno-ipa-cp-clone -fno-partial-inlining
endif

ifneq ($(CONFIG_FRAME_WARN),0)
KBUILD_CFLAGS += -Wframe-larger-than=$(CONFIG_FRAME_WARN)
endif

stackp-flags-y                                    := -fno-stack-protector
stackp-flags-$(CONFIG_STACKPROTECTOR)             := -fstack-protector
stackp-flags-$(CONFIG_STACKPROTECTOR_STRONG)      := -fstack-protector-strong

KBUILD_CFLAGS += $(stackp-flags-y)

KBUILD_CFLAGS-$(CONFIG_WERROR) += -Werror
KBUILD_CFLAGS += $(KBUILD_CFLAGS-y)

ifdef CONFIG_CC_IS_CLANG
KBUILD_CPPFLAGS += -Qunused-arguments
# The kernel builds with '-std=gnu89' so use of GNU extensions is acceptable.
KBUILD_CFLAGS += -Wno-gnu
# CLANG uses a _MergedGlobals as optimization, but this breaks modpost, as the
# source of a reference will be _MergedGlobals and not on of the whitelisted names.
# See modpost pattern 2
KBUILD_CFLAGS += -mno-global-merge
else

# Warn about unmarked fall-throughs in switch statement.
# Disabled for clang while comment to attribute conversion happens and
# https://github.com/ClangBuiltLinux/linux/issues/636 is discussed.
KBUILD_CFLAGS += $(call cc-option,-Wimplicit-fallthrough=5,)
# gcc inanely warns about local variables called 'main'
KBUILD_CFLAGS += -Wno-main
endif

# These warnings generated too much noise in a regular build.
# Use make W=1 to enable them (see scripts/Makefile.extrawarn)
KBUILD_CFLAGS += $(call cc-disable-warning, unused-but-set-variable)
KBUILD_CFLAGS += $(call cc-disable-warning, unused-const-variable)

# These result in bogus false positives
KBUILD_CFLAGS += $(call cc-disable-warning, dangling-pointer)

ifdef CONFIG_FRAME_POINTER
KBUILD_CFLAGS	+= -fno-omit-frame-pointer -fno-optimize-sibling-calls
else
# Some targets (ARM with Thumb2, for example), can't be built with frame
# pointers.  For those, we don't have FUNCTION_TRACER automatically
# select FRAME_POINTER.  However, FUNCTION_TRACER adds -pg, and this is
# incompatible with -fomit-frame-pointer with current GCC, so we don't use
# -fomit-frame-pointer with FUNCTION_TRACER.
ifndef CONFIG_FUNCTION_TRACER
KBUILD_CFLAGS	+= -fomit-frame-pointer
endif
endif

# Initialize all stack variables with a 0xAA pattern.
ifdef CONFIG_INIT_STACK_ALL_PATTERN
KBUILD_CFLAGS	+= -ftrivial-auto-var-init=pattern
endif

# Initialize all stack variables with a zero value.
ifdef CONFIG_INIT_STACK_ALL_ZERO
KBUILD_CFLAGS	+= -ftrivial-auto-var-init=zero
ifdef CONFIG_CC_HAS_AUTO_VAR_INIT_ZERO_ENABLER
# https://github.com/llvm/llvm-project/issues/44842
KBUILD_CFLAGS	+= -enable-trivial-auto-var-init-zero-knowing-it-will-be-removed-from-clang
endif
endif

# While VLAs have been removed, GCC produces unreachable stack probes
# for the randomize_kstack_offset feature. Disable it for all compilers.
KBUILD_CFLAGS	+= $(call cc-option, -fno-stack-clash-protection)

# Clear used registers at func exit (to reduce data lifetime and ROP gadgets).
ifdef CONFIG_ZERO_CALL_USED_REGS
KBUILD_CFLAGS	+= -fzero-call-used-regs=used-gpr
endif

DEBUG_CFLAGS	:=

# Workaround for GCC versions < 5.0
# https://gcc.gnu.org/bugzilla/show_bug.cgi?id=61801
ifdef CONFIG_CC_IS_GCC
DEBUG_CFLAGS	+= $(call cc-ifversion, -lt, 0500, $(call cc-option, -fno-var-tracking-assignments))
endif

ifdef CONFIG_DEBUG_INFO

ifdef CONFIG_DEBUG_INFO_SPLIT
DEBUG_CFLAGS	+= -gsplit-dwarf
else
DEBUG_CFLAGS	+= -g
endif

ifdef CONFIG_AS_IS_LLVM
KBUILD_AFLAGS	+= -g
else
KBUILD_AFLAGS	+= -Wa,-gdwarf-2
endif

ifndef CONFIG_DEBUG_INFO_DWARF_TOOLCHAIN_DEFAULT
dwarf-version-$(CONFIG_DEBUG_INFO_DWARF4) := 4
dwarf-version-$(CONFIG_DEBUG_INFO_DWARF5) := 5
DEBUG_CFLAGS	+= -gdwarf-$(dwarf-version-y)
endif

ifdef CONFIG_DEBUG_INFO_REDUCED
DEBUG_CFLAGS	+= -fno-var-tracking
ifdef CONFIG_CC_IS_GCC
DEBUG_CFLAGS	+= -femit-struct-debug-baseonly
endif
endif

ifdef CONFIG_DEBUG_INFO_COMPRESSED
DEBUG_CFLAGS	+= -gz=zlib
KBUILD_AFLAGS	+= -gz=zlib
KBUILD_LDFLAGS	+= --compress-debug-sections=zlib
endif

endif # CONFIG_DEBUG_INFO

KBUILD_CFLAGS += $(DEBUG_CFLAGS)
export DEBUG_CFLAGS

ifdef CONFIG_FUNCTION_TRACER
ifdef CONFIG_FTRACE_MCOUNT_USE_CC
  CC_FLAGS_FTRACE	+= -mrecord-mcount
  ifdef CONFIG_HAVE_NOP_MCOUNT
    ifeq ($(call cc-option-yn, -mnop-mcount),y)
      CC_FLAGS_FTRACE	+= -mnop-mcount
      CC_FLAGS_USING	+= -DCC_USING_NOP_MCOUNT
    endif
  endif
endif
ifdef CONFIG_FTRACE_MCOUNT_USE_OBJTOOL
  CC_FLAGS_USING	+= -DCC_USING_NOP_MCOUNT
endif
ifdef CONFIG_FTRACE_MCOUNT_USE_RECORDMCOUNT
  ifdef CONFIG_HAVE_C_RECORDMCOUNT
    BUILD_C_RECORDMCOUNT := y
    export BUILD_C_RECORDMCOUNT
  endif
endif
ifdef CONFIG_HAVE_FENTRY
  # s390-linux-gnu-gcc did not support -mfentry until gcc-9.
  ifeq ($(call cc-option-yn, -mfentry),y)
    CC_FLAGS_FTRACE	+= -mfentry
    CC_FLAGS_USING	+= -DCC_USING_FENTRY
  endif
endif
export CC_FLAGS_FTRACE
KBUILD_CFLAGS	+= $(CC_FLAGS_FTRACE) $(CC_FLAGS_USING)
KBUILD_AFLAGS	+= $(CC_FLAGS_USING)
endif

# We trigger additional mismatches with less inlining
ifdef CONFIG_DEBUG_SECTION_MISMATCH
KBUILD_CFLAGS += -fno-inline-functions-called-once
endif

ifdef CONFIG_LD_DEAD_CODE_DATA_ELIMINATION
KBUILD_CFLAGS_KERNEL += -ffunction-sections -fdata-sections
LDFLAGS_vmlinux += --gc-sections
endif

ifdef CONFIG_SHADOW_CALL_STACK
CC_FLAGS_SCS	:= -fsanitize=shadow-call-stack
KBUILD_CFLAGS	+= $(CC_FLAGS_SCS)
export CC_FLAGS_SCS
endif

ifdef CONFIG_LTO_CLANG
ifdef CONFIG_LTO_CLANG_THIN
CC_FLAGS_LTO	:= -flto=thin -fsplit-lto-unit
KBUILD_LDFLAGS	+= --thinlto-cache-dir=$(extmod_prefix).thinlto-cache
else
CC_FLAGS_LTO	:= -flto
endif

ifeq ($(SRCARCH),x86)
# Workaround for compiler / linker bug
CC_FLAGS_LTO	+= -fvisibility=hidden
else
CC_FLAGS_LTO	+= -fvisibility=default
endif

# Limit inlining across translation units to reduce binary size
KBUILD_LDFLAGS += -mllvm -import-instr-limit=5

# Check for frame size exceeding threshold during prolog/epilog insertion
# when using lld < 13.0.0.
ifneq ($(CONFIG_FRAME_WARN),0)
ifeq ($(shell test $(CONFIG_LLD_VERSION) -lt 130000; echo $$?),0)
KBUILD_LDFLAGS	+= -plugin-opt=-warn-stack-size=$(CONFIG_FRAME_WARN)
endif
endif
endif

ifdef CONFIG_LTO
KBUILD_CFLAGS	+= -fno-lto $(CC_FLAGS_LTO)
KBUILD_AFLAGS	+= -fno-lto
export CC_FLAGS_LTO
endif

ifdef CONFIG_CFI_CLANG
CC_FLAGS_CFI	:= -fsanitize=cfi \
		   -fsanitize-cfi-cross-dso \
		   -fno-sanitize-cfi-canonical-jump-tables \
		   -fno-sanitize-trap=cfi \
		   -fno-sanitize-blacklist

ifdef CONFIG_CFI_PERMISSIVE
CC_FLAGS_CFI	+= -fsanitize-recover=cfi
endif

# If LTO flags are filtered out, we must also filter out CFI.
CC_FLAGS_LTO	+= $(CC_FLAGS_CFI)
KBUILD_CFLAGS	+= $(CC_FLAGS_CFI)
export CC_FLAGS_CFI
endif

ifdef CONFIG_DEBUG_FORCE_FUNCTION_ALIGN_64B
KBUILD_CFLAGS += -falign-functions=64
endif

# arch Makefile may override CC so keep this after arch Makefile is included
NOSTDINC_FLAGS += -nostdinc -isystem $(shell $(CC) -print-file-name=include)

# warn about C99 declaration after statement
KBUILD_CFLAGS += -Wdeclaration-after-statement

# Variable Length Arrays (VLAs) should not be used anywhere in the kernel
KBUILD_CFLAGS += -Wvla

# disable pointer signed / unsigned warnings in gcc 4.0
KBUILD_CFLAGS += -Wno-pointer-sign

# disable stringop warnings in gcc 8+
KBUILD_CFLAGS += $(call cc-disable-warning, stringop-truncation)

# We'll want to enable this eventually, but it's not going away for 5.7 at least
KBUILD_CFLAGS += $(call cc-disable-warning, zero-length-bounds)
KBUILD_CFLAGS += -Wno-array-bounds
KBUILD_CFLAGS += $(call cc-disable-warning, stringop-overflow)

# Another good warning that we'll want to enable eventually
KBUILD_CFLAGS += $(call cc-disable-warning, restrict)

# Enabled with W=2, disabled by default as noisy
ifdef CONFIG_CC_IS_GCC
KBUILD_CFLAGS += -Wno-maybe-uninitialized
endif

ifdef CONFIG_CC_IS_GCC
# The allocators already balk at large sizes, so silence the compiler
# warnings for bounds checks involving those possible values. While
# -Wno-alloc-size-larger-than would normally be used here, earlier versions
# of gcc (<9.1) weirdly don't handle the option correctly when _other_
# warnings are produced (?!). Using -Walloc-size-larger-than=SIZE_MAX
# doesn't work (as it is documented to), silently resolving to "0" prior to
# version 9.1 (and producing an error more recently). Numeric values larger
# than PTRDIFF_MAX also don't work prior to version 9.1, which are silently
# ignored, continuing to default to PTRDIFF_MAX. So, left with no other
# choice, we must perform a versioned check to disable this warning.
# https://lore.kernel.org/lkml/20210824115859.187f272f@canb.auug.org.au
KBUILD_CFLAGS += $(call cc-ifversion, -ge, 0901, -Wno-alloc-size-larger-than)
endif

# disable invalid "can't wrap" optimizations for signed / pointers
KBUILD_CFLAGS	+= -fno-strict-overflow

# Make sure -fstack-check isn't enabled (like gentoo apparently did)
KBUILD_CFLAGS  += -fno-stack-check

# conserve stack if available
ifdef CONFIG_CC_IS_GCC
KBUILD_CFLAGS   += -fconserve-stack
endif

# Prohibit date/time macros, which would make the build non-deterministic
KBUILD_CFLAGS   += -Werror=date-time

# enforce correct pointer usage
KBUILD_CFLAGS   += $(call cc-option,-Werror=incompatible-pointer-types)

# Require designated initializers for all marked structures
KBUILD_CFLAGS   += $(call cc-option,-Werror=designated-init)

# change __FILE__ to the relative path from the srctree
KBUILD_CPPFLAGS += $(call cc-option,-fmacro-prefix-map=$(srctree)/=)

# include additional Makefiles when needed
include-y			:= scripts/Makefile.extrawarn
include-$(CONFIG_KASAN)		+= scripts/Makefile.kasan
include-$(CONFIG_KCSAN)		+= scripts/Makefile.kcsan
include-$(CONFIG_UBSAN)		+= scripts/Makefile.ubsan
include-$(CONFIG_KCOV)		+= scripts/Makefile.kcov
include-$(CONFIG_GCC_PLUGINS)	+= scripts/Makefile.gcc-plugins

include $(addprefix $(srctree)/, $(include-y))

# scripts/Makefile.gcc-plugins is intentionally included last.
# Do not add $(call cc-option,...) below this line. When you build the kernel
# from the clean source tree, the GCC plugins do not exist at this point.

# Add user supplied CPPFLAGS, AFLAGS and CFLAGS as the last assignments
KBUILD_CPPFLAGS += $(KCPPFLAGS)
KBUILD_AFLAGS   += $(KAFLAGS)
KBUILD_CFLAGS   += $(KCFLAGS)

KBUILD_LDFLAGS_MODULE += --build-id=sha1
LDFLAGS_vmlinux += --build-id=sha1

KBUILD_LDFLAGS	+= -z noexecstack
ifeq ($(CONFIG_LD_IS_BFD),y)
KBUILD_LDFLAGS	+= $(call ld-option,--no-warn-rwx-segments)
endif

ifeq ($(CONFIG_STRIP_ASM_SYMS),y)
LDFLAGS_vmlinux	+= $(call ld-option, -X,)
endif

ifeq ($(CONFIG_RELR),y)
LDFLAGS_vmlinux	+= --pack-dyn-relocs=relr --use-android-relr-tags
endif

# We never want expected sections to be placed heuristically by the
# linker. All sections should be explicitly named in the linker script.
ifdef CONFIG_LD_ORPHAN_WARN
LDFLAGS_vmlinux += --orphan-handling=warn
endif

# Align the bit size of userspace programs with the kernel
KBUILD_USERCFLAGS  += $(filter -m32 -m64 --target=%, $(KBUILD_CFLAGS))
KBUILD_USERLDFLAGS += $(filter -m32 -m64 --target=%, $(KBUILD_CFLAGS))

# make the checker run with the right architecture
CHECKFLAGS += --arch=$(ARCH)

# insure the checker run with the right endianness
CHECKFLAGS += $(if $(CONFIG_CPU_BIG_ENDIAN),-mbig-endian,-mlittle-endian)

# the checker needs the correct machine size
CHECKFLAGS += $(if $(CONFIG_64BIT),-m64,-m32)

# Default kernel image to build when no specific target is given.
# KBUILD_IMAGE may be overruled on the command line or
# set in the environment
# Also any assignments in arch/$(ARCH)/Makefile take precedence over
# this default value
export KBUILD_IMAGE ?= vmlinux

#
# INSTALL_PATH specifies where to place the updated kernel and system map
# images. Default is /boot, but you can set it to other values
export	INSTALL_PATH ?= /boot

#
# INSTALL_DTBS_PATH specifies a prefix for relocations required by build roots.
# Like INSTALL_MOD_PATH, it isn't defined in the Makefile, but can be passed as
# an argument if needed. Otherwise it defaults to the kernel install path
#
export INSTALL_DTBS_PATH ?= $(INSTALL_PATH)/dtbs/$(KERNELRELEASE)

#
# INSTALL_MOD_PATH specifies a prefix to MODLIB for module directory
# relocations required by build roots.  This is not defined in the
# makefile but the argument can be passed to make if needed.
#

MODLIB	= $(INSTALL_MOD_PATH)/lib/modules/$(KERNELRELEASE)
export MODLIB

PHONY += prepare0

export extmod_prefix = $(if $(KBUILD_EXTMOD),$(KBUILD_EXTMOD)/)
export MODORDER := $(extmod_prefix)modules.order
export MODULES_NSDEPS := $(extmod_prefix)modules.nsdeps

# ---------------------------------------------------------------------------
# Kernel headers

PHONY += headers

#Default location for installed headers
ifeq ($(KBUILD_EXTMOD),)
PHONY += archheaders archscripts
hdr-inst := -f $(srctree)/scripts/Makefile.headersinst obj
headers: $(version_h) scripts_unifdef uapi-asm-generic archheaders archscripts
else
hdr-prefix = $(KBUILD_EXTMOD)/
hdr-inst := -f $(srctree)/scripts/Makefile.headersinst dst=$(KBUILD_EXTMOD)/usr/include objtree=$(objtree)/$(KBUILD_EXTMOD) obj
endif

export INSTALL_HDR_PATH = $(objtree)/$(hdr-prefix)usr

quiet_cmd_headers_install = INSTALL $(INSTALL_HDR_PATH)/include
      cmd_headers_install = \
	mkdir -p $(INSTALL_HDR_PATH); \
	rsync -mrl --include='*/' --include='*\.h' --exclude='*' \
	$(hdr-prefix)usr/include $(INSTALL_HDR_PATH);

PHONY += headers_install
headers_install: headers
	$(call cmd,headers_install)

headers:
ifeq ($(KBUILD_EXTMOD),)
	$(if $(filter um, $(SRCARCH)), $(error Headers not exportable for UML))
endif
	$(Q)$(MAKE) $(hdr-inst)=$(hdr-prefix)include/uapi
	$(Q)$(MAKE) $(hdr-inst)=$(hdr-prefix)arch/$(SRCARCH)/include/uapi

ifeq ($(KBUILD_EXTMOD),)
core-y		+= kernel/ certs/ mm/ fs/ ipc/ security/ crypto/ block/

vmlinux-dirs	:= $(patsubst %/,%,$(filter %/, \
		     $(core-y) $(core-m) $(drivers-y) $(drivers-m) \
		     $(libs-y) $(libs-m)))

vmlinux-alldirs	:= $(sort $(vmlinux-dirs) Documentation \
		     $(patsubst %/,%,$(filter %/, $(core-) \
			$(drivers-) $(libs-))))

build-dirs	:= $(vmlinux-dirs)
clean-dirs	:= $(vmlinux-alldirs)

subdir-modorder := $(addsuffix /modules.order, $(build-dirs))

# Externally visible symbols (used by link-vmlinux.sh)
KBUILD_VMLINUX_OBJS := $(head-y) $(patsubst %/,%/built-in.a, $(core-y))
KBUILD_VMLINUX_OBJS += $(addsuffix built-in.a, $(filter %/, $(libs-y)))
ifdef CONFIG_MODULES
KBUILD_VMLINUX_OBJS += $(patsubst %/, %/lib.a, $(filter %/, $(libs-y)))
KBUILD_VMLINUX_LIBS := $(filter-out %/, $(libs-y))
else
KBUILD_VMLINUX_LIBS := $(patsubst %/,%/lib.a, $(libs-y))
endif
KBUILD_VMLINUX_OBJS += $(patsubst %/,%/built-in.a, $(drivers-y))

export KBUILD_VMLINUX_OBJS KBUILD_VMLINUX_LIBS
export KBUILD_LDS          := arch/$(SRCARCH)/kernel/vmlinux.lds
# used by scripts/Makefile.package
export KBUILD_ALLDIRS := $(sort $(filter-out arch/%,$(vmlinux-alldirs)) LICENSES arch include scripts tools)

vmlinux-deps := $(KBUILD_LDS) $(KBUILD_VMLINUX_OBJS) $(KBUILD_VMLINUX_LIBS)

# Recurse until adjust_autoksyms.sh is satisfied
PHONY += autoksyms_recursive
ifdef CONFIG_TRIM_UNUSED_KSYMS
# For the kernel to actually contain only the needed exported symbols,
# we have to build modules as well to determine what those symbols are.
# (this can be evaluated only once include/config/auto.conf has been included)
KBUILD_MODULES := 1

autoksyms_recursive: descend modules.order
	$(Q)$(CONFIG_SHELL) $(srctree)/scripts/adjust_autoksyms.sh \
	  "$(MAKE) -f $(srctree)/Makefile autoksyms_recursive"
endif

autoksyms_h := $(if $(CONFIG_TRIM_UNUSED_KSYMS), include/generated/autoksyms.h)

quiet_cmd_autoksyms_h = GEN     $@
      cmd_autoksyms_h = mkdir -p $(dir $@); \
			$(CONFIG_SHELL) $(srctree)/scripts/gen_autoksyms.sh $@

$(autoksyms_h):
	$(call cmd,autoksyms_h)

ARCH_POSTLINK := $(wildcard $(srctree)/arch/$(SRCARCH)/Makefile.postlink)

# Final link of vmlinux with optional arch pass after final link
cmd_link-vmlinux =                                                 \
	$(CONFIG_SHELL) $< "$(LD)" "$(KBUILD_LDFLAGS)" "$(LDFLAGS_vmlinux)";    \
	$(if $(ARCH_POSTLINK), $(MAKE) -f $(ARCH_POSTLINK) $@, true)

ifndef KBUILD_MIXED_TREE
vmlinux: scripts/link-vmlinux.sh autoksyms_recursive $(vmlinux-deps) FORCE
	+$(call if_changed_dep,link-vmlinux)
endif

targets := vmlinux

# The actual objects are generated when descending,
# make sure no implicit rule kicks in
$(sort $(vmlinux-deps) $(subdir-modorder)): descend ;

filechk_kernel.release = \
	echo "$(KERNELVERSION)$$($(CONFIG_SHELL) $(srctree)/scripts/setlocalversion \
		$(srctree) $(BRANCH) $(KMI_GENERATION))"

# Store (new) KERNELRELEASE string in include/config/kernel.release
include/config/kernel.release: FORCE
	$(call filechk,kernel.release)

# Additional helpers built in scripts/
# Carefully list dependencies so we do not try to build scripts twice
# in parallel
PHONY += scripts
scripts: scripts_basic scripts_dtc
	$(Q)$(MAKE) $(build)=$(@)

# Things we need to do before we recursively start building the kernel
# or the modules are listed in "prepare".
# A multi level approach is used. prepareN is processed before prepareN-1.
# archprepare is used in arch Makefiles and when processed asm symlink,
# version.h and scripts_basic is processed / created.

PHONY += prepare archprepare

archprepare: outputmakefile archheaders archscripts scripts include/config/kernel.release \
	asm-generic $(version_h) $(autoksyms_h) include/generated/utsrelease.h \
	include/generated/autoconf.h remove-stale-files

prepare0: archprepare
	$(Q)$(MAKE) $(build)=scripts/mod
	$(Q)$(MAKE) $(build)=.

# All the preparing..
prepare: prepare0

PHONY += remove-stale-files
remove-stale-files:
	$(Q)$(srctree)/scripts/remove-stale-files

# Support for using generic headers in asm-generic
asm-generic := -f $(srctree)/scripts/Makefile.asm-generic obj

PHONY += asm-generic uapi-asm-generic
asm-generic: uapi-asm-generic
	$(Q)$(MAKE) $(asm-generic)=arch/$(SRCARCH)/include/generated/asm \
	generic=include/asm-generic
uapi-asm-generic:
	$(Q)$(MAKE) $(asm-generic)=arch/$(SRCARCH)/include/generated/uapi/asm \
	generic=include/uapi/asm-generic

# Generate some files
# ---------------------------------------------------------------------------

# KERNELRELEASE can change from a few different places, meaning version.h
# needs to be updated, so this check is forced on all builds

uts_len := 64
define filechk_utsrelease.h
	if [ `echo -n "$(KERNELRELEASE)" | wc -c ` -gt $(uts_len) ]; then \
	  echo '"$(KERNELRELEASE)" exceeds $(uts_len) characters' >&2;    \
	  exit 1;                                                         \
	fi;                                                               \
	echo \#define UTS_RELEASE \"$(KERNELRELEASE)\"
endef

define filechk_version.h
	if [ $(SUBLEVEL) -gt 255 ]; then                                 \
		echo \#define LINUX_VERSION_CODE $(shell                 \
		expr $(VERSION) \* 65536 + $(PATCHLEVEL) \* 256 + 255); \
	else                                                             \
		echo \#define LINUX_VERSION_CODE $(shell                 \
		expr $(VERSION) \* 65536 + $(PATCHLEVEL) \* 256 + $(SUBLEVEL)); \
	fi;                                                              \
	echo '#define KERNEL_VERSION(a,b,c) (((a) << 16) + ((b) << 8) +  \
	((c) > 255 ? 255 : (c)))';                                       \
	echo \#define LINUX_VERSION_MAJOR $(VERSION);                    \
	echo \#define LINUX_VERSION_PATCHLEVEL $(PATCHLEVEL);            \
	echo \#define LINUX_VERSION_SUBLEVEL $(SUBLEVEL)
endef

$(version_h): PATCHLEVEL := $(if $(PATCHLEVEL), $(PATCHLEVEL), 0)
$(version_h): SUBLEVEL := $(if $(SUBLEVEL), $(SUBLEVEL), 0)
$(version_h): FORCE
	$(call filechk,version.h)

include/generated/utsrelease.h: include/config/kernel.release FORCE
	$(call filechk,utsrelease.h)

PHONY += headerdep
headerdep:
	$(Q)find $(srctree)/include/ -name '*.h' | xargs --max-args 1 \
	$(srctree)/scripts/headerdep.pl -I$(srctree)/include

# Deprecated. It is no-op now.
PHONY += headers_check
headers_check:
	@echo >&2 "=================== WARNING ==================="
	@echo >&2 "Since Linux 5.5, 'make headers_check' is no-op,"
	@echo >&2 "and will be removed after Linux 5.15 release."
	@echo >&2 "Please remove headers_check from your scripts."
	@echo >&2 "==============================================="

ifdef CONFIG_HEADERS_INSTALL
prepare: headers
endif

PHONY += scripts_unifdef
scripts_unifdef: scripts_basic
	$(Q)$(MAKE) $(build)=scripts scripts/unifdef

# ---------------------------------------------------------------------------
# Install

# Many distributions have the custom install script, /sbin/installkernel.
# If DKMS is installed, 'make install' will eventually recuses back
# to the this Makefile to build and install external modules.
# Cancel sub_make_done so that options such as M=, V=, etc. are parsed.

install: sub_make_done :=

# ---------------------------------------------------------------------------
# Tools

ifdef CONFIG_STACK_VALIDATION
prepare: tools/objtool
endif

ifdef CONFIG_BPF
ifdef CONFIG_DEBUG_INFO_BTF
prepare: tools/bpf/resolve_btfids
endif
endif

PHONY += resolve_btfids_clean

resolve_btfids_O = $(abspath $(objtree))/tools/bpf/resolve_btfids

# tools/bpf/resolve_btfids directory might not exist
# in output directory, skip its clean in that case
resolve_btfids_clean:
ifneq ($(wildcard $(resolve_btfids_O)),)
	$(Q)$(MAKE) -sC $(srctree)/tools/bpf/resolve_btfids O=$(resolve_btfids_O) clean
endif

# Clear a bunch of variables before executing the submake
ifeq ($(quiet),silent_)
tools_silent=s
endif

tools/: FORCE
	$(Q)mkdir -p $(objtree)/tools
	$(Q)$(MAKE) LDFLAGS= MAKEFLAGS="$(tools_silent) $(filter --j% -j,$(MAKEFLAGS))" O=$(abspath $(objtree)) subdir=tools -C $(srctree)/tools/

tools/%: FORCE
	$(Q)mkdir -p $(objtree)/tools
	$(Q)$(MAKE) LDFLAGS= MAKEFLAGS="$(tools_silent) $(filter --j% -j,$(MAKEFLAGS))" O=$(abspath $(objtree)) subdir=tools -C $(srctree)/tools/ $*

# ---------------------------------------------------------------------------
# Kernel selftest

PHONY += kselftest
kselftest:
	$(Q)$(MAKE) -C $(srctree)/tools/testing/selftests run_tests

kselftest-%: FORCE
	$(Q)$(MAKE) -C $(srctree)/tools/testing/selftests $*

PHONY += kselftest-merge
kselftest-merge:
	$(if $(wildcard $(objtree)/.config),, $(error No .config exists, config your kernel first!))
	$(Q)find $(srctree)/tools/testing/selftests -name config | \
		xargs $(srctree)/scripts/kconfig/merge_config.sh -m $(objtree)/.config
	$(Q)$(MAKE) -f $(srctree)/Makefile olddefconfig

# ---------------------------------------------------------------------------
# Devicetree files

ifneq ($(wildcard $(srctree)/arch/$(SRCARCH)/boot/dts/),)
# ANDROID: allow this to be overridden by the build environment. This allows
# one to compile a device tree that is located out-of-tree.
dtstree ?= arch/$(SRCARCH)/boot/dts
endif

ifneq ($(dtstree),)

%.dtb: include/config/kernel.release scripts_dtc
	$(Q)$(MAKE) $(build)=$(dtstree) $(dtstree)/$@

%.dtbo: include/config/kernel.release scripts_dtc
	$(Q)$(MAKE) $(build)=$(dtstree) $(dtstree)/$@

PHONY += dtbs dtbs_install dtbs_check
dtbs: include/config/kernel.release scripts_dtc
	$(Q)$(MAKE) $(build)=$(dtstree)

ifneq ($(filter dtbs_check, $(MAKECMDGOALS)),)
export CHECK_DTBS=y
dtbs: dt_binding_check
endif

dtbs_check: dtbs

dtbs_install:
	$(Q)$(MAKE) $(dtbinst)=$(dtstree) dst=$(INSTALL_DTBS_PATH)

ifdef CONFIG_OF_EARLY_FLATTREE
all: dtbs
endif

endif

PHONY += scripts_dtc
scripts_dtc: scripts_basic
	$(Q)$(MAKE) $(build)=scripts/dtc

ifneq ($(filter dt_binding_check, $(MAKECMDGOALS)),)
export CHECK_DT_BINDING=y
endif

PHONY += dt_binding_check
dt_binding_check: scripts_dtc
	$(Q)$(MAKE) $(build)=Documentation/devicetree/bindings

# ---------------------------------------------------------------------------
# Modules

ifdef CONFIG_MODULES

# By default, build modules as well

all: modules

# When we're building modules with modversions, we need to consider
# the built-in objects during the descend as well, in order to
# make sure the checksums are up to date before we record them.
ifdef CONFIG_MODVERSIONS
  KBUILD_BUILTIN := 1
endif

# Build modules
#
# A module can be listed more than once in obj-m resulting in
# duplicate lines in modules.order files.  Those are removed
# using awk while concatenating to the final file.

PHONY += modules
# if KBUILD_BUILTIN && !KBUILD_MIXED_TREE, depend on vmlinux
modules: $(if $(KBUILD_BUILTIN), $(if $(KBUILD_MIXED_TREE),,vmlinux))
modules: modules_check modules_prepare

cmd_modules_order = $(AWK) '!x[$$0]++' $(real-prereqs) > $@

modules.order: $(subdir-modorder) FORCE
	$(call if_changed,modules_order)

targets += modules.order

# Target to prepare building external modules
PHONY += modules_prepare
modules_prepare: prepare
	$(Q)$(MAKE) $(build)=scripts scripts/module.lds

export modules_sign_only :=

ifeq ($(CONFIG_MODULE_SIG),y)
PHONY += modules_sign
modules_sign: modules_install
	@:

# modules_sign is a subset of modules_install.
# 'make modules_install modules_sign' is equivalent to 'make modules_install'.
ifeq ($(filter modules_install,$(MAKECMDGOALS)),)
modules_sign_only := y
endif
endif

modinst_pre :=
ifneq ($(filter modules_install,$(MAKECMDGOALS)),)
modinst_pre := __modinst_pre
endif

modules_install: $(modinst_pre)
PHONY += __modinst_pre
__modinst_pre:
	@rm -rf $(MODLIB)/kernel
	@rm -f $(MODLIB)/source
	@mkdir -p $(MODLIB)/kernel
	@ln -s $(abspath $(srctree)) $(MODLIB)/source
	@if [ ! $(objtree) -ef  $(MODLIB)/build ]; then \
		rm -f $(MODLIB)/build ; \
		ln -s $(CURDIR) $(MODLIB)/build ; \
	fi
	@sed 's:^:kernel/:' modules.order > $(MODLIB)/modules.order
	@cp -f $(mixed-build-prefix)modules.builtin $(MODLIB)/
	@cp -f $(or $(mixed-build-prefix),$(objtree)/)modules.builtin.modinfo $(MODLIB)/

endif # CONFIG_MODULES

###
# Cleaning is done on three levels.
# make clean     Delete most generated files
#                Leave enough to build external modules
# make mrproper  Delete the current configuration, and all generated files
# make distclean Remove editor backup files, patch leftover files and the like

# Directories & files removed with 'make clean'
CLEAN_FILES += include/ksym vmlinux.symvers modules-only.symvers \
	       modules.builtin modules.builtin.modinfo modules.nsdeps \
	       compile_commands.json .thinlto-cache

# Directories & files removed with 'make mrproper'
MRPROPER_FILES += include/config include/generated          \
		  arch/$(SRCARCH)/include/generated .tmp_objdiff \
		  debian snap tar-install \
		  .config .config.old .version \
		  Module.symvers \
		  certs/signing_key.pem certs/signing_key.x509 \
		  certs/x509.genkey \
		  vmlinux-gdb.py \
		  *.spec

# clean - Delete most, but leave enough to build external modules
#
clean: rm-files := $(CLEAN_FILES)

PHONY += archclean vmlinuxclean

vmlinuxclean:
	$(Q)$(CONFIG_SHELL) $(srctree)/scripts/link-vmlinux.sh clean
	$(Q)$(if $(ARCH_POSTLINK), $(MAKE) -f $(ARCH_POSTLINK) clean)

clean: archclean vmlinuxclean resolve_btfids_clean

# mrproper - Delete all generated files, including .config
#
mrproper: rm-files := $(wildcard $(MRPROPER_FILES))
mrproper-dirs      := $(addprefix _mrproper_,scripts)

PHONY += $(mrproper-dirs) mrproper
$(mrproper-dirs):
	$(Q)$(MAKE) $(clean)=$(patsubst _mrproper_%,%,$@)

mrproper: clean $(mrproper-dirs)
	$(call cmd,rmfiles)

# distclean
#
PHONY += distclean

distclean: mrproper
	@find . $(RCS_FIND_IGNORE) \
		\( -name '*.orig' -o -name '*.rej' -o -name '*~' \
		-o -name '*.bak' -o -name '#*#' -o -name '*%' \
		-o -name 'core' -o -name tags -o -name TAGS -o -name 'cscope*' \
		-o -name GPATH -o -name GRTAGS -o -name GSYMS -o -name GTAGS \) \
		-type f -print | xargs rm -f


# Packaging of the kernel to various formats
# ---------------------------------------------------------------------------

%src-pkg: FORCE
	$(Q)$(MAKE) -f $(srctree)/scripts/Makefile.package $@
%pkg: include/config/kernel.release FORCE
	$(Q)$(MAKE) -f $(srctree)/scripts/Makefile.package $@

# Brief documentation of the typical targets used
# ---------------------------------------------------------------------------

boards := $(wildcard $(srctree)/arch/$(SRCARCH)/configs/*_defconfig)
boards := $(sort $(notdir $(boards)))
board-dirs := $(dir $(wildcard $(srctree)/arch/$(SRCARCH)/configs/*/*_defconfig))
board-dirs := $(sort $(notdir $(board-dirs:/=)))

PHONY += help
help:
	@echo  'Cleaning targets:'
	@echo  '  clean		  - Remove most generated files but keep the config and'
	@echo  '                    enough build support to build external modules'
	@echo  '  mrproper	  - Remove all generated files + config + various backup files'
	@echo  '  distclean	  - mrproper + remove editor backup and patch files'
	@echo  ''
	@echo  'Configuration targets:'
	@$(MAKE) -f $(srctree)/scripts/kconfig/Makefile help
	@echo  ''
	@echo  'Other generic targets:'
	@echo  '  all		  - Build all targets marked with [*]'
	@echo  '* vmlinux	  - Build the bare kernel'
	@echo  '* modules	  - Build all modules'
	@echo  '  modules_install - Install all modules to INSTALL_MOD_PATH (default: /)'
	@echo  '  dir/            - Build all files in dir and below'
	@echo  '  dir/file.[ois]  - Build specified target only'
	@echo  '  dir/file.ll     - Build the LLVM assembly file'
	@echo  '                    (requires compiler support for LLVM assembly generation)'
	@echo  '  dir/file.lst    - Build specified mixed source/assembly target only'
	@echo  '                    (requires a recent binutils and recent build (System.map))'
	@echo  '  dir/file.ko     - Build module including final link'
	@echo  '  modules_prepare - Set up for building external modules'
	@echo  '  tags/TAGS	  - Generate tags file for editors'
	@echo  '  cscope	  - Generate cscope index'
	@echo  '  gtags           - Generate GNU GLOBAL index'
	@echo  '  kernelrelease	  - Output the release version string (use with make -s)'
	@echo  '  kernelversion	  - Output the version stored in Makefile (use with make -s)'
	@echo  '  image_name	  - Output the image name (use with make -s)'
	@echo  '  headers_install - Install sanitised kernel headers to INSTALL_HDR_PATH'; \
	 echo  '                    (default: $(INSTALL_HDR_PATH))'; \
	 echo  ''
	@echo  'Static analysers:'
	@echo  '  checkstack      - Generate a list of stack hogs'
	@echo  '  versioncheck    - Sanity check on version.h usage'
	@echo  '  includecheck    - Check for duplicate included header files'
	@echo  '  export_report   - List the usages of all exported symbols'
	@echo  '  headerdep       - Detect inclusion cycles in headers'
	@echo  '  coccicheck      - Check with Coccinelle'
	@echo  '  clang-analyzer  - Check with clang static analyzer'
	@echo  '  clang-tidy      - Check with clang-tidy'
	@echo  ''
	@echo  'Tools:'
	@echo  '  nsdeps          - Generate missing symbol namespace dependencies'
	@echo  ''
	@echo  'Kernel selftest:'
	@echo  '  kselftest         - Build and run kernel selftest'
	@echo  '                      Build, install, and boot kernel before'
	@echo  '                      running kselftest on it'
	@echo  '                      Run as root for full coverage'
	@echo  '  kselftest-all     - Build kernel selftest'
	@echo  '  kselftest-install - Build and install kernel selftest'
	@echo  '  kselftest-clean   - Remove all generated kselftest files'
	@echo  '  kselftest-merge   - Merge all the config dependencies of'
	@echo  '		      kselftest to existing .config.'
	@echo  ''
	@$(if $(dtstree), \
		echo 'Devicetree:'; \
		echo '* dtbs             - Build device tree blobs for enabled boards'; \
		echo '  dtbs_install     - Install dtbs to $(INSTALL_DTBS_PATH)'; \
		echo '  dt_binding_check - Validate device tree binding documents'; \
		echo '  dtbs_check       - Validate device tree source files';\
		echo '')

	@echo 'Userspace tools targets:'
	@echo '  use "make tools/help"'
	@echo '  or  "cd tools; make help"'
	@echo  ''
	@echo  'Kernel packaging:'
	@$(MAKE) -f $(srctree)/scripts/Makefile.package help
	@echo  ''
	@echo  'Documentation targets:'
	@$(MAKE) -f $(srctree)/Documentation/Makefile dochelp
	@echo  ''
	@echo  'Architecture specific targets ($(SRCARCH)):'
	@$(if $(archhelp),$(archhelp),\
		echo '  No architecture specific help defined for $(SRCARCH)')
	@echo  ''
	@$(if $(boards), \
		$(foreach b, $(boards), \
		printf "  %-27s - Build for %s\\n" $(b) $(subst _defconfig,,$(b));) \
		echo '')
	@$(if $(board-dirs), \
		$(foreach b, $(board-dirs), \
		printf "  %-16s - Show %s-specific targets\\n" help-$(b) $(b);) \
		printf "  %-16s - Show all of the above\\n" help-boards; \
		echo '')

	@echo  '  make V=0|1 [targets] 0 => quiet build (default), 1 => verbose build'
	@echo  '  make V=2   [targets] 2 => give reason for rebuild of target'
	@echo  '  make O=dir [targets] Locate all output files in "dir", including .config'
	@echo  '  make C=1   [targets] Check re-compiled c source with $$CHECK'
	@echo  '                       (sparse by default)'
	@echo  '  make C=2   [targets] Force check of all c source with $$CHECK'
	@echo  '  make RECORDMCOUNT_WARN=1 [targets] Warn about ignored mcount sections'
	@echo  '  make W=n   [targets] Enable extra build checks, n=1,2,3 where'
	@echo  '		1: warnings which may be relevant and do not occur too often'
	@echo  '		2: warnings which occur quite often but may still be relevant'
	@echo  '		3: more obscure warnings, can most likely be ignored'
	@echo  '		Multiple levels can be combined with W=12 or W=123'
	@echo  ''
	@echo  'Execute "make" or "make all" to build all targets marked with [*] '
	@echo  'For further info see the ./README file'


help-board-dirs := $(addprefix help-,$(board-dirs))

help-boards: $(help-board-dirs)

boards-per-dir = $(sort $(notdir $(wildcard $(srctree)/arch/$(SRCARCH)/configs/$*/*_defconfig)))

$(help-board-dirs): help-%:
	@echo  'Architecture specific targets ($(SRCARCH) $*):'
	@$(if $(boards-per-dir), \
		$(foreach b, $(boards-per-dir), \
		printf "  %-24s - Build for %s\\n" $*/$(b) $(subst _defconfig,,$(b));) \
		echo '')


# Documentation targets
# ---------------------------------------------------------------------------
DOC_TARGETS := xmldocs latexdocs pdfdocs htmldocs epubdocs cleandocs \
	       linkcheckdocs dochelp refcheckdocs
PHONY += $(DOC_TARGETS)
$(DOC_TARGETS):
	$(Q)$(MAKE) $(build)=Documentation $@

# Misc
# ---------------------------------------------------------------------------

PHONY += scripts_gdb
scripts_gdb: prepare0
	$(Q)$(MAKE) $(build)=scripts/gdb
	$(Q)ln -fsn $(abspath $(srctree)/scripts/gdb/vmlinux-gdb.py)

ifdef CONFIG_GDB_SCRIPTS
all: scripts_gdb
endif

else # KBUILD_EXTMOD

###
# External module support.
# When building external modules the kernel used as basis is considered
# read-only, and no consistency checks are made and the make
# system is not used on the basis kernel. If updates are required
# in the basis kernel ordinary make commands (without M=...) must be used.

# We are always building only modules.
KBUILD_BUILTIN :=
KBUILD_MODULES := 1

build-dirs := $(KBUILD_EXTMOD)
$(MODORDER): descend
	@:

compile_commands.json: $(extmod_prefix)compile_commands.json
PHONY += compile_commands.json

clean-dirs := $(KBUILD_EXTMOD)
clean: rm-files := $(KBUILD_EXTMOD)/Module.symvers $(KBUILD_EXTMOD)/modules.nsdeps \
	$(KBUILD_EXTMOD)/compile_commands.json $(KBUILD_EXTMOD)/.thinlto-cache

PHONY += prepare
# now expand this into a simple variable to reduce the cost of shell evaluations
prepare: CC_VERSION_TEXT := $(CC_VERSION_TEXT)
prepare:
	@if [ "$(CC_VERSION_TEXT)" != $(CONFIG_CC_VERSION_TEXT) ]; then \
		echo >&2 "warning: the compiler differs from the one used to build the kernel"; \
		echo >&2 "  The kernel was built by: "$(CONFIG_CC_VERSION_TEXT); \
		echo >&2 "  You are using:           $(CC_VERSION_TEXT)"; \
	fi

PHONY += help
help:
	@echo  '  Building external modules.'
	@echo  '  Syntax: make -C path/to/kernel/src M=$$PWD target'
	@echo  ''
	@echo  '  modules         - default target, build the module(s)'
	@echo  '  modules_install - install the module'
	@echo  '  headers_install - Install sanitised kernel headers to INSTALL_HDR_PATH'
	@echo  '                    (default: $(abspath $(INSTALL_HDR_PATH)))'
	@echo  '  clean           - remove generated files in module directory only'
	@echo  ''

# no-op for external module builds
PHONY += modules_prepare

endif # KBUILD_EXTMOD

# ---------------------------------------------------------------------------
# Modules

PHONY += modules modules_install

ifdef CONFIG_MODULES

modules: modules_check
	$(Q)$(MAKE) -f $(srctree)/scripts/Makefile.modpost

PHONY += modules_check
modules_check: $(MODORDER)
	$(Q)$(CONFIG_SHELL) $(srctree)/scripts/modules-check.sh $<

quiet_cmd_depmod = DEPMOD  $(MODLIB)
      cmd_depmod = $(CONFIG_SHELL) $(srctree)/scripts/depmod.sh $(DEPMOD) \
                   $(KERNELRELEASE) $(mixed-build-prefix)

modules_install:
	$(Q)$(MAKE) -f $(srctree)/scripts/Makefile.modinst
	$(call cmd,depmod)

else # CONFIG_MODULES

# Modules not configured
# ---------------------------------------------------------------------------

modules modules_install:
	@echo >&2 '***'
	@echo >&2 '*** The present kernel configuration has modules disabled.'
	@echo >&2 '*** To use the module feature, please run "make menuconfig" etc.'
	@echo >&2 '*** to enable CONFIG_MODULES.'
	@echo >&2 '***'
	@exit 1

endif # CONFIG_MODULES

# Single targets
# ---------------------------------------------------------------------------
# To build individual files in subdirectories, you can do like this:
#
#   make foo/bar/baz.s
#
# The supported suffixes for single-target are listed in 'single-targets'
#
# To build only under specific subdirectories, you can do like this:
#
#   make foo/bar/baz/

ifdef single-build

# .ko is special because modpost is needed
single-ko := $(sort $(filter %.ko, $(MAKECMDGOALS)))
single-no-ko := $(filter-out $(single-ko), $(MAKECMDGOALS)) \
		$(foreach x, o mod, $(patsubst %.ko, %.$x, $(single-ko)))

$(single-ko): single_modpost
	@:
$(single-no-ko): descend
	@:

ifeq ($(KBUILD_EXTMOD),)
# For the single build of in-tree modules, use a temporary file to avoid
# the situation of modules_install installing an invalid modules.order.
MODORDER := .modules.tmp
endif

PHONY += single_modpost
single_modpost: $(single-no-ko) modules_prepare
	$(Q){ $(foreach m, $(single-ko), echo $(extmod_prefix)$m;) } > $(MODORDER)
	$(Q)$(MAKE) -f $(srctree)/scripts/Makefile.modpost

KBUILD_MODULES := 1

export KBUILD_SINGLE_TARGETS := $(addprefix $(extmod_prefix), $(single-no-ko))

# trim unrelated directories
build-dirs := $(foreach d, $(build-dirs), \
			$(if $(filter $(d)/%, $(KBUILD_SINGLE_TARGETS)), $(d)))

endif

ifndef CONFIG_MODULES
KBUILD_MODULES :=
endif

# Handle descending into subdirectories listed in $(build-dirs)
# Preset locale variables to speed up the build process. Limit locale
# tweaks to this spot to avoid wrong language settings when running
# make menuconfig etc.
# Error messages still appears in the original language
PHONY += descend $(build-dirs)
descend: $(build-dirs)
$(build-dirs): prepare
	$(Q)$(MAKE) $(build)=$@ \
	single-build=$(if $(filter-out $@/, $(filter $@/%, $(KBUILD_SINGLE_TARGETS))),1) \
	$(if $(KBUILD_MIXED_TREE),,need-builtin=1) need-modorder=1

clean-dirs := $(addprefix _clean_, $(clean-dirs))
PHONY += $(clean-dirs) clean
$(clean-dirs):
	$(Q)$(MAKE) $(clean)=$(patsubst _clean_%,%,$@)

clean: $(clean-dirs)
	$(call cmd,rmfiles)
	@find $(if $(KBUILD_EXTMOD), $(KBUILD_EXTMOD), .) $(RCS_FIND_IGNORE) \
		\( -name '*.[aios]' -o -name '*.ko' -o -name '.*.cmd' \
		-o -name '*.ko.*' \
		-o -name '*.dtb' -o -name '*.dtbo' -o -name '*.dtb.S' -o -name '*.dt.yaml' \
		-o -name '*.dwo' -o -name '*.lst' \
		-o -name '*.su' -o -name '*.mod' -o -name '*.usyms' \
		-o -name '.*.d' -o -name '.*.tmp' -o -name '*.mod.c' \
		-o -name '*.lex.c' -o -name '*.tab.[ch]' \
		-o -name '*.asn1.[ch]' \
		-o -name '*.symtypes' -o -name 'modules.order' \
		-o -name '.tmp_*.o.*' \
		-o -name '*.c.[012]*.*' \
		-o -name '*.ll' \
		-o -name '*.gcno' \
		-o -name '*.*.symversions' \) -type f -print | xargs rm -f

# Generate tags for editors
# ---------------------------------------------------------------------------
quiet_cmd_tags = GEN     $@
      cmd_tags = $(BASH) $(srctree)/scripts/tags.sh $@

tags TAGS cscope gtags: FORCE
	$(call cmd,tags)

# Script to generate missing namespace dependencies
# ---------------------------------------------------------------------------

PHONY += nsdeps
nsdeps: export KBUILD_NSDEPS=1
nsdeps: modules
	$(Q)$(CONFIG_SHELL) $(srctree)/scripts/nsdeps

# Clang Tooling
# ---------------------------------------------------------------------------

quiet_cmd_gen_compile_commands = GEN     $@
      cmd_gen_compile_commands = $(PYTHON3) $< -a $(AR) -o $@ $(filter-out $<, $(real-prereqs))

$(extmod_prefix)compile_commands.json: scripts/clang-tools/gen_compile_commands.py \
	$(if $(KBUILD_EXTMOD)$(KBUILD_MIXED_TREE),,$(KBUILD_VMLINUX_OBJS) $(KBUILD_VMLINUX_LIBS)) \
	$(if $(CONFIG_MODULES), $(MODORDER)) FORCE
	$(call if_changed,gen_compile_commands)

targets += $(extmod_prefix)compile_commands.json

PHONY += clang-tidy clang-analyzer

ifdef CONFIG_CC_IS_CLANG
quiet_cmd_clang_tools = CHECK   $<
      cmd_clang_tools = $(PYTHON3) $(srctree)/scripts/clang-tools/run-clang-tools.py $@ $<

clang-tidy clang-analyzer: $(extmod_prefix)compile_commands.json
	$(call cmd,clang_tools)
else
clang-tidy clang-analyzer:
	@echo "$@ requires CC=clang" >&2
	@false
endif

# Scripts to check various things for consistency
# ---------------------------------------------------------------------------

PHONY += includecheck versioncheck coccicheck export_report

includecheck:
	find $(srctree)/* $(RCS_FIND_IGNORE) \
		-name '*.[hcS]' -type f -print | sort \
		| xargs $(PERL) -w $(srctree)/scripts/checkincludes.pl

versioncheck:
	find $(srctree)/* $(RCS_FIND_IGNORE) \
		-name '*.[hcS]' -type f -print | sort \
		| xargs $(PERL) -w $(srctree)/scripts/checkversion.pl

coccicheck:
	$(Q)$(BASH) $(srctree)/scripts/$@

export_report:
	$(PERL) $(srctree)/scripts/export_report.pl

PHONY += checkstack kernelrelease kernelversion image_name

# UML needs a little special treatment here.  It wants to use the host
# toolchain, so needs $(SUBARCH) passed to checkstack.pl.  Everyone
# else wants $(ARCH), including people doing cross-builds, which means
# that $(SUBARCH) doesn't work here.
ifeq ($(ARCH), um)
CHECKSTACK_ARCH := $(SUBARCH)
else
CHECKSTACK_ARCH := $(ARCH)
endif
checkstack:
	$(OBJDUMP) -d vmlinux $$(find . -name '*.ko') | \
	$(PERL) $(srctree)/scripts/checkstack.pl $(CHECKSTACK_ARCH)

kernelrelease:
	@echo "$(KERNELVERSION)$$($(CONFIG_SHELL) $(srctree)/scripts/setlocalversion \
		$(srctree) $(BRANCH) $(KMI_GENERATION))"

kernelversion:
	@echo $(KERNELVERSION)

image_name:
	@echo $(KBUILD_IMAGE)

quiet_cmd_rmfiles = $(if $(wildcard $(rm-files)),CLEAN   $(wildcard $(rm-files)))
      cmd_rmfiles = rm -rf $(rm-files)

# read saved command lines for existing targets
existing-targets := $(wildcard $(sort $(targets)))

-include $(foreach f,$(existing-targets),$(dir $(f)).$(notdir $(f)).cmd)

endif # config-build
endif # mixed-build
endif # need-sub-make

PHONY += FORCE
FORCE:

# Declare the contents of the PHONY variable as phony.  We keep that
# information in a variable so we can use it in if_changed and friends.
.PHONY: $(PHONY)<|MERGE_RESOLUTION|>--- conflicted
+++ resolved
@@ -1,13 +1,8 @@
 # SPDX-License-Identifier: GPL-2.0
 VERSION = 5
 PATCHLEVEL = 15
-<<<<<<< HEAD
-SUBLEVEL = 81
+SUBLEVEL = 82
 EXTRAVERSION = -GoogleLTS
-=======
-SUBLEVEL = 82
-EXTRAVERSION =
->>>>>>> 79b5a2e4
 NAME = Trick or Treat
 
 # *DOCUMENTATION*
