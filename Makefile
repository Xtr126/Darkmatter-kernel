# SPDX-License-Identifier: GPL-2.0
VERSION = 5
PATCHLEVEL = 15
<<<<<<< HEAD
SUBLEVEL = 104
EXTRAVERSION = -GoogleLTS
=======
SUBLEVEL = 106
EXTRAVERSION =
>>>>>>> 19c0ed55
NAME = Trick or Treat

# *DOCUMENTATION*
# To see a list of typical targets execute "make help"
# More info can be located in ./README
# Comments in this file are targeted only to the developer, do not
# expect to learn how to build the kernel reading this file.

$(if $(filter __%, $(MAKECMDGOALS)), \
	$(error targets prefixed with '__' are only for internal use))

# That's our default target when none is given on the command line
PHONY := __all
__all:

# We are using a recursive build, so we need to do a little thinking
# to get the ordering right.
#
# Most importantly: sub-Makefiles should only ever modify files in
# their own directory. If in some directory we have a dependency on
# a file in another dir (which doesn't happen often, but it's often
# unavoidable when linking the built-in.a targets which finally
# turn into vmlinux), we will call a sub make in that other dir, and
# after that we are sure that everything which is in that other dir
# is now up to date.
#
# The only cases where we need to modify files which have global
# effects are thus separated out and done before the recursive
# descending is started. They are now explicitly listed as the
# prepare rule.

ifneq ($(sub_make_done),1)

# Do not use make's built-in rules and variables
# (this increases performance and avoids hard-to-debug behaviour)
MAKEFLAGS += -rR

# Avoid funny character set dependencies
unexport LC_ALL
LC_COLLATE=C
LC_NUMERIC=C
export LC_COLLATE LC_NUMERIC

# Avoid interference with shell env settings
unexport GREP_OPTIONS

# Beautify output
# ---------------------------------------------------------------------------
#
# Normally, we echo the whole command before executing it. By making
# that echo $($(quiet)$(cmd)), we now have the possibility to set
# $(quiet) to choose other forms of output instead, e.g.
#
#         quiet_cmd_cc_o_c = Compiling $(RELDIR)/$@
#         cmd_cc_o_c       = $(CC) $(c_flags) -c -o $@ $<
#
# If $(quiet) is empty, the whole command will be printed.
# If it is set to "quiet_", only the short version will be printed.
# If it is set to "silent_", nothing will be printed at all, since
# the variable $(silent_cmd_cc_o_c) doesn't exist.
#
# A simple variant is to prefix commands with $(Q) - that's useful
# for commands that shall be hidden in non-verbose mode.
#
#	$(Q)ln $@ :<
#
# If KBUILD_VERBOSE equals 0 then the above command will be hidden.
# If KBUILD_VERBOSE equals 1 then the above command is displayed.
# If KBUILD_VERBOSE equals 2 then give the reason why each target is rebuilt.
#
# To put more focus on warnings, be less verbose as default
# Use 'make V=1' to see the full commands

ifeq ("$(origin V)", "command line")
  KBUILD_VERBOSE = $(V)
endif
ifndef KBUILD_VERBOSE
  KBUILD_VERBOSE = 0
endif

ifeq ($(KBUILD_VERBOSE),1)
  quiet =
  Q =
else
  quiet=quiet_
  Q = @
endif

# If the user is running make -s (silent mode), suppress echoing of
# commands
# make-4.0 (and later) keep single letter options in the 1st word of MAKEFLAGS.

ifeq ($(filter 3.%,$(MAKE_VERSION)),)
silence:=$(findstring s,$(firstword -$(MAKEFLAGS)))
else
silence:=$(findstring s,$(filter-out --%,$(MAKEFLAGS)))
endif

ifeq ($(silence),s)
quiet=silent_
KBUILD_VERBOSE = 0
endif

export quiet Q KBUILD_VERBOSE

# Call a source code checker (by default, "sparse") as part of the
# C compilation.
#
# Use 'make C=1' to enable checking of only re-compiled files.
# Use 'make C=2' to enable checking of *all* source files, regardless
# of whether they are re-compiled or not.
#
# See the file "Documentation/dev-tools/sparse.rst" for more details,
# including where to get the "sparse" utility.

ifeq ("$(origin C)", "command line")
  KBUILD_CHECKSRC = $(C)
endif
ifndef KBUILD_CHECKSRC
  KBUILD_CHECKSRC = 0
endif

export KBUILD_CHECKSRC

# Use make M=dir or set the environment variable KBUILD_EXTMOD to specify the
# directory of external module to build. Setting M= takes precedence.
ifeq ("$(origin M)", "command line")
  KBUILD_EXTMOD := $(M)
endif

$(if $(word 2, $(KBUILD_EXTMOD)), \
	$(error building multiple external modules is not supported))

# Remove trailing slashes
ifneq ($(filter %/, $(KBUILD_EXTMOD)),)
KBUILD_EXTMOD := $(shell dirname $(KBUILD_EXTMOD).)
endif

export KBUILD_EXTMOD

# ANDROID: set up mixed-build support. mixed-build allows device kernel modules
# to be compiled against a GKI kernel. This approach still uses the headers and
# Kbuild from device kernel, so care must be taken to ensure that those headers match.
ifdef KBUILD_MIXED_TREE
# Need vmlinux.symvers for modpost and System.map for depmod, check whether they exist in KBUILD_MIXED_TREE
required_mixed_files=vmlinux.symvers System.map
$(if $(filter-out $(words $(required_mixed_files)), \
		$(words $(wildcard $(add-prefix $(KBUILD_MIXED_TREE)/,$(required_mixed_files))))),,\
	$(error KBUILD_MIXED_TREE=$(KBUILD_MIXED_TREE) doesn't contain $(required_mixed_files)))
endif

mixed-build-prefix = $(if $(KBUILD_MIXED_TREE),$(KBUILD_MIXED_TREE)/)
export KBUILD_MIXED_TREE
# This is a hack for kleaf to set mixed-build-prefix within the execution of a make rule, e.g.
# within __modinst_pre.
# TODO(b/205893923): Revert this hack once it is properly handled.
export mixed-build-prefix

# Kbuild will save output files in the current working directory.
# This does not need to match to the root of the kernel source tree.
#
# For example, you can do this:
#
#  cd /dir/to/store/output/files; make -f /dir/to/kernel/source/Makefile
#
# If you want to save output files in a different location, there are
# two syntaxes to specify it.
#
# 1) O=
# Use "make O=dir/to/store/output/files/"
#
# 2) Set KBUILD_OUTPUT
# Set the environment variable KBUILD_OUTPUT to point to the output directory.
# export KBUILD_OUTPUT=dir/to/store/output/files/; make
#
# The O= assignment takes precedence over the KBUILD_OUTPUT environment
# variable.

# Do we want to change the working directory?
ifeq ("$(origin O)", "command line")
  KBUILD_OUTPUT := $(O)
endif

ifneq ($(KBUILD_OUTPUT),)
# Make's built-in functions such as $(abspath ...), $(realpath ...) cannot
# expand a shell special character '~'. We use a somewhat tedious way here.
abs_objtree := $(shell mkdir -p $(KBUILD_OUTPUT) && cd $(KBUILD_OUTPUT) && pwd)
$(if $(abs_objtree),, \
     $(error failed to create output directory "$(KBUILD_OUTPUT)"))

# $(realpath ...) resolves symlinks
abs_objtree := $(realpath $(abs_objtree))
else
abs_objtree := $(CURDIR)
endif # ifneq ($(KBUILD_OUTPUT),)

ifeq ($(abs_objtree),$(CURDIR))
# Suppress "Entering directory ..." unless we are changing the work directory.
MAKEFLAGS += --no-print-directory
else
need-sub-make := 1
endif

this-makefile := $(lastword $(MAKEFILE_LIST))
abs_srctree := $(realpath $(dir $(this-makefile)))

ifneq ($(words $(subst :, ,$(abs_srctree))), 1)
$(error source directory cannot contain spaces or colons)
endif

ifneq ($(abs_srctree),$(abs_objtree))
# Look for make include files relative to root of kernel src
#
# --included-dir is added for backward compatibility, but you should not rely on
# it. Please add $(srctree)/ prefix to include Makefiles in the source tree.
MAKEFLAGS += --include-dir=$(abs_srctree)
endif

ifneq ($(filter 3.%,$(MAKE_VERSION)),)
# 'MAKEFLAGS += -rR' does not immediately become effective for GNU Make 3.x
# We need to invoke sub-make to avoid implicit rules in the top Makefile.
need-sub-make := 1
# Cancel implicit rules for this Makefile.
$(this-makefile): ;
endif

export abs_srctree abs_objtree
export sub_make_done := 1

ifeq ($(need-sub-make),1)

PHONY += $(MAKECMDGOALS) __sub-make

$(filter-out $(this-makefile), $(MAKECMDGOALS)) __all: __sub-make
	@:

# Invoke a second make in the output directory, passing relevant variables
__sub-make:
	$(Q)$(MAKE) -C $(abs_objtree) -f $(abs_srctree)/Makefile $(MAKECMDGOALS)

endif # need-sub-make
endif # sub_make_done

# We process the rest of the Makefile if this is the final invocation of make
ifeq ($(need-sub-make),)

# Do not print "Entering directory ...",
# but we want to display it when entering to the output directory
# so that IDEs/editors are able to understand relative filenames.
MAKEFLAGS += --no-print-directory

ifeq ($(abs_srctree),$(abs_objtree))
        # building in the source tree
        srctree := .
	building_out_of_srctree :=
else
        ifeq ($(abs_srctree)/,$(dir $(abs_objtree)))
                # building in a subdirectory of the source tree
                srctree := ..
        else
                srctree := $(abs_srctree)
        endif
	building_out_of_srctree := 1
endif

ifneq ($(KBUILD_ABS_SRCTREE),)
srctree := $(abs_srctree)
endif

objtree		:= .
VPATH		:= $(srctree)

export building_out_of_srctree srctree objtree VPATH

# To make sure we do not include .config for any of the *config targets
# catch them early, and hand them over to scripts/kconfig/Makefile
# It is allowed to specify more targets when calling make, including
# mixing *config targets and build targets.
# For example 'make oldconfig all'.
# Detect when mixed targets is specified, and make a second invocation
# of make so .config is not included in this case either (for *config).

version_h := include/generated/uapi/linux/version.h

clean-targets := %clean mrproper cleandocs
no-dot-config-targets := $(clean-targets) \
			 cscope gtags TAGS tags help% %docs check% coccicheck \
			 $(version_h) headers headers_% archheaders archscripts \
			 %asm-generic kernelversion %src-pkg dt_binding_check \
			 outputmakefile
# Installation targets should not require compiler. Unfortunately, vdso_install
# is an exception where build artifacts may be updated. This must be fixed.
no-compiler-targets := $(no-dot-config-targets) install dtbs_install \
			headers_install modules_install kernelrelease image_name
no-sync-config-targets := $(no-dot-config-targets) %install kernelrelease \
			  image_name
single-targets := %.a %.i %.ko %.lds %.ll %.lst %.mod %.o %.s %.symtypes %/

config-build	:=
mixed-build	:=
need-config	:= 1
need-compiler	:= 1
may-sync-config	:= 1
single-build	:=

ifneq ($(filter $(no-dot-config-targets), $(MAKECMDGOALS)),)
	ifeq ($(filter-out $(no-dot-config-targets), $(MAKECMDGOALS)),)
		need-config :=
	endif
endif

ifneq ($(filter $(no-compiler-targets), $(MAKECMDGOALS)),)
	ifeq ($(filter-out $(no-compiler-targets), $(MAKECMDGOALS)),)
		need-compiler :=
	endif
endif

ifneq ($(filter $(no-sync-config-targets), $(MAKECMDGOALS)),)
	ifeq ($(filter-out $(no-sync-config-targets), $(MAKECMDGOALS)),)
		may-sync-config :=
	endif
endif

ifneq ($(KBUILD_EXTMOD),)
	may-sync-config :=
endif

ifeq ($(KBUILD_EXTMOD),)
        ifneq ($(filter %config,$(MAKECMDGOALS)),)
		config-build := 1
                ifneq ($(words $(MAKECMDGOALS)),1)
			mixed-build := 1
                endif
        endif
endif

# We cannot build single targets and the others at the same time
ifneq ($(filter $(single-targets), $(MAKECMDGOALS)),)
	single-build := 1
	ifneq ($(filter-out $(single-targets), $(MAKECMDGOALS)),)
		mixed-build := 1
	endif
endif

# For "make -j clean all", "make -j mrproper defconfig all", etc.
ifneq ($(filter $(clean-targets),$(MAKECMDGOALS)),)
        ifneq ($(filter-out $(clean-targets),$(MAKECMDGOALS)),)
		mixed-build := 1
        endif
endif

# install and modules_install need also be processed one by one
ifneq ($(filter install,$(MAKECMDGOALS)),)
        ifneq ($(filter modules_install,$(MAKECMDGOALS)),)
		mixed-build := 1
        endif
endif

ifdef mixed-build
# ===========================================================================
# We're called with mixed targets (*config and build targets).
# Handle them one by one.

PHONY += $(MAKECMDGOALS) __build_one_by_one

$(MAKECMDGOALS): __build_one_by_one
	@:

__build_one_by_one:
	$(Q)set -e; \
	for i in $(MAKECMDGOALS); do \
		$(MAKE) -f $(srctree)/Makefile $$i; \
	done

else # !mixed-build

include $(srctree)/scripts/Kbuild.include

# Read KERNELRELEASE from include/config/kernel.release (if it exists)
KERNELRELEASE = $(shell cat include/config/kernel.release 2> /dev/null)
KERNELVERSION = $(VERSION)$(if $(PATCHLEVEL),.$(PATCHLEVEL)$(if $(SUBLEVEL),.$(SUBLEVEL)))$(EXTRAVERSION)
export VERSION PATCHLEVEL SUBLEVEL KERNELRELEASE KERNELVERSION

include $(srctree)/scripts/subarch.include

# Cross compiling and selecting different set of gcc/bin-utils
# ---------------------------------------------------------------------------
#
# When performing cross compilation for other architectures ARCH shall be set
# to the target architecture. (See arch/* for the possibilities).
# ARCH can be set during invocation of make:
# make ARCH=ia64
# Another way is to have ARCH set in the environment.
# The default ARCH is the host where make is executed.

# CROSS_COMPILE specify the prefix used for all executables used
# during compilation. Only gcc and related bin-utils executables
# are prefixed with $(CROSS_COMPILE).
# CROSS_COMPILE can be set on the command line
# make CROSS_COMPILE=ia64-linux-
# Alternatively CROSS_COMPILE can be set in the environment.
# Default value for CROSS_COMPILE is not to prefix executables
# Note: Some architectures assign CROSS_COMPILE in their arch/*/Makefile
ARCH		?= $(SUBARCH)

# Architecture as present in compile.h
UTS_MACHINE 	:= $(ARCH)
SRCARCH 	:= $(ARCH)

# Additional ARCH settings for x86
ifeq ($(ARCH),i386)
        SRCARCH := x86
endif
ifeq ($(ARCH),x86_64)
        SRCARCH := x86
endif

# Additional ARCH settings for sparc
ifeq ($(ARCH),sparc32)
       SRCARCH := sparc
endif
ifeq ($(ARCH),sparc64)
       SRCARCH := sparc
endif

# Additional ARCH settings for parisc
ifeq ($(ARCH),parisc64)
       SRCARCH := parisc
endif

export cross_compiling :=
ifneq ($(SRCARCH),$(SUBARCH))
cross_compiling := 1
endif

KCONFIG_CONFIG	?= .config
export KCONFIG_CONFIG

# SHELL used by kbuild
CONFIG_SHELL := sh

HOST_LFS_CFLAGS := $(shell getconf LFS_CFLAGS 2>/dev/null)
HOST_LFS_LDFLAGS := $(shell getconf LFS_LDFLAGS 2>/dev/null)
HOST_LFS_LIBS := $(shell getconf LFS_LIBS 2>/dev/null)

ifneq ($(LLVM),)
HOSTCC	= clang
HOSTCXX	= clang++
else
HOSTCC	= gcc
HOSTCXX	= g++
endif
HOSTPKG_CONFIG	= pkg-config

KBUILD_USERHOSTCFLAGS := -Wall -Wmissing-prototypes -Wstrict-prototypes \
			 -O2 -fomit-frame-pointer -std=gnu89
KBUILD_USERCFLAGS  := $(KBUILD_USERHOSTCFLAGS) $(USERCFLAGS)
KBUILD_USERLDFLAGS := $(USERLDFLAGS)

KBUILD_HOSTCFLAGS   := $(KBUILD_USERHOSTCFLAGS) $(HOST_LFS_CFLAGS) $(HOSTCFLAGS)
KBUILD_HOSTCXXFLAGS := -Wall -O2 $(HOST_LFS_CFLAGS) $(HOSTCXXFLAGS)
KBUILD_HOSTLDFLAGS  := $(HOST_LFS_LDFLAGS) $(HOSTLDFLAGS)
KBUILD_HOSTLDLIBS   := $(HOST_LFS_LIBS) $(HOSTLDLIBS)

# Make variables (CC, etc...)
CPP		= $(CC) -E
ifneq ($(LLVM),)
CC		= clang
LD		= ld.lld
AR		= llvm-ar
NM		= llvm-nm
OBJCOPY		= llvm-objcopy
OBJDUMP		= llvm-objdump
READELF		= llvm-readelf
STRIP		= llvm-strip
else
CC		= $(CROSS_COMPILE)gcc
LD		= $(CROSS_COMPILE)ld$(if $(wildcard $(lastword $(CROSS_COMPILE))ld.bfd),.bfd)
AR		= $(CROSS_COMPILE)ar
NM		= $(CROSS_COMPILE)nm
OBJCOPY		= $(CROSS_COMPILE)objcopy
OBJDUMP		= $(CROSS_COMPILE)objdump
READELF		= $(CROSS_COMPILE)readelf
STRIP		= $(CROSS_COMPILE)strip
endif
PAHOLE		= pahole
RESOLVE_BTFIDS	= $(objtree)/tools/bpf/resolve_btfids/resolve_btfids
LEX		= flex
YACC		= bison
AWK		= awk
INSTALLKERNEL  := installkernel
DEPMOD		= depmod
PERL		= perl
PYTHON3		= python3
CHECK		= sparse
BASH		= bash
KGZIP		= gzip
KBZIP2		= bzip2
KLZOP		= lzop
LZMA		= lzma
LZ4		= lz4
XZ		= xz
ZSTD		= zstd

PAHOLE_FLAGS	= $(shell PAHOLE=$(PAHOLE) $(srctree)/scripts/pahole-flags.sh)

CHECKFLAGS     := -D__linux__ -Dlinux -D__STDC__ -Dunix -D__unix__ \
		  -Wbitwise -Wno-return-void -Wno-unknown-attribute $(CF)
NOSTDINC_FLAGS :=
CFLAGS_MODULE   =
AFLAGS_MODULE   =
LDFLAGS_MODULE  =
CFLAGS_KERNEL	=
AFLAGS_KERNEL	=
LDFLAGS_vmlinux =

# Use USERINCLUDE when you must reference the UAPI directories only.
USERINCLUDE    := \
		-I$(srctree)/arch/$(SRCARCH)/include/uapi \
		-I$(objtree)/arch/$(SRCARCH)/include/generated/uapi \
		-I$(srctree)/include/uapi \
		-I$(objtree)/include/generated/uapi \
                -include $(srctree)/include/linux/compiler-version.h \
                -include $(srctree)/include/linux/kconfig.h

# Use LINUXINCLUDE when you must reference the include/ directory.
# Needed to be compatible with the O= option
LINUXINCLUDE    := \
		-I$(srctree)/arch/$(SRCARCH)/include \
		-I$(objtree)/arch/$(SRCARCH)/include/generated \
		$(if $(building_out_of_srctree),-I$(srctree)/include) \
		-I$(objtree)/include \
		$(USERINCLUDE)

KBUILD_AFLAGS   := -D__ASSEMBLY__ -fno-PIE
KBUILD_CFLAGS   := -Wall -Wundef -Werror=strict-prototypes -Wno-trigraphs \
		   -fno-strict-aliasing -fno-common -fshort-wchar -fno-PIE \
		   -Werror=implicit-function-declaration -Werror=implicit-int \
		   -Werror=return-type -Wno-format-security \
		   -std=gnu89
KBUILD_CPPFLAGS := -D__KERNEL__
KBUILD_AFLAGS_KERNEL :=
KBUILD_CFLAGS_KERNEL :=
KBUILD_AFLAGS_MODULE  := -DMODULE
KBUILD_CFLAGS_MODULE  := -DMODULE
KBUILD_LDFLAGS_MODULE :=
KBUILD_LDFLAGS :=
CLANG_FLAGS :=

export ARCH SRCARCH CONFIG_SHELL BASH HOSTCC KBUILD_HOSTCFLAGS CROSS_COMPILE LD CC HOSTPKG_CONFIG
export CPP AR NM STRIP OBJCOPY OBJDUMP READELF PAHOLE RESOLVE_BTFIDS LEX YACC AWK INSTALLKERNEL
export PERL PYTHON3 CHECK CHECKFLAGS MAKE UTS_MACHINE HOSTCXX
export KGZIP KBZIP2 KLZOP LZMA LZ4 XZ ZSTD
export KBUILD_HOSTCXXFLAGS KBUILD_HOSTLDFLAGS KBUILD_HOSTLDLIBS LDFLAGS_MODULE
export KBUILD_USERCFLAGS KBUILD_USERLDFLAGS

export KBUILD_CPPFLAGS NOSTDINC_FLAGS LINUXINCLUDE OBJCOPYFLAGS KBUILD_LDFLAGS
export KBUILD_CFLAGS CFLAGS_KERNEL CFLAGS_MODULE
export KBUILD_AFLAGS AFLAGS_KERNEL AFLAGS_MODULE
export KBUILD_AFLAGS_MODULE KBUILD_CFLAGS_MODULE KBUILD_LDFLAGS_MODULE
export KBUILD_AFLAGS_KERNEL KBUILD_CFLAGS_KERNEL
export PAHOLE_FLAGS

# Files to ignore in find ... statements

export RCS_FIND_IGNORE := \( -name SCCS -o -name BitKeeper -o -name .svn -o    \
			  -name CVS -o -name .pc -o -name .hg -o -name .git \) \
			  -prune -o
export RCS_TAR_IGNORE := --exclude SCCS --exclude BitKeeper --exclude .svn \
			 --exclude CVS --exclude .pc --exclude .hg --exclude .git

# ===========================================================================
# Rules shared between *config targets and build targets

# Basic helpers built in scripts/basic/
PHONY += scripts_basic
scripts_basic:
	$(Q)$(MAKE) $(build)=scripts/basic

PHONY += outputmakefile
ifdef building_out_of_srctree
# Before starting out-of-tree build, make sure the source tree is clean.
# outputmakefile generates a Makefile in the output directory, if using a
# separate output directory. This allows convenient use of make in the
# output directory.
# At the same time when output Makefile generated, generate .gitignore to
# ignore whole output directory

quiet_cmd_makefile = GEN     Makefile
      cmd_makefile = { \
	echo "\# Automatically generated by $(srctree)/Makefile: don't edit"; \
	echo "include $(srctree)/Makefile"; \
	} > Makefile

outputmakefile:
	$(Q)if [ -f $(srctree)/.config -o \
		 -d $(srctree)/include/config -o \
		 -d $(srctree)/arch/$(SRCARCH)/include/generated ]; then \
		echo >&2 "***"; \
		echo >&2 "*** The source tree is not clean, please run 'make$(if $(findstring command line, $(origin ARCH)), ARCH=$(ARCH)) mrproper'"; \
		echo >&2 "*** in $(abs_srctree)";\
		echo >&2 "***"; \
		false; \
	fi
	$(Q)ln -fsn $(srctree) source
	$(call cmd,makefile)
	$(Q)test -e .gitignore || \
	{ echo "# this is build directory, ignore it"; echo "*"; } > .gitignore
endif

# The expansion should be delayed until arch/$(SRCARCH)/Makefile is included.
# Some architectures define CROSS_COMPILE in arch/$(SRCARCH)/Makefile.
# CC_VERSION_TEXT is referenced from Kconfig (so it needs export),
# and from include/config/auto.conf.cmd to detect the compiler upgrade.
CC_VERSION_TEXT = $(subst $(pound),,$(shell LC_ALL=C $(CC) --version 2>/dev/null | head -n 1))

ifneq ($(findstring clang,$(CC_VERSION_TEXT)),)
include $(srctree)/scripts/Makefile.clang
endif

# Include this also for config targets because some architectures need
# cc-cross-prefix to determine CROSS_COMPILE.
ifdef need-compiler
include $(srctree)/scripts/Makefile.compiler
endif

ifdef config-build
# ===========================================================================
# *config targets only - make sure prerequisites are updated, and descend
# in scripts/kconfig to make the *config target

# Read arch specific Makefile to set KBUILD_DEFCONFIG as needed.
# KBUILD_DEFCONFIG may point out an alternative default configuration
# used for 'make defconfig'
include $(srctree)/arch/$(SRCARCH)/Makefile
export KBUILD_DEFCONFIG KBUILD_KCONFIG CC_VERSION_TEXT

config: outputmakefile scripts_basic FORCE
	$(Q)$(MAKE) $(build)=scripts/kconfig $@

%config: outputmakefile scripts_basic FORCE
	$(Q)$(MAKE) $(build)=scripts/kconfig $@

else #!config-build
# ===========================================================================
# Build targets only - this includes vmlinux, arch specific targets, clean
# targets and others. In general all targets except *config targets.

# If building an external module we do not care about the all: rule
# but instead __all depend on modules
PHONY += all
ifeq ($(KBUILD_EXTMOD),)
__all: all
else
__all: modules
endif

# Decide whether to build built-in, modular, or both.
# Normally, just do built-in.

KBUILD_MODULES :=
KBUILD_BUILTIN := 1

# If we have only "make modules", don't compile built-in objects.
ifeq ($(MAKECMDGOALS),modules)
  KBUILD_BUILTIN :=
endif

# If we have "make <whatever> modules", compile modules
# in addition to whatever we do anyway.
# Just "make" or "make all" shall build modules as well

ifneq ($(filter all modules nsdeps %compile_commands.json clang-%,$(MAKECMDGOALS)),)
  KBUILD_MODULES := 1
endif

ifeq ($(MAKECMDGOALS),)
  KBUILD_MODULES := 1
endif

export KBUILD_MODULES KBUILD_BUILTIN

ifdef need-config
include include/config/auto.conf
endif

ifeq ($(KBUILD_EXTMOD),)
# Objects we will link into vmlinux / subdirs we need to visit
core-y		:= init/ usr/ arch/$(SRCARCH)/
drivers-y	:= drivers/ sound/
drivers-$(CONFIG_SAMPLES) += samples/
drivers-$(CONFIG_NET) += net/
drivers-y	+= virt/
libs-y		:= lib/
endif # KBUILD_EXTMOD

ifndef KBUILD_MIXED_TREE
# The all: target is the default when no target is given on the
# command line.
# This allow a user to issue only 'make' to build a kernel including modules
# Defaults to vmlinux, but the arch makefile usually adds further targets
all: vmlinux
endif

CFLAGS_GCOV	:= -fprofile-arcs -ftest-coverage
ifdef CONFIG_CC_IS_GCC
CFLAGS_GCOV	+= -fno-tree-loop-im
endif
export CFLAGS_GCOV

# The arch Makefiles can override CC_FLAGS_FTRACE. We may also append it later.
ifdef CONFIG_FUNCTION_TRACER
  CC_FLAGS_FTRACE := -pg
endif

ifdef CONFIG_CC_IS_GCC
RETPOLINE_CFLAGS	:= $(call cc-option,-mindirect-branch=thunk-extern -mindirect-branch-register)
RETPOLINE_CFLAGS	+= $(call cc-option,-mindirect-branch-cs-prefix)
RETPOLINE_VDSO_CFLAGS	:= $(call cc-option,-mindirect-branch=thunk-inline -mindirect-branch-register)
endif
ifdef CONFIG_CC_IS_CLANG
RETPOLINE_CFLAGS	:= -mretpoline-external-thunk
RETPOLINE_VDSO_CFLAGS	:= -mretpoline
endif

ifdef CONFIG_RETHUNK
RETHUNK_CFLAGS         := -mfunction-return=thunk-extern
RETPOLINE_CFLAGS       += $(RETHUNK_CFLAGS)
endif

export RETPOLINE_CFLAGS
export RETPOLINE_VDSO_CFLAGS

include $(srctree)/arch/$(SRCARCH)/Makefile

ifdef need-config
ifdef may-sync-config
# Read in dependencies to all Kconfig* files, make sure to run syncconfig if
# changes are detected. This should be included after arch/$(SRCARCH)/Makefile
# because some architectures define CROSS_COMPILE there.
include include/config/auto.conf.cmd

$(KCONFIG_CONFIG):
	@echo >&2 '***'
	@echo >&2 '*** Configuration file "$@" not found!'
	@echo >&2 '***'
	@echo >&2 '*** Please run some configurator (e.g. "make oldconfig" or'
	@echo >&2 '*** "make menuconfig" or "make xconfig").'
	@echo >&2 '***'
	@/bin/false

# The actual configuration files used during the build are stored in
# include/generated/ and include/config/. Update them if .config is newer than
# include/config/auto.conf (which mirrors .config).
#
# This exploits the 'multi-target pattern rule' trick.
# The syncconfig should be executed only once to make all the targets.
# (Note: use the grouped target '&:' when we bump to GNU Make 4.3)
#
# Do not use $(call cmd,...) here. That would suppress prompts from syncconfig,
# so you cannot notice that Kconfig is waiting for the user input.
%/config/auto.conf %/config/auto.conf.cmd %/generated/autoconf.h: $(KCONFIG_CONFIG)
	$(Q)$(kecho) "  SYNC    $@"
	$(Q)$(MAKE) -f $(srctree)/Makefile syncconfig
else # !may-sync-config
# External modules and some install targets need include/generated/autoconf.h
# and include/config/auto.conf but do not care if they are up-to-date.
# Use auto.conf to trigger the test
PHONY += include/config/auto.conf

include/config/auto.conf:
	$(Q)test -e include/generated/autoconf.h -a -e $@ || (		\
	echo >&2;							\
	echo >&2 "  ERROR: Kernel configuration is invalid.";		\
	echo >&2 "         include/generated/autoconf.h or $@ are missing.";\
	echo >&2 "         Run 'make oldconfig && make prepare' on kernel src to fix it.";	\
	echo >&2 ;							\
	/bin/false)

endif # may-sync-config
endif # need-config

KBUILD_CFLAGS	+= -fno-delete-null-pointer-checks
KBUILD_CFLAGS	+= $(call cc-disable-warning,frame-address,)
KBUILD_CFLAGS	+= $(call cc-disable-warning, format-truncation)
KBUILD_CFLAGS	+= $(call cc-disable-warning, format-overflow)
KBUILD_CFLAGS	+= $(call cc-disable-warning, address-of-packed-member)

ifdef CONFIG_CC_OPTIMIZE_FOR_PERFORMANCE
KBUILD_CFLAGS += -O2
else ifdef CONFIG_CC_OPTIMIZE_FOR_PERFORMANCE_O3
KBUILD_CFLAGS += -O3
KBUILD_CFLAGS += $(call cc-option, -fno-tree-loop-vectorize)
else ifdef CONFIG_CC_OPTIMIZE_FOR_SIZE
KBUILD_CFLAGS += -Os
endif

# Tell gcc to never replace conditional load with a non-conditional one
ifdef CONFIG_CC_IS_GCC
# gcc-10 renamed --param=allow-store-data-races=0 to
# -fno-allow-store-data-races.
KBUILD_CFLAGS	+= $(call cc-option,--param=allow-store-data-races=0)
KBUILD_CFLAGS	+= $(call cc-option,-fno-allow-store-data-races)
endif

ifdef CONFIG_READABLE_ASM
# Disable optimizations that make assembler listings hard to read.
# reorder blocks reorders the control in the function
# ipa clone creates specialized cloned functions
# partial inlining inlines only parts of functions
KBUILD_CFLAGS += -fno-reorder-blocks -fno-ipa-cp-clone -fno-partial-inlining
endif

ifneq ($(CONFIG_FRAME_WARN),0)
KBUILD_CFLAGS += -Wframe-larger-than=$(CONFIG_FRAME_WARN)
endif

stackp-flags-y                                    := -fno-stack-protector
stackp-flags-$(CONFIG_STACKPROTECTOR)             := -fstack-protector
stackp-flags-$(CONFIG_STACKPROTECTOR_STRONG)      := -fstack-protector-strong

KBUILD_CFLAGS += $(stackp-flags-y)

KBUILD_CFLAGS-$(CONFIG_WERROR) += -Werror
KBUILD_CFLAGS += $(KBUILD_CFLAGS-y)

ifdef CONFIG_CC_IS_CLANG
KBUILD_CPPFLAGS += -Qunused-arguments
# The kernel builds with '-std=gnu89' so use of GNU extensions is acceptable.
KBUILD_CFLAGS += -Wno-gnu
# CLANG uses a _MergedGlobals as optimization, but this breaks modpost, as the
# source of a reference will be _MergedGlobals and not on of the whitelisted names.
# See modpost pattern 2
KBUILD_CFLAGS += -mno-global-merge
else

# Warn about unmarked fall-throughs in switch statement.
# Disabled for clang while comment to attribute conversion happens and
# https://github.com/ClangBuiltLinux/linux/issues/636 is discussed.
KBUILD_CFLAGS += $(call cc-option,-Wimplicit-fallthrough=5,)
# gcc inanely warns about local variables called 'main'
KBUILD_CFLAGS += -Wno-main
endif

# These warnings generated too much noise in a regular build.
# Use make W=1 to enable them (see scripts/Makefile.extrawarn)
KBUILD_CFLAGS += $(call cc-disable-warning, unused-but-set-variable)
KBUILD_CFLAGS += $(call cc-disable-warning, unused-const-variable)

# These result in bogus false positives
KBUILD_CFLAGS += $(call cc-disable-warning, dangling-pointer)

ifdef CONFIG_FRAME_POINTER
KBUILD_CFLAGS	+= -fno-omit-frame-pointer -fno-optimize-sibling-calls
else
# Some targets (ARM with Thumb2, for example), can't be built with frame
# pointers.  For those, we don't have FUNCTION_TRACER automatically
# select FRAME_POINTER.  However, FUNCTION_TRACER adds -pg, and this is
# incompatible with -fomit-frame-pointer with current GCC, so we don't use
# -fomit-frame-pointer with FUNCTION_TRACER.
ifndef CONFIG_FUNCTION_TRACER
KBUILD_CFLAGS	+= -fomit-frame-pointer
endif
endif

# Initialize all stack variables with a 0xAA pattern.
ifdef CONFIG_INIT_STACK_ALL_PATTERN
KBUILD_CFLAGS	+= -ftrivial-auto-var-init=pattern
endif

# Initialize all stack variables with a zero value.
ifdef CONFIG_INIT_STACK_ALL_ZERO
KBUILD_CFLAGS	+= -ftrivial-auto-var-init=zero
ifdef CONFIG_CC_HAS_AUTO_VAR_INIT_ZERO_ENABLER
# https://github.com/llvm/llvm-project/issues/44842
KBUILD_CFLAGS	+= -enable-trivial-auto-var-init-zero-knowing-it-will-be-removed-from-clang
endif
endif

# While VLAs have been removed, GCC produces unreachable stack probes
# for the randomize_kstack_offset feature. Disable it for all compilers.
KBUILD_CFLAGS	+= $(call cc-option, -fno-stack-clash-protection)

# Clear used registers at func exit (to reduce data lifetime and ROP gadgets).
ifdef CONFIG_ZERO_CALL_USED_REGS
KBUILD_CFLAGS	+= -fzero-call-used-regs=used-gpr
endif

DEBUG_CFLAGS	:=

# Workaround for GCC versions < 5.0
# https://gcc.gnu.org/bugzilla/show_bug.cgi?id=61801
ifdef CONFIG_CC_IS_GCC
DEBUG_CFLAGS	+= $(call cc-ifversion, -lt, 0500, $(call cc-option, -fno-var-tracking-assignments))
endif

ifdef CONFIG_DEBUG_INFO

ifdef CONFIG_DEBUG_INFO_SPLIT
DEBUG_CFLAGS	+= -gsplit-dwarf
else
DEBUG_CFLAGS	+= -g
endif

ifdef CONFIG_AS_IS_LLVM
KBUILD_AFLAGS	+= -g
else
KBUILD_AFLAGS	+= -Wa,-gdwarf-2
endif

ifndef CONFIG_DEBUG_INFO_DWARF_TOOLCHAIN_DEFAULT
dwarf-version-$(CONFIG_DEBUG_INFO_DWARF4) := 4
dwarf-version-$(CONFIG_DEBUG_INFO_DWARF5) := 5
DEBUG_CFLAGS	+= -gdwarf-$(dwarf-version-y)
KBUILD_AFLAGS	+= -gdwarf-$(dwarf-version-y)
endif

ifdef CONFIG_DEBUG_INFO_REDUCED
DEBUG_CFLAGS	+= -fno-var-tracking
ifdef CONFIG_CC_IS_GCC
DEBUG_CFLAGS	+= -femit-struct-debug-baseonly
endif
endif

ifdef CONFIG_DEBUG_INFO_COMPRESSED
DEBUG_CFLAGS	+= -gz=zlib
KBUILD_AFLAGS	+= -gz=zlib
KBUILD_LDFLAGS	+= --compress-debug-sections=zlib
endif

endif # CONFIG_DEBUG_INFO

KBUILD_CFLAGS += $(DEBUG_CFLAGS)
export DEBUG_CFLAGS

ifdef CONFIG_FUNCTION_TRACER
ifdef CONFIG_FTRACE_MCOUNT_USE_CC
  CC_FLAGS_FTRACE	+= -mrecord-mcount
  ifdef CONFIG_HAVE_NOP_MCOUNT
    ifeq ($(call cc-option-yn, -mnop-mcount),y)
      CC_FLAGS_FTRACE	+= -mnop-mcount
      CC_FLAGS_USING	+= -DCC_USING_NOP_MCOUNT
    endif
  endif
endif
ifdef CONFIG_FTRACE_MCOUNT_USE_OBJTOOL
  CC_FLAGS_USING	+= -DCC_USING_NOP_MCOUNT
endif
ifdef CONFIG_FTRACE_MCOUNT_USE_RECORDMCOUNT
  ifdef CONFIG_HAVE_C_RECORDMCOUNT
    BUILD_C_RECORDMCOUNT := y
    export BUILD_C_RECORDMCOUNT
  endif
endif
ifdef CONFIG_HAVE_FENTRY
  # s390-linux-gnu-gcc did not support -mfentry until gcc-9.
  ifeq ($(call cc-option-yn, -mfentry),y)
    CC_FLAGS_FTRACE	+= -mfentry
    CC_FLAGS_USING	+= -DCC_USING_FENTRY
  endif
endif
export CC_FLAGS_FTRACE
KBUILD_CFLAGS	+= $(CC_FLAGS_FTRACE) $(CC_FLAGS_USING)
KBUILD_AFLAGS	+= $(CC_FLAGS_USING)
endif

# We trigger additional mismatches with less inlining
ifdef CONFIG_DEBUG_SECTION_MISMATCH
KBUILD_CFLAGS += -fno-inline-functions-called-once
endif

ifdef CONFIG_LD_DEAD_CODE_DATA_ELIMINATION
KBUILD_CFLAGS_KERNEL += -ffunction-sections -fdata-sections
LDFLAGS_vmlinux += --gc-sections
endif

ifdef CONFIG_SHADOW_CALL_STACK
CC_FLAGS_SCS	:= -fsanitize=shadow-call-stack
KBUILD_CFLAGS	+= $(CC_FLAGS_SCS)
export CC_FLAGS_SCS
endif

ifdef CONFIG_LTO_CLANG
ifdef CONFIG_LTO_CLANG_THIN
CC_FLAGS_LTO	:= -flto=thin -fsplit-lto-unit
KBUILD_LDFLAGS	+= --thinlto-cache-dir=$(extmod_prefix).thinlto-cache
else
CC_FLAGS_LTO	:= -flto
endif

ifeq ($(SRCARCH),x86)
# Workaround for compiler / linker bug
CC_FLAGS_LTO	+= -fvisibility=hidden
else
CC_FLAGS_LTO	+= -fvisibility=default
endif

# Limit inlining across translation units to reduce binary size
KBUILD_LDFLAGS += -mllvm -import-instr-limit=5

# Check for frame size exceeding threshold during prolog/epilog insertion
# when using lld < 13.0.0.
ifneq ($(CONFIG_FRAME_WARN),0)
ifeq ($(shell test $(CONFIG_LLD_VERSION) -lt 130000; echo $$?),0)
KBUILD_LDFLAGS	+= -plugin-opt=-warn-stack-size=$(CONFIG_FRAME_WARN)
endif
endif
endif

ifdef CONFIG_LTO
KBUILD_CFLAGS	+= -fno-lto $(CC_FLAGS_LTO)
KBUILD_AFLAGS	+= -fno-lto
export CC_FLAGS_LTO
endif

ifdef CONFIG_CFI_CLANG
CC_FLAGS_CFI	:= -fsanitize=cfi \
		   -fsanitize-cfi-cross-dso \
		   -fno-sanitize-cfi-canonical-jump-tables \
		   -fno-sanitize-trap=cfi \
		   -fno-sanitize-blacklist

ifdef CONFIG_CFI_PERMISSIVE
CC_FLAGS_CFI	+= -fsanitize-recover=cfi
endif

# If LTO flags are filtered out, we must also filter out CFI.
CC_FLAGS_LTO	+= $(CC_FLAGS_CFI)
KBUILD_CFLAGS	+= $(CC_FLAGS_CFI)
export CC_FLAGS_CFI
endif

ifdef CONFIG_DEBUG_FORCE_FUNCTION_ALIGN_64B
KBUILD_CFLAGS += -falign-functions=64
endif

# arch Makefile may override CC so keep this after arch Makefile is included
NOSTDINC_FLAGS += -nostdinc -isystem $(shell $(CC) -print-file-name=include)

# warn about C99 declaration after statement
KBUILD_CFLAGS += -Wdeclaration-after-statement

# Variable Length Arrays (VLAs) should not be used anywhere in the kernel
KBUILD_CFLAGS += -Wvla

# disable pointer signed / unsigned warnings in gcc 4.0
KBUILD_CFLAGS += -Wno-pointer-sign

# disable stringop warnings in gcc 8+
KBUILD_CFLAGS += $(call cc-disable-warning, stringop-truncation)

# We'll want to enable this eventually, but it's not going away for 5.7 at least
KBUILD_CFLAGS += $(call cc-disable-warning, zero-length-bounds)
KBUILD_CFLAGS += -Wno-array-bounds
KBUILD_CFLAGS += $(call cc-disable-warning, stringop-overflow)

# Another good warning that we'll want to enable eventually
KBUILD_CFLAGS += $(call cc-disable-warning, restrict)

# Enabled with W=2, disabled by default as noisy
ifdef CONFIG_CC_IS_GCC
KBUILD_CFLAGS += -Wno-maybe-uninitialized
endif

ifdef CONFIG_CC_IS_GCC
# The allocators already balk at large sizes, so silence the compiler
# warnings for bounds checks involving those possible values. While
# -Wno-alloc-size-larger-than would normally be used here, earlier versions
# of gcc (<9.1) weirdly don't handle the option correctly when _other_
# warnings are produced (?!). Using -Walloc-size-larger-than=SIZE_MAX
# doesn't work (as it is documented to), silently resolving to "0" prior to
# version 9.1 (and producing an error more recently). Numeric values larger
# than PTRDIFF_MAX also don't work prior to version 9.1, which are silently
# ignored, continuing to default to PTRDIFF_MAX. So, left with no other
# choice, we must perform a versioned check to disable this warning.
# https://lore.kernel.org/lkml/20210824115859.187f272f@canb.auug.org.au
KBUILD_CFLAGS += $(call cc-ifversion, -ge, 0901, -Wno-alloc-size-larger-than)
endif

# disable invalid "can't wrap" optimizations for signed / pointers
KBUILD_CFLAGS	+= -fno-strict-overflow

# Make sure -fstack-check isn't enabled (like gentoo apparently did)
KBUILD_CFLAGS  += -fno-stack-check

# conserve stack if available
ifdef CONFIG_CC_IS_GCC
KBUILD_CFLAGS   += -fconserve-stack
endif

# Prohibit date/time macros, which would make the build non-deterministic
KBUILD_CFLAGS   += -Werror=date-time

# enforce correct pointer usage
KBUILD_CFLAGS   += $(call cc-option,-Werror=incompatible-pointer-types)

# Require designated initializers for all marked structures
KBUILD_CFLAGS   += $(call cc-option,-Werror=designated-init)

# change __FILE__ to the relative path from the srctree
KBUILD_CPPFLAGS += $(call cc-option,-fmacro-prefix-map=$(srctree)/=)

# include additional Makefiles when needed
include-y			:= scripts/Makefile.extrawarn
include-$(CONFIG_KASAN)		+= scripts/Makefile.kasan
include-$(CONFIG_KCSAN)		+= scripts/Makefile.kcsan
include-$(CONFIG_UBSAN)		+= scripts/Makefile.ubsan
include-$(CONFIG_KCOV)		+= scripts/Makefile.kcov
include-$(CONFIG_GCC_PLUGINS)	+= scripts/Makefile.gcc-plugins

include $(addprefix $(srctree)/, $(include-y))

# scripts/Makefile.gcc-plugins is intentionally included last.
# Do not add $(call cc-option,...) below this line. When you build the kernel
# from the clean source tree, the GCC plugins do not exist at this point.

# Add user supplied CPPFLAGS, AFLAGS and CFLAGS as the last assignments
KBUILD_CPPFLAGS += $(KCPPFLAGS)
KBUILD_AFLAGS   += $(KAFLAGS)
KBUILD_CFLAGS   += $(KCFLAGS)

KBUILD_LDFLAGS_MODULE += --build-id=sha1
LDFLAGS_vmlinux += --build-id=sha1

KBUILD_LDFLAGS	+= -z noexecstack
ifeq ($(CONFIG_LD_IS_BFD),y)
KBUILD_LDFLAGS	+= $(call ld-option,--no-warn-rwx-segments)
endif

ifeq ($(CONFIG_STRIP_ASM_SYMS),y)
LDFLAGS_vmlinux	+= $(call ld-option, -X,)
endif

ifeq ($(CONFIG_RELR),y)
LDFLAGS_vmlinux	+= --pack-dyn-relocs=relr --use-android-relr-tags
endif

# We never want expected sections to be placed heuristically by the
# linker. All sections should be explicitly named in the linker script.
ifdef CONFIG_LD_ORPHAN_WARN
LDFLAGS_vmlinux += --orphan-handling=warn
endif

# Align the bit size of userspace programs with the kernel
KBUILD_USERCFLAGS  += $(filter -m32 -m64 --target=%, $(KBUILD_CFLAGS))
KBUILD_USERLDFLAGS += $(filter -m32 -m64 --target=%, $(KBUILD_CFLAGS))

# make the checker run with the right architecture
CHECKFLAGS += --arch=$(ARCH)

# insure the checker run with the right endianness
CHECKFLAGS += $(if $(CONFIG_CPU_BIG_ENDIAN),-mbig-endian,-mlittle-endian)

# the checker needs the correct machine size
CHECKFLAGS += $(if $(CONFIG_64BIT),-m64,-m32)

# Default kernel image to build when no specific target is given.
# KBUILD_IMAGE may be overruled on the command line or
# set in the environment
# Also any assignments in arch/$(ARCH)/Makefile take precedence over
# this default value
export KBUILD_IMAGE ?= vmlinux

#
# INSTALL_PATH specifies where to place the updated kernel and system map
# images. Default is /boot, but you can set it to other values
export	INSTALL_PATH ?= /boot

#
# INSTALL_DTBS_PATH specifies a prefix for relocations required by build roots.
# Like INSTALL_MOD_PATH, it isn't defined in the Makefile, but can be passed as
# an argument if needed. Otherwise it defaults to the kernel install path
#
export INSTALL_DTBS_PATH ?= $(INSTALL_PATH)/dtbs/$(KERNELRELEASE)

#
# INSTALL_MOD_PATH specifies a prefix to MODLIB for module directory
# relocations required by build roots.  This is not defined in the
# makefile but the argument can be passed to make if needed.
#

MODLIB	= $(INSTALL_MOD_PATH)/lib/modules/$(KERNELRELEASE)
export MODLIB

PHONY += prepare0

export extmod_prefix = $(if $(KBUILD_EXTMOD),$(KBUILD_EXTMOD)/)
export MODORDER := $(extmod_prefix)modules.order
export MODULES_NSDEPS := $(extmod_prefix)modules.nsdeps

# ---------------------------------------------------------------------------
# Kernel headers

PHONY += headers

#Default location for installed headers
ifeq ($(KBUILD_EXTMOD),)
PHONY += archheaders archscripts
hdr-inst := -f $(srctree)/scripts/Makefile.headersinst obj
headers: $(version_h) scripts_unifdef uapi-asm-generic archheaders archscripts
else
hdr-prefix = $(KBUILD_EXTMOD)/
hdr-inst := -f $(srctree)/scripts/Makefile.headersinst dst=$(KBUILD_EXTMOD)/usr/include objtree=$(objtree)/$(KBUILD_EXTMOD) obj
endif

export INSTALL_HDR_PATH = $(objtree)/$(hdr-prefix)usr

quiet_cmd_headers_install = INSTALL $(INSTALL_HDR_PATH)/include
      cmd_headers_install = \
	mkdir -p $(INSTALL_HDR_PATH); \
	rsync -mrl --include='*/' --include='*\.h' --exclude='*' \
	$(hdr-prefix)usr/include $(INSTALL_HDR_PATH);

PHONY += headers_install
headers_install: headers
	$(call cmd,headers_install)

headers:
ifeq ($(KBUILD_EXTMOD),)
	$(if $(filter um, $(SRCARCH)), $(error Headers not exportable for UML))
endif
	$(Q)$(MAKE) $(hdr-inst)=$(hdr-prefix)include/uapi
	$(Q)$(MAKE) $(hdr-inst)=$(hdr-prefix)arch/$(SRCARCH)/include/uapi

ifeq ($(KBUILD_EXTMOD),)
core-y			+= kernel/ certs/ mm/ fs/ ipc/ security/ crypto/
core-$(CONFIG_BLOCK)	+= block/
core-$(CONFIG_IO_URING)	+= io_uring/

vmlinux-dirs	:= $(patsubst %/,%,$(filter %/, \
		     $(core-y) $(core-m) $(drivers-y) $(drivers-m) \
		     $(libs-y) $(libs-m)))

vmlinux-alldirs	:= $(sort $(vmlinux-dirs) Documentation \
		     $(patsubst %/,%,$(filter %/, $(core-) \
			$(drivers-) $(libs-))))

build-dirs	:= $(vmlinux-dirs)
clean-dirs	:= $(vmlinux-alldirs)

subdir-modorder := $(addsuffix /modules.order, $(build-dirs))

# Externally visible symbols (used by link-vmlinux.sh)
KBUILD_VMLINUX_OBJS := $(head-y) $(patsubst %/,%/built-in.a, $(core-y))
KBUILD_VMLINUX_OBJS += $(addsuffix built-in.a, $(filter %/, $(libs-y)))
ifdef CONFIG_MODULES
KBUILD_VMLINUX_OBJS += $(patsubst %/, %/lib.a, $(filter %/, $(libs-y)))
KBUILD_VMLINUX_LIBS := $(filter-out %/, $(libs-y))
else
KBUILD_VMLINUX_LIBS := $(patsubst %/,%/lib.a, $(libs-y))
endif
KBUILD_VMLINUX_OBJS += $(patsubst %/,%/built-in.a, $(drivers-y))

export KBUILD_VMLINUX_OBJS KBUILD_VMLINUX_LIBS
export KBUILD_LDS          := arch/$(SRCARCH)/kernel/vmlinux.lds
# used by scripts/Makefile.package
export KBUILD_ALLDIRS := $(sort $(filter-out arch/%,$(vmlinux-alldirs)) LICENSES arch include scripts tools)

vmlinux-deps := $(KBUILD_LDS) $(KBUILD_VMLINUX_OBJS) $(KBUILD_VMLINUX_LIBS)

# Recurse until adjust_autoksyms.sh is satisfied
PHONY += autoksyms_recursive
ifdef CONFIG_TRIM_UNUSED_KSYMS
# For the kernel to actually contain only the needed exported symbols,
# we have to build modules as well to determine what those symbols are.
# (this can be evaluated only once include/config/auto.conf has been included)
KBUILD_MODULES := 1

autoksyms_recursive: descend modules.order
	$(Q)$(CONFIG_SHELL) $(srctree)/scripts/adjust_autoksyms.sh \
	  "$(MAKE) -f $(srctree)/Makefile autoksyms_recursive"
endif

autoksyms_h := $(if $(CONFIG_TRIM_UNUSED_KSYMS), include/generated/autoksyms.h)

quiet_cmd_autoksyms_h = GEN     $@
      cmd_autoksyms_h = mkdir -p $(dir $@); \
			$(CONFIG_SHELL) $(srctree)/scripts/gen_autoksyms.sh $@

$(autoksyms_h):
	$(call cmd,autoksyms_h)

ARCH_POSTLINK := $(wildcard $(srctree)/arch/$(SRCARCH)/Makefile.postlink)

# Final link of vmlinux with optional arch pass after final link
cmd_link-vmlinux =                                                 \
	$(CONFIG_SHELL) $< "$(LD)" "$(KBUILD_LDFLAGS)" "$(LDFLAGS_vmlinux)";    \
	$(if $(ARCH_POSTLINK), $(MAKE) -f $(ARCH_POSTLINK) $@, true)

ifndef KBUILD_MIXED_TREE
vmlinux: scripts/link-vmlinux.sh autoksyms_recursive $(vmlinux-deps) FORCE
	+$(call if_changed_dep,link-vmlinux)
endif

targets := vmlinux

# The actual objects are generated when descending,
# make sure no implicit rule kicks in
$(sort $(vmlinux-deps) $(subdir-modorder)): descend ;

filechk_kernel.release = \
	echo "$(KERNELVERSION)$$($(CONFIG_SHELL) $(srctree)/scripts/setlocalversion \
		$(srctree) $(BRANCH) $(KMI_GENERATION))"

# Store (new) KERNELRELEASE string in include/config/kernel.release
include/config/kernel.release: FORCE
	$(call filechk,kernel.release)

# Additional helpers built in scripts/
# Carefully list dependencies so we do not try to build scripts twice
# in parallel
PHONY += scripts
scripts: scripts_basic scripts_dtc
	$(Q)$(MAKE) $(build)=$(@)

# Things we need to do before we recursively start building the kernel
# or the modules are listed in "prepare".
# A multi level approach is used. prepareN is processed before prepareN-1.
# archprepare is used in arch Makefiles and when processed asm symlink,
# version.h and scripts_basic is processed / created.

PHONY += prepare archprepare

archprepare: outputmakefile archheaders archscripts scripts include/config/kernel.release \
	asm-generic $(version_h) $(autoksyms_h) include/generated/utsrelease.h \
	include/generated/autoconf.h remove-stale-files

prepare0: archprepare
	$(Q)$(MAKE) $(build)=scripts/mod
	$(Q)$(MAKE) $(build)=.

# All the preparing..
prepare: prepare0

PHONY += remove-stale-files
remove-stale-files:
	$(Q)$(srctree)/scripts/remove-stale-files

# Support for using generic headers in asm-generic
asm-generic := -f $(srctree)/scripts/Makefile.asm-generic obj

PHONY += asm-generic uapi-asm-generic
asm-generic: uapi-asm-generic
	$(Q)$(MAKE) $(asm-generic)=arch/$(SRCARCH)/include/generated/asm \
	generic=include/asm-generic
uapi-asm-generic:
	$(Q)$(MAKE) $(asm-generic)=arch/$(SRCARCH)/include/generated/uapi/asm \
	generic=include/uapi/asm-generic

# Generate some files
# ---------------------------------------------------------------------------

# KERNELRELEASE can change from a few different places, meaning version.h
# needs to be updated, so this check is forced on all builds

uts_len := 64
define filechk_utsrelease.h
	if [ `echo -n "$(KERNELRELEASE)" | wc -c ` -gt $(uts_len) ]; then \
	  echo '"$(KERNELRELEASE)" exceeds $(uts_len) characters' >&2;    \
	  exit 1;                                                         \
	fi;                                                               \
	echo \#define UTS_RELEASE \"$(KERNELRELEASE)\"
endef

define filechk_version.h
	if [ $(SUBLEVEL) -gt 255 ]; then                                 \
		echo \#define LINUX_VERSION_CODE $(shell                 \
		expr $(VERSION) \* 65536 + $(PATCHLEVEL) \* 256 + 255); \
	else                                                             \
		echo \#define LINUX_VERSION_CODE $(shell                 \
		expr $(VERSION) \* 65536 + $(PATCHLEVEL) \* 256 + $(SUBLEVEL)); \
	fi;                                                              \
	echo '#define KERNEL_VERSION(a,b,c) (((a) << 16) + ((b) << 8) +  \
	((c) > 255 ? 255 : (c)))';                                       \
	echo \#define LINUX_VERSION_MAJOR $(VERSION);                    \
	echo \#define LINUX_VERSION_PATCHLEVEL $(PATCHLEVEL);            \
	echo \#define LINUX_VERSION_SUBLEVEL $(SUBLEVEL)
endef

$(version_h): PATCHLEVEL := $(if $(PATCHLEVEL), $(PATCHLEVEL), 0)
$(version_h): SUBLEVEL := $(if $(SUBLEVEL), $(SUBLEVEL), 0)
$(version_h): FORCE
	$(call filechk,version.h)

include/generated/utsrelease.h: include/config/kernel.release FORCE
	$(call filechk,utsrelease.h)

PHONY += headerdep
headerdep:
	$(Q)find $(srctree)/include/ -name '*.h' | xargs --max-args 1 \
	$(srctree)/scripts/headerdep.pl -I$(srctree)/include

# Deprecated. It is no-op now.
PHONY += headers_check
headers_check:
	@echo >&2 "=================== WARNING ==================="
	@echo >&2 "Since Linux 5.5, 'make headers_check' is no-op,"
	@echo >&2 "and will be removed after Linux 5.15 release."
	@echo >&2 "Please remove headers_check from your scripts."
	@echo >&2 "==============================================="

ifdef CONFIG_HEADERS_INSTALL
prepare: headers
endif

PHONY += scripts_unifdef
scripts_unifdef: scripts_basic
	$(Q)$(MAKE) $(build)=scripts scripts/unifdef

# ---------------------------------------------------------------------------
# Install

# Many distributions have the custom install script, /sbin/installkernel.
# If DKMS is installed, 'make install' will eventually recuses back
# to the this Makefile to build and install external modules.
# Cancel sub_make_done so that options such as M=, V=, etc. are parsed.

install: sub_make_done :=

# ---------------------------------------------------------------------------
# Tools

ifdef CONFIG_STACK_VALIDATION
prepare: tools/objtool
endif

ifdef CONFIG_BPF
ifdef CONFIG_DEBUG_INFO_BTF
prepare: tools/bpf/resolve_btfids
endif
endif

PHONY += resolve_btfids_clean

resolve_btfids_O = $(abspath $(objtree))/tools/bpf/resolve_btfids

# tools/bpf/resolve_btfids directory might not exist
# in output directory, skip its clean in that case
resolve_btfids_clean:
ifneq ($(wildcard $(resolve_btfids_O)),)
	$(Q)$(MAKE) -sC $(srctree)/tools/bpf/resolve_btfids O=$(resolve_btfids_O) clean
endif

# Clear a bunch of variables before executing the submake
ifeq ($(quiet),silent_)
tools_silent=s
endif

tools/: FORCE
	$(Q)mkdir -p $(objtree)/tools
	$(Q)$(MAKE) LDFLAGS= MAKEFLAGS="$(tools_silent) $(filter --j% -j,$(MAKEFLAGS))" O=$(abspath $(objtree)) subdir=tools -C $(srctree)/tools/

tools/%: FORCE
	$(Q)mkdir -p $(objtree)/tools
	$(Q)$(MAKE) LDFLAGS= MAKEFLAGS="$(tools_silent) $(filter --j% -j,$(MAKEFLAGS))" O=$(abspath $(objtree)) subdir=tools -C $(srctree)/tools/ $*

# ---------------------------------------------------------------------------
# Kernel selftest

PHONY += kselftest
kselftest:
	$(Q)$(MAKE) -C $(srctree)/tools/testing/selftests run_tests

kselftest-%: FORCE
	$(Q)$(MAKE) -C $(srctree)/tools/testing/selftests $*

PHONY += kselftest-merge
kselftest-merge:
	$(if $(wildcard $(objtree)/.config),, $(error No .config exists, config your kernel first!))
	$(Q)find $(srctree)/tools/testing/selftests -name config | \
		xargs $(srctree)/scripts/kconfig/merge_config.sh -m $(objtree)/.config
	$(Q)$(MAKE) -f $(srctree)/Makefile olddefconfig

# ---------------------------------------------------------------------------
# Devicetree files

ifneq ($(wildcard $(srctree)/arch/$(SRCARCH)/boot/dts/),)
# ANDROID: allow this to be overridden by the build environment. This allows
# one to compile a device tree that is located out-of-tree.
dtstree ?= arch/$(SRCARCH)/boot/dts
endif

ifneq ($(dtstree),)

%.dtb: include/config/kernel.release scripts_dtc
	$(Q)$(MAKE) $(build)=$(dtstree) $(dtstree)/$@

%.dtbo: include/config/kernel.release scripts_dtc
	$(Q)$(MAKE) $(build)=$(dtstree) $(dtstree)/$@

PHONY += dtbs dtbs_install dtbs_check
dtbs: include/config/kernel.release scripts_dtc
	$(Q)$(MAKE) $(build)=$(dtstree)

ifneq ($(filter dtbs_check, $(MAKECMDGOALS)),)
export CHECK_DTBS=y
dtbs: dt_binding_check
endif

dtbs_check: dtbs

dtbs_install:
	$(Q)$(MAKE) $(dtbinst)=$(dtstree) dst=$(INSTALL_DTBS_PATH)

ifdef CONFIG_OF_EARLY_FLATTREE
all: dtbs
endif

endif

PHONY += scripts_dtc
scripts_dtc: scripts_basic
	$(Q)$(MAKE) $(build)=scripts/dtc

ifneq ($(filter dt_binding_check, $(MAKECMDGOALS)),)
export CHECK_DT_BINDING=y
endif

PHONY += dt_binding_check
dt_binding_check: scripts_dtc
	$(Q)$(MAKE) $(build)=Documentation/devicetree/bindings

# ---------------------------------------------------------------------------
# Modules

ifdef CONFIG_MODULES

# By default, build modules as well

all: modules

# When we're building modules with modversions, we need to consider
# the built-in objects during the descend as well, in order to
# make sure the checksums are up to date before we record them.
ifdef CONFIG_MODVERSIONS
  KBUILD_BUILTIN := 1
endif

# Build modules
#
# A module can be listed more than once in obj-m resulting in
# duplicate lines in modules.order files.  Those are removed
# using awk while concatenating to the final file.

PHONY += modules
# if KBUILD_BUILTIN && !KBUILD_MIXED_TREE, depend on vmlinux
modules: $(if $(KBUILD_BUILTIN), $(if $(KBUILD_MIXED_TREE),,vmlinux))
modules: modules_check modules_prepare

cmd_modules_order = $(AWK) '!x[$$0]++' $(real-prereqs) > $@

modules.order: $(subdir-modorder) FORCE
	$(call if_changed,modules_order)

targets += modules.order

# Target to prepare building external modules
PHONY += modules_prepare
modules_prepare: prepare
	$(Q)$(MAKE) $(build)=scripts scripts/module.lds

export modules_sign_only :=

ifeq ($(CONFIG_MODULE_SIG),y)
PHONY += modules_sign
modules_sign: modules_install
	@:

# modules_sign is a subset of modules_install.
# 'make modules_install modules_sign' is equivalent to 'make modules_install'.
ifeq ($(filter modules_install,$(MAKECMDGOALS)),)
modules_sign_only := y
endif
endif

modinst_pre :=
ifneq ($(filter modules_install,$(MAKECMDGOALS)),)
modinst_pre := __modinst_pre
endif

modules_install: $(modinst_pre)
PHONY += __modinst_pre
__modinst_pre:
	@rm -rf $(MODLIB)/kernel
	@rm -f $(MODLIB)/source
	@mkdir -p $(MODLIB)/kernel
	@ln -s $(abspath $(srctree)) $(MODLIB)/source
	@if [ ! $(objtree) -ef  $(MODLIB)/build ]; then \
		rm -f $(MODLIB)/build ; \
		ln -s $(CURDIR) $(MODLIB)/build ; \
	fi
	@sed 's:^:kernel/:' modules.order > $(MODLIB)/modules.order
	@cp -f $(mixed-build-prefix)modules.builtin $(MODLIB)/
	@cp -f $(or $(mixed-build-prefix),$(objtree)/)modules.builtin.modinfo $(MODLIB)/

endif # CONFIG_MODULES

###
# Cleaning is done on three levels.
# make clean     Delete most generated files
#                Leave enough to build external modules
# make mrproper  Delete the current configuration, and all generated files
# make distclean Remove editor backup files, patch leftover files and the like

# Directories & files removed with 'make clean'
CLEAN_FILES += include/ksym vmlinux.symvers modules-only.symvers \
	       modules.builtin modules.builtin.modinfo modules.nsdeps \
	       compile_commands.json .thinlto-cache

# Directories & files removed with 'make mrproper'
MRPROPER_FILES += include/config include/generated          \
		  arch/$(SRCARCH)/include/generated .tmp_objdiff \
		  debian snap tar-install \
		  .config .config.old .version \
		  Module.symvers \
		  certs/signing_key.pem certs/signing_key.x509 \
		  certs/x509.genkey \
		  vmlinux-gdb.py \
		  *.spec

# clean - Delete most, but leave enough to build external modules
#
clean: rm-files := $(CLEAN_FILES)

PHONY += archclean vmlinuxclean

vmlinuxclean:
	$(Q)$(CONFIG_SHELL) $(srctree)/scripts/link-vmlinux.sh clean
	$(Q)$(if $(ARCH_POSTLINK), $(MAKE) -f $(ARCH_POSTLINK) clean)

clean: archclean vmlinuxclean resolve_btfids_clean

# mrproper - Delete all generated files, including .config
#
mrproper: rm-files := $(wildcard $(MRPROPER_FILES))
mrproper-dirs      := $(addprefix _mrproper_,scripts)

PHONY += $(mrproper-dirs) mrproper
$(mrproper-dirs):
	$(Q)$(MAKE) $(clean)=$(patsubst _mrproper_%,%,$@)

mrproper: clean $(mrproper-dirs)
	$(call cmd,rmfiles)

# distclean
#
PHONY += distclean

distclean: mrproper
	@find . $(RCS_FIND_IGNORE) \
		\( -name '*.orig' -o -name '*.rej' -o -name '*~' \
		-o -name '*.bak' -o -name '#*#' -o -name '*%' \
		-o -name 'core' -o -name tags -o -name TAGS -o -name 'cscope*' \
		-o -name GPATH -o -name GRTAGS -o -name GSYMS -o -name GTAGS \) \
		-type f -print | xargs rm -f


# Packaging of the kernel to various formats
# ---------------------------------------------------------------------------

%src-pkg: FORCE
	$(Q)$(MAKE) -f $(srctree)/scripts/Makefile.package $@
%pkg: include/config/kernel.release FORCE
	$(Q)$(MAKE) -f $(srctree)/scripts/Makefile.package $@

# Brief documentation of the typical targets used
# ---------------------------------------------------------------------------

boards := $(wildcard $(srctree)/arch/$(SRCARCH)/configs/*_defconfig)
boards := $(sort $(notdir $(boards)))
board-dirs := $(dir $(wildcard $(srctree)/arch/$(SRCARCH)/configs/*/*_defconfig))
board-dirs := $(sort $(notdir $(board-dirs:/=)))

PHONY += help
help:
	@echo  'Cleaning targets:'
	@echo  '  clean		  - Remove most generated files but keep the config and'
	@echo  '                    enough build support to build external modules'
	@echo  '  mrproper	  - Remove all generated files + config + various backup files'
	@echo  '  distclean	  - mrproper + remove editor backup and patch files'
	@echo  ''
	@echo  'Configuration targets:'
	@$(MAKE) -f $(srctree)/scripts/kconfig/Makefile help
	@echo  ''
	@echo  'Other generic targets:'
	@echo  '  all		  - Build all targets marked with [*]'
	@echo  '* vmlinux	  - Build the bare kernel'
	@echo  '* modules	  - Build all modules'
	@echo  '  modules_install - Install all modules to INSTALL_MOD_PATH (default: /)'
	@echo  '  dir/            - Build all files in dir and below'
	@echo  '  dir/file.[ois]  - Build specified target only'
	@echo  '  dir/file.ll     - Build the LLVM assembly file'
	@echo  '                    (requires compiler support for LLVM assembly generation)'
	@echo  '  dir/file.lst    - Build specified mixed source/assembly target only'
	@echo  '                    (requires a recent binutils and recent build (System.map))'
	@echo  '  dir/file.ko     - Build module including final link'
	@echo  '  modules_prepare - Set up for building external modules'
	@echo  '  tags/TAGS	  - Generate tags file for editors'
	@echo  '  cscope	  - Generate cscope index'
	@echo  '  gtags           - Generate GNU GLOBAL index'
	@echo  '  kernelrelease	  - Output the release version string (use with make -s)'
	@echo  '  kernelversion	  - Output the version stored in Makefile (use with make -s)'
	@echo  '  image_name	  - Output the image name (use with make -s)'
	@echo  '  headers_install - Install sanitised kernel headers to INSTALL_HDR_PATH'; \
	 echo  '                    (default: $(INSTALL_HDR_PATH))'; \
	 echo  ''
	@echo  'Static analysers:'
	@echo  '  checkstack      - Generate a list of stack hogs'
	@echo  '  versioncheck    - Sanity check on version.h usage'
	@echo  '  includecheck    - Check for duplicate included header files'
	@echo  '  export_report   - List the usages of all exported symbols'
	@echo  '  headerdep       - Detect inclusion cycles in headers'
	@echo  '  coccicheck      - Check with Coccinelle'
	@echo  '  clang-analyzer  - Check with clang static analyzer'
	@echo  '  clang-tidy      - Check with clang-tidy'
	@echo  ''
	@echo  'Tools:'
	@echo  '  nsdeps          - Generate missing symbol namespace dependencies'
	@echo  ''
	@echo  'Kernel selftest:'
	@echo  '  kselftest         - Build and run kernel selftest'
	@echo  '                      Build, install, and boot kernel before'
	@echo  '                      running kselftest on it'
	@echo  '                      Run as root for full coverage'
	@echo  '  kselftest-all     - Build kernel selftest'
	@echo  '  kselftest-install - Build and install kernel selftest'
	@echo  '  kselftest-clean   - Remove all generated kselftest files'
	@echo  '  kselftest-merge   - Merge all the config dependencies of'
	@echo  '		      kselftest to existing .config.'
	@echo  ''
	@$(if $(dtstree), \
		echo 'Devicetree:'; \
		echo '* dtbs             - Build device tree blobs for enabled boards'; \
		echo '  dtbs_install     - Install dtbs to $(INSTALL_DTBS_PATH)'; \
		echo '  dt_binding_check - Validate device tree binding documents'; \
		echo '  dtbs_check       - Validate device tree source files';\
		echo '')

	@echo 'Userspace tools targets:'
	@echo '  use "make tools/help"'
	@echo '  or  "cd tools; make help"'
	@echo  ''
	@echo  'Kernel packaging:'
	@$(MAKE) -f $(srctree)/scripts/Makefile.package help
	@echo  ''
	@echo  'Documentation targets:'
	@$(MAKE) -f $(srctree)/Documentation/Makefile dochelp
	@echo  ''
	@echo  'Architecture specific targets ($(SRCARCH)):'
	@$(if $(archhelp),$(archhelp),\
		echo '  No architecture specific help defined for $(SRCARCH)')
	@echo  ''
	@$(if $(boards), \
		$(foreach b, $(boards), \
		printf "  %-27s - Build for %s\\n" $(b) $(subst _defconfig,,$(b));) \
		echo '')
	@$(if $(board-dirs), \
		$(foreach b, $(board-dirs), \
		printf "  %-16s - Show %s-specific targets\\n" help-$(b) $(b);) \
		printf "  %-16s - Show all of the above\\n" help-boards; \
		echo '')

	@echo  '  make V=0|1 [targets] 0 => quiet build (default), 1 => verbose build'
	@echo  '  make V=2   [targets] 2 => give reason for rebuild of target'
	@echo  '  make O=dir [targets] Locate all output files in "dir", including .config'
	@echo  '  make C=1   [targets] Check re-compiled c source with $$CHECK'
	@echo  '                       (sparse by default)'
	@echo  '  make C=2   [targets] Force check of all c source with $$CHECK'
	@echo  '  make RECORDMCOUNT_WARN=1 [targets] Warn about ignored mcount sections'
	@echo  '  make W=n   [targets] Enable extra build checks, n=1,2,3 where'
	@echo  '		1: warnings which may be relevant and do not occur too often'
	@echo  '		2: warnings which occur quite often but may still be relevant'
	@echo  '		3: more obscure warnings, can most likely be ignored'
	@echo  '		Multiple levels can be combined with W=12 or W=123'
	@echo  ''
	@echo  'Execute "make" or "make all" to build all targets marked with [*] '
	@echo  'For further info see the ./README file'


help-board-dirs := $(addprefix help-,$(board-dirs))

help-boards: $(help-board-dirs)

boards-per-dir = $(sort $(notdir $(wildcard $(srctree)/arch/$(SRCARCH)/configs/$*/*_defconfig)))

$(help-board-dirs): help-%:
	@echo  'Architecture specific targets ($(SRCARCH) $*):'
	@$(if $(boards-per-dir), \
		$(foreach b, $(boards-per-dir), \
		printf "  %-24s - Build for %s\\n" $*/$(b) $(subst _defconfig,,$(b));) \
		echo '')


# Documentation targets
# ---------------------------------------------------------------------------
DOC_TARGETS := xmldocs latexdocs pdfdocs htmldocs epubdocs cleandocs \
	       linkcheckdocs dochelp refcheckdocs
PHONY += $(DOC_TARGETS)
$(DOC_TARGETS):
	$(Q)$(MAKE) $(build)=Documentation $@

# Misc
# ---------------------------------------------------------------------------

PHONY += scripts_gdb
scripts_gdb: prepare0
	$(Q)$(MAKE) $(build)=scripts/gdb
	$(Q)ln -fsn $(abspath $(srctree)/scripts/gdb/vmlinux-gdb.py)

ifdef CONFIG_GDB_SCRIPTS
all: scripts_gdb
endif

else # KBUILD_EXTMOD

###
# External module support.
# When building external modules the kernel used as basis is considered
# read-only, and no consistency checks are made and the make
# system is not used on the basis kernel. If updates are required
# in the basis kernel ordinary make commands (without M=...) must be used.

# We are always building only modules.
KBUILD_BUILTIN :=
KBUILD_MODULES := 1

build-dirs := $(KBUILD_EXTMOD)
$(MODORDER): descend
	@:

compile_commands.json: $(extmod_prefix)compile_commands.json
PHONY += compile_commands.json

clean-dirs := $(KBUILD_EXTMOD)
clean: rm-files := $(KBUILD_EXTMOD)/Module.symvers $(KBUILD_EXTMOD)/modules.nsdeps \
	$(KBUILD_EXTMOD)/compile_commands.json $(KBUILD_EXTMOD)/.thinlto-cache

PHONY += prepare
# now expand this into a simple variable to reduce the cost of shell evaluations
prepare: CC_VERSION_TEXT := $(CC_VERSION_TEXT)
prepare:
	@if [ "$(CC_VERSION_TEXT)" != $(CONFIG_CC_VERSION_TEXT) ]; then \
		echo >&2 "warning: the compiler differs from the one used to build the kernel"; \
		echo >&2 "  The kernel was built by: "$(CONFIG_CC_VERSION_TEXT); \
		echo >&2 "  You are using:           $(CC_VERSION_TEXT)"; \
	fi

PHONY += help
help:
	@echo  '  Building external modules.'
	@echo  '  Syntax: make -C path/to/kernel/src M=$$PWD target'
	@echo  ''
	@echo  '  modules         - default target, build the module(s)'
	@echo  '  modules_install - install the module'
	@echo  '  headers_install - Install sanitised kernel headers to INSTALL_HDR_PATH'
	@echo  '                    (default: $(abspath $(INSTALL_HDR_PATH)))'
	@echo  '  clean           - remove generated files in module directory only'
	@echo  ''

# no-op for external module builds
PHONY += modules_prepare

endif # KBUILD_EXTMOD

# ---------------------------------------------------------------------------
# Modules

PHONY += modules modules_install

ifdef CONFIG_MODULES

modules: modules_check
	$(Q)$(MAKE) -f $(srctree)/scripts/Makefile.modpost

PHONY += modules_check
modules_check: $(MODORDER)
	$(Q)$(CONFIG_SHELL) $(srctree)/scripts/modules-check.sh $<

quiet_cmd_depmod = DEPMOD  $(MODLIB)
      cmd_depmod = $(CONFIG_SHELL) $(srctree)/scripts/depmod.sh $(DEPMOD) \
                   $(KERNELRELEASE) $(mixed-build-prefix)

modules_install:
	$(Q)$(MAKE) -f $(srctree)/scripts/Makefile.modinst
	$(call cmd,depmod)

else # CONFIG_MODULES

# Modules not configured
# ---------------------------------------------------------------------------

modules modules_install:
	@echo >&2 '***'
	@echo >&2 '*** The present kernel configuration has modules disabled.'
	@echo >&2 '*** To use the module feature, please run "make menuconfig" etc.'
	@echo >&2 '*** to enable CONFIG_MODULES.'
	@echo >&2 '***'
	@exit 1

endif # CONFIG_MODULES

# Single targets
# ---------------------------------------------------------------------------
# To build individual files in subdirectories, you can do like this:
#
#   make foo/bar/baz.s
#
# The supported suffixes for single-target are listed in 'single-targets'
#
# To build only under specific subdirectories, you can do like this:
#
#   make foo/bar/baz/

ifdef single-build

# .ko is special because modpost is needed
single-ko := $(sort $(filter %.ko, $(MAKECMDGOALS)))
single-no-ko := $(filter-out $(single-ko), $(MAKECMDGOALS)) \
		$(foreach x, o mod, $(patsubst %.ko, %.$x, $(single-ko)))

$(single-ko): single_modpost
	@:
$(single-no-ko): descend
	@:

ifeq ($(KBUILD_EXTMOD),)
# For the single build of in-tree modules, use a temporary file to avoid
# the situation of modules_install installing an invalid modules.order.
MODORDER := .modules.tmp
endif

PHONY += single_modpost
single_modpost: $(single-no-ko) modules_prepare
	$(Q){ $(foreach m, $(single-ko), echo $(extmod_prefix)$m;) } > $(MODORDER)
	$(Q)$(MAKE) -f $(srctree)/scripts/Makefile.modpost

KBUILD_MODULES := 1

export KBUILD_SINGLE_TARGETS := $(addprefix $(extmod_prefix), $(single-no-ko))

# trim unrelated directories
build-dirs := $(foreach d, $(build-dirs), \
			$(if $(filter $(d)/%, $(KBUILD_SINGLE_TARGETS)), $(d)))

endif

ifndef CONFIG_MODULES
KBUILD_MODULES :=
endif

# Handle descending into subdirectories listed in $(build-dirs)
# Preset locale variables to speed up the build process. Limit locale
# tweaks to this spot to avoid wrong language settings when running
# make menuconfig etc.
# Error messages still appears in the original language
PHONY += descend $(build-dirs)
descend: $(build-dirs)
$(build-dirs): prepare
	$(Q)$(MAKE) $(build)=$@ \
	single-build=$(if $(filter-out $@/, $(filter $@/%, $(KBUILD_SINGLE_TARGETS))),1) \
	$(if $(KBUILD_MIXED_TREE),,need-builtin=1) need-modorder=1

clean-dirs := $(addprefix _clean_, $(clean-dirs))
PHONY += $(clean-dirs) clean
$(clean-dirs):
	$(Q)$(MAKE) $(clean)=$(patsubst _clean_%,%,$@)

clean: $(clean-dirs)
	$(call cmd,rmfiles)
	@find $(if $(KBUILD_EXTMOD), $(KBUILD_EXTMOD), .) \
		$(if $(filter-out arch/$(SRCARCH)/boot/dts, $(dtstree)), $(dtstree)) \
		$(RCS_FIND_IGNORE) \
		\( -name '*.[aios]' -o -name '*.ko' -o -name '.*.cmd' \
		-o -name '*.ko.*' \
		-o -name '*.dtb' -o -name '*.dtbo' -o -name '*.dtb.S' -o -name '*.dt.yaml' \
		-o -name '*.dwo' -o -name '*.lst' \
		-o -name '*.su' -o -name '*.mod' -o -name '*.usyms' \
		-o -name '.*.d' -o -name '.*.tmp' -o -name '*.mod.c' \
		-o -name '*.lex.c' -o -name '*.tab.[ch]' \
		-o -name '*.asn1.[ch]' \
		-o -name '*.symtypes' -o -name 'modules.order' \
		-o -name '.tmp_*.o.*' \
		-o -name '*.c.[012]*.*' \
		-o -name '*.ll' \
		-o -name '*.gcno' \
		-o -name '*.*.symversions' \) -type f -print | xargs rm -f

# Generate tags for editors
# ---------------------------------------------------------------------------
quiet_cmd_tags = GEN     $@
      cmd_tags = $(BASH) $(srctree)/scripts/tags.sh $@

tags TAGS cscope gtags: FORCE
	$(call cmd,tags)

# Script to generate missing namespace dependencies
# ---------------------------------------------------------------------------

PHONY += nsdeps
nsdeps: export KBUILD_NSDEPS=1
nsdeps: modules
	$(Q)$(CONFIG_SHELL) $(srctree)/scripts/nsdeps

# Clang Tooling
# ---------------------------------------------------------------------------

quiet_cmd_gen_compile_commands = GEN     $@
      cmd_gen_compile_commands = $(PYTHON3) $< -a $(AR) -o $@ $(filter-out $<, $(real-prereqs))

$(extmod_prefix)compile_commands.json: scripts/clang-tools/gen_compile_commands.py \
	$(if $(KBUILD_EXTMOD)$(KBUILD_MIXED_TREE),,$(KBUILD_VMLINUX_OBJS) $(KBUILD_VMLINUX_LIBS)) \
	$(if $(CONFIG_MODULES), $(MODORDER)) FORCE
	$(call if_changed,gen_compile_commands)

targets += $(extmod_prefix)compile_commands.json

PHONY += clang-tidy clang-analyzer

ifdef CONFIG_CC_IS_CLANG
quiet_cmd_clang_tools = CHECK   $<
      cmd_clang_tools = $(PYTHON3) $(srctree)/scripts/clang-tools/run-clang-tools.py $@ $<

clang-tidy clang-analyzer: $(extmod_prefix)compile_commands.json
	$(call cmd,clang_tools)
else
clang-tidy clang-analyzer:
	@echo "$@ requires CC=clang" >&2
	@false
endif

# Scripts to check various things for consistency
# ---------------------------------------------------------------------------

PHONY += includecheck versioncheck coccicheck export_report

includecheck:
	find $(srctree)/* $(RCS_FIND_IGNORE) \
		-name '*.[hcS]' -type f -print | sort \
		| xargs $(PERL) -w $(srctree)/scripts/checkincludes.pl

versioncheck:
	find $(srctree)/* $(RCS_FIND_IGNORE) \
		-name '*.[hcS]' -type f -print | sort \
		| xargs $(PERL) -w $(srctree)/scripts/checkversion.pl

coccicheck:
	$(Q)$(BASH) $(srctree)/scripts/$@

export_report:
	$(PERL) $(srctree)/scripts/export_report.pl

PHONY += checkstack kernelrelease kernelversion image_name

# UML needs a little special treatment here.  It wants to use the host
# toolchain, so needs $(SUBARCH) passed to checkstack.pl.  Everyone
# else wants $(ARCH), including people doing cross-builds, which means
# that $(SUBARCH) doesn't work here.
ifeq ($(ARCH), um)
CHECKSTACK_ARCH := $(SUBARCH)
else
CHECKSTACK_ARCH := $(ARCH)
endif
checkstack:
	$(OBJDUMP) -d vmlinux $$(find . -name '*.ko') | \
	$(PERL) $(srctree)/scripts/checkstack.pl $(CHECKSTACK_ARCH)

kernelrelease:
	@echo "$(KERNELVERSION)$$($(CONFIG_SHELL) $(srctree)/scripts/setlocalversion \
		$(srctree) $(BRANCH) $(KMI_GENERATION))"

kernelversion:
	@echo $(KERNELVERSION)

image_name:
	@echo $(KBUILD_IMAGE)

quiet_cmd_rmfiles = $(if $(wildcard $(rm-files)),CLEAN   $(wildcard $(rm-files)))
      cmd_rmfiles = rm -rf $(rm-files)

# read saved command lines for existing targets
existing-targets := $(wildcard $(sort $(targets)))

-include $(foreach f,$(existing-targets),$(dir $(f)).$(notdir $(f)).cmd)

endif # config-build
endif # mixed-build
endif # need-sub-make

PHONY += FORCE
FORCE:

# Declare the contents of the PHONY variable as phony.  We keep that
# information in a variable so we can use it in if_changed and friends.
.PHONY: $(PHONY)<|MERGE_RESOLUTION|>--- conflicted
+++ resolved
@@ -1,13 +1,8 @@
 # SPDX-License-Identifier: GPL-2.0
 VERSION = 5
 PATCHLEVEL = 15
-<<<<<<< HEAD
-SUBLEVEL = 104
+SUBLEVEL = 106
 EXTRAVERSION = -GoogleLTS
-=======
-SUBLEVEL = 106
-EXTRAVERSION =
->>>>>>> 19c0ed55
 NAME = Trick or Treat
 
 # *DOCUMENTATION*
