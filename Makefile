# SPDX-License-Identifier: GPL-2.0
VERSION = 5
PATCHLEVEL = 10
<<<<<<< HEAD
SUBLEVEL = 4
EXTRAVERSION = -GoogleLTS
=======
SUBLEVEL = 7
EXTRAVERSION =
>>>>>>> 43edfc89
NAME = Kleptomaniac Octopus

# *DOCUMENTATION*
# To see a list of typical targets execute "make help"
# More info can be located in ./README
# Comments in this file are targeted only to the developer, do not
# expect to learn how to build the kernel reading this file.

$(if $(filter __%, $(MAKECMDGOALS)), \
	$(error targets prefixed with '__' are only for internal use))

# That's our default target when none is given on the command line
PHONY := __all
__all:

# We are using a recursive build, so we need to do a little thinking
# to get the ordering right.
#
# Most importantly: sub-Makefiles should only ever modify files in
# their own directory. If in some directory we have a dependency on
# a file in another dir (which doesn't happen often, but it's often
# unavoidable when linking the built-in.a targets which finally
# turn into vmlinux), we will call a sub make in that other dir, and
# after that we are sure that everything which is in that other dir
# is now up to date.
#
# The only cases where we need to modify files which have global
# effects are thus separated out and done before the recursive
# descending is started. They are now explicitly listed as the
# prepare rule.

ifneq ($(sub_make_done),1)

# Do not use make's built-in rules and variables
# (this increases performance and avoids hard-to-debug behaviour)
MAKEFLAGS += -rR

# Avoid funny character set dependencies
unexport LC_ALL
LC_COLLATE=C
LC_NUMERIC=C
export LC_COLLATE LC_NUMERIC

# Avoid interference with shell env settings
unexport GREP_OPTIONS

# Beautify output
# ---------------------------------------------------------------------------
#
# Normally, we echo the whole command before executing it. By making
# that echo $($(quiet)$(cmd)), we now have the possibility to set
# $(quiet) to choose other forms of output instead, e.g.
#
#         quiet_cmd_cc_o_c = Compiling $(RELDIR)/$@
#         cmd_cc_o_c       = $(CC) $(c_flags) -c -o $@ $<
#
# If $(quiet) is empty, the whole command will be printed.
# If it is set to "quiet_", only the short version will be printed.
# If it is set to "silent_", nothing will be printed at all, since
# the variable $(silent_cmd_cc_o_c) doesn't exist.
#
# A simple variant is to prefix commands with $(Q) - that's useful
# for commands that shall be hidden in non-verbose mode.
#
#	$(Q)ln $@ :<
#
# If KBUILD_VERBOSE equals 0 then the above command will be hidden.
# If KBUILD_VERBOSE equals 1 then the above command is displayed.
# If KBUILD_VERBOSE equals 2 then give the reason why each target is rebuilt.
#
# To put more focus on warnings, be less verbose as default
# Use 'make V=1' to see the full commands

ifeq ("$(origin V)", "command line")
  KBUILD_VERBOSE = $(V)
endif
ifndef KBUILD_VERBOSE
  KBUILD_VERBOSE = 0
endif

ifeq ($(KBUILD_VERBOSE),1)
  quiet =
  Q =
else
  quiet=quiet_
  Q = @
endif

# If the user is running make -s (silent mode), suppress echoing of
# commands

ifneq ($(findstring s,$(filter-out --%,$(MAKEFLAGS))),)
  quiet=silent_
endif

export quiet Q KBUILD_VERBOSE

# Kbuild will save output files in the current working directory.
# This does not need to match to the root of the kernel source tree.
#
# For example, you can do this:
#
#  cd /dir/to/store/output/files; make -f /dir/to/kernel/source/Makefile
#
# If you want to save output files in a different location, there are
# two syntaxes to specify it.
#
# 1) O=
# Use "make O=dir/to/store/output/files/"
#
# 2) Set KBUILD_OUTPUT
# Set the environment variable KBUILD_OUTPUT to point to the output directory.
# export KBUILD_OUTPUT=dir/to/store/output/files/; make
#
# The O= assignment takes precedence over the KBUILD_OUTPUT environment
# variable.

# Do we want to change the working directory?
ifeq ("$(origin O)", "command line")
  KBUILD_OUTPUT := $(O)
endif

ifneq ($(KBUILD_OUTPUT),)
# Make's built-in functions such as $(abspath ...), $(realpath ...) cannot
# expand a shell special character '~'. We use a somewhat tedious way here.
abs_objtree := $(shell mkdir -p $(KBUILD_OUTPUT) && cd $(KBUILD_OUTPUT) && pwd)
$(if $(abs_objtree),, \
     $(error failed to create output directory "$(KBUILD_OUTPUT)"))

# $(realpath ...) resolves symlinks
abs_objtree := $(realpath $(abs_objtree))
else
abs_objtree := $(CURDIR)
endif # ifneq ($(KBUILD_OUTPUT),)

ifeq ($(abs_objtree),$(CURDIR))
# Suppress "Entering directory ..." unless we are changing the work directory.
MAKEFLAGS += --no-print-directory
else
need-sub-make := 1
endif

abs_srctree := $(realpath $(dir $(lastword $(MAKEFILE_LIST))))

ifneq ($(words $(subst :, ,$(abs_srctree))), 1)
$(error source directory cannot contain spaces or colons)
endif

ifneq ($(abs_srctree),$(abs_objtree))
# Look for make include files relative to root of kernel src
#
# This does not become effective immediately because MAKEFLAGS is re-parsed
# once after the Makefile is read. We need to invoke sub-make.
MAKEFLAGS += --include-dir=$(abs_srctree)
need-sub-make := 1
endif

this-makefile := $(lastword $(MAKEFILE_LIST))

ifneq ($(filter 3.%,$(MAKE_VERSION)),)
# 'MAKEFLAGS += -rR' does not immediately become effective for GNU Make 3.x
# We need to invoke sub-make to avoid implicit rules in the top Makefile.
need-sub-make := 1
# Cancel implicit rules for this Makefile.
$(this-makefile): ;
endif

export abs_srctree abs_objtree
export sub_make_done := 1

ifeq ($(need-sub-make),1)

PHONY += $(MAKECMDGOALS) __sub-make

$(filter-out $(this-makefile), $(MAKECMDGOALS)) __all: __sub-make
	@:

# Invoke a second make in the output directory, passing relevant variables
__sub-make:
	$(Q)$(MAKE) -C $(abs_objtree) -f $(abs_srctree)/Makefile $(MAKECMDGOALS)

endif # need-sub-make
endif # sub_make_done

# We process the rest of the Makefile if this is the final invocation of make
ifeq ($(need-sub-make),)

# Do not print "Entering directory ...",
# but we want to display it when entering to the output directory
# so that IDEs/editors are able to understand relative filenames.
MAKEFLAGS += --no-print-directory

# Call a source code checker (by default, "sparse") as part of the
# C compilation.
#
# Use 'make C=1' to enable checking of only re-compiled files.
# Use 'make C=2' to enable checking of *all* source files, regardless
# of whether they are re-compiled or not.
#
# See the file "Documentation/dev-tools/sparse.rst" for more details,
# including where to get the "sparse" utility.

ifeq ("$(origin C)", "command line")
  KBUILD_CHECKSRC = $(C)
endif
ifndef KBUILD_CHECKSRC
  KBUILD_CHECKSRC = 0
endif

# Use make M=dir or set the environment variable KBUILD_EXTMOD to specify the
# directory of external module to build. Setting M= takes precedence.
ifeq ("$(origin M)", "command line")
  KBUILD_EXTMOD := $(M)
endif

$(if $(word 2, $(KBUILD_EXTMOD)), \
	$(error building multiple external modules is not supported))

export KBUILD_CHECKSRC KBUILD_EXTMOD

extmod-prefix = $(if $(KBUILD_EXTMOD),$(KBUILD_EXTMOD)/)

ifeq ($(abs_srctree),$(abs_objtree))
        # building in the source tree
        srctree := .
	building_out_of_srctree :=
else
        ifeq ($(abs_srctree)/,$(dir $(abs_objtree)))
                # building in a subdirectory of the source tree
                srctree := ..
        else
                srctree := $(abs_srctree)
        endif
	building_out_of_srctree := 1
endif

ifneq ($(KBUILD_ABS_SRCTREE),)
srctree := $(abs_srctree)
endif

objtree		:= .
VPATH		:= $(srctree)

export building_out_of_srctree srctree objtree VPATH

# To make sure we do not include .config for any of the *config targets
# catch them early, and hand them over to scripts/kconfig/Makefile
# It is allowed to specify more targets when calling make, including
# mixing *config targets and build targets.
# For example 'make oldconfig all'.
# Detect when mixed targets is specified, and make a second invocation
# of make so .config is not included in this case either (for *config).

version_h := include/generated/uapi/linux/version.h
old_version_h := include/linux/version.h

clean-targets := %clean mrproper cleandocs
no-dot-config-targets := $(clean-targets) \
			 cscope gtags TAGS tags help% %docs check% coccicheck \
			 $(version_h) headers headers_% archheaders archscripts \
			 %asm-generic kernelversion %src-pkg dt_binding_check \
			 outputmakefile
no-sync-config-targets := $(no-dot-config-targets) %install kernelrelease
single-targets := %.a %.i %.ko %.lds %.ll %.lst %.mod %.o %.s %.symtypes %/

config-build	:=
mixed-build	:=
need-config	:= 1
may-sync-config	:= 1
single-build	:=

ifneq ($(filter $(no-dot-config-targets), $(MAKECMDGOALS)),)
	ifeq ($(filter-out $(no-dot-config-targets), $(MAKECMDGOALS)),)
		need-config :=
	endif
endif

ifneq ($(filter $(no-sync-config-targets), $(MAKECMDGOALS)),)
	ifeq ($(filter-out $(no-sync-config-targets), $(MAKECMDGOALS)),)
		may-sync-config :=
	endif
endif

ifneq ($(KBUILD_EXTMOD),)
	may-sync-config :=
endif

ifeq ($(KBUILD_EXTMOD),)
        ifneq ($(filter %config,$(MAKECMDGOALS)),)
		config-build := 1
                ifneq ($(words $(MAKECMDGOALS)),1)
			mixed-build := 1
                endif
        endif
endif

# We cannot build single targets and the others at the same time
ifneq ($(filter $(single-targets), $(MAKECMDGOALS)),)
	single-build := 1
	ifneq ($(filter-out $(single-targets), $(MAKECMDGOALS)),)
		mixed-build := 1
	endif
endif

# For "make -j clean all", "make -j mrproper defconfig all", etc.
ifneq ($(filter $(clean-targets),$(MAKECMDGOALS)),)
        ifneq ($(filter-out $(clean-targets),$(MAKECMDGOALS)),)
		mixed-build := 1
        endif
endif

# install and modules_install need also be processed one by one
ifneq ($(filter install,$(MAKECMDGOALS)),)
        ifneq ($(filter modules_install,$(MAKECMDGOALS)),)
		mixed-build := 1
        endif
endif

ifdef mixed-build
# ===========================================================================
# We're called with mixed targets (*config and build targets).
# Handle them one by one.

PHONY += $(MAKECMDGOALS) __build_one_by_one

$(MAKECMDGOALS): __build_one_by_one
	@:

__build_one_by_one:
	$(Q)set -e; \
	for i in $(MAKECMDGOALS); do \
		$(MAKE) -f $(srctree)/Makefile $$i; \
	done

else # !mixed-build

include scripts/Kbuild.include

# Read KERNELRELEASE from include/config/kernel.release (if it exists)
KERNELRELEASE = $(shell cat include/config/kernel.release 2> /dev/null)
KERNELVERSION = $(VERSION)$(if $(PATCHLEVEL),.$(PATCHLEVEL)$(if $(SUBLEVEL),.$(SUBLEVEL)))$(EXTRAVERSION)
export VERSION PATCHLEVEL SUBLEVEL KERNELRELEASE KERNELVERSION

include scripts/subarch.include

# Cross compiling and selecting different set of gcc/bin-utils
# ---------------------------------------------------------------------------
#
# When performing cross compilation for other architectures ARCH shall be set
# to the target architecture. (See arch/* for the possibilities).
# ARCH can be set during invocation of make:
# make ARCH=ia64
# Another way is to have ARCH set in the environment.
# The default ARCH is the host where make is executed.

# CROSS_COMPILE specify the prefix used for all executables used
# during compilation. Only gcc and related bin-utils executables
# are prefixed with $(CROSS_COMPILE).
# CROSS_COMPILE can be set on the command line
# make CROSS_COMPILE=ia64-linux-
# Alternatively CROSS_COMPILE can be set in the environment.
# Default value for CROSS_COMPILE is not to prefix executables
# Note: Some architectures assign CROSS_COMPILE in their arch/*/Makefile
ARCH		?= $(SUBARCH)

# Architecture as present in compile.h
UTS_MACHINE 	:= $(ARCH)
SRCARCH 	:= $(ARCH)

# Additional ARCH settings for x86
ifeq ($(ARCH),i386)
        SRCARCH := x86
endif
ifeq ($(ARCH),x86_64)
        SRCARCH := x86
endif

# Additional ARCH settings for sparc
ifeq ($(ARCH),sparc32)
       SRCARCH := sparc
endif
ifeq ($(ARCH),sparc64)
       SRCARCH := sparc
endif

# Additional ARCH settings for sh
ifeq ($(ARCH),sh64)
       SRCARCH := sh
endif

KCONFIG_CONFIG	?= .config
export KCONFIG_CONFIG

# Default file for 'make defconfig'. This may be overridden by arch-Makefile.
export KBUILD_DEFCONFIG := defconfig

# SHELL used by kbuild
CONFIG_SHELL := sh

HOST_LFS_CFLAGS := $(shell getconf LFS_CFLAGS 2>/dev/null)
HOST_LFS_LDFLAGS := $(shell getconf LFS_LDFLAGS 2>/dev/null)
HOST_LFS_LIBS := $(shell getconf LFS_LIBS 2>/dev/null)

ifneq ($(LLVM),)
HOSTCC	= clang
HOSTCXX	= clang++
else
HOSTCC	= gcc
HOSTCXX	= g++
endif

export KBUILD_USERCFLAGS := -Wall -Wmissing-prototypes -Wstrict-prototypes \
			      -O2 -fomit-frame-pointer -std=gnu89
export KBUILD_USERLDFLAGS :=

KBUILD_HOSTCFLAGS   := $(KBUILD_USERCFLAGS) $(HOST_LFS_CFLAGS) $(HOSTCFLAGS)
KBUILD_HOSTCXXFLAGS := -Wall -O2 $(HOST_LFS_CFLAGS) $(HOSTCXXFLAGS)
KBUILD_HOSTLDFLAGS  := $(HOST_LFS_LDFLAGS) $(HOSTLDFLAGS)
KBUILD_HOSTLDLIBS   := $(HOST_LFS_LIBS) $(HOSTLDLIBS)

# Make variables (CC, etc...)
CPP		= $(CC) -E
ifneq ($(LLVM),)
CC		= clang
LD		= ld.lld
AR		= llvm-ar
NM		= llvm-nm
OBJCOPY		= llvm-objcopy
OBJDUMP		= llvm-objdump
READELF		= llvm-readelf
STRIP		= llvm-strip
KBUILD_HOSTLDFLAGS	+= -fuse-ld=lld --rtlib=compiler-rt
else
CC		= $(CROSS_COMPILE)gcc
LD		= $(CROSS_COMPILE)ld$(if $(wildcard $(lastword $(CROSS_COMPILE))ld.bfd),.bfd)
AR		= $(CROSS_COMPILE)ar
NM		= $(CROSS_COMPILE)nm
OBJCOPY		= $(CROSS_COMPILE)objcopy
OBJDUMP		= $(CROSS_COMPILE)objdump
READELF		= $(CROSS_COMPILE)readelf
STRIP		= $(CROSS_COMPILE)strip
endif
PAHOLE		= pahole
RESOLVE_BTFIDS	= $(objtree)/tools/bpf/resolve_btfids/resolve_btfids
LEX		= flex
YACC		= bison
AWK		= awk
INSTALLKERNEL  := installkernel
DEPMOD		= depmod
PERL		= perl
PYTHON		= python
PYTHON3		= python3
CHECK		= sparse
BASH		= bash
KGZIP		= gzip
KBZIP2		= bzip2
KLZOP		= lzop
LZMA		= lzma
LZ4		= lz4
XZ		= xz
ZSTD		= zstd

CHECKFLAGS     := -D__linux__ -Dlinux -D__STDC__ -Dunix -D__unix__ \
		  -Wbitwise -Wno-return-void -Wno-unknown-attribute $(CF)
NOSTDINC_FLAGS :=
CFLAGS_MODULE   =
AFLAGS_MODULE   =
LDFLAGS_MODULE  =
CFLAGS_KERNEL	=
AFLAGS_KERNEL	=
LDFLAGS_vmlinux =

# Use USERINCLUDE when you must reference the UAPI directories only.
USERINCLUDE    := \
		-I$(srctree)/arch/$(SRCARCH)/include/uapi \
		-I$(objtree)/arch/$(SRCARCH)/include/generated/uapi \
		-I$(srctree)/include/uapi \
		-I$(objtree)/include/generated/uapi \
                -include $(srctree)/include/linux/kconfig.h

# Use LINUXINCLUDE when you must reference the include/ directory.
# Needed to be compatible with the O= option
LINUXINCLUDE    := \
		-I$(srctree)/arch/$(SRCARCH)/include \
		-I$(objtree)/arch/$(SRCARCH)/include/generated \
		$(if $(building_out_of_srctree),-I$(srctree)/include) \
		-I$(objtree)/include \
		$(USERINCLUDE)

KBUILD_AFLAGS   := -D__ASSEMBLY__ -fno-PIE
KBUILD_CFLAGS   := -Wall -Wundef -Werror=strict-prototypes -Wno-trigraphs \
		   -fno-strict-aliasing -fno-common -fshort-wchar -fno-PIE \
		   -Werror=implicit-function-declaration -Werror=implicit-int \
		   -Werror=return-type -Wno-format-security \
		   -std=gnu89
KBUILD_CPPFLAGS := -D__KERNEL__
KBUILD_AFLAGS_KERNEL :=
KBUILD_CFLAGS_KERNEL :=
KBUILD_AFLAGS_MODULE  := -DMODULE
KBUILD_CFLAGS_MODULE  := -DMODULE
KBUILD_LDFLAGS_MODULE :=
KBUILD_LDFLAGS :=
CLANG_FLAGS :=

export ARCH SRCARCH CONFIG_SHELL BASH HOSTCC KBUILD_HOSTCFLAGS CROSS_COMPILE LD CC
export CPP AR NM STRIP OBJCOPY OBJDUMP READELF PAHOLE RESOLVE_BTFIDS LEX YACC AWK INSTALLKERNEL
export PERL PYTHON PYTHON3 CHECK CHECKFLAGS MAKE UTS_MACHINE HOSTCXX
export KGZIP KBZIP2 KLZOP LZMA LZ4 XZ ZSTD
export KBUILD_HOSTCXXFLAGS KBUILD_HOSTLDFLAGS KBUILD_HOSTLDLIBS LDFLAGS_MODULE

export KBUILD_CPPFLAGS NOSTDINC_FLAGS LINUXINCLUDE OBJCOPYFLAGS KBUILD_LDFLAGS
export KBUILD_CFLAGS CFLAGS_KERNEL CFLAGS_MODULE
export KBUILD_AFLAGS AFLAGS_KERNEL AFLAGS_MODULE
export KBUILD_AFLAGS_MODULE KBUILD_CFLAGS_MODULE KBUILD_LDFLAGS_MODULE
export KBUILD_AFLAGS_KERNEL KBUILD_CFLAGS_KERNEL

# Files to ignore in find ... statements

export RCS_FIND_IGNORE := \( -name SCCS -o -name BitKeeper -o -name .svn -o    \
			  -name CVS -o -name .pc -o -name .hg -o -name .git \) \
			  -prune -o
export RCS_TAR_IGNORE := --exclude SCCS --exclude BitKeeper --exclude .svn \
			 --exclude CVS --exclude .pc --exclude .hg --exclude .git

# ===========================================================================
# Rules shared between *config targets and build targets

# Basic helpers built in scripts/basic/
PHONY += scripts_basic
scripts_basic:
	$(Q)$(MAKE) $(build)=scripts/basic
	$(Q)rm -f .tmp_quiet_recordmcount

PHONY += outputmakefile
# Before starting out-of-tree build, make sure the source tree is clean.
# outputmakefile generates a Makefile in the output directory, if using a
# separate output directory. This allows convenient use of make in the
# output directory.
# At the same time when output Makefile generated, generate .gitignore to
# ignore whole output directory
outputmakefile:
ifdef building_out_of_srctree
	$(Q)if [ -f $(srctree)/.config -o \
		 -d $(srctree)/include/config -o \
		 -d $(srctree)/arch/$(SRCARCH)/include/generated ]; then \
		echo >&2 "***"; \
		echo >&2 "*** The source tree is not clean, please run 'make$(if $(findstring command line, $(origin ARCH)), ARCH=$(ARCH)) mrproper'"; \
		echo >&2 "*** in $(abs_srctree)";\
		echo >&2 "***"; \
		false; \
	fi
	$(Q)ln -fsn $(srctree) source
	$(Q)$(CONFIG_SHELL) $(srctree)/scripts/mkmakefile $(srctree)
	$(Q)test -e .gitignore || \
	{ echo "# this is build directory, ignore it"; echo "*"; } > .gitignore
endif

ifneq ($(shell $(CC) --version 2>&1 | head -n 1 | grep clang),)
ifneq ($(CROSS_COMPILE),)
CLANG_FLAGS	+= --target=$(notdir $(CROSS_COMPILE:%-=%))
GCC_TOOLCHAIN_DIR := $(dir $(shell which $(CROSS_COMPILE)elfedit))
CLANG_FLAGS	+= --prefix=$(GCC_TOOLCHAIN_DIR)$(notdir $(CROSS_COMPILE))
GCC_TOOLCHAIN	:= $(realpath $(GCC_TOOLCHAIN_DIR)/..)
endif
ifneq ($(GCC_TOOLCHAIN),)
CLANG_FLAGS	+= --gcc-toolchain=$(GCC_TOOLCHAIN)
endif
ifneq ($(LLVM_IAS),1)
CLANG_FLAGS	+= -no-integrated-as
endif
CLANG_FLAGS	+= -Werror=unknown-warning-option
KBUILD_CFLAGS	+= $(CLANG_FLAGS)
KBUILD_AFLAGS	+= $(CLANG_FLAGS)
export CLANG_FLAGS
endif

# The expansion should be delayed until arch/$(SRCARCH)/Makefile is included.
# Some architectures define CROSS_COMPILE in arch/$(SRCARCH)/Makefile.
# CC_VERSION_TEXT is referenced from Kconfig (so it needs export),
# and from include/config/auto.conf.cmd to detect the compiler upgrade.
CC_VERSION_TEXT = $(shell $(CC) --version 2>/dev/null | head -n 1)

ifdef config-build
# ===========================================================================
# *config targets only - make sure prerequisites are updated, and descend
# in scripts/kconfig to make the *config target

# Read arch specific Makefile to set KBUILD_DEFCONFIG as needed.
# KBUILD_DEFCONFIG may point out an alternative default configuration
# used for 'make defconfig'
include arch/$(SRCARCH)/Makefile
export KBUILD_DEFCONFIG KBUILD_KCONFIG CC_VERSION_TEXT

config: outputmakefile scripts_basic FORCE
	$(Q)$(MAKE) $(build)=scripts/kconfig $@

%config: outputmakefile scripts_basic FORCE
	$(Q)$(MAKE) $(build)=scripts/kconfig $@

else #!config-build
# ===========================================================================
# Build targets only - this includes vmlinux, arch specific targets, clean
# targets and others. In general all targets except *config targets.

# If building an external module we do not care about the all: rule
# but instead __all depend on modules
PHONY += all
ifeq ($(KBUILD_EXTMOD),)
__all: all
else
__all: modules
endif

# Decide whether to build built-in, modular, or both.
# Normally, just do built-in.

KBUILD_MODULES :=
KBUILD_BUILTIN := 1

# If we have only "make modules", don't compile built-in objects.
ifeq ($(MAKECMDGOALS),modules)
  KBUILD_BUILTIN :=
endif

# If we have "make <whatever> modules", compile modules
# in addition to whatever we do anyway.
# Just "make" or "make all" shall build modules as well

ifneq ($(filter all modules nsdeps %compile_commands.json clang-%,$(MAKECMDGOALS)),)
  KBUILD_MODULES := 1
endif

ifeq ($(MAKECMDGOALS),)
  KBUILD_MODULES := 1
endif

export KBUILD_MODULES KBUILD_BUILTIN

ifdef need-config
include include/config/auto.conf
endif

ifeq ($(KBUILD_EXTMOD),)
# Objects we will link into vmlinux / subdirs we need to visit
core-y		:= init/ usr/
drivers-y	:= drivers/ sound/
drivers-$(CONFIG_SAMPLES) += samples/
drivers-y	+= net/ virt/
libs-y		:= lib/
endif # KBUILD_EXTMOD

# The all: target is the default when no target is given on the
# command line.
# This allow a user to issue only 'make' to build a kernel including modules
# Defaults to vmlinux, but the arch makefile usually adds further targets
all: vmlinux

CFLAGS_GCOV	:= -fprofile-arcs -ftest-coverage \
	$(call cc-option,-fno-tree-loop-im) \
	$(call cc-disable-warning,maybe-uninitialized,)
export CFLAGS_GCOV

# The arch Makefiles can override CC_FLAGS_FTRACE. We may also append it later.
ifdef CONFIG_FUNCTION_TRACER
  CC_FLAGS_FTRACE := -pg
endif

RETPOLINE_CFLAGS_GCC := -mindirect-branch=thunk-extern -mindirect-branch-register
RETPOLINE_VDSO_CFLAGS_GCC := -mindirect-branch=thunk-inline -mindirect-branch-register
RETPOLINE_CFLAGS_CLANG := -mretpoline-external-thunk
RETPOLINE_VDSO_CFLAGS_CLANG := -mretpoline
RETPOLINE_CFLAGS := $(call cc-option,$(RETPOLINE_CFLAGS_GCC),$(call cc-option,$(RETPOLINE_CFLAGS_CLANG)))
RETPOLINE_VDSO_CFLAGS := $(call cc-option,$(RETPOLINE_VDSO_CFLAGS_GCC),$(call cc-option,$(RETPOLINE_VDSO_CFLAGS_CLANG)))
export RETPOLINE_CFLAGS
export RETPOLINE_VDSO_CFLAGS

include arch/$(SRCARCH)/Makefile

ifdef need-config
ifdef may-sync-config
# Read in dependencies to all Kconfig* files, make sure to run syncconfig if
# changes are detected. This should be included after arch/$(SRCARCH)/Makefile
# because some architectures define CROSS_COMPILE there.
include include/config/auto.conf.cmd

$(KCONFIG_CONFIG):
	@echo >&2 '***'
	@echo >&2 '*** Configuration file "$@" not found!'
	@echo >&2 '***'
	@echo >&2 '*** Please run some configurator (e.g. "make oldconfig" or'
	@echo >&2 '*** "make menuconfig" or "make xconfig").'
	@echo >&2 '***'
	@/bin/false

# The actual configuration files used during the build are stored in
# include/generated/ and include/config/. Update them if .config is newer than
# include/config/auto.conf (which mirrors .config).
#
# This exploits the 'multi-target pattern rule' trick.
# The syncconfig should be executed only once to make all the targets.
# (Note: use the grouped target '&:' when we bump to GNU Make 4.3)
quiet_cmd_syncconfig = SYNC    $@
      cmd_syncconfig = $(MAKE) -f $(srctree)/Makefile syncconfig

%/config/auto.conf %/config/auto.conf.cmd %/generated/autoconf.h: $(KCONFIG_CONFIG)
	+$(call cmd,syncconfig)
else # !may-sync-config
# External modules and some install targets need include/generated/autoconf.h
# and include/config/auto.conf but do not care if they are up-to-date.
# Use auto.conf to trigger the test
PHONY += include/config/auto.conf

include/config/auto.conf:
	$(Q)test -e include/generated/autoconf.h -a -e $@ || (		\
	echo >&2;							\
	echo >&2 "  ERROR: Kernel configuration is invalid.";		\
	echo >&2 "         include/generated/autoconf.h or $@ are missing.";\
	echo >&2 "         Run 'make oldconfig && make prepare' on kernel src to fix it.";	\
	echo >&2 ;							\
	/bin/false)

endif # may-sync-config
endif # need-config

KBUILD_CFLAGS	+= $(call cc-option,-fno-delete-null-pointer-checks,)
KBUILD_CFLAGS	+= $(call cc-disable-warning,frame-address,)
KBUILD_CFLAGS	+= $(call cc-disable-warning, format-truncation)
KBUILD_CFLAGS	+= $(call cc-disable-warning, format-overflow)
KBUILD_CFLAGS	+= $(call cc-disable-warning, address-of-packed-member)

ifdef CONFIG_CC_OPTIMIZE_FOR_PERFORMANCE
KBUILD_CFLAGS += -O2
else ifdef CONFIG_CC_OPTIMIZE_FOR_PERFORMANCE_O3
KBUILD_CFLAGS += -O3
else ifdef CONFIG_CC_OPTIMIZE_FOR_SIZE
KBUILD_CFLAGS += -Os
endif

# Tell gcc to never replace conditional load with a non-conditional one
KBUILD_CFLAGS	+= $(call cc-option,--param=allow-store-data-races=0)
KBUILD_CFLAGS	+= $(call cc-option,-fno-allow-store-data-races)

ifdef CONFIG_READABLE_ASM
# Disable optimizations that make assembler listings hard to read.
# reorder blocks reorders the control in the function
# ipa clone creates specialized cloned functions
# partial inlining inlines only parts of functions
KBUILD_CFLAGS += $(call cc-option,-fno-reorder-blocks,) \
                 $(call cc-option,-fno-ipa-cp-clone,) \
                 $(call cc-option,-fno-partial-inlining)
endif

ifneq ($(CONFIG_FRAME_WARN),0)
KBUILD_CFLAGS += -Wframe-larger-than=$(CONFIG_FRAME_WARN)
endif

stackp-flags-y                                    := -fno-stack-protector
stackp-flags-$(CONFIG_STACKPROTECTOR)             := -fstack-protector
stackp-flags-$(CONFIG_STACKPROTECTOR_STRONG)      := -fstack-protector-strong

KBUILD_CFLAGS += $(stackp-flags-y)

ifdef CONFIG_CC_IS_CLANG
KBUILD_CPPFLAGS += -Qunused-arguments
KBUILD_CFLAGS += -Wno-format-invalid-specifier
KBUILD_CFLAGS += -Wno-gnu
# CLANG uses a _MergedGlobals as optimization, but this breaks modpost, as the
# source of a reference will be _MergedGlobals and not on of the whitelisted names.
# See modpost pattern 2
KBUILD_CFLAGS += -mno-global-merge
else

# These warnings generated too much noise in a regular build.
# Use make W=1 to enable them (see scripts/Makefile.extrawarn)
KBUILD_CFLAGS += -Wno-unused-but-set-variable

# Warn about unmarked fall-throughs in switch statement.
# Disabled for clang while comment to attribute conversion happens and
# https://github.com/ClangBuiltLinux/linux/issues/636 is discussed.
KBUILD_CFLAGS += $(call cc-option,-Wimplicit-fallthrough,)
endif

KBUILD_CFLAGS += $(call cc-disable-warning, unused-const-variable)
ifdef CONFIG_FRAME_POINTER
KBUILD_CFLAGS	+= -fno-omit-frame-pointer -fno-optimize-sibling-calls
else
# Some targets (ARM with Thumb2, for example), can't be built with frame
# pointers.  For those, we don't have FUNCTION_TRACER automatically
# select FRAME_POINTER.  However, FUNCTION_TRACER adds -pg, and this is
# incompatible with -fomit-frame-pointer with current GCC, so we don't use
# -fomit-frame-pointer with FUNCTION_TRACER.
ifndef CONFIG_FUNCTION_TRACER
KBUILD_CFLAGS	+= -fomit-frame-pointer
endif
endif

# Initialize all stack variables with a 0xAA pattern.
ifdef CONFIG_INIT_STACK_ALL_PATTERN
KBUILD_CFLAGS	+= -ftrivial-auto-var-init=pattern
endif

# Initialize all stack variables with a zero value.
ifdef CONFIG_INIT_STACK_ALL_ZERO
# Future support for zero initialization is still being debated, see
# https://bugs.llvm.org/show_bug.cgi?id=45497. These flags are subject to being
# renamed or dropped.
KBUILD_CFLAGS	+= -ftrivial-auto-var-init=zero
KBUILD_CFLAGS	+= -enable-trivial-auto-var-init-zero-knowing-it-will-be-removed-from-clang
endif

# Workaround for GCC versions < 5.0
# https://gcc.gnu.org/bugzilla/show_bug.cgi?id=61801
ifdef CONFIG_CC_IS_GCC
DEBUG_CFLAGS	:= $(call cc-ifversion, -lt, 0500, $(call cc-option, -fno-var-tracking-assignments))
endif

ifdef CONFIG_DEBUG_INFO

ifdef CONFIG_DEBUG_INFO_SPLIT
DEBUG_CFLAGS	+= -gsplit-dwarf
else
DEBUG_CFLAGS	+= -g
endif

ifneq ($(LLVM_IAS),1)
KBUILD_AFLAGS	+= -Wa,-gdwarf-2
endif

ifdef CONFIG_DEBUG_INFO_DWARF4
DEBUG_CFLAGS	+= -gdwarf-4
endif

ifdef CONFIG_DEBUG_INFO_REDUCED
DEBUG_CFLAGS	+= $(call cc-option, -femit-struct-debug-baseonly) \
		   $(call cc-option,-fno-var-tracking)
endif

ifdef CONFIG_DEBUG_INFO_COMPRESSED
DEBUG_CFLAGS	+= -gz=zlib
KBUILD_AFLAGS	+= -gz=zlib
KBUILD_LDFLAGS	+= --compress-debug-sections=zlib
endif

endif # CONFIG_DEBUG_INFO

KBUILD_CFLAGS += $(DEBUG_CFLAGS)
export DEBUG_CFLAGS

ifdef CONFIG_FUNCTION_TRACER
ifdef CONFIG_FTRACE_MCOUNT_USE_CC
  CC_FLAGS_FTRACE	+= -mrecord-mcount
  ifdef CONFIG_HAVE_NOP_MCOUNT
    ifeq ($(call cc-option-yn, -mnop-mcount),y)
      CC_FLAGS_FTRACE	+= -mnop-mcount
      CC_FLAGS_USING	+= -DCC_USING_NOP_MCOUNT
    endif
  endif
endif
ifdef CONFIG_FTRACE_MCOUNT_USE_OBJTOOL
  CC_FLAGS_USING	+= -DCC_USING_NOP_MCOUNT
endif
ifdef CONFIG_FTRACE_MCOUNT_USE_RECORDMCOUNT
  ifdef CONFIG_HAVE_C_RECORDMCOUNT
    BUILD_C_RECORDMCOUNT := y
    export BUILD_C_RECORDMCOUNT
  endif
endif
ifdef CONFIG_HAVE_FENTRY
  ifeq ($(call cc-option-yn, -mfentry),y)
    CC_FLAGS_FTRACE	+= -mfentry
    CC_FLAGS_USING	+= -DCC_USING_FENTRY
  endif
endif
export CC_FLAGS_FTRACE
KBUILD_CFLAGS	+= $(CC_FLAGS_FTRACE) $(CC_FLAGS_USING)
KBUILD_AFLAGS	+= $(CC_FLAGS_USING)
endif

# We trigger additional mismatches with less inlining
ifdef CONFIG_DEBUG_SECTION_MISMATCH
KBUILD_CFLAGS += $(call cc-option, -fno-inline-functions-called-once)
endif

ifdef CONFIG_LD_DEAD_CODE_DATA_ELIMINATION
KBUILD_CFLAGS_KERNEL += -ffunction-sections -fdata-sections
LDFLAGS_vmlinux += --gc-sections
endif

ifdef CONFIG_SHADOW_CALL_STACK
CC_FLAGS_SCS	:= -fsanitize=shadow-call-stack
KBUILD_CFLAGS	+= $(CC_FLAGS_SCS)
export CC_FLAGS_SCS
endif

ifdef CONFIG_LTO_CLANG
ifdef CONFIG_LTO_CLANG_THIN
CC_FLAGS_LTO	+= -flto=thin -fsplit-lto-unit
KBUILD_LDFLAGS	+= --thinlto-cache-dir=$(extmod-prefix).thinlto-cache
else
CC_FLAGS_LTO	+= -flto
endif
CC_FLAGS_LTO	+= -fvisibility=hidden

# Limit inlining across translation units to reduce binary size
KBUILD_LDFLAGS += -mllvm -import-instr-limit=5
endif

ifdef CONFIG_LTO
KBUILD_CFLAGS	+= $(CC_FLAGS_LTO)
export CC_FLAGS_LTO
endif

ifdef CONFIG_DEBUG_FORCE_FUNCTION_ALIGN_32B
KBUILD_CFLAGS += -falign-functions=32
endif

# arch Makefile may override CC so keep this after arch Makefile is included
NOSTDINC_FLAGS += -nostdinc -isystem $(shell $(CC) -print-file-name=include)

# warn about C99 declaration after statement
KBUILD_CFLAGS += -Wdeclaration-after-statement

# Variable Length Arrays (VLAs) should not be used anywhere in the kernel
KBUILD_CFLAGS += -Wvla

# disable pointer signed / unsigned warnings in gcc 4.0
KBUILD_CFLAGS += -Wno-pointer-sign

# disable stringop warnings in gcc 8+
KBUILD_CFLAGS += $(call cc-disable-warning, stringop-truncation)

# We'll want to enable this eventually, but it's not going away for 5.7 at least
KBUILD_CFLAGS += $(call cc-disable-warning, zero-length-bounds)
KBUILD_CFLAGS += $(call cc-disable-warning, array-bounds)
KBUILD_CFLAGS += $(call cc-disable-warning, stringop-overflow)

# Another good warning that we'll want to enable eventually
KBUILD_CFLAGS += $(call cc-disable-warning, restrict)

# Enabled with W=2, disabled by default as noisy
KBUILD_CFLAGS += $(call cc-disable-warning, maybe-uninitialized)

# disable invalid "can't wrap" optimizations for signed / pointers
KBUILD_CFLAGS	+= -fno-strict-overflow

# Make sure -fstack-check isn't enabled (like gentoo apparently did)
KBUILD_CFLAGS  += -fno-stack-check

# conserve stack if available
KBUILD_CFLAGS   += $(call cc-option,-fconserve-stack)

# Prohibit date/time macros, which would make the build non-deterministic
KBUILD_CFLAGS   += -Werror=date-time

# enforce correct pointer usage
KBUILD_CFLAGS   += $(call cc-option,-Werror=incompatible-pointer-types)

# Require designated initializers for all marked structures
KBUILD_CFLAGS   += $(call cc-option,-Werror=designated-init)

# change __FILE__ to the relative path from the srctree
KBUILD_CPPFLAGS += $(call cc-option,-fmacro-prefix-map=$(srctree)/=)

# ensure -fcf-protection is disabled when using retpoline as it is
# incompatible with -mindirect-branch=thunk-extern
ifdef CONFIG_RETPOLINE
KBUILD_CFLAGS += $(call cc-option,-fcf-protection=none)
endif

# include additional Makefiles when needed
include-y			:= scripts/Makefile.extrawarn
include-$(CONFIG_KASAN)		+= scripts/Makefile.kasan
include-$(CONFIG_KCSAN)		+= scripts/Makefile.kcsan
include-$(CONFIG_UBSAN)		+= scripts/Makefile.ubsan
include-$(CONFIG_KCOV)		+= scripts/Makefile.kcov
include-$(CONFIG_GCC_PLUGINS)	+= scripts/Makefile.gcc-plugins

include $(addprefix $(srctree)/, $(include-y))

# scripts/Makefile.gcc-plugins is intentionally included last.
# Do not add $(call cc-option,...) below this line. When you build the kernel
# from the clean source tree, the GCC plugins do not exist at this point.

# Add user supplied CPPFLAGS, AFLAGS and CFLAGS as the last assignments
KBUILD_CPPFLAGS += $(KCPPFLAGS)
KBUILD_AFLAGS   += $(KAFLAGS)
KBUILD_CFLAGS   += $(KCFLAGS)

KBUILD_LDFLAGS_MODULE += --build-id=sha1
LDFLAGS_vmlinux += --build-id=sha1

ifeq ($(CONFIG_STRIP_ASM_SYMS),y)
LDFLAGS_vmlinux	+= $(call ld-option, -X,)
endif

ifeq ($(CONFIG_RELR),y)
LDFLAGS_vmlinux	+= --pack-dyn-relocs=relr
endif

# We never want expected sections to be placed heuristically by the
# linker. All sections should be explicitly named in the linker script.
ifdef CONFIG_LD_ORPHAN_WARN
LDFLAGS_vmlinux += --orphan-handling=warn
endif

# Align the bit size of userspace programs with the kernel
KBUILD_USERCFLAGS  += $(filter -m32 -m64 --target=%, $(KBUILD_CFLAGS))
KBUILD_USERLDFLAGS += $(filter -m32 -m64 --target=%, $(KBUILD_CFLAGS))

# make the checker run with the right architecture
CHECKFLAGS += --arch=$(ARCH)

# insure the checker run with the right endianness
CHECKFLAGS += $(if $(CONFIG_CPU_BIG_ENDIAN),-mbig-endian,-mlittle-endian)

# the checker needs the correct machine size
CHECKFLAGS += $(if $(CONFIG_64BIT),-m64,-m32)

# Default kernel image to build when no specific target is given.
# KBUILD_IMAGE may be overruled on the command line or
# set in the environment
# Also any assignments in arch/$(ARCH)/Makefile take precedence over
# this default value
export KBUILD_IMAGE ?= vmlinux

#
# INSTALL_PATH specifies where to place the updated kernel and system map
# images. Default is /boot, but you can set it to other values
export	INSTALL_PATH ?= /boot

#
# INSTALL_DTBS_PATH specifies a prefix for relocations required by build roots.
# Like INSTALL_MOD_PATH, it isn't defined in the Makefile, but can be passed as
# an argument if needed. Otherwise it defaults to the kernel install path
#
export INSTALL_DTBS_PATH ?= $(INSTALL_PATH)/dtbs/$(KERNELRELEASE)

#
# INSTALL_MOD_PATH specifies a prefix to MODLIB for module directory
# relocations required by build roots.  This is not defined in the
# makefile but the argument can be passed to make if needed.
#

MODLIB	= $(INSTALL_MOD_PATH)/lib/modules/$(KERNELRELEASE)
export MODLIB

#
# INSTALL_MOD_STRIP, if defined, will cause modules to be
# stripped after they are installed.  If INSTALL_MOD_STRIP is '1', then
# the default option --strip-debug will be used.  Otherwise,
# INSTALL_MOD_STRIP value will be used as the options to the strip command.

ifdef INSTALL_MOD_STRIP
ifeq ($(INSTALL_MOD_STRIP),1)
mod_strip_cmd = $(STRIP) --strip-debug
else
mod_strip_cmd = $(STRIP) $(INSTALL_MOD_STRIP)
endif # INSTALL_MOD_STRIP=1
else
mod_strip_cmd = true
endif # INSTALL_MOD_STRIP
export mod_strip_cmd

# CONFIG_MODULE_COMPRESS, if defined, will cause module to be compressed
# after they are installed in agreement with CONFIG_MODULE_COMPRESS_GZIP,
# CONFIG_MODULE_COMPRESS_XZ, or CONFIG_MODULE_COMPRESS_ZSTD.

mod_compress_cmd = true
ifdef CONFIG_MODULE_COMPRESS
  ifdef CONFIG_MODULE_COMPRESS_GZIP
    mod_compress_cmd = $(KGZIP) -n -f
  endif # CONFIG_MODULE_COMPRESS_GZIP
  ifdef CONFIG_MODULE_COMPRESS_XZ
    mod_compress_cmd = $(XZ) -f
  endif # CONFIG_MODULE_COMPRESS_XZ
  ifdef CONFIG_MODULE_COMPRESS_ZSTD
    mod_compress_cmd = $(ZSTD) -T0 -20 --ultra --rm -f
  endif
endif # CONFIG_MODULE_COMPRESS
export mod_compress_cmd

ifdef CONFIG_MODULE_SIG_ALL
$(eval $(call config_filename,MODULE_SIG_KEY))

mod_sign_cmd = scripts/sign-file $(CONFIG_MODULE_SIG_HASH) $(MODULE_SIG_KEY_SRCPREFIX)$(CONFIG_MODULE_SIG_KEY) certs/signing_key.x509
else
mod_sign_cmd = true
endif
export mod_sign_cmd

HOST_LIBELF_LIBS = $(shell pkg-config libelf --libs 2>/dev/null || echo -lelf)

has_libelf = $(call try-run,\
               echo "int main() {}" | $(HOSTCC) -xc -o /dev/null $(HOST_LIBELF_LIBS) -,1,0)

ifdef CONFIG_STACK_VALIDATION
  ifeq ($(has_libelf),1)
    objtool_target := tools/objtool FORCE
  else
    SKIP_STACK_VALIDATION := 1
    export SKIP_STACK_VALIDATION
  endif
endif

ifdef CONFIG_BPF
ifdef CONFIG_DEBUG_INFO_BTF
  ifeq ($(has_libelf),1)
    resolve_btfids_target := tools/bpf/resolve_btfids FORCE
  else
    ERROR_RESOLVE_BTFIDS := 1
  endif
endif # CONFIG_DEBUG_INFO_BTF
endif # CONFIG_BPF

PHONY += prepare0

export MODORDER := $(extmod-prefix)modules.order
export MODULES_NSDEPS := $(extmod-prefix)modules.nsdeps

# ---------------------------------------------------------------------------
# Kernel headers

PHONY += headers

#Default location for installed headers
ifeq ($(KBUILD_EXTMOD),)
PHONY += archheaders archscripts
hdr-inst := -f $(srctree)/scripts/Makefile.headersinst obj
headers: $(version_h) scripts_unifdef uapi-asm-generic archheaders archscripts
else
hdr-prefix = $(KBUILD_EXTMOD)/
hdr-inst := -f $(srctree)/scripts/Makefile.headersinst dst=$(KBUILD_EXTMOD)/usr/include objtree=$(objtree)/$(KBUILD_EXTMOD) obj
endif

export INSTALL_HDR_PATH = $(objtree)/$(hdr-prefix)usr

quiet_cmd_headers_install = INSTALL $(INSTALL_HDR_PATH)/include
      cmd_headers_install = \
	mkdir -p $(INSTALL_HDR_PATH); \
	rsync -mrl --include='*/' --include='*\.h' --exclude='*' \
	usr/include $(INSTALL_HDR_PATH)

PHONY += headers_install
headers_install: headers
	$(call cmd,headers_install)

headers:
ifeq ($(KBUILD_EXTMOD),)
	$(if $(wildcard $(srctree)/arch/$(SRCARCH)/include/uapi/asm/Kbuild),, \
	  $(error Headers not exportable for the $(SRCARCH) architecture))
endif
	$(Q)$(MAKE) $(hdr-inst)=$(hdr-prefix)include/uapi
	$(Q)$(MAKE) $(hdr-inst)=$(hdr-prefix)arch/$(SRCARCH)/include/uapi

ifeq ($(KBUILD_EXTMOD),)
core-y		+= kernel/ certs/ mm/ fs/ ipc/ security/ crypto/ block/

vmlinux-dirs	:= $(patsubst %/,%,$(filter %/, \
		     $(core-y) $(core-m) $(drivers-y) $(drivers-m) \
		     $(libs-y) $(libs-m)))

vmlinux-alldirs	:= $(sort $(vmlinux-dirs) Documentation \
		     $(patsubst %/,%,$(filter %/, $(core-) \
			$(drivers-) $(libs-))))

subdir-modorder := $(addsuffix modules.order,$(filter %/, \
			$(core-y) $(core-m) $(libs-y) $(libs-m) \
			$(drivers-y) $(drivers-m)))

build-dirs	:= $(vmlinux-dirs)
clean-dirs	:= $(vmlinux-alldirs)

# Externally visible symbols (used by link-vmlinux.sh)
KBUILD_VMLINUX_OBJS := $(head-y) $(patsubst %/,%/built-in.a, $(core-y))
KBUILD_VMLINUX_OBJS += $(addsuffix built-in.a, $(filter %/, $(libs-y)))
ifdef CONFIG_MODULES
KBUILD_VMLINUX_OBJS += $(patsubst %/, %/lib.a, $(filter %/, $(libs-y)))
KBUILD_VMLINUX_LIBS := $(filter-out %/, $(libs-y))
else
KBUILD_VMLINUX_LIBS := $(patsubst %/,%/lib.a, $(libs-y))
endif
KBUILD_VMLINUX_OBJS += $(patsubst %/,%/built-in.a, $(drivers-y))

export KBUILD_VMLINUX_OBJS KBUILD_VMLINUX_LIBS
export KBUILD_LDS          := arch/$(SRCARCH)/kernel/vmlinux.lds
# used by scripts/Makefile.package
export KBUILD_ALLDIRS := $(sort $(filter-out arch/%,$(vmlinux-alldirs)) LICENSES arch include scripts tools)

vmlinux-deps := $(KBUILD_LDS) $(KBUILD_VMLINUX_OBJS) $(KBUILD_VMLINUX_LIBS)

# Recurse until adjust_autoksyms.sh is satisfied
PHONY += autoksyms_recursive
ifdef CONFIG_TRIM_UNUSED_KSYMS
# For the kernel to actually contain only the needed exported symbols,
# we have to build modules as well to determine what those symbols are.
# (this can be evaluated only once include/config/auto.conf has been included)
KBUILD_MODULES := 1

autoksyms_recursive: descend modules.order
	$(Q)$(CONFIG_SHELL) $(srctree)/scripts/adjust_autoksyms.sh \
	  "$(MAKE) -f $(srctree)/Makefile vmlinux"
endif

autoksyms_h := $(if $(CONFIG_TRIM_UNUSED_KSYMS), include/generated/autoksyms.h)

quiet_cmd_autoksyms_h = GEN     $@
      cmd_autoksyms_h = mkdir -p $(dir $@); \
			$(CONFIG_SHELL) $(srctree)/scripts/gen_autoksyms.sh $@

$(autoksyms_h):
	$(call cmd,autoksyms_h)

ARCH_POSTLINK := $(wildcard $(srctree)/arch/$(SRCARCH)/Makefile.postlink)

# Final link of vmlinux with optional arch pass after final link
cmd_link-vmlinux =                                                 \
	$(CONFIG_SHELL) $< "$(LD)" "$(KBUILD_LDFLAGS)" "$(LDFLAGS_vmlinux)";    \
	$(if $(ARCH_POSTLINK), $(MAKE) -f $(ARCH_POSTLINK) $@, true)

vmlinux: scripts/link-vmlinux.sh autoksyms_recursive $(vmlinux-deps) FORCE
	+$(call if_changed,link-vmlinux)

targets := vmlinux

# The actual objects are generated when descending,
# make sure no implicit rule kicks in
$(sort $(vmlinux-deps) $(subdir-modorder)): descend ;

filechk_kernel.release = \
	echo "$(KERNELVERSION)$$($(CONFIG_SHELL) $(srctree)/scripts/setlocalversion \
		$(srctree) $(BRANCH) $(KMI_GENERATION))"

# Store (new) KERNELRELEASE string in include/config/kernel.release
include/config/kernel.release: FORCE
	$(call filechk,kernel.release)

# Additional helpers built in scripts/
# Carefully list dependencies so we do not try to build scripts twice
# in parallel
PHONY += scripts
scripts: scripts_basic scripts_dtc
	$(Q)$(MAKE) $(build)=$(@)

# Things we need to do before we recursively start building the kernel
# or the modules are listed in "prepare".
# A multi level approach is used. prepareN is processed before prepareN-1.
# archprepare is used in arch Makefiles and when processed asm symlink,
# version.h and scripts_basic is processed / created.

PHONY += prepare archprepare

archprepare: outputmakefile archheaders archscripts scripts include/config/kernel.release \
	asm-generic $(version_h) $(autoksyms_h) include/generated/utsrelease.h \
	include/generated/autoconf.h

prepare0: archprepare
	$(Q)$(MAKE) $(build)=scripts/mod
	$(Q)$(MAKE) $(build)=.

# All the preparing..
prepare: prepare0 prepare-objtool prepare-resolve_btfids

# Support for using generic headers in asm-generic
asm-generic := -f $(srctree)/scripts/Makefile.asm-generic obj

PHONY += asm-generic uapi-asm-generic
asm-generic: uapi-asm-generic
	$(Q)$(MAKE) $(asm-generic)=arch/$(SRCARCH)/include/generated/asm \
	generic=include/asm-generic
uapi-asm-generic:
	$(Q)$(MAKE) $(asm-generic)=arch/$(SRCARCH)/include/generated/uapi/asm \
	generic=include/uapi/asm-generic

PHONY += prepare-objtool prepare-resolve_btfids
prepare-objtool: $(objtool_target)
ifeq ($(SKIP_STACK_VALIDATION),1)
ifdef CONFIG_FTRACE_MCOUNT_USE_OBJTOOL
	@echo "error: Cannot generate __mcount_loc for CONFIG_DYNAMIC_FTRACE=y, please install libelf-dev, libelf-devel or elfutils-libelf-devel" >&2
	@false
endif
ifdef CONFIG_UNWINDER_ORC
	@echo "error: Cannot generate ORC metadata for CONFIG_UNWINDER_ORC=y, please install libelf-dev, libelf-devel or elfutils-libelf-devel" >&2
	@false
else
	@echo "warning: Cannot use CONFIG_STACK_VALIDATION=y, please install libelf-dev, libelf-devel or elfutils-libelf-devel" >&2
endif
endif

prepare-resolve_btfids: $(resolve_btfids_target)
ifeq ($(ERROR_RESOLVE_BTFIDS),1)
	@echo "error: Cannot resolve BTF IDs for CONFIG_DEBUG_INFO_BTF, please install libelf-dev, libelf-devel or elfutils-libelf-devel" >&2
	@false
endif
# Generate some files
# ---------------------------------------------------------------------------

# KERNELRELEASE can change from a few different places, meaning version.h
# needs to be updated, so this check is forced on all builds

uts_len := 64
ifneq (,$(BUILD_NUMBER))
	UTS_RELEASE=$(KERNELRELEASE)-ab$(BUILD_NUMBER)
else
	UTS_RELEASE=$(KERNELRELEASE)
endif
define filechk_utsrelease.h
	if [ `echo -n "$(UTS_RELEASE)" | wc -c ` -gt $(uts_len) ]; then \
		echo '"$(UTS_RELEASE)" exceeds $(uts_len) characters' >&2;    \
		exit 1;                                                       \
	fi;                                                             \
	echo \#define UTS_RELEASE \"$(UTS_RELEASE)\"
endef

define filechk_version.h
	echo \#define LINUX_VERSION_CODE $(shell                         \
	expr $(VERSION) \* 65536 + 0$(PATCHLEVEL) \* 256 + 0$(SUBLEVEL)); \
	echo '#define KERNEL_VERSION(a,b,c) (((a) << 16) + ((b) << 8) + (c))'
endef

$(version_h): FORCE
	$(call filechk,version.h)
	$(Q)rm -f $(old_version_h)

include/generated/utsrelease.h: include/config/kernel.release FORCE
	$(call filechk,utsrelease.h)

PHONY += headerdep
headerdep:
	$(Q)find $(srctree)/include/ -name '*.h' | xargs --max-args 1 \
	$(srctree)/scripts/headerdep.pl -I$(srctree)/include

# Deprecated. It is no-op now.
PHONY += headers_check
headers_check:
	@:

ifdef CONFIG_HEADERS_INSTALL
prepare: headers
endif

PHONY += scripts_unifdef
scripts_unifdef: scripts_basic
	$(Q)$(MAKE) $(build)=scripts scripts/unifdef

# ---------------------------------------------------------------------------
# Kernel selftest

PHONY += kselftest
kselftest:
	$(Q)$(MAKE) -C $(srctree)/tools/testing/selftests run_tests

kselftest-%: FORCE
	$(Q)$(MAKE) -C $(srctree)/tools/testing/selftests $*

PHONY += kselftest-merge
kselftest-merge:
	$(if $(wildcard $(objtree)/.config),, $(error No .config exists, config your kernel first!))
	$(Q)find $(srctree)/tools/testing/selftests -name config | \
		xargs $(srctree)/scripts/kconfig/merge_config.sh -m $(objtree)/.config
	$(Q)$(MAKE) -f $(srctree)/Makefile olddefconfig

# ---------------------------------------------------------------------------
# Devicetree files

ifneq ($(wildcard $(srctree)/arch/$(SRCARCH)/boot/dts/),)
dtstree := arch/$(SRCARCH)/boot/dts
endif

ifneq ($(dtstree),)

%.dtb: include/config/kernel.release scripts_dtc
	$(Q)$(MAKE) $(build)=$(dtstree) $(dtstree)/$@

PHONY += dtbs dtbs_install dtbs_check
dtbs: include/config/kernel.release scripts_dtc
	$(Q)$(MAKE) $(build)=$(dtstree)

ifneq ($(filter dtbs_check, $(MAKECMDGOALS)),)
export CHECK_DTBS=y
dtbs: dt_binding_check
endif

dtbs_check: dtbs

dtbs_install:
	$(Q)$(MAKE) $(dtbinst)=$(dtstree) dst=$(INSTALL_DTBS_PATH)

ifdef CONFIG_OF_EARLY_FLATTREE
all: dtbs
endif

endif

PHONY += scripts_dtc
scripts_dtc: scripts_basic
	$(Q)$(MAKE) $(build)=scripts/dtc

ifneq ($(filter dt_binding_check, $(MAKECMDGOALS)),)
export CHECK_DT_BINDING=y
endif

PHONY += dt_binding_check
dt_binding_check: scripts_dtc
	$(Q)$(MAKE) $(build)=Documentation/devicetree/bindings

# ---------------------------------------------------------------------------
# Modules

ifdef CONFIG_MODULES

# By default, build modules as well

all: modules

# When we're building modules with modversions, we need to consider
# the built-in objects during the descend as well, in order to
# make sure the checksums are up to date before we record them.
ifdef CONFIG_MODVERSIONS
  KBUILD_BUILTIN := 1
endif

# Build modules
#
# A module can be listed more than once in obj-m resulting in
# duplicate lines in modules.order files.  Those are removed
# using awk while concatenating to the final file.

PHONY += modules
modules: $(if $(KBUILD_BUILTIN),vmlinux) modules_check modules_prepare
	$(Q)$(MAKE) -f $(srctree)/scripts/Makefile.modpost

PHONY += modules_check
modules_check: modules.order
	$(Q)$(CONFIG_SHELL) $(srctree)/scripts/modules-check.sh $<

cmd_modules_order = $(AWK) '!x[$$0]++' $(real-prereqs) > $@

modules.order: $(subdir-modorder) FORCE
	$(call if_changed,modules_order)

targets += modules.order

# Target to prepare building external modules
PHONY += modules_prepare
modules_prepare: prepare
	$(Q)$(MAKE) $(build)=scripts scripts/module.lds

# Target to install modules
PHONY += modules_install
modules_install: _modinst_ _modinst_post

PHONY += _modinst_
_modinst_:
	@rm -rf $(MODLIB)/kernel
	@rm -f $(MODLIB)/source
	@mkdir -p $(MODLIB)/kernel
	@ln -s $(abspath $(srctree)) $(MODLIB)/source
	@if [ ! $(objtree) -ef  $(MODLIB)/build ]; then \
		rm -f $(MODLIB)/build ; \
		ln -s $(CURDIR) $(MODLIB)/build ; \
	fi
	@sed 's:^:kernel/:' modules.order > $(MODLIB)/modules.order
	@cp -f modules.builtin $(MODLIB)/
	@cp -f $(objtree)/modules.builtin.modinfo $(MODLIB)/
	$(Q)$(MAKE) -f $(srctree)/scripts/Makefile.modinst

# This depmod is only for convenience to give the initial
# boot a modules.dep even before / is mounted read-write.  However the
# boot script depmod is the master version.
PHONY += _modinst_post
_modinst_post: _modinst_
	$(call cmd,depmod)

ifeq ($(CONFIG_MODULE_SIG), y)
PHONY += modules_sign
modules_sign:
	$(Q)$(MAKE) -f $(srctree)/scripts/Makefile.modsign
endif

else # CONFIG_MODULES

# Modules not configured
# ---------------------------------------------------------------------------

PHONY += modules modules_install
modules modules_install:
	@echo >&2
	@echo >&2 "The present kernel configuration has modules disabled."
	@echo >&2 "Type 'make config' and enable loadable module support."
	@echo >&2 "Then build a kernel with module support enabled."
	@echo >&2
	@exit 1

endif # CONFIG_MODULES

###
# Cleaning is done on three levels.
# make clean     Delete most generated files
#                Leave enough to build external modules
# make mrproper  Delete the current configuration, and all generated files
# make distclean Remove editor backup files, patch leftover files and the like

# Directories & files removed with 'make clean'
CLEAN_FILES += include/ksym vmlinux.symvers \
	       modules.builtin modules.builtin.modinfo modules.nsdeps \
	       compile_commands.json

# Directories & files removed with 'make mrproper'
MRPROPER_FILES += include/config include/generated          \
		  arch/$(SRCARCH)/include/generated .tmp_objdiff \
		  debian snap tar-install \
		  .config .config.old .version \
		  Module.symvers \
		  signing_key.pem signing_key.priv signing_key.x509	\
		  x509.genkey extra_certificates signing_key.x509.keyid	\
		  signing_key.x509.signer vmlinux-gdb.py \
		  *.spec

# Directories & files removed with 'make distclean'
DISTCLEAN_FILES += tags TAGS cscope* GPATH GTAGS GRTAGS GSYMS .thinlto-cache

# clean - Delete most, but leave enough to build external modules
#
clean: rm-files := $(CLEAN_FILES)

PHONY += archclean vmlinuxclean

vmlinuxclean:
	$(Q)$(CONFIG_SHELL) $(srctree)/scripts/link-vmlinux.sh clean
	$(Q)$(if $(ARCH_POSTLINK), $(MAKE) -f $(ARCH_POSTLINK) clean)

clean: archclean vmlinuxclean

# mrproper - Delete all generated files, including .config
#
mrproper: rm-files := $(wildcard $(MRPROPER_FILES))
mrproper-dirs      := $(addprefix _mrproper_,scripts)

PHONY += $(mrproper-dirs) mrproper
$(mrproper-dirs):
	$(Q)$(MAKE) $(clean)=$(patsubst _mrproper_%,%,$@)

mrproper: clean $(mrproper-dirs)
	$(call cmd,rmfiles)

# distclean
#
distclean: rm-files := $(wildcard $(DISTCLEAN_FILES))

PHONY += distclean

distclean: mrproper
	$(call cmd,rmfiles)
	@find $(srctree) $(RCS_FIND_IGNORE) \
		\( -name '*.orig' -o -name '*.rej' -o -name '*~' \
		-o -name '*.bak' -o -name '#*#' -o -name '*%' \
		-o -name 'core' \) \
		-type f -print | xargs rm -f


# Packaging of the kernel to various formats
# ---------------------------------------------------------------------------

%src-pkg: FORCE
	$(Q)$(MAKE) -f $(srctree)/scripts/Makefile.package $@
%pkg: include/config/kernel.release FORCE
	$(Q)$(MAKE) -f $(srctree)/scripts/Makefile.package $@

# Brief documentation of the typical targets used
# ---------------------------------------------------------------------------

boards := $(wildcard $(srctree)/arch/$(SRCARCH)/configs/*_defconfig)
boards := $(sort $(notdir $(boards)))
board-dirs := $(dir $(wildcard $(srctree)/arch/$(SRCARCH)/configs/*/*_defconfig))
board-dirs := $(sort $(notdir $(board-dirs:/=)))

PHONY += help
help:
	@echo  'Cleaning targets:'
	@echo  '  clean		  - Remove most generated files but keep the config and'
	@echo  '                    enough build support to build external modules'
	@echo  '  mrproper	  - Remove all generated files + config + various backup files'
	@echo  '  distclean	  - mrproper + remove editor backup and patch files'
	@echo  ''
	@echo  'Configuration targets:'
	@$(MAKE) -f $(srctree)/scripts/kconfig/Makefile help
	@echo  ''
	@echo  'Other generic targets:'
	@echo  '  all		  - Build all targets marked with [*]'
	@echo  '* vmlinux	  - Build the bare kernel'
	@echo  '* modules	  - Build all modules'
	@echo  '  modules_install - Install all modules to INSTALL_MOD_PATH (default: /)'
	@echo  '  dir/            - Build all files in dir and below'
	@echo  '  dir/file.[ois]  - Build specified target only'
	@echo  '  dir/file.ll     - Build the LLVM assembly file'
	@echo  '                    (requires compiler support for LLVM assembly generation)'
	@echo  '  dir/file.lst    - Build specified mixed source/assembly target only'
	@echo  '                    (requires a recent binutils and recent build (System.map))'
	@echo  '  dir/file.ko     - Build module including final link'
	@echo  '  modules_prepare - Set up for building external modules'
	@echo  '  tags/TAGS	  - Generate tags file for editors'
	@echo  '  cscope	  - Generate cscope index'
	@echo  '  gtags           - Generate GNU GLOBAL index'
	@echo  '  kernelrelease	  - Output the release version string (use with make -s)'
	@echo  '  kernelversion	  - Output the version stored in Makefile (use with make -s)'
	@echo  '  image_name	  - Output the image name (use with make -s)'
	@echo  '  headers_install - Install sanitised kernel headers to INSTALL_HDR_PATH'; \
	 echo  '                    (default: $(INSTALL_HDR_PATH))'; \
	 echo  ''
	@echo  'Static analysers:'
	@echo  '  checkstack      - Generate a list of stack hogs'
	@echo  '  versioncheck    - Sanity check on version.h usage'
	@echo  '  includecheck    - Check for duplicate included header files'
	@echo  '  export_report   - List the usages of all exported symbols'
	@echo  '  headerdep       - Detect inclusion cycles in headers'
	@echo  '  coccicheck      - Check with Coccinelle'
	@echo  '  clang-analyzer  - Check with clang static analyzer'
	@echo  '  clang-tidy      - Check with clang-tidy'
	@echo  ''
	@echo  'Tools:'
	@echo  '  nsdeps          - Generate missing symbol namespace dependencies'
	@echo  ''
	@echo  'Kernel selftest:'
	@echo  '  kselftest         - Build and run kernel selftest'
	@echo  '                      Build, install, and boot kernel before'
	@echo  '                      running kselftest on it'
	@echo  '                      Run as root for full coverage'
	@echo  '  kselftest-all     - Build kernel selftest'
	@echo  '  kselftest-install - Build and install kernel selftest'
	@echo  '  kselftest-clean   - Remove all generated kselftest files'
	@echo  '  kselftest-merge   - Merge all the config dependencies of'
	@echo  '		      kselftest to existing .config.'
	@echo  ''
	@$(if $(dtstree), \
		echo 'Devicetree:'; \
		echo '* dtbs             - Build device tree blobs for enabled boards'; \
		echo '  dtbs_install     - Install dtbs to $(INSTALL_DTBS_PATH)'; \
		echo '  dt_binding_check - Validate device tree binding documents'; \
		echo '  dtbs_check       - Validate device tree source files';\
		echo '')

	@echo 'Userspace tools targets:'
	@echo '  use "make tools/help"'
	@echo '  or  "cd tools; make help"'
	@echo  ''
	@echo  'Kernel packaging:'
	@$(MAKE) -f $(srctree)/scripts/Makefile.package help
	@echo  ''
	@echo  'Documentation targets:'
	@$(MAKE) -f $(srctree)/Documentation/Makefile dochelp
	@echo  ''
	@echo  'Architecture specific targets ($(SRCARCH)):'
	@$(if $(archhelp),$(archhelp),\
		echo '  No architecture specific help defined for $(SRCARCH)')
	@echo  ''
	@$(if $(boards), \
		$(foreach b, $(boards), \
		printf "  %-27s - Build for %s\\n" $(b) $(subst _defconfig,,$(b));) \
		echo '')
	@$(if $(board-dirs), \
		$(foreach b, $(board-dirs), \
		printf "  %-16s - Show %s-specific targets\\n" help-$(b) $(b);) \
		printf "  %-16s - Show all of the above\\n" help-boards; \
		echo '')

	@echo  '  make V=0|1 [targets] 0 => quiet build (default), 1 => verbose build'
	@echo  '  make V=2   [targets] 2 => give reason for rebuild of target'
	@echo  '  make O=dir [targets] Locate all output files in "dir", including .config'
	@echo  '  make C=1   [targets] Check re-compiled c source with $$CHECK'
	@echo  '                       (sparse by default)'
	@echo  '  make C=2   [targets] Force check of all c source with $$CHECK'
	@echo  '  make RECORDMCOUNT_WARN=1 [targets] Warn about ignored mcount sections'
	@echo  '  make W=n   [targets] Enable extra build checks, n=1,2,3 where'
	@echo  '		1: warnings which may be relevant and do not occur too often'
	@echo  '		2: warnings which occur quite often but may still be relevant'
	@echo  '		3: more obscure warnings, can most likely be ignored'
	@echo  '		Multiple levels can be combined with W=12 or W=123'
	@echo  ''
	@echo  'Execute "make" or "make all" to build all targets marked with [*] '
	@echo  'For further info see the ./README file'


help-board-dirs := $(addprefix help-,$(board-dirs))

help-boards: $(help-board-dirs)

boards-per-dir = $(sort $(notdir $(wildcard $(srctree)/arch/$(SRCARCH)/configs/$*/*_defconfig)))

$(help-board-dirs): help-%:
	@echo  'Architecture specific targets ($(SRCARCH) $*):'
	@$(if $(boards-per-dir), \
		$(foreach b, $(boards-per-dir), \
		printf "  %-24s - Build for %s\\n" $*/$(b) $(subst _defconfig,,$(b));) \
		echo '')


# Documentation targets
# ---------------------------------------------------------------------------
DOC_TARGETS := xmldocs latexdocs pdfdocs htmldocs epubdocs cleandocs \
	       linkcheckdocs dochelp refcheckdocs
PHONY += $(DOC_TARGETS)
$(DOC_TARGETS):
	$(Q)$(MAKE) $(build)=Documentation $@

# Misc
# ---------------------------------------------------------------------------

PHONY += scripts_gdb
scripts_gdb: prepare0
	$(Q)$(MAKE) $(build)=scripts/gdb
	$(Q)ln -fsn $(abspath $(srctree)/scripts/gdb/vmlinux-gdb.py)

ifdef CONFIG_GDB_SCRIPTS
all: scripts_gdb
endif

else # KBUILD_EXTMOD

###
# External module support.
# When building external modules the kernel used as basis is considered
# read-only, and no consistency checks are made and the make
# system is not used on the basis kernel. If updates are required
# in the basis kernel ordinary make commands (without M=...) must
# be used.
#
# The following are the only valid targets when building external
# modules.
# make M=dir clean     Delete all automatically generated files
# make M=dir modules   Make all modules in specified dir
# make M=dir	       Same as 'make M=dir modules'
# make M=dir modules_install
#                      Install the modules built in the module directory
#                      Assumes install directory is already created

# We are always building only modules.
KBUILD_BUILTIN :=
KBUILD_MODULES := 1

build-dirs := $(KBUILD_EXTMOD)
PHONY += modules
modules: $(MODORDER)
	$(Q)$(MAKE) -f $(srctree)/scripts/Makefile.modpost

$(MODORDER): descend
	@:

PHONY += modules_install
modules_install: _emodinst_ _emodinst_post

install-dir := $(if $(INSTALL_MOD_DIR),$(INSTALL_MOD_DIR),extra)
PHONY += _emodinst_
_emodinst_:
	$(Q)mkdir -p $(MODLIB)/$(install-dir)
	$(Q)$(MAKE) -f $(srctree)/scripts/Makefile.modinst

PHONY += _emodinst_post
_emodinst_post: _emodinst_
	$(call cmd,depmod)

compile_commands.json: $(extmod-prefix)compile_commands.json
PHONY += compile_commands.json

clean-dirs := $(KBUILD_EXTMOD)
clean: rm-files := $(KBUILD_EXTMOD)/Module.symvers $(KBUILD_EXTMOD)/modules.nsdeps \
	$(KBUILD_EXTMOD)/compile_commands.json $(KBUILD_EXTMOD)/.thinlto-cache

PHONY += help
help:
	@echo  '  Building external modules.'
	@echo  '  Syntax: make -C path/to/kernel/src M=$$PWD target'
	@echo  ''
	@echo  '  modules         - default target, build the module(s)'
	@echo  '  modules_install - install the module'
	@echo  '  headers_install - Install sanitised kernel headers to INSTALL_HDR_PATH'
	@echo  '                    (default: $(abspath $(INSTALL_HDR_PATH)))'
	@echo  '  clean           - remove generated files in module directory only'
	@echo  ''

# no-op for external module builds
PHONY += prepare modules_prepare

endif # KBUILD_EXTMOD

# Single targets
# ---------------------------------------------------------------------------
# To build individual files in subdirectories, you can do like this:
#
#   make foo/bar/baz.s
#
# The supported suffixes for single-target are listed in 'single-targets'
#
# To build only under specific subdirectories, you can do like this:
#
#   make foo/bar/baz/

ifdef single-build

# .ko is special because modpost is needed
single-ko := $(sort $(filter %.ko, $(MAKECMDGOALS)))
single-no-ko := $(sort $(patsubst %.ko,%.mod, $(MAKECMDGOALS)))

$(single-ko): single_modpost
	@:
$(single-no-ko): descend
	@:

ifeq ($(KBUILD_EXTMOD),)
# For the single build of in-tree modules, use a temporary file to avoid
# the situation of modules_install installing an invalid modules.order.
MODORDER := .modules.tmp
endif

PHONY += single_modpost
single_modpost: $(single-no-ko) modules_prepare
	$(Q){ $(foreach m, $(single-ko), echo $(extmod-prefix)$m;) } > $(MODORDER)
	$(Q)$(MAKE) -f $(srctree)/scripts/Makefile.modpost

KBUILD_MODULES := 1

export KBUILD_SINGLE_TARGETS := $(addprefix $(extmod-prefix), $(single-no-ko))

# trim unrelated directories
build-dirs := $(foreach d, $(build-dirs), \
			$(if $(filter $(d)/%, $(KBUILD_SINGLE_TARGETS)), $(d)))

endif

ifndef CONFIG_MODULES
KBUILD_MODULES :=
endif

# Handle descending into subdirectories listed in $(build-dirs)
# Preset locale variables to speed up the build process. Limit locale
# tweaks to this spot to avoid wrong language settings when running
# make menuconfig etc.
# Error messages still appears in the original language
PHONY += descend $(build-dirs)
descend: $(build-dirs)
$(build-dirs): prepare
	$(Q)$(MAKE) $(build)=$@ \
	single-build=$(if $(filter-out $@/, $(filter $@/%, $(KBUILD_SINGLE_TARGETS))),1) \
	need-builtin=1 need-modorder=1

clean-dirs := $(addprefix _clean_, $(clean-dirs))
PHONY += $(clean-dirs) clean
$(clean-dirs):
	$(Q)$(MAKE) $(clean)=$(patsubst _clean_%,%,$@)

clean: $(clean-dirs)
	$(call cmd,rmfiles)
	@find $(if $(KBUILD_EXTMOD), $(KBUILD_EXTMOD), .) $(RCS_FIND_IGNORE) \
		\( -name '*.[aios]' -o -name '*.ko' -o -name '.*.cmd' \
		-o -name '*.ko.*' \
		-o -name '*.dtb' -o -name '*.dtb.S' -o -name '*.dt.yaml' \
		-o -name '*.dwo' -o -name '*.lst' \
		-o -name '*.su' -o -name '*.mod' \
		-o -name '.*.d' -o -name '.*.tmp' -o -name '*.mod.c' \
		-o -name '*.lex.c' -o -name '*.tab.[ch]' \
		-o -name '*.asn1.[ch]' \
		-o -name '*.symtypes' -o -name 'modules.order' \
		-o -name '.tmp_*.o.*' \
		-o -name '*.c.[012]*.*' \
		-o -name '*.ll' \
		-o -name '*.gcno' \
		-o -name '*.*.symversions' \) -type f -print | xargs rm -f

# Generate tags for editors
# ---------------------------------------------------------------------------
quiet_cmd_tags = GEN     $@
      cmd_tags = $(BASH) $(srctree)/scripts/tags.sh $@

tags TAGS cscope gtags: FORCE
	$(call cmd,tags)

# Script to generate missing namespace dependencies
# ---------------------------------------------------------------------------

PHONY += nsdeps
nsdeps: export KBUILD_NSDEPS=1
nsdeps: modules
	$(Q)$(CONFIG_SHELL) $(srctree)/scripts/nsdeps

# Clang Tooling
# ---------------------------------------------------------------------------

quiet_cmd_gen_compile_commands = GEN     $@
      cmd_gen_compile_commands = $(PYTHON3) $< -a $(AR) -o $@ $(filter-out $<, $(real-prereqs))

$(extmod-prefix)compile_commands.json: scripts/clang-tools/gen_compile_commands.py \
	$(if $(KBUILD_EXTMOD),,$(KBUILD_VMLINUX_OBJS) $(KBUILD_VMLINUX_LIBS)) \
	$(if $(CONFIG_MODULES), $(MODORDER)) FORCE
	$(call if_changed,gen_compile_commands)

targets += $(extmod-prefix)compile_commands.json

PHONY += clang-tidy clang-analyzer

ifdef CONFIG_CC_IS_CLANG
quiet_cmd_clang_tools = CHECK   $<
      cmd_clang_tools = $(PYTHON3) $(srctree)/scripts/clang-tools/run-clang-tools.py $@ $<

clang-tidy clang-analyzer: $(extmod-prefix)compile_commands.json
	$(call cmd,clang_tools)
else
clang-tidy clang-analyzer:
	@echo "$@ requires CC=clang" >&2
	@false
endif

# Scripts to check various things for consistency
# ---------------------------------------------------------------------------

PHONY += includecheck versioncheck coccicheck export_report

includecheck:
	find $(srctree)/* $(RCS_FIND_IGNORE) \
		-name '*.[hcS]' -type f -print | sort \
		| xargs $(PERL) -w $(srctree)/scripts/checkincludes.pl

versioncheck:
	find $(srctree)/* $(RCS_FIND_IGNORE) \
		-name '*.[hcS]' -type f -print | sort \
		| xargs $(PERL) -w $(srctree)/scripts/checkversion.pl

coccicheck:
	$(Q)$(BASH) $(srctree)/scripts/$@

export_report:
	$(PERL) $(srctree)/scripts/export_report.pl

PHONY += checkstack kernelrelease kernelversion image_name

# UML needs a little special treatment here.  It wants to use the host
# toolchain, so needs $(SUBARCH) passed to checkstack.pl.  Everyone
# else wants $(ARCH), including people doing cross-builds, which means
# that $(SUBARCH) doesn't work here.
ifeq ($(ARCH), um)
CHECKSTACK_ARCH := $(SUBARCH)
else
CHECKSTACK_ARCH := $(ARCH)
endif
checkstack:
	$(OBJDUMP) -d vmlinux $$(find . -name '*.ko') | \
	$(PERL) $(srctree)/scripts/checkstack.pl $(CHECKSTACK_ARCH)

kernelrelease:
	@echo "$(KERNELVERSION)$$($(CONFIG_SHELL) $(srctree)/scripts/setlocalversion \
		$(srctree) $(BRANCH) $(KMI_GENERATION))"

kernelversion:
	@echo $(KERNELVERSION)

image_name:
	@echo $(KBUILD_IMAGE)

# Clear a bunch of variables before executing the submake

ifeq ($(quiet),silent_)
tools_silent=s
endif

tools/: FORCE
	$(Q)mkdir -p $(objtree)/tools
	$(Q)$(MAKE) LDFLAGS= MAKEFLAGS="$(tools_silent) $(filter --j% -j,$(MAKEFLAGS))" O=$(abspath $(objtree)) subdir=tools -C $(srctree)/tools/

tools/%: FORCE
	$(Q)mkdir -p $(objtree)/tools
	$(Q)$(MAKE) LDFLAGS= MAKEFLAGS="$(tools_silent) $(filter --j% -j,$(MAKEFLAGS))" O=$(abspath $(objtree)) subdir=tools -C $(srctree)/tools/ $*

quiet_cmd_rmfiles = $(if $(wildcard $(rm-files)),CLEAN   $(wildcard $(rm-files)))
      cmd_rmfiles = rm -rf $(rm-files)

# Run depmod only if we have System.map and depmod is executable
quiet_cmd_depmod = DEPMOD  $(KERNELRELEASE)
      cmd_depmod = $(CONFIG_SHELL) $(srctree)/scripts/depmod.sh $(DEPMOD) \
                   $(KERNELRELEASE)

# read saved command lines for existing targets
existing-targets := $(wildcard $(sort $(targets)))

-include $(foreach f,$(existing-targets),$(dir $(f)).$(notdir $(f)).cmd)

endif # config-build
endif # mixed-build
endif # need-sub-make

PHONY += FORCE
FORCE:

# Declare the contents of the PHONY variable as phony.  We keep that
# information in a variable so we can use it in if_changed and friends.
.PHONY: $(PHONY)<|MERGE_RESOLUTION|>--- conflicted
+++ resolved
@@ -1,13 +1,8 @@
 # SPDX-License-Identifier: GPL-2.0
 VERSION = 5
 PATCHLEVEL = 10
-<<<<<<< HEAD
-SUBLEVEL = 4
+SUBLEVEL = 7
 EXTRAVERSION = -GoogleLTS
-=======
-SUBLEVEL = 7
-EXTRAVERSION =
->>>>>>> 43edfc89
 NAME = Kleptomaniac Octopus
 
 # *DOCUMENTATION*
