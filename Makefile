--- conflicted
+++ resolved
@@ -1,15 +1,9 @@
 # SPDX-License-Identifier: GPL-2.0
 VERSION = 4
 PATCHLEVEL = 19
-<<<<<<< HEAD
-SUBLEVEL = 68
+SUBLEVEL = 71
 EXTRAVERSION = -zen
 NAME = Neo Mir
-=======
-SUBLEVEL = 71
-EXTRAVERSION =
-NAME = "People's Front"
->>>>>>> e7d2672c
 
 # *DOCUMENTATION*
 # To see a list of typical targets execute "make help"
