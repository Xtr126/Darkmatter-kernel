--- conflicted
+++ resolved
@@ -1,13 +1,8 @@
 # SPDX-License-Identifier: GPL-2.0
 VERSION = 4
 PATCHLEVEL = 14
-<<<<<<< HEAD
-SUBLEVEL = 171
+SUBLEVEL = 172
 EXTRAVERSION = -GoogleLTS
-=======
-SUBLEVEL = 172
-EXTRAVERSION =
->>>>>>> a69ee7ee
 NAME = Petit Gorille
 
 # *DOCUMENTATION*
