# SPDX-License-Identifier: GPL-2.0
VERSION = 5
PATCHLEVEL = 10
<<<<<<< HEAD
SUBLEVEL = 56
EXTRAVERSION = -GoogleLTS
=======
SUBLEVEL = 58
EXTRAVERSION =
>>>>>>> b66a109d
NAME = Dare mighty things

# *DOCUMENTATION*
# To see a list of typical targets execute "make help"
# More info can be located in ./README
# Comments in this file are targeted only to the developer, do not
# expect to learn how to build the kernel reading this file.

$(if $(filter __%, $(MAKECMDGOALS)), \
	$(error targets prefixed with '__' are only for internal use))

# That's our default target when none is given on the command line
PHONY := __all
__all:

# We are using a recursive build, so we need to do a little thinking
# to get the ordering right.
#
# Most importantly: sub-Makefiles should only ever modify files in
# their own directory. If in some directory we have a dependency on
# a file in another dir (which doesn't happen often, but it's often
# unavoidable when linking the built-in.a targets which finally
# turn into vmlinux), we will call a sub make in that other dir, and
# after that we are sure that everything which is in that other dir
# is now up to date.
#
# The only cases where we need to modify files which have global
# effects are thus separated out and done before the recursive
# descending is started. They are now explicitly listed as the
# prepare rule.

ifneq ($(sub_make_done),1)

# Do not use make's built-in rules and variables
# (this increases performance and avoids hard-to-debug behaviour)
MAKEFLAGS += -rR

# Avoid funny character set dependencies
unexport LC_ALL
LC_COLLATE=C
LC_NUMERIC=C
export LC_COLLATE LC_NUMERIC

# Avoid interference with shell env settings
unexport GREP_OPTIONS

# Beautify output
# ---------------------------------------------------------------------------
#
# Normally, we echo the whole command before executing it. By making
# that echo $($(quiet)$(cmd)), we now have the possibility to set
# $(quiet) to choose other forms of output instead, e.g.
#
#         quiet_cmd_cc_o_c = Compiling $(RELDIR)/$@
#         cmd_cc_o_c       = $(CC) $(c_flags) -c -o $@ $<
#
# If $(quiet) is empty, the whole command will be printed.
# If it is set to "quiet_", only the short version will be printed.
# If it is set to "silent_", nothing will be printed at all, since
# the variable $(silent_cmd_cc_o_c) doesn't exist.
#
# A simple variant is to prefix commands with $(Q) - that's useful
# for commands that shall be hidden in non-verbose mode.
#
#	$(Q)ln $@ :<
#
# If KBUILD_VERBOSE equals 0 then the above command will be hidden.
# If KBUILD_VERBOSE equals 1 then the above command is displayed.
# If KBUILD_VERBOSE equals 2 then give the reason why each target is rebuilt.
#
# To put more focus on warnings, be less verbose as default
# Use 'make V=1' to see the full commands

ifeq ("$(origin V)", "command line")
  KBUILD_VERBOSE = $(V)
endif
ifndef KBUILD_VERBOSE
  KBUILD_VERBOSE = 0
endif

ifeq ($(KBUILD_VERBOSE),1)
  quiet =
  Q =
else
  quiet=quiet_
  Q = @
endif

# If the user is running make -s (silent mode), suppress echoing of
# commands

ifneq ($(findstring s,$(filter-out --%,$(MAKEFLAGS))),)
  quiet=silent_
endif

export quiet Q KBUILD_VERBOSE

# Kbuild will save output files in the current working directory.
# This does not need to match to the root of the kernel source tree.
#
# For example, you can do this:
#
#  cd /dir/to/store/output/files; make -f /dir/to/kernel/source/Makefile
#
# If you want to save output files in a different location, there are
# two syntaxes to specify it.
#
# 1) O=
# Use "make O=dir/to/store/output/files/"
#
# 2) Set KBUILD_OUTPUT
# Set the environment variable KBUILD_OUTPUT to point to the output directory.
# export KBUILD_OUTPUT=dir/to/store/output/files/; make
#
# The O= assignment takes precedence over the KBUILD_OUTPUT environment
# variable.

# Do we want to change the working directory?
ifeq ("$(origin O)", "command line")
  KBUILD_OUTPUT := $(O)
endif

ifneq ($(KBUILD_OUTPUT),)
# Make's built-in functions such as $(abspath ...), $(realpath ...) cannot
# expand a shell special character '~'. We use a somewhat tedious way here.
abs_objtree := $(shell mkdir -p $(KBUILD_OUTPUT) && cd $(KBUILD_OUTPUT) && pwd)
$(if $(abs_objtree),, \
     $(error failed to create output directory "$(KBUILD_OUTPUT)"))

# $(realpath ...) resolves symlinks
abs_objtree := $(realpath $(abs_objtree))
else
abs_objtree := $(CURDIR)
endif # ifneq ($(KBUILD_OUTPUT),)

ifeq ($(abs_objtree),$(CURDIR))
# Suppress "Entering directory ..." unless we are changing the work directory.
MAKEFLAGS += --no-print-directory
else
need-sub-make := 1
endif

abs_srctree := $(realpath $(dir $(lastword $(MAKEFILE_LIST))))

ifneq ($(words $(subst :, ,$(abs_srctree))), 1)
$(error source directory cannot contain spaces or colons)
endif

ifneq ($(abs_srctree),$(abs_objtree))
# Look for make include files relative to root of kernel src
#
# This does not become effective immediately because MAKEFLAGS is re-parsed
# once after the Makefile is read. We need to invoke sub-make.
MAKEFLAGS += --include-dir=$(abs_srctree)
need-sub-make := 1
endif

this-makefile := $(lastword $(MAKEFILE_LIST))

ifneq ($(filter 3.%,$(MAKE_VERSION)),)
# 'MAKEFLAGS += -rR' does not immediately become effective for GNU Make 3.x
# We need to invoke sub-make to avoid implicit rules in the top Makefile.
need-sub-make := 1
# Cancel implicit rules for this Makefile.
$(this-makefile): ;
endif

export abs_srctree abs_objtree
export sub_make_done := 1

ifeq ($(need-sub-make),1)

PHONY += $(MAKECMDGOALS) __sub-make

$(filter-out $(this-makefile), $(MAKECMDGOALS)) __all: __sub-make
	@:

# Invoke a second make in the output directory, passing relevant variables
__sub-make:
	$(Q)$(MAKE) -C $(abs_objtree) -f $(abs_srctree)/Makefile $(MAKECMDGOALS)

endif # need-sub-make
endif # sub_make_done

# We process the rest of the Makefile if this is the final invocation of make
ifeq ($(need-sub-make),)

# Do not print "Entering directory ...",
# but we want to display it when entering to the output directory
# so that IDEs/editors are able to understand relative filenames.
MAKEFLAGS += --no-print-directory

# Call a source code checker (by default, "sparse") as part of the
# C compilation.
#
# Use 'make C=1' to enable checking of only re-compiled files.
# Use 'make C=2' to enable checking of *all* source files, regardless
# of whether they are re-compiled or not.
#
# See the file "Documentation/dev-tools/sparse.rst" for more details,
# including where to get the "sparse" utility.

ifeq ("$(origin C)", "command line")
  KBUILD_CHECKSRC = $(C)
endif
ifndef KBUILD_CHECKSRC
  KBUILD_CHECKSRC = 0
endif

# Use make M=dir or set the environment variable KBUILD_EXTMOD to specify the
# directory of external module to build. Setting M= takes precedence.
ifeq ("$(origin M)", "command line")
  KBUILD_EXTMOD := $(M)
endif

$(if $(word 2, $(KBUILD_EXTMOD)), \
	$(error building multiple external modules is not supported))

export KBUILD_CHECKSRC KBUILD_EXTMOD

extmod-prefix = $(if $(KBUILD_EXTMOD),$(KBUILD_EXTMOD)/)

# ANDROID: set up mixed-build support. mixed-build allows device kernel modules
# to be compiled against a GKI kernel. This approach still uses the headers and
# Kbuild from device kernel, so care must be taken to ensure that those headers match.
ifdef KBUILD_MIXED_TREE
# Need vmlinux.symvers for modpost and System.map for depmod, check whether they exist in KBUILD_MIXED_TREE
required_mixed_files=vmlinux.symvers System.map
$(if $(filter-out $(words $(required_mixed_files)), \
		$(words $(wildcard $(add-prefix $(KBUILD_MIXED_TREE)/,$(required_mixed_files))))),,\
	$(error KBUILD_MIXED_TREE=$(KBUILD_MIXED_TREE) doesn't contain $(required_mixed_files)))
endif

mixed-build-prefix = $(if $(KBUILD_MIXED_TREE),$(KBUILD_MIXED_TREE)/)
export KBUILD_MIXED_TREE

ifeq ($(abs_srctree),$(abs_objtree))
        # building in the source tree
        srctree := .
	building_out_of_srctree :=
else
        ifeq ($(abs_srctree)/,$(dir $(abs_objtree)))
                # building in a subdirectory of the source tree
                srctree := ..
        else
                srctree := $(abs_srctree)
        endif
	building_out_of_srctree := 1
endif

ifneq ($(KBUILD_ABS_SRCTREE),)
srctree := $(abs_srctree)
endif

objtree		:= .
VPATH		:= $(srctree)

export building_out_of_srctree srctree objtree VPATH

# To make sure we do not include .config for any of the *config targets
# catch them early, and hand them over to scripts/kconfig/Makefile
# It is allowed to specify more targets when calling make, including
# mixing *config targets and build targets.
# For example 'make oldconfig all'.
# Detect when mixed targets is specified, and make a second invocation
# of make so .config is not included in this case either (for *config).

version_h := include/generated/uapi/linux/version.h
old_version_h := include/linux/version.h

clean-targets := %clean mrproper cleandocs
no-dot-config-targets := $(clean-targets) \
			 cscope gtags TAGS tags help% %docs check% coccicheck \
			 $(version_h) headers headers_% archheaders archscripts \
			 %asm-generic kernelversion %src-pkg dt_binding_check \
			 outputmakefile
no-sync-config-targets := $(no-dot-config-targets) %install kernelrelease \
			  image_name
single-targets := %.a %.i %.ko %.lds %.ll %.lst %.mod %.o %.s %.symtypes %/

config-build	:=
mixed-build	:=
need-config	:= 1
may-sync-config	:= 1
single-build	:=

ifneq ($(filter $(no-dot-config-targets), $(MAKECMDGOALS)),)
	ifeq ($(filter-out $(no-dot-config-targets), $(MAKECMDGOALS)),)
		need-config :=
	endif
endif

ifneq ($(filter $(no-sync-config-targets), $(MAKECMDGOALS)),)
	ifeq ($(filter-out $(no-sync-config-targets), $(MAKECMDGOALS)),)
		may-sync-config :=
	endif
endif

ifneq ($(KBUILD_EXTMOD),)
	may-sync-config :=
endif

ifeq ($(KBUILD_EXTMOD),)
        ifneq ($(filter %config,$(MAKECMDGOALS)),)
		config-build := 1
                ifneq ($(words $(MAKECMDGOALS)),1)
			mixed-build := 1
                endif
        endif
endif

# We cannot build single targets and the others at the same time
ifneq ($(filter $(single-targets), $(MAKECMDGOALS)),)
	single-build := 1
	ifneq ($(filter-out $(single-targets), $(MAKECMDGOALS)),)
		mixed-build := 1
	endif
endif

# For "make -j clean all", "make -j mrproper defconfig all", etc.
ifneq ($(filter $(clean-targets),$(MAKECMDGOALS)),)
        ifneq ($(filter-out $(clean-targets),$(MAKECMDGOALS)),)
		mixed-build := 1
        endif
endif

# install and modules_install need also be processed one by one
ifneq ($(filter install,$(MAKECMDGOALS)),)
        ifneq ($(filter modules_install,$(MAKECMDGOALS)),)
		mixed-build := 1
        endif
endif

ifdef mixed-build
# ===========================================================================
# We're called with mixed targets (*config and build targets).
# Handle them one by one.

PHONY += $(MAKECMDGOALS) __build_one_by_one

$(MAKECMDGOALS): __build_one_by_one
	@:

__build_one_by_one:
	$(Q)set -e; \
	for i in $(MAKECMDGOALS); do \
		$(MAKE) -f $(srctree)/Makefile $$i; \
	done

else # !mixed-build

include scripts/Kbuild.include

# Read KERNELRELEASE from include/config/kernel.release (if it exists)
KERNELRELEASE = $(shell cat include/config/kernel.release 2> /dev/null)
KERNELVERSION = $(VERSION)$(if $(PATCHLEVEL),.$(PATCHLEVEL)$(if $(SUBLEVEL),.$(SUBLEVEL)))$(EXTRAVERSION)
export VERSION PATCHLEVEL SUBLEVEL KERNELRELEASE KERNELVERSION

include scripts/subarch.include

# Cross compiling and selecting different set of gcc/bin-utils
# ---------------------------------------------------------------------------
#
# When performing cross compilation for other architectures ARCH shall be set
# to the target architecture. (See arch/* for the possibilities).
# ARCH can be set during invocation of make:
# make ARCH=ia64
# Another way is to have ARCH set in the environment.
# The default ARCH is the host where make is executed.

# CROSS_COMPILE specify the prefix used for all executables used
# during compilation. Only gcc and related bin-utils executables
# are prefixed with $(CROSS_COMPILE).
# CROSS_COMPILE can be set on the command line
# make CROSS_COMPILE=ia64-linux-
# Alternatively CROSS_COMPILE can be set in the environment.
# Default value for CROSS_COMPILE is not to prefix executables
# Note: Some architectures assign CROSS_COMPILE in their arch/*/Makefile
ARCH		?= $(SUBARCH)

# Architecture as present in compile.h
UTS_MACHINE 	:= $(ARCH)
SRCARCH 	:= $(ARCH)

# Additional ARCH settings for x86
ifeq ($(ARCH),i386)
        SRCARCH := x86
endif
ifeq ($(ARCH),x86_64)
        SRCARCH := x86
endif

# Additional ARCH settings for sparc
ifeq ($(ARCH),sparc32)
       SRCARCH := sparc
endif
ifeq ($(ARCH),sparc64)
       SRCARCH := sparc
endif

# Additional ARCH settings for sh
ifeq ($(ARCH),sh64)
       SRCARCH := sh
endif

KCONFIG_CONFIG	?= .config
export KCONFIG_CONFIG

# Default file for 'make defconfig'. This may be overridden by arch-Makefile.
export KBUILD_DEFCONFIG := defconfig

# SHELL used by kbuild
CONFIG_SHELL := sh

HOST_LFS_CFLAGS := $(shell getconf LFS_CFLAGS 2>/dev/null)
HOST_LFS_LDFLAGS := $(shell getconf LFS_LDFLAGS 2>/dev/null)
HOST_LFS_LIBS := $(shell getconf LFS_LIBS 2>/dev/null)

ifneq ($(LLVM),)
HOSTCC	= clang
HOSTCXX	= clang++
else
HOSTCC	= gcc
HOSTCXX	= g++
endif

export KBUILD_USERCFLAGS := -Wall -Wmissing-prototypes -Wstrict-prototypes \
			      -O2 -fomit-frame-pointer -std=gnu89
export KBUILD_USERLDFLAGS :=

KBUILD_HOSTCFLAGS   := $(KBUILD_USERCFLAGS) $(HOST_LFS_CFLAGS) $(HOSTCFLAGS)
KBUILD_HOSTCXXFLAGS := -Wall -O2 $(HOST_LFS_CFLAGS) $(HOSTCXXFLAGS)
KBUILD_HOSTLDFLAGS  := $(HOST_LFS_LDFLAGS) $(HOSTLDFLAGS)
KBUILD_HOSTLDLIBS   := $(HOST_LFS_LIBS) $(HOSTLDLIBS)

# Make variables (CC, etc...)
CPP		= $(CC) -E
ifneq ($(LLVM),)
CC		= clang
LD		= ld.lld
AR		= llvm-ar
NM		= llvm-nm
OBJCOPY		= llvm-objcopy
OBJDUMP		= llvm-objdump
READELF		= llvm-readelf
STRIP		= llvm-strip
else
CC		= $(CROSS_COMPILE)gcc
LD		= $(CROSS_COMPILE)ld$(if $(wildcard $(lastword $(CROSS_COMPILE))ld.bfd),.bfd)
AR		= $(CROSS_COMPILE)ar
NM		= $(CROSS_COMPILE)nm
OBJCOPY		= $(CROSS_COMPILE)objcopy
OBJDUMP		= $(CROSS_COMPILE)objdump
READELF		= $(CROSS_COMPILE)readelf
STRIP		= $(CROSS_COMPILE)strip
endif
PAHOLE		= pahole
RESOLVE_BTFIDS	= $(objtree)/tools/bpf/resolve_btfids/resolve_btfids
LEX		= flex
YACC		= bison
AWK		= awk
INSTALLKERNEL  := installkernel
DEPMOD		= depmod
PERL		= perl
PYTHON		= python
PYTHON3		= python3
CHECK		= sparse
BASH		= bash
KGZIP		= gzip
KBZIP2		= bzip2
KLZOP		= lzop
LZMA		= lzma
LZ4		= lz4
XZ		= xz
ZSTD		= zstd

CHECKFLAGS     := -D__linux__ -Dlinux -D__STDC__ -Dunix -D__unix__ \
		  -Wbitwise -Wno-return-void -Wno-unknown-attribute $(CF)
NOSTDINC_FLAGS :=
CFLAGS_MODULE   =
AFLAGS_MODULE   =
LDFLAGS_MODULE  =
CFLAGS_KERNEL	=
AFLAGS_KERNEL	=
LDFLAGS_vmlinux =

# Use USERINCLUDE when you must reference the UAPI directories only.
USERINCLUDE    := \
		-I$(srctree)/arch/$(SRCARCH)/include/uapi \
		-I$(objtree)/arch/$(SRCARCH)/include/generated/uapi \
		-I$(srctree)/include/uapi \
		-I$(objtree)/include/generated/uapi \
                -include $(srctree)/include/linux/kconfig.h

# Use LINUXINCLUDE when you must reference the include/ directory.
# Needed to be compatible with the O= option
LINUXINCLUDE    := \
		-I$(srctree)/arch/$(SRCARCH)/include \
		-I$(objtree)/arch/$(SRCARCH)/include/generated \
		$(if $(building_out_of_srctree),-I$(srctree)/include) \
		-I$(objtree)/include \
		$(USERINCLUDE)

KBUILD_AFLAGS   := -D__ASSEMBLY__ -fno-PIE
KBUILD_CFLAGS   := -Wall -Wundef -Werror=strict-prototypes -Wno-trigraphs \
		   -fno-strict-aliasing -fno-common -fshort-wchar -fno-PIE \
		   -Werror=implicit-function-declaration -Werror=implicit-int \
		   -Werror=return-type -Wno-format-security \
		   -std=gnu89
KBUILD_CPPFLAGS := -D__KERNEL__
KBUILD_AFLAGS_KERNEL :=
KBUILD_CFLAGS_KERNEL :=
KBUILD_AFLAGS_MODULE  := -DMODULE
KBUILD_CFLAGS_MODULE  := -DMODULE
KBUILD_LDFLAGS_MODULE :=
KBUILD_LDFLAGS :=
CLANG_FLAGS :=

export ARCH SRCARCH CONFIG_SHELL BASH HOSTCC KBUILD_HOSTCFLAGS CROSS_COMPILE LD CC
export CPP AR NM STRIP OBJCOPY OBJDUMP READELF PAHOLE RESOLVE_BTFIDS LEX YACC AWK INSTALLKERNEL
export PERL PYTHON PYTHON3 CHECK CHECKFLAGS MAKE UTS_MACHINE HOSTCXX
export KGZIP KBZIP2 KLZOP LZMA LZ4 XZ ZSTD
export KBUILD_HOSTCXXFLAGS KBUILD_HOSTLDFLAGS KBUILD_HOSTLDLIBS LDFLAGS_MODULE

export KBUILD_CPPFLAGS NOSTDINC_FLAGS LINUXINCLUDE OBJCOPYFLAGS KBUILD_LDFLAGS
export KBUILD_CFLAGS CFLAGS_KERNEL CFLAGS_MODULE
export KBUILD_AFLAGS AFLAGS_KERNEL AFLAGS_MODULE
export KBUILD_AFLAGS_MODULE KBUILD_CFLAGS_MODULE KBUILD_LDFLAGS_MODULE
export KBUILD_AFLAGS_KERNEL KBUILD_CFLAGS_KERNEL

# Files to ignore in find ... statements

export RCS_FIND_IGNORE := \( -name SCCS -o -name BitKeeper -o -name .svn -o    \
			  -name CVS -o -name .pc -o -name .hg -o -name .git \) \
			  -prune -o
export RCS_TAR_IGNORE := --exclude SCCS --exclude BitKeeper --exclude .svn \
			 --exclude CVS --exclude .pc --exclude .hg --exclude .git

# ===========================================================================
# Rules shared between *config targets and build targets

# Basic helpers built in scripts/basic/
PHONY += scripts_basic
scripts_basic:
	$(Q)$(MAKE) $(build)=scripts/basic
	$(Q)rm -f .tmp_quiet_recordmcount

PHONY += outputmakefile
# Before starting out-of-tree build, make sure the source tree is clean.
# outputmakefile generates a Makefile in the output directory, if using a
# separate output directory. This allows convenient use of make in the
# output directory.
# At the same time when output Makefile generated, generate .gitignore to
# ignore whole output directory
outputmakefile:
ifdef building_out_of_srctree
	$(Q)if [ -f $(srctree)/.config -o \
		 -d $(srctree)/include/config -o \
		 -d $(srctree)/arch/$(SRCARCH)/include/generated ]; then \
		echo >&2 "***"; \
		echo >&2 "*** The source tree is not clean, please run 'make$(if $(findstring command line, $(origin ARCH)), ARCH=$(ARCH)) mrproper'"; \
		echo >&2 "*** in $(abs_srctree)";\
		echo >&2 "***"; \
		false; \
	fi
	$(Q)ln -fsn $(srctree) source
	$(Q)$(CONFIG_SHELL) $(srctree)/scripts/mkmakefile $(srctree)
	$(Q)test -e .gitignore || \
	{ echo "# this is build directory, ignore it"; echo "*"; } > .gitignore
endif

ifneq ($(shell $(CC) --version 2>&1 | head -n 1 | grep clang),)
ifneq ($(CROSS_COMPILE),)
CLANG_FLAGS	+= --target=$(notdir $(CROSS_COMPILE:%-=%))
GCC_TOOLCHAIN_DIR := $(dir $(shell which $(CROSS_COMPILE)elfedit))
CLANG_FLAGS	+= --prefix=$(GCC_TOOLCHAIN_DIR)$(notdir $(CROSS_COMPILE))
GCC_TOOLCHAIN	:= $(realpath $(GCC_TOOLCHAIN_DIR)/..)
endif
ifneq ($(GCC_TOOLCHAIN),)
CLANG_FLAGS	+= --gcc-toolchain=$(GCC_TOOLCHAIN)
endif
ifneq ($(LLVM_IAS),1)
CLANG_FLAGS	+= -no-integrated-as
endif
CLANG_FLAGS	+= -Werror=unknown-warning-option
KBUILD_CFLAGS	+= $(CLANG_FLAGS)
KBUILD_AFLAGS	+= $(CLANG_FLAGS)
export CLANG_FLAGS
endif

# The expansion should be delayed until arch/$(SRCARCH)/Makefile is included.
# Some architectures define CROSS_COMPILE in arch/$(SRCARCH)/Makefile.
# CC_VERSION_TEXT is referenced from Kconfig (so it needs export),
# and from include/config/auto.conf.cmd to detect the compiler upgrade.
CC_VERSION_TEXT = $(shell $(CC) --version 2>/dev/null | head -n 1)

ifdef config-build
# ===========================================================================
# *config targets only - make sure prerequisites are updated, and descend
# in scripts/kconfig to make the *config target

# Read arch specific Makefile to set KBUILD_DEFCONFIG as needed.
# KBUILD_DEFCONFIG may point out an alternative default configuration
# used for 'make defconfig'
include arch/$(SRCARCH)/Makefile
export KBUILD_DEFCONFIG KBUILD_KCONFIG CC_VERSION_TEXT

config: outputmakefile scripts_basic FORCE
	$(Q)$(MAKE) $(build)=scripts/kconfig $@

%config: outputmakefile scripts_basic FORCE
	$(Q)$(MAKE) $(build)=scripts/kconfig $@

else #!config-build
# ===========================================================================
# Build targets only - this includes vmlinux, arch specific targets, clean
# targets and others. In general all targets except *config targets.

# If building an external module we do not care about the all: rule
# but instead __all depend on modules
PHONY += all
ifeq ($(KBUILD_EXTMOD),)
__all: all
else
__all: modules
endif

# Decide whether to build built-in, modular, or both.
# Normally, just do built-in.

KBUILD_MODULES :=
KBUILD_BUILTIN := 1

# If we have only "make modules", don't compile built-in objects.
ifeq ($(MAKECMDGOALS),modules)
  KBUILD_BUILTIN :=
endif

# If we have "make <whatever> modules", compile modules
# in addition to whatever we do anyway.
# Just "make" or "make all" shall build modules as well

ifneq ($(filter all modules nsdeps %compile_commands.json clang-%,$(MAKECMDGOALS)),)
  KBUILD_MODULES := 1
endif

ifeq ($(MAKECMDGOALS),)
  KBUILD_MODULES := 1
endif

export KBUILD_MODULES KBUILD_BUILTIN

ifdef need-config
include include/config/auto.conf
endif

ifeq ($(KBUILD_EXTMOD),)
# Objects we will link into vmlinux / subdirs we need to visit
core-y		:= init/ usr/
drivers-y	:= drivers/ sound/
drivers-$(CONFIG_SAMPLES) += samples/
drivers-y	+= net/ virt/
libs-y		:= lib/
endif # KBUILD_EXTMOD

ifndef KBUILD_MIXED_TREE
# The all: target is the default when no target is given on the
# command line.
# This allow a user to issue only 'make' to build a kernel including modules
# Defaults to vmlinux, but the arch makefile usually adds further targets
all: vmlinux
endif

CFLAGS_GCOV	:= -fprofile-arcs -ftest-coverage \
	$(call cc-option,-fno-tree-loop-im) \
	$(call cc-disable-warning,maybe-uninitialized,)
export CFLAGS_GCOV

# The arch Makefiles can override CC_FLAGS_FTRACE. We may also append it later.
ifdef CONFIG_FUNCTION_TRACER
  CC_FLAGS_FTRACE := -pg
endif

RETPOLINE_CFLAGS_GCC := -mindirect-branch=thunk-extern -mindirect-branch-register
RETPOLINE_VDSO_CFLAGS_GCC := -mindirect-branch=thunk-inline -mindirect-branch-register
RETPOLINE_CFLAGS_CLANG := -mretpoline-external-thunk
RETPOLINE_VDSO_CFLAGS_CLANG := -mretpoline
RETPOLINE_CFLAGS := $(call cc-option,$(RETPOLINE_CFLAGS_GCC),$(call cc-option,$(RETPOLINE_CFLAGS_CLANG)))
RETPOLINE_VDSO_CFLAGS := $(call cc-option,$(RETPOLINE_VDSO_CFLAGS_GCC),$(call cc-option,$(RETPOLINE_VDSO_CFLAGS_CLANG)))
export RETPOLINE_CFLAGS
export RETPOLINE_VDSO_CFLAGS

include arch/$(SRCARCH)/Makefile

ifdef need-config
ifdef may-sync-config
# Read in dependencies to all Kconfig* files, make sure to run syncconfig if
# changes are detected. This should be included after arch/$(SRCARCH)/Makefile
# because some architectures define CROSS_COMPILE there.
include include/config/auto.conf.cmd

$(KCONFIG_CONFIG):
	@echo >&2 '***'
	@echo >&2 '*** Configuration file "$@" not found!'
	@echo >&2 '***'
	@echo >&2 '*** Please run some configurator (e.g. "make oldconfig" or'
	@echo >&2 '*** "make menuconfig" or "make xconfig").'
	@echo >&2 '***'
	@/bin/false

# The actual configuration files used during the build are stored in
# include/generated/ and include/config/. Update them if .config is newer than
# include/config/auto.conf (which mirrors .config).
#
# This exploits the 'multi-target pattern rule' trick.
# The syncconfig should be executed only once to make all the targets.
# (Note: use the grouped target '&:' when we bump to GNU Make 4.3)
#
# Do not use $(call cmd,...) here. That would suppress prompts from syncconfig,
# so you cannot notice that Kconfig is waiting for the user input.
%/config/auto.conf %/config/auto.conf.cmd %/generated/autoconf.h: $(KCONFIG_CONFIG)
	$(Q)$(kecho) "  SYNC    $@"
	$(Q)$(MAKE) -f $(srctree)/Makefile syncconfig
else # !may-sync-config
# External modules and some install targets need include/generated/autoconf.h
# and include/config/auto.conf but do not care if they are up-to-date.
# Use auto.conf to trigger the test
PHONY += include/config/auto.conf

include/config/auto.conf:
	$(Q)test -e include/generated/autoconf.h -a -e $@ || (		\
	echo >&2;							\
	echo >&2 "  ERROR: Kernel configuration is invalid.";		\
	echo >&2 "         include/generated/autoconf.h or $@ are missing.";\
	echo >&2 "         Run 'make oldconfig && make prepare' on kernel src to fix it.";	\
	echo >&2 ;							\
	/bin/false)

endif # may-sync-config
endif # need-config

KBUILD_CFLAGS	+= $(call cc-option,-fno-delete-null-pointer-checks,)
KBUILD_CFLAGS	+= $(call cc-disable-warning,frame-address,)
KBUILD_CFLAGS	+= $(call cc-disable-warning, format-truncation)
KBUILD_CFLAGS	+= $(call cc-disable-warning, format-overflow)
KBUILD_CFLAGS	+= $(call cc-disable-warning, address-of-packed-member)

ifdef CONFIG_CC_OPTIMIZE_FOR_PERFORMANCE
KBUILD_CFLAGS += -O2
else ifdef CONFIG_CC_OPTIMIZE_FOR_PERFORMANCE_O3
KBUILD_CFLAGS += -O3
else ifdef CONFIG_CC_OPTIMIZE_FOR_SIZE
KBUILD_CFLAGS += -Os
endif

# Tell gcc to never replace conditional load with a non-conditional one
KBUILD_CFLAGS	+= $(call cc-option,--param=allow-store-data-races=0)
KBUILD_CFLAGS	+= $(call cc-option,-fno-allow-store-data-races)

ifdef CONFIG_READABLE_ASM
# Disable optimizations that make assembler listings hard to read.
# reorder blocks reorders the control in the function
# ipa clone creates specialized cloned functions
# partial inlining inlines only parts of functions
KBUILD_CFLAGS += $(call cc-option,-fno-reorder-blocks,) \
                 $(call cc-option,-fno-ipa-cp-clone,) \
                 $(call cc-option,-fno-partial-inlining)
endif

ifneq ($(CONFIG_FRAME_WARN),0)
KBUILD_CFLAGS += -Wframe-larger-than=$(CONFIG_FRAME_WARN)
endif

stackp-flags-y                                    := -fno-stack-protector
stackp-flags-$(CONFIG_STACKPROTECTOR)             := -fstack-protector
stackp-flags-$(CONFIG_STACKPROTECTOR_STRONG)      := -fstack-protector-strong

KBUILD_CFLAGS += $(stackp-flags-y)

ifdef CONFIG_CC_IS_CLANG
KBUILD_CPPFLAGS += -Qunused-arguments
KBUILD_CFLAGS += -Wno-format-invalid-specifier
KBUILD_CFLAGS += -Wno-gnu
# CLANG uses a _MergedGlobals as optimization, but this breaks modpost, as the
# source of a reference will be _MergedGlobals and not on of the whitelisted names.
# See modpost pattern 2
KBUILD_CFLAGS += -mno-global-merge
else

# Warn about unmarked fall-throughs in switch statement.
# Disabled for clang while comment to attribute conversion happens and
# https://github.com/ClangBuiltLinux/linux/issues/636 is discussed.
KBUILD_CFLAGS += $(call cc-option,-Wimplicit-fallthrough,)
endif

# These warnings generated too much noise in a regular build.
# Use make W=1 to enable them (see scripts/Makefile.extrawarn)
KBUILD_CFLAGS += $(call cc-disable-warning, unused-but-set-variable)

KBUILD_CFLAGS += $(call cc-disable-warning, unused-const-variable)
ifdef CONFIG_FRAME_POINTER
KBUILD_CFLAGS	+= -fno-omit-frame-pointer -fno-optimize-sibling-calls
else
# Some targets (ARM with Thumb2, for example), can't be built with frame
# pointers.  For those, we don't have FUNCTION_TRACER automatically
# select FRAME_POINTER.  However, FUNCTION_TRACER adds -pg, and this is
# incompatible with -fomit-frame-pointer with current GCC, so we don't use
# -fomit-frame-pointer with FUNCTION_TRACER.
ifndef CONFIG_FUNCTION_TRACER
KBUILD_CFLAGS	+= -fomit-frame-pointer
endif
endif

# Initialize all stack variables with a 0xAA pattern.
ifdef CONFIG_INIT_STACK_ALL_PATTERN
KBUILD_CFLAGS	+= -ftrivial-auto-var-init=pattern
endif

# Initialize all stack variables with a zero value.
ifdef CONFIG_INIT_STACK_ALL_ZERO
# Future support for zero initialization is still being debated, see
# https://bugs.llvm.org/show_bug.cgi?id=45497. These flags are subject to being
# renamed or dropped.
KBUILD_CFLAGS	+= -ftrivial-auto-var-init=zero
KBUILD_CFLAGS	+= -enable-trivial-auto-var-init-zero-knowing-it-will-be-removed-from-clang
endif

DEBUG_CFLAGS	:=

# Workaround for GCC versions < 5.0
# https://gcc.gnu.org/bugzilla/show_bug.cgi?id=61801
ifdef CONFIG_CC_IS_GCC
DEBUG_CFLAGS	+= $(call cc-ifversion, -lt, 0500, $(call cc-option, -fno-var-tracking-assignments))
endif

ifdef CONFIG_DEBUG_INFO

ifdef CONFIG_DEBUG_INFO_SPLIT
DEBUG_CFLAGS	+= -gsplit-dwarf
else
DEBUG_CFLAGS	+= -g
endif

ifneq ($(LLVM_IAS),1)
KBUILD_AFLAGS	+= -Wa,-gdwarf-2
endif

ifdef CONFIG_DEBUG_INFO_DWARF4
DEBUG_CFLAGS	+= -gdwarf-4
endif

ifdef CONFIG_DEBUG_INFO_REDUCED
DEBUG_CFLAGS	+= $(call cc-option, -femit-struct-debug-baseonly) \
		   $(call cc-option,-fno-var-tracking)
endif

ifdef CONFIG_DEBUG_INFO_COMPRESSED
DEBUG_CFLAGS	+= -gz=zlib
KBUILD_AFLAGS	+= -gz=zlib
KBUILD_LDFLAGS	+= --compress-debug-sections=zlib
endif

endif # CONFIG_DEBUG_INFO

KBUILD_CFLAGS += $(DEBUG_CFLAGS)
export DEBUG_CFLAGS

ifdef CONFIG_FUNCTION_TRACER
ifdef CONFIG_FTRACE_MCOUNT_USE_CC
  CC_FLAGS_FTRACE	+= -mrecord-mcount
  ifdef CONFIG_HAVE_NOP_MCOUNT
    ifeq ($(call cc-option-yn, -mnop-mcount),y)
      CC_FLAGS_FTRACE	+= -mnop-mcount
      CC_FLAGS_USING	+= -DCC_USING_NOP_MCOUNT
    endif
  endif
endif
ifdef CONFIG_FTRACE_MCOUNT_USE_OBJTOOL
  CC_FLAGS_USING	+= -DCC_USING_NOP_MCOUNT
endif
ifdef CONFIG_FTRACE_MCOUNT_USE_RECORDMCOUNT
  ifdef CONFIG_HAVE_C_RECORDMCOUNT
    BUILD_C_RECORDMCOUNT := y
    export BUILD_C_RECORDMCOUNT
  endif
endif
ifdef CONFIG_HAVE_FENTRY
  ifeq ($(call cc-option-yn, -mfentry),y)
    CC_FLAGS_FTRACE	+= -mfentry
    CC_FLAGS_USING	+= -DCC_USING_FENTRY
  endif
endif
export CC_FLAGS_FTRACE
KBUILD_CFLAGS	+= $(CC_FLAGS_FTRACE) $(CC_FLAGS_USING)
KBUILD_AFLAGS	+= $(CC_FLAGS_USING)
endif

# We trigger additional mismatches with less inlining
ifdef CONFIG_DEBUG_SECTION_MISMATCH
KBUILD_CFLAGS += $(call cc-option, -fno-inline-functions-called-once)
endif

ifdef CONFIG_LD_DEAD_CODE_DATA_ELIMINATION
KBUILD_CFLAGS_KERNEL += -ffunction-sections -fdata-sections
LDFLAGS_vmlinux += --gc-sections
endif

ifdef CONFIG_SHADOW_CALL_STACK
CC_FLAGS_SCS	:= -fsanitize=shadow-call-stack
KBUILD_CFLAGS	+= $(CC_FLAGS_SCS)
export CC_FLAGS_SCS
endif

ifdef CONFIG_LTO_CLANG
ifdef CONFIG_LTO_CLANG_THIN
CC_FLAGS_LTO	:= -flto=thin -fsplit-lto-unit
KBUILD_LDFLAGS	+= --thinlto-cache-dir=$(extmod-prefix).thinlto-cache
else
CC_FLAGS_LTO	:= -flto
endif

ifeq ($(SRCARCH),x86)
# TODO(b/182572011): Revert workaround for compiler / linker bug.
CC_FLAGS_LTO	+= -fvisibility=hidden
else
CC_FLAGS_LTO	+= -fvisibility=default
endif

# Limit inlining across translation units to reduce binary size
KBUILD_LDFLAGS += -mllvm -import-instr-limit=5
endif

ifdef CONFIG_LTO
KBUILD_CFLAGS	+= $(CC_FLAGS_LTO)
export CC_FLAGS_LTO
endif

ifdef CONFIG_CFI_CLANG
CC_FLAGS_CFI	:= -fsanitize=cfi \
		   -fsanitize-cfi-cross-dso \
		   -fno-sanitize-cfi-canonical-jump-tables \
		   -fno-sanitize-blacklist

ifdef CONFIG_CFI_PERMISSIVE
CC_FLAGS_CFI	+= -fsanitize-recover=cfi \
		   -fno-sanitize-trap=cfi
else
ifndef CONFIG_UBSAN_TRAP
CC_FLAGS_CFI	+= -ftrap-function=__ubsan_handle_cfi_check_fail_abort
endif
endif

# If LTO flags are filtered out, we must also filter out CFI.
CC_FLAGS_LTO	+= $(CC_FLAGS_CFI)
KBUILD_CFLAGS	+= $(CC_FLAGS_CFI)
export CC_FLAGS_CFI
endif

ifdef CONFIG_DEBUG_FORCE_FUNCTION_ALIGN_32B
KBUILD_CFLAGS += -falign-functions=32
endif

# arch Makefile may override CC so keep this after arch Makefile is included
NOSTDINC_FLAGS += -nostdinc -isystem $(shell $(CC) -print-file-name=include)

# warn about C99 declaration after statement
KBUILD_CFLAGS += -Wdeclaration-after-statement

# Variable Length Arrays (VLAs) should not be used anywhere in the kernel
KBUILD_CFLAGS += -Wvla

# disable pointer signed / unsigned warnings in gcc 4.0
KBUILD_CFLAGS += -Wno-pointer-sign

# disable stringop warnings in gcc 8+
KBUILD_CFLAGS += $(call cc-disable-warning, stringop-truncation)

# We'll want to enable this eventually, but it's not going away for 5.7 at least
KBUILD_CFLAGS += $(call cc-disable-warning, zero-length-bounds)
KBUILD_CFLAGS += $(call cc-disable-warning, array-bounds)
KBUILD_CFLAGS += $(call cc-disable-warning, stringop-overflow)

# Another good warning that we'll want to enable eventually
KBUILD_CFLAGS += $(call cc-disable-warning, restrict)

# Enabled with W=2, disabled by default as noisy
KBUILD_CFLAGS += $(call cc-disable-warning, maybe-uninitialized)

# disable invalid "can't wrap" optimizations for signed / pointers
KBUILD_CFLAGS	+= -fno-strict-overflow

# Make sure -fstack-check isn't enabled (like gentoo apparently did)
KBUILD_CFLAGS  += -fno-stack-check

# conserve stack if available
KBUILD_CFLAGS   += $(call cc-option,-fconserve-stack)

# Prohibit date/time macros, which would make the build non-deterministic
KBUILD_CFLAGS   += -Werror=date-time

# enforce correct pointer usage
KBUILD_CFLAGS   += $(call cc-option,-Werror=incompatible-pointer-types)

# Require designated initializers for all marked structures
KBUILD_CFLAGS   += $(call cc-option,-Werror=designated-init)

# change __FILE__ to the relative path from the srctree
KBUILD_CPPFLAGS += $(call cc-option,-fmacro-prefix-map=$(srctree)/=)

# include additional Makefiles when needed
include-y			:= scripts/Makefile.extrawarn
include-$(CONFIG_KASAN)		+= scripts/Makefile.kasan
include-$(CONFIG_KCSAN)		+= scripts/Makefile.kcsan
include-$(CONFIG_UBSAN)		+= scripts/Makefile.ubsan
include-$(CONFIG_KCOV)		+= scripts/Makefile.kcov
include-$(CONFIG_GCC_PLUGINS)	+= scripts/Makefile.gcc-plugins

include $(addprefix $(srctree)/, $(include-y))

# scripts/Makefile.gcc-plugins is intentionally included last.
# Do not add $(call cc-option,...) below this line. When you build the kernel
# from the clean source tree, the GCC plugins do not exist at this point.

# Add user supplied CPPFLAGS, AFLAGS and CFLAGS as the last assignments
KBUILD_CPPFLAGS += $(KCPPFLAGS)
KBUILD_AFLAGS   += $(KAFLAGS)
KBUILD_CFLAGS   += $(KCFLAGS)

KBUILD_LDFLAGS_MODULE += --build-id=sha1
LDFLAGS_vmlinux += --build-id=sha1

ifeq ($(CONFIG_STRIP_ASM_SYMS),y)
LDFLAGS_vmlinux	+= $(call ld-option, -X,)
endif

ifeq ($(CONFIG_RELR),y)
LDFLAGS_vmlinux	+= --pack-dyn-relocs=relr --use-android-relr-tags
endif

# We never want expected sections to be placed heuristically by the
# linker. All sections should be explicitly named in the linker script.
ifdef CONFIG_LD_ORPHAN_WARN
LDFLAGS_vmlinux += --orphan-handling=warn
endif

# Align the bit size of userspace programs with the kernel
KBUILD_USERCFLAGS  += $(filter -m32 -m64 --target=%, $(KBUILD_CFLAGS))
KBUILD_USERLDFLAGS += $(filter -m32 -m64 --target=%, $(KBUILD_CFLAGS))

# make the checker run with the right architecture
CHECKFLAGS += --arch=$(ARCH)

# insure the checker run with the right endianness
CHECKFLAGS += $(if $(CONFIG_CPU_BIG_ENDIAN),-mbig-endian,-mlittle-endian)

# the checker needs the correct machine size
CHECKFLAGS += $(if $(CONFIG_64BIT),-m64,-m32)

# Default kernel image to build when no specific target is given.
# KBUILD_IMAGE may be overruled on the command line or
# set in the environment
# Also any assignments in arch/$(ARCH)/Makefile take precedence over
# this default value
export KBUILD_IMAGE ?= vmlinux

#
# INSTALL_PATH specifies where to place the updated kernel and system map
# images. Default is /boot, but you can set it to other values
export	INSTALL_PATH ?= /boot

#
# INSTALL_DTBS_PATH specifies a prefix for relocations required by build roots.
# Like INSTALL_MOD_PATH, it isn't defined in the Makefile, but can be passed as
# an argument if needed. Otherwise it defaults to the kernel install path
#
export INSTALL_DTBS_PATH ?= $(INSTALL_PATH)/dtbs/$(KERNELRELEASE)

#
# INSTALL_MOD_PATH specifies a prefix to MODLIB for module directory
# relocations required by build roots.  This is not defined in the
# makefile but the argument can be passed to make if needed.
#

MODLIB	= $(INSTALL_MOD_PATH)/lib/modules/$(KERNELRELEASE)
export MODLIB

#
# INSTALL_MOD_STRIP, if defined, will cause modules to be
# stripped after they are installed.  If INSTALL_MOD_STRIP is '1', then
# the default option --strip-debug will be used.  Otherwise,
# INSTALL_MOD_STRIP value will be used as the options to the strip command.

ifdef INSTALL_MOD_STRIP
ifeq ($(INSTALL_MOD_STRIP),1)
mod_strip_cmd = $(STRIP) --strip-debug
else
mod_strip_cmd = $(STRIP) $(INSTALL_MOD_STRIP)
endif # INSTALL_MOD_STRIP=1
else
mod_strip_cmd = true
endif # INSTALL_MOD_STRIP
export mod_strip_cmd

# CONFIG_MODULE_COMPRESS, if defined, will cause module to be compressed
# after they are installed in agreement with CONFIG_MODULE_COMPRESS_GZIP,
# CONFIG_MODULE_COMPRESS_XZ, or CONFIG_MODULE_COMPRESS_ZSTD.

mod_compress_cmd = true
ifdef CONFIG_MODULE_COMPRESS
  ifdef CONFIG_MODULE_COMPRESS_GZIP
    mod_compress_cmd = $(KGZIP) -n -f
  endif # CONFIG_MODULE_COMPRESS_GZIP
  ifdef CONFIG_MODULE_COMPRESS_XZ
    mod_compress_cmd = $(XZ) -f
  endif # CONFIG_MODULE_COMPRESS_XZ
  ifdef CONFIG_MODULE_COMPRESS_ZSTD
    mod_compress_cmd = $(ZSTD) -T0 -20 --ultra --rm -f
  endif
endif # CONFIG_MODULE_COMPRESS
export mod_compress_cmd

ifdef CONFIG_MODULE_SIG_ALL
$(eval $(call config_filename,MODULE_SIG_KEY))

mod_sign_cmd = scripts/sign-file $(CONFIG_MODULE_SIG_HASH) $(MODULE_SIG_KEY_SRCPREFIX)$(CONFIG_MODULE_SIG_KEY) certs/signing_key.x509
else
mod_sign_cmd = true
endif
export mod_sign_cmd

HOST_LIBELF_LIBS = $(shell pkg-config libelf --libs 2>/dev/null || echo -lelf)

has_libelf := $(call try-run,\
                echo "int main() {}" | \
                $(HOSTCC) $(KBUILD_HOSTCFLAGS) -xc -o /dev/null $(KBUILD_HOSTLDFLAGS) $(HOST_LIBELF_LIBS) -,1,0)

ifdef CONFIG_STACK_VALIDATION
  ifeq ($(has_libelf),1)
    objtool_target := tools/objtool FORCE
  else
    SKIP_STACK_VALIDATION := 1
    export SKIP_STACK_VALIDATION
  endif
endif

PHONY += resolve_btfids_clean

resolve_btfids_O = $(abspath $(objtree))/tools/bpf/resolve_btfids

# tools/bpf/resolve_btfids directory might not exist
# in output directory, skip its clean in that case
resolve_btfids_clean:
ifneq ($(wildcard $(resolve_btfids_O)),)
	$(Q)$(MAKE) -sC $(srctree)/tools/bpf/resolve_btfids O=$(resolve_btfids_O) clean
endif

ifdef CONFIG_BPF
ifdef CONFIG_DEBUG_INFO_BTF
  ifeq ($(has_libelf),1)
    resolve_btfids_target := tools/bpf/resolve_btfids FORCE
  else
    ERROR_RESOLVE_BTFIDS := 1
  endif
endif # CONFIG_DEBUG_INFO_BTF
endif # CONFIG_BPF

PHONY += prepare0

export MODORDER := $(extmod-prefix)modules.order
export MODULES_NSDEPS := $(extmod-prefix)modules.nsdeps

# ---------------------------------------------------------------------------
# Kernel headers

PHONY += headers

#Default location for installed headers
ifeq ($(KBUILD_EXTMOD),)
PHONY += archheaders archscripts
hdr-inst := -f $(srctree)/scripts/Makefile.headersinst obj
headers: $(version_h) scripts_unifdef uapi-asm-generic archheaders archscripts
else
hdr-prefix = $(KBUILD_EXTMOD)/
hdr-inst := -f $(srctree)/scripts/Makefile.headersinst dst=$(KBUILD_EXTMOD)/usr/include objtree=$(objtree)/$(KBUILD_EXTMOD) obj
endif

export INSTALL_HDR_PATH = $(objtree)/$(hdr-prefix)usr

quiet_cmd_headers_install = INSTALL $(INSTALL_HDR_PATH)/include
      cmd_headers_install = \
	mkdir -p $(INSTALL_HDR_PATH); \
	rsync -mrl --include='*/' --include='*\.h' --exclude='*' \
	$(hdr-prefix)usr/include $(INSTALL_HDR_PATH);

PHONY += headers_install
headers_install: headers
	$(call cmd,headers_install)

headers:
ifeq ($(KBUILD_EXTMOD),)
	$(if $(wildcard $(srctree)/arch/$(SRCARCH)/include/uapi/asm/Kbuild),, \
	  $(error Headers not exportable for the $(SRCARCH) architecture))
endif
	$(Q)$(MAKE) $(hdr-inst)=$(hdr-prefix)include/uapi
	$(Q)$(MAKE) $(hdr-inst)=$(hdr-prefix)arch/$(SRCARCH)/include/uapi

ifeq ($(KBUILD_EXTMOD),)
core-y		+= kernel/ certs/ mm/ fs/ ipc/ security/ crypto/ block/

vmlinux-dirs	:= $(patsubst %/,%,$(filter %/, \
		     $(core-y) $(core-m) $(drivers-y) $(drivers-m) \
		     $(libs-y) $(libs-m)))

vmlinux-alldirs	:= $(sort $(vmlinux-dirs) Documentation \
		     $(patsubst %/,%,$(filter %/, $(core-) \
			$(drivers-) $(libs-))))

subdir-modorder := $(addsuffix modules.order,$(filter %/, \
			$(core-y) $(core-m) $(libs-y) $(libs-m) \
			$(drivers-y) $(drivers-m)))

build-dirs	:= $(vmlinux-dirs)
clean-dirs	:= $(vmlinux-alldirs)

# Externally visible symbols (used by link-vmlinux.sh)
KBUILD_VMLINUX_OBJS := $(head-y) $(patsubst %/,%/built-in.a, $(core-y))
KBUILD_VMLINUX_OBJS += $(addsuffix built-in.a, $(filter %/, $(libs-y)))
ifdef CONFIG_MODULES
KBUILD_VMLINUX_OBJS += $(patsubst %/, %/lib.a, $(filter %/, $(libs-y)))
KBUILD_VMLINUX_LIBS := $(filter-out %/, $(libs-y))
else
KBUILD_VMLINUX_LIBS := $(patsubst %/,%/lib.a, $(libs-y))
endif
KBUILD_VMLINUX_OBJS += $(patsubst %/,%/built-in.a, $(drivers-y))

export KBUILD_VMLINUX_OBJS KBUILD_VMLINUX_LIBS
export KBUILD_LDS          := arch/$(SRCARCH)/kernel/vmlinux.lds
# used by scripts/Makefile.package
export KBUILD_ALLDIRS := $(sort $(filter-out arch/%,$(vmlinux-alldirs)) LICENSES arch include scripts tools)

vmlinux-deps := $(KBUILD_LDS) $(KBUILD_VMLINUX_OBJS) $(KBUILD_VMLINUX_LIBS)

# Recurse until adjust_autoksyms.sh is satisfied
PHONY += autoksyms_recursive
ifdef CONFIG_TRIM_UNUSED_KSYMS
# For the kernel to actually contain only the needed exported symbols,
# we have to build modules as well to determine what those symbols are.
# (this can be evaluated only once include/config/auto.conf has been included)
KBUILD_MODULES := 1

autoksyms_recursive: descend modules.order
	$(Q)$(CONFIG_SHELL) $(srctree)/scripts/adjust_autoksyms.sh \
	  "$(MAKE) -f $(srctree)/Makefile vmlinux"
endif

autoksyms_h := $(if $(CONFIG_TRIM_UNUSED_KSYMS), include/generated/autoksyms.h)

quiet_cmd_autoksyms_h = GEN     $@
      cmd_autoksyms_h = mkdir -p $(dir $@); \
			$(CONFIG_SHELL) $(srctree)/scripts/gen_autoksyms.sh $@

$(autoksyms_h):
	$(call cmd,autoksyms_h)

ARCH_POSTLINK := $(wildcard $(srctree)/arch/$(SRCARCH)/Makefile.postlink)

# Final link of vmlinux with optional arch pass after final link
cmd_link-vmlinux =                                                 \
	$(CONFIG_SHELL) $< "$(LD)" "$(KBUILD_LDFLAGS)" "$(LDFLAGS_vmlinux)";    \
	$(if $(ARCH_POSTLINK), $(MAKE) -f $(ARCH_POSTLINK) $@, true)

ifndef KBUILD_MIXED_TREE
vmlinux: scripts/link-vmlinux.sh autoksyms_recursive $(vmlinux-deps) FORCE
	+$(call if_changed,link-vmlinux)
endif

targets := vmlinux

# The actual objects are generated when descending,
# make sure no implicit rule kicks in
$(sort $(vmlinux-deps) $(subdir-modorder)): descend ;

filechk_kernel.release = \
	echo "$(KERNELVERSION)$$($(CONFIG_SHELL) $(srctree)/scripts/setlocalversion \
		$(srctree) $(BRANCH) $(KMI_GENERATION))"

# Store (new) KERNELRELEASE string in include/config/kernel.release
include/config/kernel.release: FORCE
	$(call filechk,kernel.release)

# Additional helpers built in scripts/
# Carefully list dependencies so we do not try to build scripts twice
# in parallel
PHONY += scripts
scripts: scripts_basic scripts_dtc
	$(Q)$(MAKE) $(build)=$(@)

# Things we need to do before we recursively start building the kernel
# or the modules are listed in "prepare".
# A multi level approach is used. prepareN is processed before prepareN-1.
# archprepare is used in arch Makefiles and when processed asm symlink,
# version.h and scripts_basic is processed / created.

PHONY += prepare archprepare

archprepare: outputmakefile archheaders archscripts scripts include/config/kernel.release \
	asm-generic $(version_h) $(autoksyms_h) include/generated/utsrelease.h \
	include/generated/autoconf.h

prepare0: archprepare
	$(Q)$(MAKE) $(build)=scripts/mod
	$(Q)$(MAKE) $(build)=.

# All the preparing..
prepare: prepare0 prepare-objtool prepare-resolve_btfids

# Support for using generic headers in asm-generic
asm-generic := -f $(srctree)/scripts/Makefile.asm-generic obj

PHONY += asm-generic uapi-asm-generic
asm-generic: uapi-asm-generic
	$(Q)$(MAKE) $(asm-generic)=arch/$(SRCARCH)/include/generated/asm \
	generic=include/asm-generic
uapi-asm-generic:
	$(Q)$(MAKE) $(asm-generic)=arch/$(SRCARCH)/include/generated/uapi/asm \
	generic=include/uapi/asm-generic

PHONY += prepare-objtool prepare-resolve_btfids
prepare-objtool: $(objtool_target)
ifeq ($(SKIP_STACK_VALIDATION),1)
ifdef CONFIG_FTRACE_MCOUNT_USE_OBJTOOL
	@echo "error: Cannot generate __mcount_loc for CONFIG_DYNAMIC_FTRACE=y, please install libelf-dev, libelf-devel or elfutils-libelf-devel" >&2
	@false
endif
ifdef CONFIG_UNWINDER_ORC
	@echo "error: Cannot generate ORC metadata for CONFIG_UNWINDER_ORC=y, please install libelf-dev, libelf-devel or elfutils-libelf-devel" >&2
	@false
else
	@echo "warning: Cannot use CONFIG_STACK_VALIDATION=y, please install libelf-dev, libelf-devel or elfutils-libelf-devel" >&2
endif
endif

prepare-resolve_btfids: $(resolve_btfids_target)
ifeq ($(ERROR_RESOLVE_BTFIDS),1)
	@echo "error: Cannot resolve BTF IDs for CONFIG_DEBUG_INFO_BTF, please install libelf-dev, libelf-devel or elfutils-libelf-devel" >&2
	@false
endif
# Generate some files
# ---------------------------------------------------------------------------

# KERNELRELEASE can change from a few different places, meaning version.h
# needs to be updated, so this check is forced on all builds

uts_len := 64
define filechk_utsrelease.h
	if [ `echo -n "$(KERNELRELEASE)" | wc -c ` -gt $(uts_len) ]; then \
	  echo '"$(KERNELRELEASE)" exceeds $(uts_len) characters' >&2;    \
	  exit 1;                                                         \
	fi;                                                               \
	echo \#define UTS_RELEASE \"$(KERNELRELEASE)\"
endef

define filechk_version.h
	if [ $(SUBLEVEL) -gt 255 ]; then                                 \
		echo \#define LINUX_VERSION_CODE $(shell                 \
		expr $(VERSION) \* 65536 + $(PATCHLEVEL) \* 256 + 255); \
	else                                                             \
		echo \#define LINUX_VERSION_CODE $(shell                 \
		expr $(VERSION) \* 65536 + $(PATCHLEVEL) \* 256 + $(SUBLEVEL)); \
	fi;                                                              \
	echo '#define KERNEL_VERSION(a,b,c) (((a) << 16) + ((b) << 8) +  \
	((c) > 255 ? 255 : (c)))'
endef

$(version_h): PATCHLEVEL := $(if $(PATCHLEVEL), $(PATCHLEVEL), 0)
$(version_h): SUBLEVEL := $(if $(SUBLEVEL), $(SUBLEVEL), 0)
$(version_h): FORCE
	$(call filechk,version.h)
	$(Q)rm -f $(old_version_h)

include/generated/utsrelease.h: include/config/kernel.release FORCE
	$(call filechk,utsrelease.h)

PHONY += headerdep
headerdep:
	$(Q)find $(srctree)/include/ -name '*.h' | xargs --max-args 1 \
	$(srctree)/scripts/headerdep.pl -I$(srctree)/include

# Deprecated. It is no-op now.
PHONY += headers_check
headers_check:
	@:

ifdef CONFIG_HEADERS_INSTALL
prepare: headers
endif

PHONY += scripts_unifdef
scripts_unifdef: scripts_basic
	$(Q)$(MAKE) $(build)=scripts scripts/unifdef

# ---------------------------------------------------------------------------
# Kernel selftest

PHONY += kselftest
kselftest:
	$(Q)$(MAKE) -C $(srctree)/tools/testing/selftests run_tests

kselftest-%: FORCE
	$(Q)$(MAKE) -C $(srctree)/tools/testing/selftests $*

PHONY += kselftest-merge
kselftest-merge:
	$(if $(wildcard $(objtree)/.config),, $(error No .config exists, config your kernel first!))
	$(Q)find $(srctree)/tools/testing/selftests -name config | \
		xargs $(srctree)/scripts/kconfig/merge_config.sh -m $(objtree)/.config
	$(Q)$(MAKE) -f $(srctree)/Makefile olddefconfig

# ---------------------------------------------------------------------------
# Devicetree files

ifneq ($(wildcard $(srctree)/arch/$(SRCARCH)/boot/dts/),)
dtstree := arch/$(SRCARCH)/boot/dts
endif

ifneq ($(dtstree),)

%.dtb: include/config/kernel.release scripts_dtc
	$(Q)$(MAKE) $(build)=$(dtstree) $(dtstree)/$@

PHONY += dtbs dtbs_install dtbs_check
dtbs: include/config/kernel.release scripts_dtc
	$(Q)$(MAKE) $(build)=$(dtstree)

ifneq ($(filter dtbs_check, $(MAKECMDGOALS)),)
export CHECK_DTBS=y
dtbs: dt_binding_check
endif

dtbs_check: dtbs

dtbs_install:
	$(Q)$(MAKE) $(dtbinst)=$(dtstree) dst=$(INSTALL_DTBS_PATH)

ifdef CONFIG_OF_EARLY_FLATTREE
all: dtbs
endif

endif

PHONY += scripts_dtc
scripts_dtc: scripts_basic
	$(Q)$(MAKE) $(build)=scripts/dtc

ifneq ($(filter dt_binding_check, $(MAKECMDGOALS)),)
export CHECK_DT_BINDING=y
endif

PHONY += dt_binding_check
dt_binding_check: scripts_dtc
	$(Q)$(MAKE) $(build)=Documentation/devicetree/bindings

# ---------------------------------------------------------------------------
# Modules

ifdef CONFIG_MODULES

# By default, build modules as well

all: modules

# When we're building modules with modversions, we need to consider
# the built-in objects during the descend as well, in order to
# make sure the checksums are up to date before we record them.
ifdef CONFIG_MODVERSIONS
  KBUILD_BUILTIN := 1
endif

# Build modules
#
# A module can be listed more than once in obj-m resulting in
# duplicate lines in modules.order files.  Those are removed
# using awk while concatenating to the final file.

PHONY += modules
# if KBUILD_BUILTIN && !KBUILD_MIXED_TREE, depend on vmlinux
modules: $(if $(KBUILD_BUILTIN), $(if $(KBUILD_MIXED_TREE),,vmlinux))
modules: modules_check modules_prepare
	$(Q)$(MAKE) -f $(srctree)/scripts/Makefile.modpost

PHONY += modules_check
modules_check: modules.order
	$(Q)$(CONFIG_SHELL) $(srctree)/scripts/modules-check.sh $<

cmd_modules_order = $(AWK) '!x[$$0]++' $(real-prereqs) > $@

modules.order: $(subdir-modorder) FORCE
	$(call if_changed,modules_order)

targets += modules.order

# Target to prepare building external modules
PHONY += modules_prepare
modules_prepare: prepare
	$(Q)$(MAKE) $(build)=scripts scripts/module.lds

# Target to install modules
PHONY += modules_install
modules_install: _modinst_ _modinst_post

PHONY += _modinst_
_modinst_:
	@rm -rf $(MODLIB)/kernel
	@rm -f $(MODLIB)/source
	@mkdir -p $(MODLIB)/kernel
	@ln -s $(abspath $(srctree)) $(MODLIB)/source
	@if [ ! $(objtree) -ef  $(MODLIB)/build ]; then \
		rm -f $(MODLIB)/build ; \
		ln -s $(CURDIR) $(MODLIB)/build ; \
	fi
	@sed 's:^:kernel/:' modules.order > $(MODLIB)/modules.order
	@cp -f $(mixed-build-prefix)modules.builtin $(MODLIB)/
	@cp -f $(or $(mixed-build-prefix),$(objtree)/)modules.builtin.modinfo $(MODLIB)/
	$(Q)$(MAKE) -f $(srctree)/scripts/Makefile.modinst

# This depmod is only for convenience to give the initial
# boot a modules.dep even before / is mounted read-write.  However the
# boot script depmod is the master version.
PHONY += _modinst_post
_modinst_post: _modinst_
	$(call cmd,depmod)

ifeq ($(CONFIG_MODULE_SIG), y)
PHONY += modules_sign
modules_sign:
	$(Q)$(MAKE) -f $(srctree)/scripts/Makefile.modsign
endif

else # CONFIG_MODULES

# Modules not configured
# ---------------------------------------------------------------------------

PHONY += modules modules_install
modules modules_install:
	@echo >&2
	@echo >&2 "The present kernel configuration has modules disabled."
	@echo >&2 "Type 'make config' and enable loadable module support."
	@echo >&2 "Then build a kernel with module support enabled."
	@echo >&2
	@exit 1

endif # CONFIG_MODULES

###
# Cleaning is done on three levels.
# make clean     Delete most generated files
#                Leave enough to build external modules
# make mrproper  Delete the current configuration, and all generated files
# make distclean Remove editor backup files, patch leftover files and the like

# Directories & files removed with 'make clean'
CLEAN_FILES += include/ksym vmlinux.symvers modules-only.symvers \
	       modules.builtin modules.builtin.modinfo modules.nsdeps \
	       compile_commands.json .thinlto-cache

# Directories & files removed with 'make mrproper'
MRPROPER_FILES += include/config include/generated          \
		  arch/$(SRCARCH)/include/generated .tmp_objdiff \
		  debian snap tar-install \
		  .config .config.old .version \
		  Module.symvers \
		  signing_key.pem signing_key.priv signing_key.x509	\
		  x509.genkey extra_certificates signing_key.x509.keyid	\
		  signing_key.x509.signer vmlinux-gdb.py \
		  *.spec

# Directories & files removed with 'make distclean'
DISTCLEAN_FILES += tags TAGS cscope* GPATH GTAGS GRTAGS GSYMS

# clean - Delete most, but leave enough to build external modules
#
clean: rm-files := $(CLEAN_FILES)

PHONY += archclean vmlinuxclean

vmlinuxclean:
	$(Q)$(CONFIG_SHELL) $(srctree)/scripts/link-vmlinux.sh clean
	$(Q)$(if $(ARCH_POSTLINK), $(MAKE) -f $(ARCH_POSTLINK) clean)

clean: archclean vmlinuxclean resolve_btfids_clean

# mrproper - Delete all generated files, including .config
#
mrproper: rm-files := $(wildcard $(MRPROPER_FILES))
mrproper-dirs      := $(addprefix _mrproper_,scripts)

PHONY += $(mrproper-dirs) mrproper
$(mrproper-dirs):
	$(Q)$(MAKE) $(clean)=$(patsubst _mrproper_%,%,$@)

mrproper: clean $(mrproper-dirs)
	$(call cmd,rmfiles)

# distclean
#
distclean: rm-files := $(wildcard $(DISTCLEAN_FILES))

PHONY += distclean

distclean: mrproper
	$(call cmd,rmfiles)
	@find $(srctree) $(RCS_FIND_IGNORE) \
		\( -name '*.orig' -o -name '*.rej' -o -name '*~' \
		-o -name '*.bak' -o -name '#*#' -o -name '*%' \
		-o -name 'core' \) \
		-type f -print | xargs rm -f


# Packaging of the kernel to various formats
# ---------------------------------------------------------------------------

%src-pkg: FORCE
	$(Q)$(MAKE) -f $(srctree)/scripts/Makefile.package $@
%pkg: include/config/kernel.release FORCE
	$(Q)$(MAKE) -f $(srctree)/scripts/Makefile.package $@

# Brief documentation of the typical targets used
# ---------------------------------------------------------------------------

boards := $(wildcard $(srctree)/arch/$(SRCARCH)/configs/*_defconfig)
boards := $(sort $(notdir $(boards)))
board-dirs := $(dir $(wildcard $(srctree)/arch/$(SRCARCH)/configs/*/*_defconfig))
board-dirs := $(sort $(notdir $(board-dirs:/=)))

PHONY += help
help:
	@echo  'Cleaning targets:'
	@echo  '  clean		  - Remove most generated files but keep the config and'
	@echo  '                    enough build support to build external modules'
	@echo  '  mrproper	  - Remove all generated files + config + various backup files'
	@echo  '  distclean	  - mrproper + remove editor backup and patch files'
	@echo  ''
	@echo  'Configuration targets:'
	@$(MAKE) -f $(srctree)/scripts/kconfig/Makefile help
	@echo  ''
	@echo  'Other generic targets:'
	@echo  '  all		  - Build all targets marked with [*]'
	@echo  '* vmlinux	  - Build the bare kernel'
	@echo  '* modules	  - Build all modules'
	@echo  '  modules_install - Install all modules to INSTALL_MOD_PATH (default: /)'
	@echo  '  dir/            - Build all files in dir and below'
	@echo  '  dir/file.[ois]  - Build specified target only'
	@echo  '  dir/file.ll     - Build the LLVM assembly file'
	@echo  '                    (requires compiler support for LLVM assembly generation)'
	@echo  '  dir/file.lst    - Build specified mixed source/assembly target only'
	@echo  '                    (requires a recent binutils and recent build (System.map))'
	@echo  '  dir/file.ko     - Build module including final link'
	@echo  '  modules_prepare - Set up for building external modules'
	@echo  '  tags/TAGS	  - Generate tags file for editors'
	@echo  '  cscope	  - Generate cscope index'
	@echo  '  gtags           - Generate GNU GLOBAL index'
	@echo  '  kernelrelease	  - Output the release version string (use with make -s)'
	@echo  '  kernelversion	  - Output the version stored in Makefile (use with make -s)'
	@echo  '  image_name	  - Output the image name (use with make -s)'
	@echo  '  headers_install - Install sanitised kernel headers to INSTALL_HDR_PATH'; \
	 echo  '                    (default: $(INSTALL_HDR_PATH))'; \
	 echo  ''
	@echo  'Static analysers:'
	@echo  '  checkstack      - Generate a list of stack hogs'
	@echo  '  versioncheck    - Sanity check on version.h usage'
	@echo  '  includecheck    - Check for duplicate included header files'
	@echo  '  export_report   - List the usages of all exported symbols'
	@echo  '  headerdep       - Detect inclusion cycles in headers'
	@echo  '  coccicheck      - Check with Coccinelle'
	@echo  '  clang-analyzer  - Check with clang static analyzer'
	@echo  '  clang-tidy      - Check with clang-tidy'
	@echo  ''
	@echo  'Tools:'
	@echo  '  nsdeps          - Generate missing symbol namespace dependencies'
	@echo  ''
	@echo  'Kernel selftest:'
	@echo  '  kselftest         - Build and run kernel selftest'
	@echo  '                      Build, install, and boot kernel before'
	@echo  '                      running kselftest on it'
	@echo  '                      Run as root for full coverage'
	@echo  '  kselftest-all     - Build kernel selftest'
	@echo  '  kselftest-install - Build and install kernel selftest'
	@echo  '  kselftest-clean   - Remove all generated kselftest files'
	@echo  '  kselftest-merge   - Merge all the config dependencies of'
	@echo  '		      kselftest to existing .config.'
	@echo  ''
	@$(if $(dtstree), \
		echo 'Devicetree:'; \
		echo '* dtbs             - Build device tree blobs for enabled boards'; \
		echo '  dtbs_install     - Install dtbs to $(INSTALL_DTBS_PATH)'; \
		echo '  dt_binding_check - Validate device tree binding documents'; \
		echo '  dtbs_check       - Validate device tree source files';\
		echo '')

	@echo 'Userspace tools targets:'
	@echo '  use "make tools/help"'
	@echo '  or  "cd tools; make help"'
	@echo  ''
	@echo  'Kernel packaging:'
	@$(MAKE) -f $(srctree)/scripts/Makefile.package help
	@echo  ''
	@echo  'Documentation targets:'
	@$(MAKE) -f $(srctree)/Documentation/Makefile dochelp
	@echo  ''
	@echo  'Architecture specific targets ($(SRCARCH)):'
	@$(if $(archhelp),$(archhelp),\
		echo '  No architecture specific help defined for $(SRCARCH)')
	@echo  ''
	@$(if $(boards), \
		$(foreach b, $(boards), \
		printf "  %-27s - Build for %s\\n" $(b) $(subst _defconfig,,$(b));) \
		echo '')
	@$(if $(board-dirs), \
		$(foreach b, $(board-dirs), \
		printf "  %-16s - Show %s-specific targets\\n" help-$(b) $(b);) \
		printf "  %-16s - Show all of the above\\n" help-boards; \
		echo '')

	@echo  '  make V=0|1 [targets] 0 => quiet build (default), 1 => verbose build'
	@echo  '  make V=2   [targets] 2 => give reason for rebuild of target'
	@echo  '  make O=dir [targets] Locate all output files in "dir", including .config'
	@echo  '  make C=1   [targets] Check re-compiled c source with $$CHECK'
	@echo  '                       (sparse by default)'
	@echo  '  make C=2   [targets] Force check of all c source with $$CHECK'
	@echo  '  make RECORDMCOUNT_WARN=1 [targets] Warn about ignored mcount sections'
	@echo  '  make W=n   [targets] Enable extra build checks, n=1,2,3 where'
	@echo  '		1: warnings which may be relevant and do not occur too often'
	@echo  '		2: warnings which occur quite often but may still be relevant'
	@echo  '		3: more obscure warnings, can most likely be ignored'
	@echo  '		Multiple levels can be combined with W=12 or W=123'
	@echo  ''
	@echo  'Execute "make" or "make all" to build all targets marked with [*] '
	@echo  'For further info see the ./README file'


help-board-dirs := $(addprefix help-,$(board-dirs))

help-boards: $(help-board-dirs)

boards-per-dir = $(sort $(notdir $(wildcard $(srctree)/arch/$(SRCARCH)/configs/$*/*_defconfig)))

$(help-board-dirs): help-%:
	@echo  'Architecture specific targets ($(SRCARCH) $*):'
	@$(if $(boards-per-dir), \
		$(foreach b, $(boards-per-dir), \
		printf "  %-24s - Build for %s\\n" $*/$(b) $(subst _defconfig,,$(b));) \
		echo '')


# Documentation targets
# ---------------------------------------------------------------------------
DOC_TARGETS := xmldocs latexdocs pdfdocs htmldocs epubdocs cleandocs \
	       linkcheckdocs dochelp refcheckdocs
PHONY += $(DOC_TARGETS)
$(DOC_TARGETS):
	$(Q)$(MAKE) $(build)=Documentation $@

# Misc
# ---------------------------------------------------------------------------

PHONY += scripts_gdb
scripts_gdb: prepare0
	$(Q)$(MAKE) $(build)=scripts/gdb
	$(Q)ln -fsn $(abspath $(srctree)/scripts/gdb/vmlinux-gdb.py)

ifdef CONFIG_GDB_SCRIPTS
all: scripts_gdb
endif

else # KBUILD_EXTMOD

###
# External module support.
# When building external modules the kernel used as basis is considered
# read-only, and no consistency checks are made and the make
# system is not used on the basis kernel. If updates are required
# in the basis kernel ordinary make commands (without M=...) must
# be used.
#
# The following are the only valid targets when building external
# modules.
# make M=dir clean     Delete all automatically generated files
# make M=dir modules   Make all modules in specified dir
# make M=dir	       Same as 'make M=dir modules'
# make M=dir modules_install
#                      Install the modules built in the module directory
#                      Assumes install directory is already created

# We are always building only modules.
KBUILD_BUILTIN :=
KBUILD_MODULES := 1

build-dirs := $(KBUILD_EXTMOD)
PHONY += modules
modules: $(MODORDER)
	$(Q)$(MAKE) -f $(srctree)/scripts/Makefile.modpost

$(MODORDER): descend
	@:

PHONY += modules_install
modules_install: _emodinst_ _emodinst_post

install-dir := $(if $(INSTALL_MOD_DIR),$(INSTALL_MOD_DIR),extra)
PHONY += _emodinst_
_emodinst_:
	$(Q)mkdir -p $(MODLIB)/$(install-dir)
	$(Q)$(MAKE) -f $(srctree)/scripts/Makefile.modinst

PHONY += _emodinst_post
_emodinst_post: _emodinst_
	$(call cmd,depmod)

compile_commands.json: $(extmod-prefix)compile_commands.json
PHONY += compile_commands.json

clean-dirs := $(KBUILD_EXTMOD)
clean: rm-files := $(KBUILD_EXTMOD)/Module.symvers $(KBUILD_EXTMOD)/modules.nsdeps \
	$(KBUILD_EXTMOD)/compile_commands.json $(KBUILD_EXTMOD)/.thinlto-cache

PHONY += help
help:
	@echo  '  Building external modules.'
	@echo  '  Syntax: make -C path/to/kernel/src M=$$PWD target'
	@echo  ''
	@echo  '  modules         - default target, build the module(s)'
	@echo  '  modules_install - install the module'
	@echo  '  headers_install - Install sanitised kernel headers to INSTALL_HDR_PATH'
	@echo  '                    (default: $(abspath $(INSTALL_HDR_PATH)))'
	@echo  '  clean           - remove generated files in module directory only'
	@echo  ''

# no-op for external module builds
PHONY += prepare modules_prepare

endif # KBUILD_EXTMOD

# Single targets
# ---------------------------------------------------------------------------
# To build individual files in subdirectories, you can do like this:
#
#   make foo/bar/baz.s
#
# The supported suffixes for single-target are listed in 'single-targets'
#
# To build only under specific subdirectories, you can do like this:
#
#   make foo/bar/baz/

ifdef single-build

# .ko is special because modpost is needed
single-ko := $(sort $(filter %.ko, $(MAKECMDGOALS)))
single-no-ko := $(sort $(patsubst %.ko,%.mod, $(MAKECMDGOALS)))

$(single-ko): single_modpost
	@:
$(single-no-ko): descend
	@:

ifeq ($(KBUILD_EXTMOD),)
# For the single build of in-tree modules, use a temporary file to avoid
# the situation of modules_install installing an invalid modules.order.
MODORDER := .modules.tmp
endif

PHONY += single_modpost
single_modpost: $(single-no-ko) modules_prepare
	$(Q){ $(foreach m, $(single-ko), echo $(extmod-prefix)$m;) } > $(MODORDER)
	$(Q)$(MAKE) -f $(srctree)/scripts/Makefile.modpost

KBUILD_MODULES := 1

export KBUILD_SINGLE_TARGETS := $(addprefix $(extmod-prefix), $(single-no-ko))

# trim unrelated directories
build-dirs := $(foreach d, $(build-dirs), \
			$(if $(filter $(d)/%, $(KBUILD_SINGLE_TARGETS)), $(d)))

endif

ifndef CONFIG_MODULES
KBUILD_MODULES :=
endif

# Handle descending into subdirectories listed in $(build-dirs)
# Preset locale variables to speed up the build process. Limit locale
# tweaks to this spot to avoid wrong language settings when running
# make menuconfig etc.
# Error messages still appears in the original language
PHONY += descend $(build-dirs)
descend: $(build-dirs)
$(build-dirs): prepare
	$(Q)$(MAKE) $(build)=$@ \
	single-build=$(if $(filter-out $@/, $(filter $@/%, $(KBUILD_SINGLE_TARGETS))),1) \
	$(if $(KBUILD_MIXED_TREE),,need-builtin=1) need-modorder=1

clean-dirs := $(addprefix _clean_, $(clean-dirs))
PHONY += $(clean-dirs) clean
$(clean-dirs):
	$(Q)$(MAKE) $(clean)=$(patsubst _clean_%,%,$@)

clean: $(clean-dirs)
	$(call cmd,rmfiles)
	@find $(if $(KBUILD_EXTMOD), $(KBUILD_EXTMOD), .) $(RCS_FIND_IGNORE) \
		\( -name '*.[aios]' -o -name '*.ko' -o -name '.*.cmd' \
		-o -name '*.ko.*' \
		-o -name '*.dtb' -o -name '*.dtb.S' -o -name '*.dt.yaml' \
		-o -name '*.dwo' -o -name '*.lst' \
		-o -name '*.su' -o -name '*.mod' \
		-o -name '.*.d' -o -name '.*.tmp' -o -name '*.mod.c' \
		-o -name '*.lex.c' -o -name '*.tab.[ch]' \
		-o -name '*.asn1.[ch]' \
		-o -name '*.symtypes' -o -name 'modules.order' \
		-o -name '.tmp_*.o.*' \
		-o -name '*.c.[012]*.*' \
		-o -name '*.ll' \
		-o -name '*.gcno' \
		-o -name '*.*.symversions' \) -type f -print | xargs rm -f

# Generate tags for editors
# ---------------------------------------------------------------------------
quiet_cmd_tags = GEN     $@
      cmd_tags = $(BASH) $(srctree)/scripts/tags.sh $@

tags TAGS cscope gtags: FORCE
	$(call cmd,tags)

# Script to generate missing namespace dependencies
# ---------------------------------------------------------------------------

PHONY += nsdeps
nsdeps: export KBUILD_NSDEPS=1
nsdeps: modules
	$(Q)$(CONFIG_SHELL) $(srctree)/scripts/nsdeps

# Clang Tooling
# ---------------------------------------------------------------------------

quiet_cmd_gen_compile_commands = GEN     $@
      cmd_gen_compile_commands = $(PYTHON3) $< -a $(AR) -o $@ $(filter-out $<, $(real-prereqs))

$(extmod-prefix)compile_commands.json: scripts/clang-tools/gen_compile_commands.py \
	$(if $(KBUILD_EXTMOD),,$(KBUILD_VMLINUX_OBJS) $(KBUILD_VMLINUX_LIBS)) \
	$(if $(CONFIG_MODULES), $(MODORDER)) FORCE
	$(call if_changed,gen_compile_commands)

targets += $(extmod-prefix)compile_commands.json

PHONY += clang-tidy clang-analyzer

ifdef CONFIG_CC_IS_CLANG
quiet_cmd_clang_tools = CHECK   $<
      cmd_clang_tools = $(PYTHON3) $(srctree)/scripts/clang-tools/run-clang-tools.py $@ $<

clang-tidy clang-analyzer: $(extmod-prefix)compile_commands.json
	$(call cmd,clang_tools)
else
clang-tidy clang-analyzer:
	@echo "$@ requires CC=clang" >&2
	@false
endif

# Scripts to check various things for consistency
# ---------------------------------------------------------------------------

PHONY += includecheck versioncheck coccicheck export_report

includecheck:
	find $(srctree)/* $(RCS_FIND_IGNORE) \
		-name '*.[hcS]' -type f -print | sort \
		| xargs $(PERL) -w $(srctree)/scripts/checkincludes.pl

versioncheck:
	find $(srctree)/* $(RCS_FIND_IGNORE) \
		-name '*.[hcS]' -type f -print | sort \
		| xargs $(PERL) -w $(srctree)/scripts/checkversion.pl

coccicheck:
	$(Q)$(BASH) $(srctree)/scripts/$@

export_report:
	$(PERL) $(srctree)/scripts/export_report.pl

PHONY += checkstack kernelrelease kernelversion image_name

# UML needs a little special treatment here.  It wants to use the host
# toolchain, so needs $(SUBARCH) passed to checkstack.pl.  Everyone
# else wants $(ARCH), including people doing cross-builds, which means
# that $(SUBARCH) doesn't work here.
ifeq ($(ARCH), um)
CHECKSTACK_ARCH := $(SUBARCH)
else
CHECKSTACK_ARCH := $(ARCH)
endif
checkstack:
	$(OBJDUMP) -d vmlinux $$(find . -name '*.ko') | \
	$(PERL) $(srctree)/scripts/checkstack.pl $(CHECKSTACK_ARCH)

kernelrelease:
	@echo "$(KERNELVERSION)$$($(CONFIG_SHELL) $(srctree)/scripts/setlocalversion \
		$(srctree) $(BRANCH) $(KMI_GENERATION))"

kernelversion:
	@echo $(KERNELVERSION)

image_name:
	@echo $(KBUILD_IMAGE)

# Clear a bunch of variables before executing the submake

ifeq ($(quiet),silent_)
tools_silent=s
endif

tools/: FORCE
	$(Q)mkdir -p $(objtree)/tools
	$(Q)$(MAKE) LDFLAGS= MAKEFLAGS="$(tools_silent) $(filter --j% -j,$(MAKEFLAGS))" O=$(abspath $(objtree)) subdir=tools -C $(srctree)/tools/

tools/%: FORCE
	$(Q)mkdir -p $(objtree)/tools
	$(Q)$(MAKE) LDFLAGS= MAKEFLAGS="$(tools_silent) $(filter --j% -j,$(MAKEFLAGS))" O=$(abspath $(objtree)) subdir=tools -C $(srctree)/tools/ $*

quiet_cmd_rmfiles = $(if $(wildcard $(rm-files)),CLEAN   $(wildcard $(rm-files)))
      cmd_rmfiles = rm -rf $(rm-files)

# Run depmod only if we have System.map and depmod is executable
quiet_cmd_depmod = DEPMOD  $(KERNELRELEASE)
      cmd_depmod = $(CONFIG_SHELL) $(srctree)/scripts/depmod.sh $(DEPMOD) \
                   $(KERNELRELEASE) $(mixed-build-prefix)

# read saved command lines for existing targets
existing-targets := $(wildcard $(sort $(targets)))

-include $(foreach f,$(existing-targets),$(dir $(f)).$(notdir $(f)).cmd)

endif # config-build
endif # mixed-build
endif # need-sub-make

PHONY += FORCE
FORCE:

# Declare the contents of the PHONY variable as phony.  We keep that
# information in a variable so we can use it in if_changed and friends.
.PHONY: $(PHONY)<|MERGE_RESOLUTION|>--- conflicted
+++ resolved
@@ -1,13 +1,8 @@
 # SPDX-License-Identifier: GPL-2.0
 VERSION = 5
 PATCHLEVEL = 10
-<<<<<<< HEAD
-SUBLEVEL = 56
+SUBLEVEL = 58
 EXTRAVERSION = -GoogleLTS
-=======
-SUBLEVEL = 58
-EXTRAVERSION =
->>>>>>> b66a109d
 NAME = Dare mighty things
 
 # *DOCUMENTATION*
