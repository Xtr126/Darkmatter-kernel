--- conflicted
+++ resolved
@@ -1,13 +1,8 @@
 # SPDX-License-Identifier: GPL-2.0
 VERSION = 5
 PATCHLEVEL = 15
-<<<<<<< HEAD
-SUBLEVEL = 14
+SUBLEVEL = 15
 EXTRAVERSION = -GoogleLTS
-=======
-SUBLEVEL = 15
-EXTRAVERSION =
->>>>>>> f6b5584f
 NAME = Trick or Treat
 
 # *DOCUMENTATION*
