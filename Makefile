# SPDX-License-Identifier: GPL-2.0
VERSION = 5
PATCHLEVEL = 4
SUBLEVEL = 82
EXTRAVERSION =
NAME = Kleptomaniac Octopus

# *DOCUMENTATION*
# To see a list of typical targets execute "make help"
# More info can be located in ./README
# Comments in this file are targeted only to the developer, do not
# expect to learn how to build the kernel reading this file.

# That's our default target when none is given on the command line
PHONY := _all
_all:

# We are using a recursive build, so we need to do a little thinking
# to get the ordering right.
#
# Most importantly: sub-Makefiles should only ever modify files in
# their own directory. If in some directory we have a dependency on
# a file in another dir (which doesn't happen often, but it's often
# unavoidable when linking the built-in.a targets which finally
# turn into vmlinux), we will call a sub make in that other dir, and
# after that we are sure that everything which is in that other dir
# is now up to date.
#
# The only cases where we need to modify files which have global
# effects are thus separated out and done before the recursive
# descending is started. They are now explicitly listed as the
# prepare rule.

ifneq ($(sub_make_done),1)

# Do not use make's built-in rules and variables
# (this increases performance and avoids hard-to-debug behaviour)
MAKEFLAGS += -rR

# Avoid funny character set dependencies
unexport LC_ALL
LC_COLLATE=C
LC_NUMERIC=C
export LC_COLLATE LC_NUMERIC

# Avoid interference with shell env settings
unexport GREP_OPTIONS

# Beautify output
# ---------------------------------------------------------------------------
#
# Normally, we echo the whole command before executing it. By making
# that echo $($(quiet)$(cmd)), we now have the possibility to set
# $(quiet) to choose other forms of output instead, e.g.
#
#         quiet_cmd_cc_o_c = Compiling $(RELDIR)/$@
#         cmd_cc_o_c       = $(CC) $(c_flags) -c -o $@ $<
#
# If $(quiet) is empty, the whole command will be printed.
# If it is set to "quiet_", only the short version will be printed.
# If it is set to "silent_", nothing will be printed at all, since
# the variable $(silent_cmd_cc_o_c) doesn't exist.
#
# A simple variant is to prefix commands with $(Q) - that's useful
# for commands that shall be hidden in non-verbose mode.
#
#	$(Q)ln $@ :<
#
# If KBUILD_VERBOSE equals 0 then the above command will be hidden.
# If KBUILD_VERBOSE equals 1 then the above command is displayed.
#
# To put more focus on warnings, be less verbose as default
# Use 'make V=1' to see the full commands

ifeq ("$(origin V)", "command line")
  KBUILD_VERBOSE = $(V)
endif
ifndef KBUILD_VERBOSE
  KBUILD_VERBOSE = 0
endif

ifeq ($(KBUILD_VERBOSE),1)
  quiet =
  Q =
else
  quiet=quiet_
  Q = @
endif

# If the user is running make -s (silent mode), suppress echoing of
# commands

ifneq ($(findstring s,$(filter-out --%,$(MAKEFLAGS))),)
  quiet=silent_
endif

export quiet Q KBUILD_VERBOSE

# Kbuild will save output files in the current working directory.
# This does not need to match to the root of the kernel source tree.
#
# For example, you can do this:
#
#  cd /dir/to/store/output/files; make -f /dir/to/kernel/source/Makefile
#
# If you want to save output files in a different location, there are
# two syntaxes to specify it.
#
# 1) O=
# Use "make O=dir/to/store/output/files/"
#
# 2) Set KBUILD_OUTPUT
# Set the environment variable KBUILD_OUTPUT to point to the output directory.
# export KBUILD_OUTPUT=dir/to/store/output/files/; make
#
# The O= assignment takes precedence over the KBUILD_OUTPUT environment
# variable.

# Do we want to change the working directory?
ifeq ("$(origin O)", "command line")
  KBUILD_OUTPUT := $(O)
endif

ifneq ($(KBUILD_OUTPUT),)
# Make's built-in functions such as $(abspath ...), $(realpath ...) cannot
# expand a shell special character '~'. We use a somewhat tedious way here.
abs_objtree := $(shell mkdir -p $(KBUILD_OUTPUT) && cd $(KBUILD_OUTPUT) && pwd)
$(if $(abs_objtree),, \
     $(error failed to create output directory "$(KBUILD_OUTPUT)"))

# $(realpath ...) resolves symlinks
abs_objtree := $(realpath $(abs_objtree))
else
abs_objtree := $(CURDIR)
endif # ifneq ($(KBUILD_OUTPUT),)

ifeq ($(abs_objtree),$(CURDIR))
# Suppress "Entering directory ..." unless we are changing the work directory.
MAKEFLAGS += --no-print-directory
else
need-sub-make := 1
endif

abs_srctree := $(realpath $(dir $(lastword $(MAKEFILE_LIST))))

ifneq ($(words $(subst :, ,$(abs_srctree))), 1)
$(error source directory cannot contain spaces or colons)
endif

ifneq ($(abs_srctree),$(abs_objtree))
# Look for make include files relative to root of kernel src
#
# This does not become effective immediately because MAKEFLAGS is re-parsed
# once after the Makefile is read. We need to invoke sub-make.
MAKEFLAGS += --include-dir=$(abs_srctree)
need-sub-make := 1
endif

ifneq ($(filter 3.%,$(MAKE_VERSION)),)
# 'MAKEFLAGS += -rR' does not immediately become effective for GNU Make 3.x
# We need to invoke sub-make to avoid implicit rules in the top Makefile.
need-sub-make := 1
# Cancel implicit rules for this Makefile.
$(lastword $(MAKEFILE_LIST)): ;
endif

export abs_srctree abs_objtree
export sub_make_done := 1

ifeq ($(need-sub-make),1)

PHONY += $(MAKECMDGOALS) sub-make

$(filter-out _all sub-make $(lastword $(MAKEFILE_LIST)), $(MAKECMDGOALS)) _all: sub-make
	@:

# Invoke a second make in the output directory, passing relevant variables
sub-make:
	$(Q)$(MAKE) -C $(abs_objtree) -f $(abs_srctree)/Makefile $(MAKECMDGOALS)

endif # need-sub-make
endif # sub_make_done

# We process the rest of the Makefile if this is the final invocation of make
ifeq ($(need-sub-make),)

# Do not print "Entering directory ...",
# but we want to display it when entering to the output directory
# so that IDEs/editors are able to understand relative filenames.
MAKEFLAGS += --no-print-directory

# Call a source code checker (by default, "sparse") as part of the
# C compilation.
#
# Use 'make C=1' to enable checking of only re-compiled files.
# Use 'make C=2' to enable checking of *all* source files, regardless
# of whether they are re-compiled or not.
#
# See the file "Documentation/dev-tools/sparse.rst" for more details,
# including where to get the "sparse" utility.

ifeq ("$(origin C)", "command line")
  KBUILD_CHECKSRC = $(C)
endif
ifndef KBUILD_CHECKSRC
  KBUILD_CHECKSRC = 0
endif

# Use make M=dir or set the environment variable KBUILD_EXTMOD to specify the
# directory of external module to build. Setting M= takes precedence.
ifeq ("$(origin M)", "command line")
  KBUILD_EXTMOD := $(M)
endif

export KBUILD_CHECKSRC KBUILD_EXTMOD

extmod-prefix = $(if $(KBUILD_EXTMOD),$(KBUILD_EXTMOD)/)

ifeq ($(abs_srctree),$(abs_objtree))
        # building in the source tree
        srctree := .
	building_out_of_srctree :=
else
        ifeq ($(abs_srctree)/,$(dir $(abs_objtree)))
                # building in a subdirectory of the source tree
                srctree := ..
        else
                srctree := $(abs_srctree)
        endif
	building_out_of_srctree := 1
endif

ifneq ($(KBUILD_ABS_SRCTREE),)
srctree := $(abs_srctree)
endif

objtree		:= .
VPATH		:= $(srctree)

export building_out_of_srctree srctree objtree VPATH

# To make sure we do not include .config for any of the *config targets
# catch them early, and hand them over to scripts/kconfig/Makefile
# It is allowed to specify more targets when calling make, including
# mixing *config targets and build targets.
# For example 'make oldconfig all'.
# Detect when mixed targets is specified, and make a second invocation
# of make so .config is not included in this case either (for *config).

version_h := include/generated/uapi/linux/version.h
old_version_h := include/linux/version.h

clean-targets := %clean mrproper cleandocs
no-dot-config-targets := $(clean-targets) \
			 cscope gtags TAGS tags help% %docs check% coccicheck \
			 $(version_h) headers headers_% archheaders archscripts \
			 %asm-generic kernelversion %src-pkg
no-sync-config-targets := $(no-dot-config-targets) install %install \
			   kernelrelease
single-targets := %.a %.i %.ko %.lds %.ll %.lst %.mod %.o %.s %.symtypes %/

config-build	:=
mixed-build	:=
need-config	:= 1
may-sync-config	:= 1
single-build	:=

ifneq ($(filter $(no-dot-config-targets), $(MAKECMDGOALS)),)
	ifeq ($(filter-out $(no-dot-config-targets), $(MAKECMDGOALS)),)
		need-config :=
	endif
endif

ifneq ($(filter $(no-sync-config-targets), $(MAKECMDGOALS)),)
	ifeq ($(filter-out $(no-sync-config-targets), $(MAKECMDGOALS)),)
		may-sync-config :=
	endif
endif

ifneq ($(KBUILD_EXTMOD),)
	may-sync-config :=
endif

ifeq ($(KBUILD_EXTMOD),)
        ifneq ($(filter config %config,$(MAKECMDGOALS)),)
		config-build := 1
                ifneq ($(words $(MAKECMDGOALS)),1)
			mixed-build := 1
                endif
        endif
endif

# We cannot build single targets and the others at the same time
ifneq ($(filter $(single-targets), $(MAKECMDGOALS)),)
	single-build := 1
	ifneq ($(filter-out $(single-targets), $(MAKECMDGOALS)),)
		mixed-build := 1
	endif
endif

# For "make -j clean all", "make -j mrproper defconfig all", etc.
ifneq ($(filter $(clean-targets),$(MAKECMDGOALS)),)
        ifneq ($(filter-out $(clean-targets),$(MAKECMDGOALS)),)
		mixed-build := 1
        endif
endif

# install and modules_install need also be processed one by one
ifneq ($(filter install,$(MAKECMDGOALS)),)
        ifneq ($(filter modules_install,$(MAKECMDGOALS)),)
		mixed-build := 1
        endif
endif

ifdef mixed-build
# ===========================================================================
# We're called with mixed targets (*config and build targets).
# Handle them one by one.

PHONY += $(MAKECMDGOALS) __build_one_by_one

$(filter-out __build_one_by_one, $(MAKECMDGOALS)): __build_one_by_one
	@:

__build_one_by_one:
	$(Q)set -e; \
	for i in $(MAKECMDGOALS); do \
		$(MAKE) -f $(srctree)/Makefile $$i; \
	done

else # !mixed-build

include scripts/Kbuild.include

# Read KERNELRELEASE from include/config/kernel.release (if it exists)
KERNELRELEASE = $(shell cat include/config/kernel.release 2> /dev/null)
KERNELVERSION = $(VERSION)$(if $(PATCHLEVEL),.$(PATCHLEVEL)$(if $(SUBLEVEL),.$(SUBLEVEL)))$(EXTRAVERSION)
export VERSION PATCHLEVEL SUBLEVEL KERNELRELEASE KERNELVERSION

include scripts/subarch.include

# Cross compiling and selecting different set of gcc/bin-utils
# ---------------------------------------------------------------------------
#
# When performing cross compilation for other architectures ARCH shall be set
# to the target architecture. (See arch/* for the possibilities).
# ARCH can be set during invocation of make:
# make ARCH=ia64
# Another way is to have ARCH set in the environment.
# The default ARCH is the host where make is executed.

# CROSS_COMPILE specify the prefix used for all executables used
# during compilation. Only gcc and related bin-utils executables
# are prefixed with $(CROSS_COMPILE).
# CROSS_COMPILE can be set on the command line
# make CROSS_COMPILE=ia64-linux-
# Alternatively CROSS_COMPILE can be set in the environment.
# Default value for CROSS_COMPILE is not to prefix executables
# Note: Some architectures assign CROSS_COMPILE in their arch/*/Makefile
ARCH		?= $(SUBARCH)

# Architecture as present in compile.h
UTS_MACHINE 	:= $(ARCH)
SRCARCH 	:= $(ARCH)

# Additional ARCH settings for x86
ifeq ($(ARCH),i386)
        SRCARCH := x86
endif
ifeq ($(ARCH),x86_64)
        SRCARCH := x86
endif

# Additional ARCH settings for sparc
ifeq ($(ARCH),sparc32)
       SRCARCH := sparc
endif
ifeq ($(ARCH),sparc64)
       SRCARCH := sparc
endif

# Additional ARCH settings for sh
ifeq ($(ARCH),sh64)
       SRCARCH := sh
endif

KCONFIG_CONFIG	?= .config
export KCONFIG_CONFIG

# SHELL used by kbuild
CONFIG_SHELL := sh

HOST_LFS_CFLAGS := $(shell getconf LFS_CFLAGS 2>/dev/null)
HOST_LFS_LDFLAGS := $(shell getconf LFS_LDFLAGS 2>/dev/null)
HOST_LFS_LIBS := $(shell getconf LFS_LIBS 2>/dev/null)

ifneq ($(LLVM),)
HOSTCC	= clang
HOSTCXX	= clang++
else
HOSTCC	= gcc
HOSTCXX	= g++
endif
KBUILD_HOSTCFLAGS   := -Wall -Wmissing-prototypes -Wstrict-prototypes -O2 \
		-fomit-frame-pointer -std=gnu89 $(HOST_LFS_CFLAGS) \
		$(HOSTCFLAGS)
KBUILD_HOSTCXXFLAGS := -O2 $(HOST_LFS_CFLAGS) $(HOSTCXXFLAGS)
KBUILD_HOSTLDFLAGS  := $(HOST_LFS_LDFLAGS) $(HOSTLDFLAGS)
KBUILD_HOSTLDLIBS   := $(HOST_LFS_LIBS) $(HOSTLDLIBS)

# Make variables (CC, etc...)
<<<<<<< HEAD
AS		= $(CROSS_COMPILE)as
LD		= $(CROSS_COMPILE)ld$(if $(wildcard $(lastword $(CROSS_COMPILE))ld.bfd),.bfd)
CC		= $(CROSS_COMPILE)gcc
=======
>>>>>>> 3fe6d735
CPP		= $(CC) -E
ifneq ($(LLVM),)
CC		= clang
LD		= ld.lld
AR		= llvm-ar
NM		= llvm-nm
OBJCOPY		= llvm-objcopy
OBJDUMP		= llvm-objdump
READELF		= llvm-readelf
OBJSIZE		= llvm-size
STRIP		= llvm-strip
else
CC		= $(CROSS_COMPILE)gcc
LD		= $(CROSS_COMPILE)ld
AR		= $(CROSS_COMPILE)ar
NM		= $(CROSS_COMPILE)nm
OBJCOPY		= $(CROSS_COMPILE)objcopy
OBJDUMP		= $(CROSS_COMPILE)objdump
READELF		= $(CROSS_COMPILE)readelf
OBJSIZE		= $(CROSS_COMPILE)size
STRIP		= $(CROSS_COMPILE)strip
endif
PAHOLE		= pahole
LEX		= flex
YACC		= bison
AWK		= awk
INSTALLKERNEL  := installkernel
DEPMOD		= /sbin/depmod
PERL		= perl
PYTHON		= python
PYTHON3		= python3
CHECK		= sparse
BASH		= bash
KGZIP		= gzip
KBZIP2		= bzip2
KLZOP		= lzop
LZMA		= lzma
LZ4		= lz4c
XZ		= xz

CHECKFLAGS     := -D__linux__ -Dlinux -D__STDC__ -Dunix -D__unix__ \
		  -Wbitwise -Wno-return-void -Wno-unknown-attribute $(CF)
NOSTDINC_FLAGS :=
CFLAGS_MODULE   =
AFLAGS_MODULE   =
LDFLAGS_MODULE  =
CFLAGS_KERNEL	=
AFLAGS_KERNEL	=
LDFLAGS_vmlinux =

# Use USERINCLUDE when you must reference the UAPI directories only.
USERINCLUDE    := \
		-I$(srctree)/arch/$(SRCARCH)/include/uapi \
		-I$(objtree)/arch/$(SRCARCH)/include/generated/uapi \
		-I$(srctree)/include/uapi \
		-I$(objtree)/include/generated/uapi \
                -include $(srctree)/include/linux/kconfig.h

# Use LINUXINCLUDE when you must reference the include/ directory.
# Needed to be compatible with the O= option
LINUXINCLUDE    := \
		-I$(srctree)/arch/$(SRCARCH)/include \
		-I$(objtree)/arch/$(SRCARCH)/include/generated \
		$(if $(building_out_of_srctree),-I$(srctree)/include) \
		-I$(objtree)/include \
		$(USERINCLUDE)

KBUILD_AFLAGS   := -D__ASSEMBLY__ -fno-PIE
KBUILD_CFLAGS   := -Wall -Wundef -Werror=strict-prototypes -Wno-trigraphs \
		   -fno-strict-aliasing -fno-common -fshort-wchar -fno-PIE \
		   -Werror=implicit-function-declaration -Werror=implicit-int \
		   -Wno-format-security \
		   -std=gnu89
KBUILD_CPPFLAGS := -D__KERNEL__
KBUILD_AFLAGS_KERNEL :=
KBUILD_CFLAGS_KERNEL :=
KBUILD_AFLAGS_MODULE  := -DMODULE
KBUILD_CFLAGS_MODULE  := -DMODULE
KBUILD_LDFLAGS_MODULE :=
export KBUILD_LDS_MODULE := $(srctree)/scripts/module-common.lds
KBUILD_LDFLAGS :=
GCC_PLUGINS_CFLAGS :=
CLANG_FLAGS :=

export ARCH SRCARCH CONFIG_SHELL BASH HOSTCC KBUILD_HOSTCFLAGS CROSS_COMPILE LD CC
export CPP AR NM STRIP OBJCOPY OBJDUMP OBJSIZE READELF PAHOLE LEX YACC AWK INSTALLKERNEL
export PERL PYTHON PYTHON3 CHECK CHECKFLAGS MAKE UTS_MACHINE HOSTCXX
export KGZIP KBZIP2 KLZOP LZMA LZ4 XZ
export KBUILD_HOSTCXXFLAGS KBUILD_HOSTLDFLAGS KBUILD_HOSTLDLIBS LDFLAGS_MODULE

export KBUILD_CPPFLAGS NOSTDINC_FLAGS LINUXINCLUDE OBJCOPYFLAGS KBUILD_LDFLAGS
export KBUILD_CFLAGS CFLAGS_KERNEL CFLAGS_MODULE
export CFLAGS_KASAN CFLAGS_KASAN_NOSANITIZE CFLAGS_UBSAN
export KBUILD_AFLAGS AFLAGS_KERNEL AFLAGS_MODULE
export KBUILD_AFLAGS_MODULE KBUILD_CFLAGS_MODULE KBUILD_LDFLAGS_MODULE
export KBUILD_AFLAGS_KERNEL KBUILD_CFLAGS_KERNEL

# Files to ignore in find ... statements

export RCS_FIND_IGNORE := \( -name SCCS -o -name BitKeeper -o -name .svn -o    \
			  -name CVS -o -name .pc -o -name .hg -o -name .git \) \
			  -prune -o
export RCS_TAR_IGNORE := --exclude SCCS --exclude BitKeeper --exclude .svn \
			 --exclude CVS --exclude .pc --exclude .hg --exclude .git

# ===========================================================================
# Rules shared between *config targets and build targets

# Basic helpers built in scripts/basic/
PHONY += scripts_basic
scripts_basic:
	$(Q)$(MAKE) $(build)=scripts/basic
	$(Q)rm -f .tmp_quiet_recordmcount

PHONY += outputmakefile
# Before starting out-of-tree build, make sure the source tree is clean.
# outputmakefile generates a Makefile in the output directory, if using a
# separate output directory. This allows convenient use of make in the
# output directory.
# At the same time when output Makefile generated, generate .gitignore to
# ignore whole output directory
outputmakefile:
ifdef building_out_of_srctree
	$(Q)if [ -f $(srctree)/.config -o \
		 -d $(srctree)/include/config -o \
		 -d $(srctree)/arch/$(SRCARCH)/include/generated ]; then \
		echo >&2 "***"; \
		echo >&2 "*** The source tree is not clean, please run 'make$(if $(findstring command line, $(origin ARCH)), ARCH=$(ARCH)) mrproper'"; \
		echo >&2 "*** in $(abs_srctree)";\
		echo >&2 "***"; \
		false; \
	fi
	$(Q)ln -fsn $(srctree) source
	$(Q)$(CONFIG_SHELL) $(srctree)/scripts/mkmakefile $(srctree)
	$(Q)test -e .gitignore || \
	{ echo "# this is build directory, ignore it"; echo "*"; } > .gitignore
endif

ifneq ($(shell $(CC) --version 2>&1 | head -n 1 | grep clang),)
ifneq ($(CROSS_COMPILE),)
CLANG_FLAGS	+= --target=$(notdir $(CROSS_COMPILE:%-=%))
GCC_TOOLCHAIN_DIR := $(dir $(shell which $(CROSS_COMPILE)elfedit))
CLANG_FLAGS	+= --prefix=$(GCC_TOOLCHAIN_DIR)$(notdir $(CROSS_COMPILE))
GCC_TOOLCHAIN	:= $(realpath $(GCC_TOOLCHAIN_DIR)/..)
endif
ifneq ($(GCC_TOOLCHAIN),)
CLANG_FLAGS	+= --gcc-toolchain=$(GCC_TOOLCHAIN)
endif
ifneq ($(LLVM_IAS),1)
CLANG_FLAGS	+= -no-integrated-as
endif
CLANG_FLAGS	+= -Werror=unknown-warning-option
KBUILD_CFLAGS	+= $(CLANG_FLAGS)
KBUILD_AFLAGS	+= $(CLANG_FLAGS)
export CLANG_FLAGS
endif

# The expansion should be delayed until arch/$(SRCARCH)/Makefile is included.
# Some architectures define CROSS_COMPILE in arch/$(SRCARCH)/Makefile.
# CC_VERSION_TEXT is referenced from Kconfig (so it needs export),
# and from include/config/auto.conf.cmd to detect the compiler upgrade.
CC_VERSION_TEXT = $(shell $(CC) --version 2>/dev/null | head -n 1)

ifdef config-build
# ===========================================================================
# *config targets only - make sure prerequisites are updated, and descend
# in scripts/kconfig to make the *config target

# Read arch specific Makefile to set KBUILD_DEFCONFIG as needed.
# KBUILD_DEFCONFIG may point out an alternative default configuration
# used for 'make defconfig'
include arch/$(SRCARCH)/Makefile
export KBUILD_DEFCONFIG KBUILD_KCONFIG CC_VERSION_TEXT

config: outputmakefile scripts_basic FORCE
	$(Q)$(MAKE) $(build)=scripts/kconfig $@

%config: outputmakefile scripts_basic FORCE
	$(Q)$(MAKE) $(build)=scripts/kconfig $@

else #!config-build
# ===========================================================================
# Build targets only - this includes vmlinux, arch specific targets, clean
# targets and others. In general all targets except *config targets.

# If building an external module we do not care about the all: rule
# but instead _all depend on modules
PHONY += all
ifeq ($(KBUILD_EXTMOD),)
_all: all
else
_all: modules
endif

# Decide whether to build built-in, modular, or both.
# Normally, just do built-in.

KBUILD_MODULES :=
KBUILD_BUILTIN := 1

# If we have only "make modules", don't compile built-in objects.
ifeq ($(MAKECMDGOALS),modules)
  KBUILD_BUILTIN :=
endif

# If we have "make <whatever> modules", compile modules
# in addition to whatever we do anyway.
# Just "make" or "make all" shall build modules as well

ifneq ($(filter all _all modules nsdeps,$(MAKECMDGOALS)),)
  KBUILD_MODULES := 1
endif

ifeq ($(MAKECMDGOALS),)
  KBUILD_MODULES := 1
endif

export KBUILD_MODULES KBUILD_BUILTIN

ifdef need-config
include include/config/auto.conf
endif

ifeq ($(KBUILD_EXTMOD),)
# Objects we will link into vmlinux / subdirs we need to visit
init-y		:= init/
drivers-y	:= drivers/ sound/
drivers-$(CONFIG_SAMPLES) += samples/
net-y		:= net/
libs-y		:= lib/
core-y		:= usr/
virt-y		:= virt/
endif # KBUILD_EXTMOD

# The all: target is the default when no target is given on the
# command line.
# This allow a user to issue only 'make' to build a kernel including modules
# Defaults to vmlinux, but the arch makefile usually adds further targets
all: vmlinux

CFLAGS_GCOV	:= -fprofile-arcs -ftest-coverage \
	$(call cc-option,-fno-tree-loop-im) \
	$(call cc-disable-warning,maybe-uninitialized,)
export CFLAGS_GCOV

# The arch Makefiles can override CC_FLAGS_FTRACE. We may also append it later.
ifdef CONFIG_FUNCTION_TRACER
  CC_FLAGS_FTRACE := -pg
endif

RETPOLINE_CFLAGS_GCC := -mindirect-branch=thunk-extern -mindirect-branch-register
RETPOLINE_VDSO_CFLAGS_GCC := -mindirect-branch=thunk-inline -mindirect-branch-register
RETPOLINE_CFLAGS_CLANG := -mretpoline-external-thunk
RETPOLINE_VDSO_CFLAGS_CLANG := -mretpoline
RETPOLINE_CFLAGS := $(call cc-option,$(RETPOLINE_CFLAGS_GCC),$(call cc-option,$(RETPOLINE_CFLAGS_CLANG)))
RETPOLINE_VDSO_CFLAGS := $(call cc-option,$(RETPOLINE_VDSO_CFLAGS_GCC),$(call cc-option,$(RETPOLINE_VDSO_CFLAGS_CLANG)))
export RETPOLINE_CFLAGS
export RETPOLINE_VDSO_CFLAGS

include arch/$(SRCARCH)/Makefile

ifdef need-config
ifdef may-sync-config
# Read in dependencies to all Kconfig* files, make sure to run syncconfig if
# changes are detected. This should be included after arch/$(SRCARCH)/Makefile
# because some architectures define CROSS_COMPILE there.
include include/config/auto.conf.cmd

$(KCONFIG_CONFIG):
	@echo >&2 '***'
	@echo >&2 '*** Configuration file "$@" not found!'
	@echo >&2 '***'
	@echo >&2 '*** Please run some configurator (e.g. "make oldconfig" or'
	@echo >&2 '*** "make menuconfig" or "make xconfig").'
	@echo >&2 '***'
	@/bin/false

# The actual configuration files used during the build are stored in
# include/generated/ and include/config/. Update them if .config is newer than
# include/config/auto.conf (which mirrors .config).
#
# This exploits the 'multi-target pattern rule' trick.
# The syncconfig should be executed only once to make all the targets.
%/auto.conf %/auto.conf.cmd %/tristate.conf: $(KCONFIG_CONFIG)
	$(Q)$(MAKE) -f $(srctree)/Makefile syncconfig
else # !may-sync-config
# External modules and some install targets need include/generated/autoconf.h
# and include/config/auto.conf but do not care if they are up-to-date.
# Use auto.conf to trigger the test
PHONY += include/config/auto.conf

include/config/auto.conf:
	$(Q)test -e include/generated/autoconf.h -a -e $@ || (		\
	echo >&2;							\
	echo >&2 "  ERROR: Kernel configuration is invalid.";		\
	echo >&2 "         include/generated/autoconf.h or $@ are missing.";\
	echo >&2 "         Run 'make oldconfig && make prepare' on kernel src to fix it.";	\
	echo >&2 ;							\
	/bin/false)

endif # may-sync-config
endif # need-config

KBUILD_CFLAGS	+= $(call cc-option,-fno-delete-null-pointer-checks,)
KBUILD_CFLAGS	+= $(call cc-disable-warning,frame-address,)
KBUILD_CFLAGS	+= $(call cc-disable-warning, format-truncation)
KBUILD_CFLAGS	+= $(call cc-disable-warning, format-overflow)
KBUILD_CFLAGS	+= $(call cc-disable-warning, address-of-packed-member)

ifdef CONFIG_CC_OPTIMIZE_FOR_PERFORMANCE
KBUILD_CFLAGS += -O2
else ifdef CONFIG_CC_OPTIMIZE_FOR_PERFORMANCE_O3
KBUILD_CFLAGS += -O3
else ifdef CONFIG_CC_OPTIMIZE_FOR_SIZE
KBUILD_CFLAGS += -Os
endif

# Tell gcc to never replace conditional load with a non-conditional one
KBUILD_CFLAGS	+= $(call cc-option,--param=allow-store-data-races=0)
KBUILD_CFLAGS	+= $(call cc-option,-fno-allow-store-data-races)

include scripts/Makefile.kcov
include scripts/Makefile.gcc-plugins

ifdef CONFIG_READABLE_ASM
# Disable optimizations that make assembler listings hard to read.
# reorder blocks reorders the control in the function
# ipa clone creates specialized cloned functions
# partial inlining inlines only parts of functions
KBUILD_CFLAGS += $(call cc-option,-fno-reorder-blocks,) \
                 $(call cc-option,-fno-ipa-cp-clone,) \
                 $(call cc-option,-fno-partial-inlining)
endif

ifneq ($(CONFIG_FRAME_WARN),0)
KBUILD_CFLAGS += $(call cc-option,-Wframe-larger-than=${CONFIG_FRAME_WARN})
endif

stackp-flags-$(CONFIG_CC_HAS_STACKPROTECTOR_NONE) := -fno-stack-protector
stackp-flags-$(CONFIG_STACKPROTECTOR)             := -fstack-protector
stackp-flags-$(CONFIG_STACKPROTECTOR_STRONG)      := -fstack-protector-strong

KBUILD_CFLAGS += $(stackp-flags-y)

ifdef CONFIG_CC_IS_CLANG
KBUILD_CPPFLAGS += -Qunused-arguments
KBUILD_CFLAGS += -Wno-format-invalid-specifier
KBUILD_CFLAGS += -Wno-gnu
# Quiet clang warning: comparison of unsigned expression < 0 is always false
KBUILD_CFLAGS += -Wno-tautological-compare
# CLANG uses a _MergedGlobals as optimization, but this breaks modpost, as the
# source of a reference will be _MergedGlobals and not on of the whitelisted names.
# See modpost pattern 2
KBUILD_CFLAGS += -mno-global-merge
else

# These warnings generated too much noise in a regular build.
# Use make W=1 to enable them (see scripts/Makefile.extrawarn)
KBUILD_CFLAGS += -Wno-unused-but-set-variable

# Warn about unmarked fall-throughs in switch statement.
# Disabled for clang while comment to attribute conversion happens and
# https://github.com/ClangBuiltLinux/linux/issues/636 is discussed.
KBUILD_CFLAGS += $(call cc-option,-Wimplicit-fallthrough,)
endif

KBUILD_CFLAGS += $(call cc-disable-warning, unused-const-variable)
ifdef CONFIG_FRAME_POINTER
KBUILD_CFLAGS	+= -fno-omit-frame-pointer -fno-optimize-sibling-calls
else
# Some targets (ARM with Thumb2, for example), can't be built with frame
# pointers.  For those, we don't have FUNCTION_TRACER automatically
# select FRAME_POINTER.  However, FUNCTION_TRACER adds -pg, and this is
# incompatible with -fomit-frame-pointer with current GCC, so we don't use
# -fomit-frame-pointer with FUNCTION_TRACER.
ifndef CONFIG_FUNCTION_TRACER
KBUILD_CFLAGS	+= -fomit-frame-pointer
endif
endif

# Initialize all stack variables with a pattern, if desired.
ifdef CONFIG_INIT_STACK_ALL
KBUILD_CFLAGS	+= -ftrivial-auto-var-init=pattern
endif

DEBUG_CFLAGS	:= $(call cc-option, -fno-var-tracking-assignments)

ifdef CONFIG_DEBUG_INFO
ifdef CONFIG_DEBUG_INFO_SPLIT
DEBUG_CFLAGS	+= -gsplit-dwarf
else
DEBUG_CFLAGS	+= -g
endif
KBUILD_AFLAGS	+= -Wa,-gdwarf-2
endif
ifdef CONFIG_DEBUG_INFO_DWARF4
DEBUG_CFLAGS	+= -gdwarf-4
endif

ifdef CONFIG_DEBUG_INFO_REDUCED
DEBUG_CFLAGS	+= $(call cc-option, -femit-struct-debug-baseonly) \
		   $(call cc-option,-fno-var-tracking)
endif

KBUILD_CFLAGS += $(DEBUG_CFLAGS)
export DEBUG_CFLAGS

ifdef CONFIG_FUNCTION_TRACER
ifdef CONFIG_FTRACE_MCOUNT_RECORD
  # gcc 5 supports generating the mcount tables directly
  ifeq ($(call cc-option-yn,-mrecord-mcount),y)
    CC_FLAGS_FTRACE	+= -mrecord-mcount
    export CC_USING_RECORD_MCOUNT := 1
  endif
  ifdef CONFIG_HAVE_NOP_MCOUNT
    ifeq ($(call cc-option-yn, -mnop-mcount),y)
      CC_FLAGS_FTRACE	+= -mnop-mcount
      CC_FLAGS_USING	+= -DCC_USING_NOP_MCOUNT
    endif
  endif
endif
ifdef CONFIG_HAVE_FENTRY
  ifeq ($(call cc-option-yn, -mfentry),y)
    CC_FLAGS_FTRACE	+= -mfentry
    CC_FLAGS_USING	+= -DCC_USING_FENTRY
  endif
endif
export CC_FLAGS_FTRACE
KBUILD_CFLAGS	+= $(CC_FLAGS_FTRACE) $(CC_FLAGS_USING)
KBUILD_AFLAGS	+= $(CC_FLAGS_USING)
ifdef CONFIG_DYNAMIC_FTRACE
	ifdef CONFIG_HAVE_C_RECORDMCOUNT
		BUILD_C_RECORDMCOUNT := y
		export BUILD_C_RECORDMCOUNT
	endif
endif
endif

# We trigger additional mismatches with less inlining
ifdef CONFIG_DEBUG_SECTION_MISMATCH
KBUILD_CFLAGS += $(call cc-option, -fno-inline-functions-called-once)
endif

ifdef CONFIG_LD_DEAD_CODE_DATA_ELIMINATION
KBUILD_CFLAGS_KERNEL += -ffunction-sections -fdata-sections
LDFLAGS_vmlinux += --gc-sections
endif

ifdef CONFIG_LIVEPATCH
KBUILD_CFLAGS += $(call cc-option, -flive-patching=inline-clone)
endif

# arch Makefile may override CC so keep this after arch Makefile is included
NOSTDINC_FLAGS += -nostdinc -isystem $(shell $(CC) -print-file-name=include)

# warn about C99 declaration after statement
KBUILD_CFLAGS += -Wdeclaration-after-statement

# Variable Length Arrays (VLAs) should not be used anywhere in the kernel
KBUILD_CFLAGS += -Wvla

# disable pointer signed / unsigned warnings in gcc 4.0
KBUILD_CFLAGS += -Wno-pointer-sign

# disable stringop warnings in gcc 8+
KBUILD_CFLAGS += $(call cc-disable-warning, stringop-truncation)

# We'll want to enable this eventually, but it's not going away for 5.7 at least
KBUILD_CFLAGS += $(call cc-disable-warning, zero-length-bounds)
KBUILD_CFLAGS += $(call cc-disable-warning, array-bounds)
KBUILD_CFLAGS += $(call cc-disable-warning, stringop-overflow)

# Another good warning that we'll want to enable eventually
KBUILD_CFLAGS += $(call cc-disable-warning, restrict)

# Enabled with W=2, disabled by default as noisy
KBUILD_CFLAGS += $(call cc-disable-warning, maybe-uninitialized)

# disable invalid "can't wrap" optimizations for signed / pointers
KBUILD_CFLAGS	+= $(call cc-option,-fno-strict-overflow)

# clang sets -fmerge-all-constants by default as optimization, but this
# is non-conforming behavior for C and in fact breaks the kernel, so we
# need to disable it here generally.
KBUILD_CFLAGS	+= $(call cc-option,-fno-merge-all-constants)

# for gcc -fno-merge-all-constants disables everything, but it is fine
# to have actual conforming behavior enabled.
KBUILD_CFLAGS	+= $(call cc-option,-fmerge-constants)

# Make sure -fstack-check isn't enabled (like gentoo apparently did)
KBUILD_CFLAGS  += $(call cc-option,-fno-stack-check,)

# conserve stack if available
KBUILD_CFLAGS   += $(call cc-option,-fconserve-stack)

# Prohibit date/time macros, which would make the build non-deterministic
KBUILD_CFLAGS   += $(call cc-option,-Werror=date-time)

# enforce correct pointer usage
KBUILD_CFLAGS   += $(call cc-option,-Werror=incompatible-pointer-types)

# Require designated initializers for all marked structures
KBUILD_CFLAGS   += $(call cc-option,-Werror=designated-init)

# change __FILE__ to the relative path from the srctree
KBUILD_CFLAGS	+= $(call cc-option,-fmacro-prefix-map=$(srctree)/=)

# ensure -fcf-protection is disabled when using retpoline as it is
# incompatible with -mindirect-branch=thunk-extern
ifdef CONFIG_RETPOLINE
KBUILD_CFLAGS += $(call cc-option,-fcf-protection=none)
endif

include scripts/Makefile.kasan
include scripts/Makefile.extrawarn
include scripts/Makefile.ubsan

# Add user supplied CPPFLAGS, AFLAGS and CFLAGS as the last assignments
KBUILD_CPPFLAGS += $(KCPPFLAGS)
KBUILD_AFLAGS   += $(KAFLAGS)
KBUILD_CFLAGS   += $(KCFLAGS)

KBUILD_LDFLAGS_MODULE += --build-id
LDFLAGS_vmlinux += --build-id

ifeq ($(CONFIG_STRIP_ASM_SYMS),y)
LDFLAGS_vmlinux	+= $(call ld-option, -X,)
endif

ifeq ($(CONFIG_RELR),y)
LDFLAGS_vmlinux	+= --pack-dyn-relocs=relr
endif

# make the checker run with the right architecture
CHECKFLAGS += --arch=$(ARCH)

# insure the checker run with the right endianness
CHECKFLAGS += $(if $(CONFIG_CPU_BIG_ENDIAN),-mbig-endian,-mlittle-endian)

# the checker needs the correct machine size
CHECKFLAGS += $(if $(CONFIG_64BIT),-m64,-m32)

# Default kernel image to build when no specific target is given.
# KBUILD_IMAGE may be overruled on the command line or
# set in the environment
# Also any assignments in arch/$(ARCH)/Makefile take precedence over
# this default value
export KBUILD_IMAGE ?= vmlinux

#
# INSTALL_PATH specifies where to place the updated kernel and system map
# images. Default is /boot, but you can set it to other values
export	INSTALL_PATH ?= /boot

#
# INSTALL_DTBS_PATH specifies a prefix for relocations required by build roots.
# Like INSTALL_MOD_PATH, it isn't defined in the Makefile, but can be passed as
# an argument if needed. Otherwise it defaults to the kernel install path
#
export INSTALL_DTBS_PATH ?= $(INSTALL_PATH)/dtbs/$(KERNELRELEASE)

#
# INSTALL_MOD_PATH specifies a prefix to MODLIB for module directory
# relocations required by build roots.  This is not defined in the
# makefile but the argument can be passed to make if needed.
#

MODLIB	= $(INSTALL_MOD_PATH)/lib/modules/$(KERNELRELEASE)
export MODLIB

#
# INSTALL_MOD_STRIP, if defined, will cause modules to be
# stripped after they are installed.  If INSTALL_MOD_STRIP is '1', then
# the default option --strip-debug will be used.  Otherwise,
# INSTALL_MOD_STRIP value will be used as the options to the strip command.

ifdef INSTALL_MOD_STRIP
ifeq ($(INSTALL_MOD_STRIP),1)
mod_strip_cmd = $(STRIP) --strip-debug
else
mod_strip_cmd = $(STRIP) $(INSTALL_MOD_STRIP)
endif # INSTALL_MOD_STRIP=1
else
mod_strip_cmd = true
endif # INSTALL_MOD_STRIP
export mod_strip_cmd

# CONFIG_MODULE_COMPRESS, if defined, will cause module to be compressed
# after they are installed in agreement with CONFIG_MODULE_COMPRESS_GZIP
# or CONFIG_MODULE_COMPRESS_XZ.

mod_compress_cmd = true
ifdef CONFIG_MODULE_COMPRESS
  ifdef CONFIG_MODULE_COMPRESS_GZIP
    mod_compress_cmd = $(KGZIP) -n -f
  endif # CONFIG_MODULE_COMPRESS_GZIP
  ifdef CONFIG_MODULE_COMPRESS_XZ
    mod_compress_cmd = $(XZ) -f
  endif # CONFIG_MODULE_COMPRESS_XZ
endif # CONFIG_MODULE_COMPRESS
export mod_compress_cmd

ifdef CONFIG_MODULE_SIG_ALL
$(eval $(call config_filename,MODULE_SIG_KEY))

mod_sign_cmd = scripts/sign-file $(CONFIG_MODULE_SIG_HASH) $(MODULE_SIG_KEY_SRCPREFIX)$(CONFIG_MODULE_SIG_KEY) certs/signing_key.x509
else
mod_sign_cmd = true
endif
export mod_sign_cmd

HOST_LIBELF_LIBS = $(shell pkg-config libelf --libs 2>/dev/null || echo -lelf)

ifdef CONFIG_STACK_VALIDATION
  has_libelf := $(call try-run,\
		echo "int main() {}" | $(HOSTCC) -xc -o /dev/null $(HOST_LIBELF_LIBS) -,1,0)
  ifeq ($(has_libelf),1)
    objtool_target := tools/objtool FORCE
  else
    SKIP_STACK_VALIDATION := 1
    export SKIP_STACK_VALIDATION
  endif
endif

PHONY += prepare0

export MODORDER := $(extmod-prefix)modules.order

ifeq ($(KBUILD_EXTMOD),)
core-y		+= kernel/ certs/ mm/ fs/ ipc/ security/ crypto/ block/

vmlinux-dirs	:= $(patsubst %/,%,$(filter %/, $(init-y) $(init-m) \
		     $(core-y) $(core-m) $(drivers-y) $(drivers-m) \
		     $(net-y) $(net-m) $(libs-y) $(libs-m) $(virt-y)))

vmlinux-alldirs	:= $(sort $(vmlinux-dirs) Documentation \
		     $(patsubst %/,%,$(filter %/, $(init-) $(core-) \
			$(drivers-) $(net-) $(libs-) $(virt-))))

build-dirs	:= $(vmlinux-dirs)
clean-dirs	:= $(vmlinux-alldirs)

init-y		:= $(patsubst %/, %/built-in.a, $(init-y))
core-y		:= $(patsubst %/, %/built-in.a, $(core-y))
drivers-y	:= $(patsubst %/, %/built-in.a, $(drivers-y))
net-y		:= $(patsubst %/, %/built-in.a, $(net-y))
libs-y1		:= $(patsubst %/, %/lib.a, $(libs-y))
libs-y2		:= $(patsubst %/, %/built-in.a, $(filter-out %.a, $(libs-y)))
libs-lds	:= $(strip $(patsubst %/, %/.lib-ksyms.o.lds, $(libs-y)))
virt-y		:= $(patsubst %/, %/built-in.a, $(virt-y))

# Externally visible symbols (used by link-vmlinux.sh)
export KBUILD_VMLINUX_OBJS := $(head-y) $(init-y) $(core-y) $(libs-y2) \
			      $(drivers-y) $(net-y) $(virt-y)
export KBUILD_VMLINUX_LIBS := $(libs-y1)
export KBUILD_LDS          := arch/$(SRCARCH)/kernel/vmlinux.lds
export KBUILD_EXTRA_LDS    := $(libs-lds)
export LDFLAGS_vmlinux
# used by scripts/Makefile.package
export KBUILD_ALLDIRS := $(sort $(filter-out arch/%,$(vmlinux-alldirs)) LICENSES arch include scripts tools)

vmlinux-deps := $(KBUILD_LDS) $(KBUILD_EXTRA_LDS) $(KBUILD_VMLINUX_OBJS) $(KBUILD_VMLINUX_LIBS)

# Recurse until adjust_autoksyms.sh is satisfied
PHONY += autoksyms_recursive
ifdef CONFIG_TRIM_UNUSED_KSYMS
autoksyms_recursive: descend modules.order
	$(Q)$(CONFIG_SHELL) $(srctree)/scripts/adjust_autoksyms.sh \
	  "$(MAKE) -f $(srctree)/Makefile vmlinux"
endif

# For the kernel to actually contain only the needed exported symbols,
# we have to build modules as well to determine what those symbols are.
# (this can be evaluated only once include/config/auto.conf has been included)
ifdef CONFIG_TRIM_UNUSED_KSYMS
  KBUILD_MODULES := 1
endif

autoksyms_h := $(if $(CONFIG_TRIM_UNUSED_KSYMS), include/generated/autoksyms.h)

$(autoksyms_h):
	$(Q)mkdir -p $(dir $@)
	$(Q)touch $@

ARCH_POSTLINK := $(wildcard $(srctree)/arch/$(SRCARCH)/Makefile.postlink)

# Final link of vmlinux with optional arch pass after final link
cmd_link-vmlinux =                                                 \
	$(CONFIG_SHELL) $< $(LD) $(KBUILD_LDFLAGS) $(LDFLAGS_vmlinux) ;    \
	$(if $(ARCH_POSTLINK), $(MAKE) -f $(ARCH_POSTLINK) $@, true)

vmlinux: scripts/link-vmlinux.sh autoksyms_recursive $(vmlinux-deps) FORCE
	+$(call if_changed,link-vmlinux)

targets := vmlinux

# The actual objects are generated when descending,
# make sure no implicit rule kicks in
$(sort $(vmlinux-deps)): descend ;

filechk_kernel.release = \
	echo "$(KERNELVERSION)$$($(CONFIG_SHELL) $(srctree)/scripts/setlocalversion $(srctree))"

# Store (new) KERNELRELEASE string in include/config/kernel.release
include/config/kernel.release: FORCE
	$(call filechk,kernel.release)

# Additional helpers built in scripts/
# Carefully list dependencies so we do not try to build scripts twice
# in parallel
PHONY += scripts
scripts: scripts_basic scripts_dtc
	$(Q)$(MAKE) $(build)=$(@)

# Things we need to do before we recursively start building the kernel
# or the modules are listed in "prepare".
# A multi level approach is used. prepareN is processed before prepareN-1.
# archprepare is used in arch Makefiles and when processed asm symlink,
# version.h and scripts_basic is processed / created.

PHONY += prepare archprepare

archprepare: outputmakefile archheaders archscripts scripts include/config/kernel.release \
	asm-generic $(version_h) $(autoksyms_h) include/generated/utsrelease.h

prepare0: archprepare
	$(Q)$(MAKE) $(build)=scripts/mod
	$(Q)$(MAKE) $(build)=.

# All the preparing..
prepare: prepare0 prepare-objtool

# Support for using generic headers in asm-generic
asm-generic := -f $(srctree)/scripts/Makefile.asm-generic obj

PHONY += asm-generic uapi-asm-generic
asm-generic: uapi-asm-generic
	$(Q)$(MAKE) $(asm-generic)=arch/$(SRCARCH)/include/generated/asm \
	generic=include/asm-generic
uapi-asm-generic:
	$(Q)$(MAKE) $(asm-generic)=arch/$(SRCARCH)/include/generated/uapi/asm \
	generic=include/uapi/asm-generic

PHONY += prepare-objtool
prepare-objtool: $(objtool_target)
ifeq ($(SKIP_STACK_VALIDATION),1)
ifdef CONFIG_UNWINDER_ORC
	@echo "error: Cannot generate ORC metadata for CONFIG_UNWINDER_ORC=y, please install libelf-dev, libelf-devel or elfutils-libelf-devel" >&2
	@false
else
	@echo "warning: Cannot use CONFIG_STACK_VALIDATION=y, please install libelf-dev, libelf-devel or elfutils-libelf-devel" >&2
endif
endif

# Generate some files
# ---------------------------------------------------------------------------

# KERNELRELEASE can change from a few different places, meaning version.h
# needs to be updated, so this check is forced on all builds

uts_len := 64
define filechk_utsrelease.h
	if [ `echo -n "$(KERNELRELEASE)" | wc -c ` -gt $(uts_len) ]; then \
	  echo '"$(KERNELRELEASE)" exceeds $(uts_len) characters' >&2;    \
	  exit 1;                                                         \
	fi;                                                               \
	echo \#define UTS_RELEASE \"$(KERNELRELEASE)\"
endef

define filechk_version.h
	echo \#define LINUX_VERSION_CODE $(shell                         \
	expr $(VERSION) \* 65536 + 0$(PATCHLEVEL) \* 256 + 0$(SUBLEVEL)); \
	echo '#define KERNEL_VERSION(a,b,c) (((a) << 16) + ((b) << 8) + (c))'
endef

$(version_h): FORCE
	$(call filechk,version.h)
	$(Q)rm -f $(old_version_h)

include/generated/utsrelease.h: include/config/kernel.release FORCE
	$(call filechk,utsrelease.h)

PHONY += headerdep
headerdep:
	$(Q)find $(srctree)/include/ -name '*.h' | xargs --max-args 1 \
	$(srctree)/scripts/headerdep.pl -I$(srctree)/include

# ---------------------------------------------------------------------------
# Kernel headers

#Default location for installed headers
export INSTALL_HDR_PATH = $(objtree)/usr

quiet_cmd_headers_install = INSTALL $(INSTALL_HDR_PATH)/include
      cmd_headers_install = \
	mkdir -p $(INSTALL_HDR_PATH); \
	rsync -mrl --include='*/' --include='*\.h' --exclude='*' \
	usr/include $(INSTALL_HDR_PATH)

PHONY += headers_install
headers_install: headers
	$(call cmd,headers_install)

PHONY += archheaders archscripts

hdr-inst := -f $(srctree)/scripts/Makefile.headersinst obj

PHONY += headers
headers: $(version_h) scripts_unifdef uapi-asm-generic archheaders archscripts
	$(if $(wildcard $(srctree)/arch/$(SRCARCH)/include/uapi/asm/Kbuild),, \
	  $(error Headers not exportable for the $(SRCARCH) architecture))
	$(Q)$(MAKE) $(hdr-inst)=include/uapi
	$(Q)$(MAKE) $(hdr-inst)=arch/$(SRCARCH)/include/uapi

# Deprecated. It is no-op now.
PHONY += headers_check
headers_check:
	@:

ifdef CONFIG_HEADERS_INSTALL
prepare: headers
endif

PHONY += scripts_unifdef
scripts_unifdef: scripts_basic
	$(Q)$(MAKE) $(build)=scripts scripts/unifdef

# ---------------------------------------------------------------------------
# Kernel selftest

PHONY += kselftest
kselftest:
	$(Q)$(MAKE) -C $(srctree)/tools/testing/selftests run_tests

kselftest-%: FORCE
	$(Q)$(MAKE) -C $(srctree)/tools/testing/selftests $*

PHONY += kselftest-merge
kselftest-merge:
	$(if $(wildcard $(objtree)/.config),, $(error No .config exists, config your kernel first!))
	$(Q)find $(srctree)/tools/testing/selftests -name config | \
		xargs $(srctree)/scripts/kconfig/merge_config.sh -m $(objtree)/.config
	$(Q)$(MAKE) -f $(srctree)/Makefile olddefconfig

# ---------------------------------------------------------------------------
# Devicetree files

ifneq ($(wildcard $(srctree)/arch/$(SRCARCH)/boot/dts/),)
dtstree := arch/$(SRCARCH)/boot/dts
endif

ifneq ($(dtstree),)

%.dtb: include/config/kernel.release scripts_dtc
	$(Q)$(MAKE) $(build)=$(dtstree) $(dtstree)/$@

PHONY += dtbs dtbs_install dtbs_check
dtbs: include/config/kernel.release scripts_dtc
	$(Q)$(MAKE) $(build)=$(dtstree)

ifneq ($(filter dtbs_check, $(MAKECMDGOALS)),)
dtbs: dt_binding_check
endif

dtbs_check: export CHECK_DTBS=1
dtbs_check: dtbs

dtbs_install:
	$(Q)$(MAKE) $(dtbinst)=$(dtstree)

ifdef CONFIG_OF_EARLY_FLATTREE
all: dtbs
endif

endif

PHONY += scripts_dtc
scripts_dtc: scripts_basic
	$(Q)$(MAKE) $(build)=scripts/dtc

PHONY += dt_binding_check
dt_binding_check: scripts_dtc
	$(Q)$(MAKE) $(build)=Documentation/devicetree/bindings

# ---------------------------------------------------------------------------
# Modules

ifdef CONFIG_MODULES

# By default, build modules as well

all: modules

# When we're building modules with modversions, we need to consider
# the built-in objects during the descend as well, in order to
# make sure the checksums are up to date before we record them.
ifdef CONFIG_MODVERSIONS
  KBUILD_BUILTIN := 1
endif

# Build modules
#
# A module can be listed more than once in obj-m resulting in
# duplicate lines in modules.order files.  Those are removed
# using awk while concatenating to the final file.

PHONY += modules
modules: $(if $(KBUILD_BUILTIN),vmlinux) modules.order modules.builtin
	$(Q)$(MAKE) -f $(srctree)/scripts/Makefile.modpost
	$(Q)$(CONFIG_SHELL) $(srctree)/scripts/modules-check.sh

modules.order: descend
	$(Q)$(AWK) '!x[$$0]++' $(addsuffix /$@, $(build-dirs)) > $@

modbuiltin-dirs := $(addprefix _modbuiltin_, $(build-dirs))

modules.builtin: $(modbuiltin-dirs)
	$(Q)$(AWK) '!x[$$0]++' $(addsuffix /$@, $(build-dirs)) > $@

PHONY += $(modbuiltin-dirs)
# tristate.conf is not included from this Makefile. Add it as a prerequisite
# here to make it self-healing in case somebody accidentally removes it.
$(modbuiltin-dirs): include/config/tristate.conf
	$(Q)$(MAKE) $(modbuiltin)=$(patsubst _modbuiltin_%,%,$@)

# Target to prepare building external modules
PHONY += modules_prepare
modules_prepare: prepare

# Target to install modules
PHONY += modules_install
modules_install: _modinst_ _modinst_post

PHONY += _modinst_
_modinst_:
	@rm -rf $(MODLIB)/kernel
	@rm -f $(MODLIB)/source
	@mkdir -p $(MODLIB)/kernel
	@ln -s $(abspath $(srctree)) $(MODLIB)/source
	@if [ ! $(objtree) -ef  $(MODLIB)/build ]; then \
		rm -f $(MODLIB)/build ; \
		ln -s $(CURDIR) $(MODLIB)/build ; \
	fi
	@sed 's:^:kernel/:' modules.order > $(MODLIB)/modules.order
	@sed 's:^:kernel/:' modules.builtin > $(MODLIB)/modules.builtin
	@cp -f $(objtree)/modules.builtin.modinfo $(MODLIB)/
	$(Q)$(MAKE) -f $(srctree)/scripts/Makefile.modinst

# This depmod is only for convenience to give the initial
# boot a modules.dep even before / is mounted read-write.  However the
# boot script depmod is the master version.
PHONY += _modinst_post
_modinst_post: _modinst_
	$(call cmd,depmod)

ifeq ($(CONFIG_MODULE_SIG), y)
PHONY += modules_sign
modules_sign:
	$(Q)$(MAKE) -f $(srctree)/scripts/Makefile.modsign
endif

else # CONFIG_MODULES

# Modules not configured
# ---------------------------------------------------------------------------

PHONY += modules modules_install
modules modules_install:
	@echo >&2
	@echo >&2 "The present kernel configuration has modules disabled."
	@echo >&2 "Type 'make config' and enable loadable module support."
	@echo >&2 "Then build a kernel with module support enabled."
	@echo >&2
	@exit 1

endif # CONFIG_MODULES

###
# Cleaning is done on three levels.
# make clean     Delete most generated files
#                Leave enough to build external modules
# make mrproper  Delete the current configuration, and all generated files
# make distclean Remove editor backup files, patch leftover files and the like

# Directories & files removed with 'make clean'
CLEAN_DIRS  += include/ksym
CLEAN_FILES += modules.builtin.modinfo

# Directories & files removed with 'make mrproper'
MRPROPER_DIRS  += include/config include/generated          \
		  arch/$(SRCARCH)/include/generated .tmp_objdiff \
		  debian/ snap/ tar-install/
MRPROPER_FILES += .config .config.old .version \
		  Module.symvers \
		  signing_key.pem signing_key.priv signing_key.x509	\
		  x509.genkey extra_certificates signing_key.x509.keyid	\
		  signing_key.x509.signer vmlinux-gdb.py \
		  *.spec

# Directories & files removed with 'make distclean'
DISTCLEAN_DIRS  +=
DISTCLEAN_FILES += tags TAGS cscope* GPATH GTAGS GRTAGS GSYMS

# clean - Delete most, but leave enough to build external modules
#
clean: rm-dirs  := $(CLEAN_DIRS)
clean: rm-files := $(CLEAN_FILES)

PHONY += archclean vmlinuxclean

vmlinuxclean:
	$(Q)$(CONFIG_SHELL) $(srctree)/scripts/link-vmlinux.sh clean
	$(Q)$(if $(ARCH_POSTLINK), $(MAKE) -f $(ARCH_POSTLINK) clean)

clean: archclean vmlinuxclean

# mrproper - Delete all generated files, including .config
#
mrproper: rm-dirs  := $(wildcard $(MRPROPER_DIRS))
mrproper: rm-files := $(wildcard $(MRPROPER_FILES))
mrproper-dirs      := $(addprefix _mrproper_,scripts)

PHONY += $(mrproper-dirs) mrproper
$(mrproper-dirs):
	$(Q)$(MAKE) $(clean)=$(patsubst _mrproper_%,%,$@)

mrproper: clean $(mrproper-dirs)
	$(call cmd,rmdirs)
	$(call cmd,rmfiles)

# distclean
#
distclean: rm-dirs  := $(wildcard $(DISTCLEAN_DIRS))
distclean: rm-files := $(wildcard $(DISTCLEAN_FILES))

PHONY += distclean

distclean: mrproper
	$(call cmd,rmdirs)
	$(call cmd,rmfiles)
	@find $(srctree) $(RCS_FIND_IGNORE) \
		\( -name '*.orig' -o -name '*.rej' -o -name '*~' \
		-o -name '*.bak' -o -name '#*#' -o -name '*%' \
		-o -name 'core' \) \
		-type f -print | xargs rm -f


# Packaging of the kernel to various formats
# ---------------------------------------------------------------------------

%src-pkg: FORCE
	$(Q)$(MAKE) -f $(srctree)/scripts/Makefile.package $@
%pkg: include/config/kernel.release FORCE
	$(Q)$(MAKE) -f $(srctree)/scripts/Makefile.package $@

# Brief documentation of the typical targets used
# ---------------------------------------------------------------------------

boards := $(wildcard $(srctree)/arch/$(SRCARCH)/configs/*_defconfig)
boards := $(sort $(notdir $(boards)))
board-dirs := $(dir $(wildcard $(srctree)/arch/$(SRCARCH)/configs/*/*_defconfig))
board-dirs := $(sort $(notdir $(board-dirs:/=)))

PHONY += help
help:
	@echo  'Cleaning targets:'
	@echo  '  clean		  - Remove most generated files but keep the config and'
	@echo  '                    enough build support to build external modules'
	@echo  '  mrproper	  - Remove all generated files + config + various backup files'
	@echo  '  distclean	  - mrproper + remove editor backup and patch files'
	@echo  ''
	@echo  'Configuration targets:'
	@$(MAKE) -f $(srctree)/scripts/kconfig/Makefile help
	@echo  ''
	@echo  'Other generic targets:'
	@echo  '  all		  - Build all targets marked with [*]'
	@echo  '* vmlinux	  - Build the bare kernel'
	@echo  '* modules	  - Build all modules'
	@echo  '  modules_install - Install all modules to INSTALL_MOD_PATH (default: /)'
	@echo  '  dir/            - Build all files in dir and below'
	@echo  '  dir/file.[ois]  - Build specified target only'
	@echo  '  dir/file.ll     - Build the LLVM assembly file'
	@echo  '                    (requires compiler support for LLVM assembly generation)'
	@echo  '  dir/file.lst    - Build specified mixed source/assembly target only'
	@echo  '                    (requires a recent binutils and recent build (System.map))'
	@echo  '  dir/file.ko     - Build module including final link'
	@echo  '  modules_prepare - Set up for building external modules'
	@echo  '  tags/TAGS	  - Generate tags file for editors'
	@echo  '  cscope	  - Generate cscope index'
	@echo  '  gtags           - Generate GNU GLOBAL index'
	@echo  '  kernelrelease	  - Output the release version string (use with make -s)'
	@echo  '  kernelversion	  - Output the version stored in Makefile (use with make -s)'
	@echo  '  image_name	  - Output the image name (use with make -s)'
	@echo  '  headers_install - Install sanitised kernel headers to INSTALL_HDR_PATH'; \
	 echo  '                    (default: $(INSTALL_HDR_PATH))'; \
	 echo  ''
	@echo  'Static analysers:'
	@echo  '  checkstack      - Generate a list of stack hogs'
	@echo  '  namespacecheck  - Name space analysis on compiled kernel'
	@echo  '  versioncheck    - Sanity check on version.h usage'
	@echo  '  includecheck    - Check for duplicate included header files'
	@echo  '  export_report   - List the usages of all exported symbols'
	@echo  '  headerdep       - Detect inclusion cycles in headers'
	@echo  '  coccicheck      - Check with Coccinelle'
	@echo  ''
	@echo  'Tools:'
	@echo  '  nsdeps          - Generate missing symbol namespace dependencies'
	@echo  ''
	@echo  'Kernel selftest:'
	@echo  '  kselftest       - Build and run kernel selftest (run as root)'
	@echo  '                    Build, install, and boot kernel before'
	@echo  '                    running kselftest on it'
	@echo  '  kselftest-clean - Remove all generated kselftest files'
	@echo  '  kselftest-merge - Merge all the config dependencies of kselftest to existing'
	@echo  '                    .config.'
	@echo  ''
	@$(if $(dtstree), \
		echo 'Devicetree:'; \
		echo '* dtbs             - Build device tree blobs for enabled boards'; \
		echo '  dtbs_install     - Install dtbs to $(INSTALL_DTBS_PATH)'; \
		echo '  dt_binding_check - Validate device tree binding documents'; \
		echo '  dtbs_check       - Validate device tree source files';\
		echo '')

	@echo 'Userspace tools targets:'
	@echo '  use "make tools/help"'
	@echo '  or  "cd tools; make help"'
	@echo  ''
	@echo  'Kernel packaging:'
	@$(MAKE) -f $(srctree)/scripts/Makefile.package help
	@echo  ''
	@echo  'Documentation targets:'
	@$(MAKE) -f $(srctree)/Documentation/Makefile dochelp
	@echo  ''
	@echo  'Architecture specific targets ($(SRCARCH)):'
	@$(if $(archhelp),$(archhelp),\
		echo '  No architecture specific help defined for $(SRCARCH)')
	@echo  ''
	@$(if $(boards), \
		$(foreach b, $(boards), \
		printf "  %-24s - Build for %s\\n" $(b) $(subst _defconfig,,$(b));) \
		echo '')
	@$(if $(board-dirs), \
		$(foreach b, $(board-dirs), \
		printf "  %-16s - Show %s-specific targets\\n" help-$(b) $(b);) \
		printf "  %-16s - Show all of the above\\n" help-boards; \
		echo '')

	@echo  '  make V=0|1 [targets] 0 => quiet build (default), 1 => verbose build'
	@echo  '  make V=2   [targets] 2 => give reason for rebuild of target'
	@echo  '  make O=dir [targets] Locate all output files in "dir", including .config'
	@echo  '  make C=1   [targets] Check re-compiled c source with $$CHECK (sparse by default)'
	@echo  '  make C=2   [targets] Force check of all c source with $$CHECK'
	@echo  '  make RECORDMCOUNT_WARN=1 [targets] Warn about ignored mcount sections'
	@echo  '  make W=n   [targets] Enable extra build checks, n=1,2,3 where'
	@echo  '		1: warnings which may be relevant and do not occur too often'
	@echo  '		2: warnings which occur quite often but may still be relevant'
	@echo  '		3: more obscure warnings, can most likely be ignored'
	@echo  '		Multiple levels can be combined with W=12 or W=123'
	@echo  ''
	@echo  'Execute "make" or "make all" to build all targets marked with [*] '
	@echo  'For further info see the ./README file'


help-board-dirs := $(addprefix help-,$(board-dirs))

help-boards: $(help-board-dirs)

boards-per-dir = $(sort $(notdir $(wildcard $(srctree)/arch/$(SRCARCH)/configs/$*/*_defconfig)))

$(help-board-dirs): help-%:
	@echo  'Architecture specific targets ($(SRCARCH) $*):'
	@$(if $(boards-per-dir), \
		$(foreach b, $(boards-per-dir), \
		printf "  %-24s - Build for %s\\n" $*/$(b) $(subst _defconfig,,$(b));) \
		echo '')


# Documentation targets
# ---------------------------------------------------------------------------
DOC_TARGETS := xmldocs latexdocs pdfdocs htmldocs epubdocs cleandocs \
	       linkcheckdocs dochelp refcheckdocs
PHONY += $(DOC_TARGETS)
$(DOC_TARGETS):
	$(Q)$(MAKE) $(build)=Documentation $@

# Misc
# ---------------------------------------------------------------------------

PHONY += scripts_gdb
scripts_gdb: prepare0
	$(Q)$(MAKE) $(build)=scripts/gdb
	$(Q)ln -fsn $(abspath $(srctree)/scripts/gdb/vmlinux-gdb.py)

ifdef CONFIG_GDB_SCRIPTS
all: scripts_gdb
endif

else # KBUILD_EXTMOD

###
# External module support.
# When building external modules the kernel used as basis is considered
# read-only, and no consistency checks are made and the make
# system is not used on the basis kernel. If updates are required
# in the basis kernel ordinary make commands (without M=...) must
# be used.
#
# The following are the only valid targets when building external
# modules.
# make M=dir clean     Delete all automatically generated files
# make M=dir modules   Make all modules in specified dir
# make M=dir	       Same as 'make M=dir modules'
# make M=dir modules_install
#                      Install the modules built in the module directory
#                      Assumes install directory is already created

# We are always building modules
KBUILD_MODULES := 1

PHONY += $(objtree)/Module.symvers
$(objtree)/Module.symvers:
	@test -e $(objtree)/Module.symvers || ( \
	echo; \
	echo "  WARNING: Symbol version dump $(objtree)/Module.symvers"; \
	echo "           is missing; modules will have no dependencies and modversions."; \
	echo )

build-dirs := $(KBUILD_EXTMOD)
PHONY += modules
modules: descend $(objtree)/Module.symvers
	$(Q)$(MAKE) -f $(srctree)/scripts/Makefile.modpost

PHONY += modules_install
modules_install: _emodinst_ _emodinst_post

install-dir := $(if $(INSTALL_MOD_DIR),$(INSTALL_MOD_DIR),extra)
PHONY += _emodinst_
_emodinst_:
	$(Q)mkdir -p $(MODLIB)/$(install-dir)
	$(Q)$(MAKE) -f $(srctree)/scripts/Makefile.modinst

PHONY += _emodinst_post
_emodinst_post: _emodinst_
	$(call cmd,depmod)

clean-dirs := $(KBUILD_EXTMOD)
clean: rm-files := $(KBUILD_EXTMOD)/Module.symvers

PHONY += /
/:
	@echo >&2 '"$(MAKE) /" is no longer supported. Please use "$(MAKE) ./" instead.'

PHONY += help
help:
	@echo  '  Building external modules.'
	@echo  '  Syntax: make -C path/to/kernel/src M=$$PWD target'
	@echo  ''
	@echo  '  modules         - default target, build the module(s)'
	@echo  '  modules_install - install the module'
	@echo  '  clean           - remove generated files in module directory only'
	@echo  ''

PHONY += prepare
endif # KBUILD_EXTMOD

# Single targets
# ---------------------------------------------------------------------------
# To build individual files in subdirectories, you can do like this:
#
#   make foo/bar/baz.s
#
# The supported suffixes for single-target are listed in 'single-targets'
#
# To build only under specific subdirectories, you can do like this:
#
#   make foo/bar/baz/

ifdef single-build

# .ko is special because modpost is needed
single-ko := $(sort $(filter %.ko, $(MAKECMDGOALS)))
single-no-ko := $(sort $(patsubst %.ko,%.mod, $(MAKECMDGOALS)))

$(single-ko): single_modpost
	@:
$(single-no-ko): descend
	@:

ifeq ($(KBUILD_EXTMOD),)
# For the single build of in-tree modules, use a temporary file to avoid
# the situation of modules_install installing an invalid modules.order.
MODORDER := .modules.tmp
endif

PHONY += single_modpost
single_modpost: $(single-no-ko)
	$(Q){ $(foreach m, $(single-ko), echo $(extmod-prefix)$m;) } > $(MODORDER)
	$(Q)$(MAKE) -f $(srctree)/scripts/Makefile.modpost

KBUILD_MODULES := 1

export KBUILD_SINGLE_TARGETS := $(addprefix $(extmod-prefix), $(single-no-ko))

# trim unrelated directories
build-dirs := $(foreach d, $(build-dirs), \
			$(if $(filter $(d)/%, $(KBUILD_SINGLE_TARGETS)), $(d)))

endif

# Handle descending into subdirectories listed in $(build-dirs)
# Preset locale variables to speed up the build process. Limit locale
# tweaks to this spot to avoid wrong language settings when running
# make menuconfig etc.
# Error messages still appears in the original language
PHONY += descend $(build-dirs)
descend: $(build-dirs)
$(build-dirs): prepare
	$(Q)$(MAKE) $(build)=$@ \
	single-build=$(if $(filter-out $@/, $(single-no-ko)),1) \
	need-builtin=1 need-modorder=1

clean-dirs := $(addprefix _clean_, $(clean-dirs))
PHONY += $(clean-dirs) clean
$(clean-dirs):
	$(Q)$(MAKE) $(clean)=$(patsubst _clean_%,%,$@)

clean: $(clean-dirs)
	$(call cmd,rmdirs)
	$(call cmd,rmfiles)
	@find $(if $(KBUILD_EXTMOD), $(KBUILD_EXTMOD), .) $(RCS_FIND_IGNORE) \
		\( -name '*.[aios]' -o -name '*.ko' -o -name '.*.cmd' \
		-o -name '*.ko.*' \
		-o -name '*.dtb' -o -name '*.dtb.S' -o -name '*.dt.yaml' \
		-o -name '*.dwo' -o -name '*.lst' \
		-o -name '*.su' -o -name '*.mod' -o -name '*.ns_deps' \
		-o -name '.*.d' -o -name '.*.tmp' -o -name '*.mod.c' \
		-o -name '*.lex.c' -o -name '*.tab.[ch]' \
		-o -name '*.asn1.[ch]' \
		-o -name '*.symtypes' -o -name 'modules.order' \
		-o -name modules.builtin -o -name '.tmp_*.o.*' \
		-o -name '*.c.[012]*.*' \
		-o -name '*.ll' \
		-o -name '*.gcno' \) -type f -print | xargs rm -f

# Generate tags for editors
# ---------------------------------------------------------------------------
quiet_cmd_tags = GEN     $@
      cmd_tags = $(BASH) $(srctree)/scripts/tags.sh $@

tags TAGS cscope gtags: FORCE
	$(call cmd,tags)

# Script to generate missing namespace dependencies
# ---------------------------------------------------------------------------

PHONY += nsdeps

nsdeps: modules
	$(Q)$(MAKE) -f $(srctree)/scripts/Makefile.modpost nsdeps
	$(Q)$(CONFIG_SHELL) $(srctree)/scripts/$@

# Scripts to check various things for consistency
# ---------------------------------------------------------------------------

PHONY += includecheck versioncheck coccicheck namespacecheck export_report

includecheck:
	find $(srctree)/* $(RCS_FIND_IGNORE) \
		-name '*.[hcS]' -type f -print | sort \
		| xargs $(PERL) -w $(srctree)/scripts/checkincludes.pl

versioncheck:
	find $(srctree)/* $(RCS_FIND_IGNORE) \
		-name '*.[hcS]' -type f -print | sort \
		| xargs $(PERL) -w $(srctree)/scripts/checkversion.pl

coccicheck:
	$(Q)$(BASH) $(srctree)/scripts/$@

namespacecheck:
	$(PERL) $(srctree)/scripts/namespace.pl

export_report:
	$(PERL) $(srctree)/scripts/export_report.pl

PHONY += checkstack kernelrelease kernelversion image_name

# UML needs a little special treatment here.  It wants to use the host
# toolchain, so needs $(SUBARCH) passed to checkstack.pl.  Everyone
# else wants $(ARCH), including people doing cross-builds, which means
# that $(SUBARCH) doesn't work here.
ifeq ($(ARCH), um)
CHECKSTACK_ARCH := $(SUBARCH)
else
CHECKSTACK_ARCH := $(ARCH)
endif
checkstack:
	$(OBJDUMP) -d vmlinux $$(find . -name '*.ko') | \
	$(PERL) $(srctree)/scripts/checkstack.pl $(CHECKSTACK_ARCH)

kernelrelease:
	@echo "$(KERNELVERSION)$$($(CONFIG_SHELL) $(srctree)/scripts/setlocalversion $(srctree))"

kernelversion:
	@echo $(KERNELVERSION)

image_name:
	@echo $(KBUILD_IMAGE)

# Clear a bunch of variables before executing the submake

ifeq ($(quiet),silent_)
tools_silent=s
endif

tools/: FORCE
	$(Q)mkdir -p $(objtree)/tools
	$(Q)$(MAKE) LDFLAGS= MAKEFLAGS="$(tools_silent) $(filter --j% -j,$(MAKEFLAGS))" O=$(abspath $(objtree)) subdir=tools -C $(srctree)/tools/

tools/%: FORCE
	$(Q)mkdir -p $(objtree)/tools
	$(Q)$(MAKE) LDFLAGS= MAKEFLAGS="$(tools_silent) $(filter --j% -j,$(MAKEFLAGS))" O=$(abspath $(objtree)) subdir=tools -C $(srctree)/tools/ $*

# FIXME Should go into a make.lib or something
# ===========================================================================

quiet_cmd_rmdirs = $(if $(wildcard $(rm-dirs)),CLEAN   $(wildcard $(rm-dirs)))
      cmd_rmdirs = rm -rf $(rm-dirs)

quiet_cmd_rmfiles = $(if $(wildcard $(rm-files)),CLEAN   $(wildcard $(rm-files)))
      cmd_rmfiles = rm -f $(rm-files)

# Run depmod only if we have System.map and depmod is executable
quiet_cmd_depmod = DEPMOD  $(KERNELRELEASE)
      cmd_depmod = $(CONFIG_SHELL) $(srctree)/scripts/depmod.sh $(DEPMOD) \
                   $(KERNELRELEASE)

# read saved command lines for existing targets
existing-targets := $(wildcard $(sort $(targets)))

-include $(foreach f,$(existing-targets),$(dir $(f)).$(notdir $(f)).cmd)

endif # config-targets
endif # mixed-build
endif # need-sub-make

PHONY += FORCE
FORCE:

# Declare the contents of the PHONY variable as phony.  We keep that
# information in a variable so we can use it in if_changed and friends.
.PHONY: $(PHONY)<|MERGE_RESOLUTION|>--- conflicted
+++ resolved
@@ -409,12 +409,9 @@
 KBUILD_HOSTLDLIBS   := $(HOST_LFS_LIBS) $(HOSTLDLIBS)
 
 # Make variables (CC, etc...)
-<<<<<<< HEAD
 AS		= $(CROSS_COMPILE)as
 LD		= $(CROSS_COMPILE)ld$(if $(wildcard $(lastword $(CROSS_COMPILE))ld.bfd),.bfd)
 CC		= $(CROSS_COMPILE)gcc
-=======
->>>>>>> 3fe6d735
 CPP		= $(CC) -E
 ifneq ($(LLVM),)
 CC		= clang
