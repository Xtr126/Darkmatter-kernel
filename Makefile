# SPDX-License-Identifier: GPL-2.0
VERSION = 4
PATCHLEVEL = 19
<<<<<<< HEAD
SUBLEVEL = 88
EXTRAVERSION = -zen
NAME = Neo Mir
=======
SUBLEVEL = 89
EXTRAVERSION =
NAME = "People's Front"
>>>>>>> 312017a4

# *DOCUMENTATION*
# To see a list of typical targets execute "make help"
# More info can be located in ./README
# Comments in this file are targeted only to the developer, do not
# expect to learn how to build the kernel reading this file.

# That's our default target when none is given on the command line
PHONY := _all
_all:

# o Do not use make's built-in rules and variables
#   (this increases performance and avoids hard-to-debug behaviour);
# o Look for make include files relative to root of kernel src
MAKEFLAGS += -rR --include-dir=$(CURDIR)

# Avoid funny character set dependencies
unexport LC_ALL
LC_COLLATE=C
LC_NUMERIC=C
export LC_COLLATE LC_NUMERIC

# Avoid interference with shell env settings
unexport GREP_OPTIONS

# We are using a recursive build, so we need to do a little thinking
# to get the ordering right.
#
# Most importantly: sub-Makefiles should only ever modify files in
# their own directory. If in some directory we have a dependency on
# a file in another dir (which doesn't happen often, but it's often
# unavoidable when linking the built-in.a targets which finally
# turn into vmlinux), we will call a sub make in that other dir, and
# after that we are sure that everything which is in that other dir
# is now up to date.
#
# The only cases where we need to modify files which have global
# effects are thus separated out and done before the recursive
# descending is started. They are now explicitly listed as the
# prepare rule.

# Beautify output
# ---------------------------------------------------------------------------
#
# Normally, we echo the whole command before executing it. By making
# that echo $($(quiet)$(cmd)), we now have the possibility to set
# $(quiet) to choose other forms of output instead, e.g.
#
#         quiet_cmd_cc_o_c = Compiling $(RELDIR)/$@
#         cmd_cc_o_c       = $(CC) $(c_flags) -c -o $@ $<
#
# If $(quiet) is empty, the whole command will be printed.
# If it is set to "quiet_", only the short version will be printed.
# If it is set to "silent_", nothing will be printed at all, since
# the variable $(silent_cmd_cc_o_c) doesn't exist.
#
# A simple variant is to prefix commands with $(Q) - that's useful
# for commands that shall be hidden in non-verbose mode.
#
#	$(Q)ln $@ :<
#
# If KBUILD_VERBOSE equals 0 then the above command will be hidden.
# If KBUILD_VERBOSE equals 1 then the above command is displayed.
#
# To put more focus on warnings, be less verbose as default
# Use 'make V=1' to see the full commands

ifeq ("$(origin V)", "command line")
  KBUILD_VERBOSE = $(V)
endif
ifndef KBUILD_VERBOSE
  KBUILD_VERBOSE = 0
endif

ifeq ($(KBUILD_VERBOSE),1)
  quiet =
  Q =
else
  quiet=quiet_
  Q = @
endif

# If the user is running make -s (silent mode), suppress echoing of
# commands

ifneq ($(findstring s,$(filter-out --%,$(MAKEFLAGS))),)
  quiet=silent_
  tools_silent=s
endif

export quiet Q KBUILD_VERBOSE

# kbuild supports saving output files in a separate directory.
# To locate output files in a separate directory two syntaxes are supported.
# In both cases the working directory must be the root of the kernel src.
# 1) O=
# Use "make O=dir/to/store/output/files/"
#
# 2) Set KBUILD_OUTPUT
# Set the environment variable KBUILD_OUTPUT to point to the directory
# where the output files shall be placed.
# export KBUILD_OUTPUT=dir/to/store/output/files/
# make
#
# The O= assignment takes precedence over the KBUILD_OUTPUT environment
# variable.

# KBUILD_SRC is not intended to be used by the regular user (for now),
# it is set on invocation of make with KBUILD_OUTPUT or O= specified.
ifeq ($(KBUILD_SRC),)

# OK, Make called in directory where kernel src resides
# Do we want to locate output files in a separate directory?
ifeq ("$(origin O)", "command line")
  KBUILD_OUTPUT := $(O)
endif

# Cancel implicit rules on top Makefile
$(CURDIR)/Makefile Makefile: ;

ifneq ($(words $(subst :, ,$(CURDIR))), 1)
  $(error main directory cannot contain spaces nor colons)
endif

ifneq ($(KBUILD_OUTPUT),)
# check that the output directory actually exists
saved-output := $(KBUILD_OUTPUT)
KBUILD_OUTPUT := $(shell mkdir -p $(KBUILD_OUTPUT) && cd $(KBUILD_OUTPUT) \
								&& pwd)
$(if $(KBUILD_OUTPUT),, \
     $(error failed to create output directory "$(saved-output)"))

PHONY += $(MAKECMDGOALS) sub-make

$(filter-out _all sub-make $(CURDIR)/Makefile, $(MAKECMDGOALS)) _all: sub-make
	@:

# Invoke a second make in the output directory, passing relevant variables
sub-make:
	$(Q)$(MAKE) -C $(KBUILD_OUTPUT) KBUILD_SRC=$(CURDIR) \
	-f $(CURDIR)/Makefile $(filter-out _all sub-make,$(MAKECMDGOALS))

# Leave processing to above invocation of make
skip-makefile := 1
endif # ifneq ($(KBUILD_OUTPUT),)
endif # ifeq ($(KBUILD_SRC),)

# We process the rest of the Makefile if this is the final invocation of make
ifeq ($(skip-makefile),)

# Do not print "Entering directory ...",
# but we want to display it when entering to the output directory
# so that IDEs/editors are able to understand relative filenames.
MAKEFLAGS += --no-print-directory

# Call a source code checker (by default, "sparse") as part of the
# C compilation.
#
# Use 'make C=1' to enable checking of only re-compiled files.
# Use 'make C=2' to enable checking of *all* source files, regardless
# of whether they are re-compiled or not.
#
# See the file "Documentation/dev-tools/sparse.rst" for more details,
# including where to get the "sparse" utility.

ifeq ("$(origin C)", "command line")
  KBUILD_CHECKSRC = $(C)
endif
ifndef KBUILD_CHECKSRC
  KBUILD_CHECKSRC = 0
endif

# Use make M=dir to specify directory of external module to build
# Old syntax make ... SUBDIRS=$PWD is still supported
# Setting the environment variable KBUILD_EXTMOD take precedence
ifdef SUBDIRS
  KBUILD_EXTMOD ?= $(SUBDIRS)
endif

ifeq ("$(origin M)", "command line")
  KBUILD_EXTMOD := $(M)
endif

ifeq ($(KBUILD_SRC),)
        # building in the source tree
        srctree := .
else
        ifeq ($(KBUILD_SRC)/,$(dir $(CURDIR)))
                # building in a subdirectory of the source tree
                srctree := ..
        else
                srctree := $(KBUILD_SRC)
        endif
endif

export KBUILD_CHECKSRC KBUILD_EXTMOD KBUILD_SRC

objtree		:= .
src		:= $(srctree)
obj		:= $(objtree)

VPATH		:= $(srctree)$(if $(KBUILD_EXTMOD),:$(KBUILD_EXTMOD))

export srctree objtree VPATH

# To make sure we do not include .config for any of the *config targets
# catch them early, and hand them over to scripts/kconfig/Makefile
# It is allowed to specify more targets when calling make, including
# mixing *config targets and build targets.
# For example 'make oldconfig all'.
# Detect when mixed targets is specified, and make a second invocation
# of make so .config is not included in this case either (for *config).

version_h := include/generated/uapi/linux/version.h
old_version_h := include/linux/version.h

clean-targets := %clean mrproper cleandocs
no-dot-config-targets := $(clean-targets) \
			 cscope gtags TAGS tags help% %docs check% coccicheck \
			 $(version_h) headers_% archheaders archscripts \
			 %asm-generic kernelversion %src-pkg
no-sync-config-targets := $(no-dot-config-targets) install %install \
			   kernelrelease

config-targets  := 0
mixed-targets   := 0
dot-config      := 1
may-sync-config := 1

ifneq ($(filter $(no-dot-config-targets), $(MAKECMDGOALS)),)
	ifeq ($(filter-out $(no-dot-config-targets), $(MAKECMDGOALS)),)
		dot-config := 0
	endif
endif

ifneq ($(filter $(no-sync-config-targets), $(MAKECMDGOALS)),)
	ifeq ($(filter-out $(no-sync-config-targets), $(MAKECMDGOALS)),)
		may-sync-config := 0
	endif
endif

ifneq ($(KBUILD_EXTMOD),)
	may-sync-config := 0
endif

ifeq ($(KBUILD_EXTMOD),)
        ifneq ($(filter config %config,$(MAKECMDGOALS)),)
                config-targets := 1
                ifneq ($(words $(MAKECMDGOALS)),1)
                        mixed-targets := 1
                endif
        endif
endif

# For "make -j clean all", "make -j mrproper defconfig all", etc.
ifneq ($(filter $(clean-targets),$(MAKECMDGOALS)),)
        ifneq ($(filter-out $(clean-targets),$(MAKECMDGOALS)),)
                mixed-targets := 1
        endif
endif

# install and modules_install need also be processed one by one
ifneq ($(filter install,$(MAKECMDGOALS)),)
        ifneq ($(filter modules_install,$(MAKECMDGOALS)),)
	        mixed-targets := 1
        endif
endif

ifeq ($(mixed-targets),1)
# ===========================================================================
# We're called with mixed targets (*config and build targets).
# Handle them one by one.

PHONY += $(MAKECMDGOALS) __build_one_by_one

$(filter-out __build_one_by_one, $(MAKECMDGOALS)): __build_one_by_one
	@:

__build_one_by_one:
	$(Q)set -e; \
	for i in $(MAKECMDGOALS); do \
		$(MAKE) -f $(srctree)/Makefile $$i; \
	done

else

# We need some generic definitions (do not try to remake the file).
scripts/Kbuild.include: ;
include scripts/Kbuild.include

# Read KERNELRELEASE from include/config/kernel.release (if it exists)
KERNELRELEASE = $(shell cat include/config/kernel.release 2> /dev/null)
KERNELVERSION = $(VERSION)$(if $(PATCHLEVEL),.$(PATCHLEVEL)$(if $(SUBLEVEL),.$(SUBLEVEL)))$(EXTRAVERSION)
export VERSION PATCHLEVEL SUBLEVEL KERNELRELEASE KERNELVERSION

include scripts/subarch.include

# Cross compiling and selecting different set of gcc/bin-utils
# ---------------------------------------------------------------------------
#
# When performing cross compilation for other architectures ARCH shall be set
# to the target architecture. (See arch/* for the possibilities).
# ARCH can be set during invocation of make:
# make ARCH=ia64
# Another way is to have ARCH set in the environment.
# The default ARCH is the host where make is executed.

# CROSS_COMPILE specify the prefix used for all executables used
# during compilation. Only gcc and related bin-utils executables
# are prefixed with $(CROSS_COMPILE).
# CROSS_COMPILE can be set on the command line
# make CROSS_COMPILE=ia64-linux-
# Alternatively CROSS_COMPILE can be set in the environment.
# Default value for CROSS_COMPILE is not to prefix executables
# Note: Some architectures assign CROSS_COMPILE in their arch/*/Makefile
ARCH		?= $(SUBARCH)

# Architecture as present in compile.h
UTS_MACHINE 	:= $(ARCH)
SRCARCH 	:= $(ARCH)

# Additional ARCH settings for x86
ifeq ($(ARCH),i386)
        SRCARCH := x86
endif
ifeq ($(ARCH),x86_64)
        SRCARCH := x86
endif

# Additional ARCH settings for sparc
ifeq ($(ARCH),sparc32)
       SRCARCH := sparc
endif
ifeq ($(ARCH),sparc64)
       SRCARCH := sparc
endif

# Additional ARCH settings for sh
ifeq ($(ARCH),sh64)
       SRCARCH := sh
endif

KCONFIG_CONFIG	?= .config
export KCONFIG_CONFIG

# SHELL used by kbuild
CONFIG_SHELL := $(shell if [ -x "$$BASH" ]; then echo $$BASH; \
	  else if [ -x /bin/bash ]; then echo /bin/bash; \
	  else echo sh; fi ; fi)

HOST_LFS_CFLAGS := $(shell getconf LFS_CFLAGS 2>/dev/null)
HOST_LFS_LDFLAGS := $(shell getconf LFS_LDFLAGS 2>/dev/null)
HOST_LFS_LIBS := $(shell getconf LFS_LIBS 2>/dev/null)

HOSTCC       = gcc
HOSTCXX      = g++
KBUILD_HOSTCFLAGS   := -Wall -Wmissing-prototypes -Wstrict-prototypes -O2 \
		-fomit-frame-pointer -std=gnu89 $(HOST_LFS_CFLAGS) \
		$(HOSTCFLAGS)
KBUILD_HOSTCXXFLAGS := -O2 $(HOST_LFS_CFLAGS) $(HOSTCXXFLAGS)
KBUILD_HOSTLDFLAGS  := $(HOST_LFS_LDFLAGS) $(HOSTLDFLAGS)
KBUILD_HOSTLDLIBS   := $(HOST_LFS_LIBS) $(HOSTLDLIBS)

# Make variables (CC, etc...)
AS		= $(CROSS_COMPILE)as
LD		= $(CROSS_COMPILE)ld
CC		= $(CROSS_COMPILE)gcc
CPP		= $(CC) -E
AR		= $(CROSS_COMPILE)ar
NM		= $(CROSS_COMPILE)nm
STRIP		= $(CROSS_COMPILE)strip
OBJCOPY		= $(CROSS_COMPILE)objcopy
OBJDUMP		= $(CROSS_COMPILE)objdump
LEX		= flex
YACC		= bison
AWK		= awk
GENKSYMS	= scripts/genksyms/genksyms
INSTALLKERNEL  := installkernel
DEPMOD		= /sbin/depmod
PERL		= perl
PYTHON		= python
PYTHON2		= python2
PYTHON3		= python3
CHECK		= sparse

CHECKFLAGS     := -D__linux__ -Dlinux -D__STDC__ -Dunix -D__unix__ \
		  -Wbitwise -Wno-return-void -Wno-unknown-attribute $(CF)
NOSTDINC_FLAGS  =
CFLAGS_MODULE   =
AFLAGS_MODULE   =
LDFLAGS_MODULE  =
CFLAGS_KERNEL	=
AFLAGS_KERNEL	=
LDFLAGS_vmlinux =

# Use USERINCLUDE when you must reference the UAPI directories only.
USERINCLUDE    := \
		-I$(srctree)/arch/$(SRCARCH)/include/uapi \
		-I$(objtree)/arch/$(SRCARCH)/include/generated/uapi \
		-I$(srctree)/include/uapi \
		-I$(objtree)/include/generated/uapi \
                -include $(srctree)/include/linux/kconfig.h

# Use LINUXINCLUDE when you must reference the include/ directory.
# Needed to be compatible with the O= option
LINUXINCLUDE    := \
		-I$(srctree)/arch/$(SRCARCH)/include \
		-I$(objtree)/arch/$(SRCARCH)/include/generated \
		$(if $(KBUILD_SRC), -I$(srctree)/include) \
		-I$(objtree)/include \
		$(USERINCLUDE)

KBUILD_AFLAGS   := -D__ASSEMBLY__
KBUILD_CFLAGS   := -Wall -Wundef -Wstrict-prototypes -Wno-trigraphs \
		   -fno-strict-aliasing -fno-common -fshort-wchar \
		   -Werror-implicit-function-declaration \
		   -Wno-format-security \
		   -std=gnu89
KBUILD_CPPFLAGS := -D__KERNEL__
KBUILD_AFLAGS_KERNEL :=
KBUILD_CFLAGS_KERNEL :=
KBUILD_AFLAGS_MODULE  := -DMODULE
KBUILD_CFLAGS_MODULE  := -DMODULE
KBUILD_LDFLAGS_MODULE := -T $(srctree)/scripts/module-common.lds
KBUILD_LDFLAGS :=
GCC_PLUGINS_CFLAGS :=
CLANG_FLAGS :=

export ARCH SRCARCH CONFIG_SHELL HOSTCC KBUILD_HOSTCFLAGS CROSS_COMPILE AS LD CC
export CPP AR NM STRIP OBJCOPY OBJDUMP KBUILD_HOSTLDFLAGS KBUILD_HOSTLDLIBS
export MAKE LEX YACC AWK GENKSYMS INSTALLKERNEL PERL PYTHON PYTHON2 PYTHON3 UTS_MACHINE
export HOSTCXX KBUILD_HOSTCXXFLAGS LDFLAGS_MODULE CHECK CHECKFLAGS

export KBUILD_CPPFLAGS NOSTDINC_FLAGS LINUXINCLUDE OBJCOPYFLAGS KBUILD_LDFLAGS
export KBUILD_CFLAGS CFLAGS_KERNEL CFLAGS_MODULE
export CFLAGS_KASAN CFLAGS_KASAN_NOSANITIZE CFLAGS_UBSAN
export KBUILD_AFLAGS AFLAGS_KERNEL AFLAGS_MODULE
export KBUILD_AFLAGS_MODULE KBUILD_CFLAGS_MODULE KBUILD_LDFLAGS_MODULE
export KBUILD_AFLAGS_KERNEL KBUILD_CFLAGS_KERNEL
export KBUILD_ARFLAGS

# When compiling out-of-tree modules, put MODVERDIR in the module
# tree rather than in the kernel tree. The kernel tree might
# even be read-only.
export MODVERDIR := $(if $(KBUILD_EXTMOD),$(firstword $(KBUILD_EXTMOD))/).tmp_versions

# Files to ignore in find ... statements

export RCS_FIND_IGNORE := \( -name SCCS -o -name BitKeeper -o -name .svn -o    \
			  -name CVS -o -name .pc -o -name .hg -o -name .git \) \
			  -prune -o
export RCS_TAR_IGNORE := --exclude SCCS --exclude BitKeeper --exclude .svn \
			 --exclude CVS --exclude .pc --exclude .hg --exclude .git

# ===========================================================================
# Rules shared between *config targets and build targets

# Basic helpers built in scripts/basic/
PHONY += scripts_basic
scripts_basic:
	$(Q)$(MAKE) $(build)=scripts/basic
	$(Q)rm -f .tmp_quiet_recordmcount

# To avoid any implicit rule to kick in, define an empty command.
scripts/basic/%: scripts_basic ;

PHONY += outputmakefile
# outputmakefile generates a Makefile in the output directory, if using a
# separate output directory. This allows convenient use of make in the
# output directory.
outputmakefile:
ifneq ($(KBUILD_SRC),)
	$(Q)ln -fsn $(srctree) source
	$(Q)$(CONFIG_SHELL) $(srctree)/scripts/mkmakefile \
	    $(srctree) $(objtree) $(VERSION) $(PATCHLEVEL)
endif

ifeq ($(cc-name),clang)
ifneq ($(CROSS_COMPILE),)
CLANG_FLAGS	+= --target=$(notdir $(CROSS_COMPILE:%-=%))
GCC_TOOLCHAIN_DIR := $(dir $(shell which $(CROSS_COMPILE)elfedit))
CLANG_FLAGS	+= --prefix=$(GCC_TOOLCHAIN_DIR)
GCC_TOOLCHAIN	:= $(realpath $(GCC_TOOLCHAIN_DIR)/..)
endif
ifneq ($(GCC_TOOLCHAIN),)
CLANG_FLAGS	+= --gcc-toolchain=$(GCC_TOOLCHAIN)
endif
CLANG_FLAGS	+= -no-integrated-as
CLANG_FLAGS	+= -Werror=unknown-warning-option
KBUILD_CFLAGS	+= $(CLANG_FLAGS)
KBUILD_AFLAGS	+= $(CLANG_FLAGS)
export CLANG_FLAGS
endif

RETPOLINE_CFLAGS_GCC := -mindirect-branch=thunk-extern -mindirect-branch-register
RETPOLINE_VDSO_CFLAGS_GCC := -mindirect-branch=thunk-inline -mindirect-branch-register
RETPOLINE_CFLAGS_CLANG := -mretpoline-external-thunk
RETPOLINE_VDSO_CFLAGS_CLANG := -mretpoline
RETPOLINE_CFLAGS := $(call cc-option,$(RETPOLINE_CFLAGS_GCC),$(call cc-option,$(RETPOLINE_CFLAGS_CLANG)))
RETPOLINE_VDSO_CFLAGS := $(call cc-option,$(RETPOLINE_VDSO_CFLAGS_GCC),$(call cc-option,$(RETPOLINE_VDSO_CFLAGS_CLANG)))
# -mindirect-branch is incompatible with -fcf-protection, so ensure the
# latter is disabled
RETPOLINE_CFLAGS += $(call cc-option,-fcf-protection=none,)
RETPOLINE_VDSO_CFLAGS += $(call cc-option,-fcf-protection=none,)
export RETPOLINE_CFLAGS
export RETPOLINE_VDSO_CFLAGS

KBUILD_CFLAGS	+= $(call cc-option,-fno-PIE)
KBUILD_AFLAGS	+= $(call cc-option,-fno-PIE)

# The expansion should be delayed until arch/$(SRCARCH)/Makefile is included.
# Some architectures define CROSS_COMPILE in arch/$(SRCARCH)/Makefile.
# CC_VERSION_TEXT is referenced from Kconfig (so it needs export),
# and from include/config/auto.conf.cmd to detect the compiler upgrade.
CC_VERSION_TEXT = $(shell $(CC) --version | head -n 1)

ifeq ($(config-targets),1)
# ===========================================================================
# *config targets only - make sure prerequisites are updated, and descend
# in scripts/kconfig to make the *config target

# Read arch specific Makefile to set KBUILD_DEFCONFIG as needed.
# KBUILD_DEFCONFIG may point out an alternative default configuration
# used for 'make defconfig'
include arch/$(SRCARCH)/Makefile
export KBUILD_DEFCONFIG KBUILD_KCONFIG CC_VERSION_TEXT

config: scripts_basic outputmakefile FORCE
	$(Q)$(MAKE) $(build)=scripts/kconfig $@

%config: scripts_basic outputmakefile FORCE
	$(Q)$(MAKE) $(build)=scripts/kconfig $@

else
# ===========================================================================
# Build targets only - this includes vmlinux, arch specific targets, clean
# targets and others. In general all targets except *config targets.

# If building an external module we do not care about the all: rule
# but instead _all depend on modules
PHONY += all
ifeq ($(KBUILD_EXTMOD),)
_all: all
else
_all: modules
endif

# Decide whether to build built-in, modular, or both.
# Normally, just do built-in.

KBUILD_MODULES :=
KBUILD_BUILTIN := 1

# If we have only "make modules", don't compile built-in objects.
# When we're building modules with modversions, we need to consider
# the built-in objects during the descend as well, in order to
# make sure the checksums are up to date before we record them.

ifeq ($(MAKECMDGOALS),modules)
  KBUILD_BUILTIN := $(if $(CONFIG_MODVERSIONS),1)
endif

# If we have "make <whatever> modules", compile modules
# in addition to whatever we do anyway.
# Just "make" or "make all" shall build modules as well

ifneq ($(filter all _all modules,$(MAKECMDGOALS)),)
  KBUILD_MODULES := 1
endif

ifeq ($(MAKECMDGOALS),)
  KBUILD_MODULES := 1
endif

export KBUILD_MODULES KBUILD_BUILTIN

ifeq ($(KBUILD_EXTMOD),)
# Objects we will link into vmlinux / subdirs we need to visit
init-y		:= init/
drivers-y	:= drivers/ sound/ firmware/
net-y		:= net/
libs-y		:= lib/
core-y		:= usr/
virt-y		:= virt/
endif # KBUILD_EXTMOD

ifeq ($(dot-config),1)
include include/config/auto.conf
endif

# The all: target is the default when no target is given on the
# command line.
# This allow a user to issue only 'make' to build a kernel including modules
# Defaults to vmlinux, but the arch makefile usually adds further targets
all: vmlinux

CFLAGS_GCOV	:= -fprofile-arcs -ftest-coverage \
	$(call cc-option,-fno-tree-loop-im) \
	$(call cc-disable-warning,maybe-uninitialized,)
export CFLAGS_GCOV

# The arch Makefiles can override CC_FLAGS_FTRACE. We may also append it later.
ifdef CONFIG_FUNCTION_TRACER
  CC_FLAGS_FTRACE := -pg
endif

# The arch Makefile can set ARCH_{CPP,A,C}FLAGS to override the default
# values of the respective KBUILD_* variables
ARCH_CPPFLAGS :=
ARCH_AFLAGS :=
ARCH_CFLAGS :=
include arch/$(SRCARCH)/Makefile

ifeq ($(dot-config),1)
ifeq ($(may-sync-config),1)
# Read in dependencies to all Kconfig* files, make sure to run syncconfig if
# changes are detected. This should be included after arch/$(SRCARCH)/Makefile
# because some architectures define CROSS_COMPILE there.
include include/config/auto.conf.cmd

# To avoid any implicit rule to kick in, define an empty command
$(KCONFIG_CONFIG): ;

# The actual configuration files used during the build are stored in
# include/generated/ and include/config/. Update them if .config is newer than
# include/config/auto.conf (which mirrors .config).
#
# This exploits the 'multi-target pattern rule' trick.
# The syncconfig should be executed only once to make all the targets.
%/auto.conf %/auto.conf.cmd %/tristate.conf: $(KCONFIG_CONFIG)
	$(Q)$(MAKE) -f $(srctree)/Makefile syncconfig
else
# External modules and some install targets need include/generated/autoconf.h
# and include/config/auto.conf but do not care if they are up-to-date.
# Use auto.conf to trigger the test
PHONY += include/config/auto.conf

include/config/auto.conf:
	$(Q)test -e include/generated/autoconf.h -a -e $@ || (		\
	echo >&2;							\
	echo >&2 "  ERROR: Kernel configuration is invalid.";		\
	echo >&2 "         include/generated/autoconf.h or $@ are missing.";\
	echo >&2 "         Run 'make oldconfig && make prepare' on kernel src to fix it.";	\
	echo >&2 ;							\
	/bin/false)

endif # may-sync-config
endif # $(dot-config)

KBUILD_CFLAGS	+= $(call cc-option,-fno-delete-null-pointer-checks,)
KBUILD_CFLAGS	+= $(call cc-disable-warning,frame-address,)
KBUILD_CFLAGS	+= $(call cc-disable-warning, format-truncation)
KBUILD_CFLAGS	+= $(call cc-disable-warning, format-overflow)
KBUILD_CFLAGS	+= $(call cc-disable-warning, int-in-bool-context)
KBUILD_CFLAGS	+= $(call cc-disable-warning, address-of-packed-member)

ifdef CONFIG_CC_OPTIMIZE_FOR_SIZE
KBUILD_CFLAGS	+= -Os $(call cc-disable-warning,maybe-uninitialized,)
else
ifdef CONFIG_CC_OPTIMIZE_HARDER
KBUILD_CFLAGS	+= -O3 $(call cc-disable-warning,maybe-uninitialized,)
else
ifdef CONFIG_PROFILE_ALL_BRANCHES
KBUILD_CFLAGS	+= -O2 $(call cc-disable-warning,maybe-uninitialized,)
else
KBUILD_CFLAGS   += -O2
endif
endif
endif

KBUILD_CFLAGS += $(call cc-ifversion, -lt, 0409, \
			$(call cc-disable-warning,maybe-uninitialized,))

# Tell gcc to never replace conditional load with a non-conditional one
KBUILD_CFLAGS	+= $(call cc-option,--param=allow-store-data-races=0)

include scripts/Makefile.kcov
include scripts/Makefile.gcc-plugins

ifdef CONFIG_READABLE_ASM
# Disable optimizations that make assembler listings hard to read.
# reorder blocks reorders the control in the function
# ipa clone creates specialized cloned functions
# partial inlining inlines only parts of functions
KBUILD_CFLAGS += $(call cc-option,-fno-reorder-blocks,) \
                 $(call cc-option,-fno-ipa-cp-clone,) \
                 $(call cc-option,-fno-partial-inlining)
endif

ifneq ($(CONFIG_FRAME_WARN),0)
KBUILD_CFLAGS += $(call cc-option,-Wframe-larger-than=${CONFIG_FRAME_WARN})
endif

stackp-flags-$(CONFIG_CC_HAS_STACKPROTECTOR_NONE) := -fno-stack-protector
stackp-flags-$(CONFIG_STACKPROTECTOR)             := -fstack-protector
stackp-flags-$(CONFIG_STACKPROTECTOR_STRONG)      := -fstack-protector-strong

KBUILD_CFLAGS += $(stackp-flags-y)

ifeq ($(cc-name),clang)
KBUILD_CPPFLAGS += $(call cc-option,-Qunused-arguments,)
KBUILD_CFLAGS += $(call cc-disable-warning, format-invalid-specifier)
KBUILD_CFLAGS += $(call cc-disable-warning, gnu)
# Quiet clang warning: comparison of unsigned expression < 0 is always false
KBUILD_CFLAGS += $(call cc-disable-warning, tautological-compare)
# CLANG uses a _MergedGlobals as optimization, but this breaks modpost, as the
# source of a reference will be _MergedGlobals and not on of the whitelisted names.
# See modpost pattern 2
KBUILD_CFLAGS += $(call cc-option, -mno-global-merge,)
KBUILD_CFLAGS += $(call cc-option, -fcatch-undefined-behavior)
else

# These warnings generated too much noise in a regular build.
# Use make W=1 to enable them (see scripts/Makefile.extrawarn)
KBUILD_CFLAGS += $(call cc-disable-warning, unused-but-set-variable)
endif

KBUILD_CFLAGS += $(call cc-disable-warning, unused-const-variable)
ifdef CONFIG_FRAME_POINTER
KBUILD_CFLAGS	+= -fno-omit-frame-pointer -fno-optimize-sibling-calls
else
# Some targets (ARM with Thumb2, for example), can't be built with frame
# pointers.  For those, we don't have FUNCTION_TRACER automatically
# select FRAME_POINTER.  However, FUNCTION_TRACER adds -pg, and this is
# incompatible with -fomit-frame-pointer with current GCC, so we don't use
# -fomit-frame-pointer with FUNCTION_TRACER.
ifndef CONFIG_FUNCTION_TRACER
KBUILD_CFLAGS	+= -fomit-frame-pointer
endif
endif

KBUILD_CFLAGS   += $(call cc-option, -fno-var-tracking-assignments)

ifdef CONFIG_DEBUG_INFO
ifdef CONFIG_DEBUG_INFO_SPLIT
KBUILD_CFLAGS   += $(call cc-option, -gsplit-dwarf, -g)
else
KBUILD_CFLAGS	+= -g
endif
KBUILD_AFLAGS	+= -Wa,-gdwarf-2
endif
ifdef CONFIG_DEBUG_INFO_DWARF4
KBUILD_CFLAGS	+= $(call cc-option, -gdwarf-4,)
endif

ifdef CONFIG_DEBUG_INFO_REDUCED
KBUILD_CFLAGS 	+= $(call cc-option, -femit-struct-debug-baseonly) \
		   $(call cc-option,-fno-var-tracking)
endif

ifdef CONFIG_FUNCTION_TRACER
ifdef CONFIG_FTRACE_MCOUNT_RECORD
  # gcc 5 supports generating the mcount tables directly
  ifeq ($(call cc-option-yn,-mrecord-mcount),y)
    CC_FLAGS_FTRACE	+= -mrecord-mcount
    export CC_USING_RECORD_MCOUNT := 1
  endif
  ifdef CONFIG_HAVE_NOP_MCOUNT
    ifeq ($(call cc-option-yn, -mnop-mcount),y)
      CC_FLAGS_FTRACE	+= -mnop-mcount
      CC_FLAGS_USING	+= -DCC_USING_NOP_MCOUNT
    endif
  endif
endif
ifdef CONFIG_HAVE_FENTRY
  ifeq ($(call cc-option-yn, -mfentry),y)
    CC_FLAGS_FTRACE	+= -mfentry
    CC_FLAGS_USING	+= -DCC_USING_FENTRY
  endif
endif
export CC_FLAGS_FTRACE
KBUILD_CFLAGS	+= $(CC_FLAGS_FTRACE) $(CC_FLAGS_USING)
KBUILD_AFLAGS	+= $(CC_FLAGS_USING)
ifdef CONFIG_DYNAMIC_FTRACE
	ifdef CONFIG_HAVE_C_RECORDMCOUNT
		BUILD_C_RECORDMCOUNT := y
		export BUILD_C_RECORDMCOUNT
	endif
endif
endif

# We trigger additional mismatches with less inlining
ifdef CONFIG_DEBUG_SECTION_MISMATCH
KBUILD_CFLAGS += $(call cc-option, -fno-inline-functions-called-once)
endif

ifdef CONFIG_LD_DEAD_CODE_DATA_ELIMINATION
KBUILD_CFLAGS_KERNEL += -ffunction-sections -fdata-sections
LDFLAGS_vmlinux += --gc-sections
endif

# arch Makefile may override CC so keep this after arch Makefile is included
NOSTDINC_FLAGS += -nostdinc -isystem $(shell $(CC) -print-file-name=include)

# warn about C99 declaration after statement
KBUILD_CFLAGS += $(call cc-option,-Wdeclaration-after-statement,)

# disable pointer signed / unsigned warnings in gcc 4.0
KBUILD_CFLAGS += $(call cc-disable-warning, pointer-sign)

# disable stringop warnings in gcc 8+
KBUILD_CFLAGS += $(call cc-disable-warning, stringop-truncation)

# disable invalid "can't wrap" optimizations for signed / pointers
KBUILD_CFLAGS	+= $(call cc-option,-fno-strict-overflow)

# clang sets -fmerge-all-constants by default as optimization, but this
# is non-conforming behavior for C and in fact breaks the kernel, so we
# need to disable it here generally.
KBUILD_CFLAGS	+= $(call cc-option,-fno-merge-all-constants)

# for gcc -fno-merge-all-constants disables everything, but it is fine
# to have actual conforming behavior enabled.
KBUILD_CFLAGS	+= $(call cc-option,-fmerge-constants)

# Make sure -fstack-check isn't enabled (like gentoo apparently did)
KBUILD_CFLAGS  += $(call cc-option,-fno-stack-check,)

# conserve stack if available
KBUILD_CFLAGS   += $(call cc-option,-fconserve-stack)

# disallow errors like 'EXPORT_GPL(foo);' with missing header
KBUILD_CFLAGS   += $(call cc-option,-Werror=implicit-int)

# require functions to have arguments in prototypes, not empty 'int foo()'
KBUILD_CFLAGS   += $(call cc-option,-Werror=strict-prototypes)

# Prohibit date/time macros, which would make the build non-deterministic
KBUILD_CFLAGS   += $(call cc-option,-Werror=date-time)

# enforce correct pointer usage
KBUILD_CFLAGS   += $(call cc-option,-Werror=incompatible-pointer-types)

# Require designated initializers for all marked structures
KBUILD_CFLAGS   += $(call cc-option,-Werror=designated-init)

# change __FILE__ to the relative path from the srctree
KBUILD_CFLAGS	+= $(call cc-option,-fmacro-prefix-map=$(srctree)/=)

# ensure -fcf-protection is disabled when using retpoline as it is
# incompatible with -mindirect-branch=thunk-extern
ifdef CONFIG_RETPOLINE
KBUILD_CFLAGS += $(call cc-option,-fcf-protection=none)
endif

# use the deterministic mode of AR if available
KBUILD_ARFLAGS := $(call ar-option,D)

include scripts/Makefile.kasan
include scripts/Makefile.extrawarn
include scripts/Makefile.ubsan

# Add any arch overrides and user supplied CPPFLAGS, AFLAGS and CFLAGS as the
# last assignments
KBUILD_CPPFLAGS += $(ARCH_CPPFLAGS) $(KCPPFLAGS)
KBUILD_AFLAGS   += $(ARCH_AFLAGS)   $(KAFLAGS)
KBUILD_CFLAGS   += $(ARCH_CFLAGS)   $(KCFLAGS)

# Use --build-id when available.
LDFLAGS_BUILD_ID := $(call ld-option, --build-id)
KBUILD_LDFLAGS_MODULE += $(LDFLAGS_BUILD_ID)
LDFLAGS_vmlinux += $(LDFLAGS_BUILD_ID)

ifeq ($(CONFIG_STRIP_ASM_SYMS),y)
LDFLAGS_vmlinux	+= $(call ld-option, -X,)
endif

# insure the checker run with the right endianness
CHECKFLAGS += $(if $(CONFIG_CPU_BIG_ENDIAN),-mbig-endian,-mlittle-endian)

# the checker needs the correct machine size
CHECKFLAGS += $(if $(CONFIG_64BIT),-m64,-m32)

# Default kernel image to build when no specific target is given.
# KBUILD_IMAGE may be overruled on the command line or
# set in the environment
# Also any assignments in arch/$(ARCH)/Makefile take precedence over
# this default value
export KBUILD_IMAGE ?= vmlinux

#
# INSTALL_PATH specifies where to place the updated kernel and system map
# images. Default is /boot, but you can set it to other values
export	INSTALL_PATH ?= /boot

#
# INSTALL_DTBS_PATH specifies a prefix for relocations required by build roots.
# Like INSTALL_MOD_PATH, it isn't defined in the Makefile, but can be passed as
# an argument if needed. Otherwise it defaults to the kernel install path
#
export INSTALL_DTBS_PATH ?= $(INSTALL_PATH)/dtbs/$(KERNELRELEASE)

#
# INSTALL_MOD_PATH specifies a prefix to MODLIB for module directory
# relocations required by build roots.  This is not defined in the
# makefile but the argument can be passed to make if needed.
#

MODLIB	= $(INSTALL_MOD_PATH)/lib/modules/$(KERNELRELEASE)
export MODLIB

#
# INSTALL_MOD_STRIP, if defined, will cause modules to be
# stripped after they are installed.  If INSTALL_MOD_STRIP is '1', then
# the default option --strip-debug will be used.  Otherwise,
# INSTALL_MOD_STRIP value will be used as the options to the strip command.

ifdef INSTALL_MOD_STRIP
ifeq ($(INSTALL_MOD_STRIP),1)
mod_strip_cmd = $(STRIP) --strip-debug
else
mod_strip_cmd = $(STRIP) $(INSTALL_MOD_STRIP)
endif # INSTALL_MOD_STRIP=1
else
mod_strip_cmd = true
endif # INSTALL_MOD_STRIP
export mod_strip_cmd

# CONFIG_MODULE_COMPRESS, if defined, will cause module to be compressed
# after they are installed in agreement with CONFIG_MODULE_COMPRESS_GZIP
# or CONFIG_MODULE_COMPRESS_XZ.

mod_compress_cmd = true
ifdef CONFIG_MODULE_COMPRESS
  ifdef CONFIG_MODULE_COMPRESS_GZIP
    mod_compress_cmd = gzip -n -f
  endif # CONFIG_MODULE_COMPRESS_GZIP
  ifdef CONFIG_MODULE_COMPRESS_XZ
    mod_compress_cmd = xz -f
  endif # CONFIG_MODULE_COMPRESS_XZ
endif # CONFIG_MODULE_COMPRESS
export mod_compress_cmd

# Select initial ramdisk compression format, default is gzip(1).
# This shall be used by the dracut(8) tool while creating an initramfs image.
#
INITRD_COMPRESS-y                  := gzip
INITRD_COMPRESS-$(CONFIG_RD_BZIP2) := bzip2
INITRD_COMPRESS-$(CONFIG_RD_LZMA)  := lzma
INITRD_COMPRESS-$(CONFIG_RD_XZ)    := xz
INITRD_COMPRESS-$(CONFIG_RD_LZO)   := lzo
INITRD_COMPRESS-$(CONFIG_RD_LZ4)   := lz4
# do not export INITRD_COMPRESS, since we didn't actually
# choose a sane default compression above.
# export INITRD_COMPRESS := $(INITRD_COMPRESS-y)

ifdef CONFIG_MODULE_SIG_ALL
$(eval $(call config_filename,MODULE_SIG_KEY))

mod_sign_cmd = scripts/sign-file $(CONFIG_MODULE_SIG_HASH) $(MODULE_SIG_KEY_SRCPREFIX)$(CONFIG_MODULE_SIG_KEY) certs/signing_key.x509
else
mod_sign_cmd = true
endif
export mod_sign_cmd

HOST_LIBELF_LIBS = $(shell pkg-config libelf --libs 2>/dev/null || echo -lelf)

ifdef CONFIG_STACK_VALIDATION
  has_libelf := $(call try-run,\
		echo "int main() {}" | $(HOSTCC) -xc -o /dev/null $(HOST_LIBELF_LIBS) -,1,0)
  ifeq ($(has_libelf),1)
    objtool_target := tools/objtool FORCE
  else
    SKIP_STACK_VALIDATION := 1
    export SKIP_STACK_VALIDATION
  endif
endif


ifeq ($(KBUILD_EXTMOD),)
core-y		+= kernel/ certs/ mm/ fs/ ipc/ security/ crypto/ block/

vmlinux-dirs	:= $(patsubst %/,%,$(filter %/, $(init-y) $(init-m) \
		     $(core-y) $(core-m) $(drivers-y) $(drivers-m) \
		     $(net-y) $(net-m) $(libs-y) $(libs-m) $(virt-y)))

vmlinux-alldirs	:= $(sort $(vmlinux-dirs) $(patsubst %/,%,$(filter %/, \
		     $(init-) $(core-) $(drivers-) $(net-) $(libs-) $(virt-))))

init-y		:= $(patsubst %/, %/built-in.a, $(init-y))
core-y		:= $(patsubst %/, %/built-in.a, $(core-y))
drivers-y	:= $(patsubst %/, %/built-in.a, $(drivers-y))
net-y		:= $(patsubst %/, %/built-in.a, $(net-y))
libs-y1		:= $(patsubst %/, %/lib.a, $(libs-y))
libs-y2		:= $(patsubst %/, %/built-in.a, $(filter-out %.a, $(libs-y)))
virt-y		:= $(patsubst %/, %/built-in.a, $(virt-y))

# Externally visible symbols (used by link-vmlinux.sh)
export KBUILD_VMLINUX_INIT := $(head-y) $(init-y)
export KBUILD_VMLINUX_MAIN := $(core-y) $(libs-y2) $(drivers-y) $(net-y) $(virt-y)
export KBUILD_VMLINUX_LIBS := $(libs-y1)
export KBUILD_LDS          := arch/$(SRCARCH)/kernel/vmlinux.lds
export LDFLAGS_vmlinux
# used by scripts/package/Makefile
export KBUILD_ALLDIRS := $(sort $(filter-out arch/%,$(vmlinux-alldirs)) arch Documentation include samples scripts tools)

vmlinux-deps := $(KBUILD_LDS) $(KBUILD_VMLINUX_INIT) $(KBUILD_VMLINUX_MAIN) $(KBUILD_VMLINUX_LIBS)

# Recurse until adjust_autoksyms.sh is satisfied
PHONY += autoksyms_recursive
autoksyms_recursive: $(vmlinux-deps)
ifdef CONFIG_TRIM_UNUSED_KSYMS
	$(Q)$(CONFIG_SHELL) $(srctree)/scripts/adjust_autoksyms.sh \
	  "$(MAKE) -f $(srctree)/Makefile vmlinux"
endif

# For the kernel to actually contain only the needed exported symbols,
# we have to build modules as well to determine what those symbols are.
# (this can be evaluated only once include/config/auto.conf has been included)
ifdef CONFIG_TRIM_UNUSED_KSYMS
  KBUILD_MODULES := 1
endif

autoksyms_h := $(if $(CONFIG_TRIM_UNUSED_KSYMS), include/generated/autoksyms.h)

$(autoksyms_h):
	$(Q)mkdir -p $(dir $@)
	$(Q)touch $@

ARCH_POSTLINK := $(wildcard $(srctree)/arch/$(SRCARCH)/Makefile.postlink)

# Final link of vmlinux with optional arch pass after final link
cmd_link-vmlinux =                                                 \
	$(CONFIG_SHELL) $< $(LD) $(KBUILD_LDFLAGS) $(LDFLAGS_vmlinux) ;    \
	$(if $(ARCH_POSTLINK), $(MAKE) -f $(ARCH_POSTLINK) $@, true)

vmlinux: scripts/link-vmlinux.sh autoksyms_recursive $(vmlinux-deps) FORCE
ifdef CONFIG_HEADERS_CHECK
	$(Q)$(MAKE) -f $(srctree)/Makefile headers_check
endif
ifdef CONFIG_GDB_SCRIPTS
	$(Q)ln -fsn $(abspath $(srctree)/scripts/gdb/vmlinux-gdb.py)
endif
	+$(call if_changed,link-vmlinux)

# Build samples along the rest of the kernel. This needs headers_install.
ifdef CONFIG_SAMPLES
vmlinux-dirs += samples
samples: headers_install
endif

# The actual objects are generated when descending,
# make sure no implicit rule kicks in
$(sort $(vmlinux-deps)): $(vmlinux-dirs) ;

# Handle descending into subdirectories listed in $(vmlinux-dirs)
# Preset locale variables to speed up the build process. Limit locale
# tweaks to this spot to avoid wrong language settings when running
# make menuconfig etc.
# Error messages still appears in the original language

PHONY += $(vmlinux-dirs)
$(vmlinux-dirs): prepare scripts
	$(Q)$(MAKE) $(build)=$@ need-builtin=1

define filechk_kernel.release
	echo "$(KERNELVERSION)$$($(CONFIG_SHELL) $(srctree)/scripts/setlocalversion $(srctree))"
endef

# Store (new) KERNELRELEASE string in include/config/kernel.release
include/config/kernel.release: $(srctree)/Makefile FORCE
	$(call filechk,kernel.release)

# Additional helpers built in scripts/
# Carefully list dependencies so we do not try to build scripts twice
# in parallel
PHONY += scripts
scripts: scripts_basic asm-generic gcc-plugins $(autoksyms_h)
	$(Q)$(MAKE) $(build)=$(@)

# Things we need to do before we recursively start building the kernel
# or the modules are listed in "prepare".
# A multi level approach is used. prepareN is processed before prepareN-1.
# archprepare is used in arch Makefiles and when processed asm symlink,
# version.h and scripts_basic is processed / created.

# Listed in dependency order
PHONY += prepare archprepare prepare0 prepare1 prepare2 prepare3

# prepare3 is used to check if we are building in a separate output directory,
# and if so do:
# 1) Check that make has not been executed in the kernel src $(srctree)
prepare3: include/config/kernel.release
ifneq ($(KBUILD_SRC),)
	@$(kecho) '  Using $(srctree) as source for kernel'
	$(Q)if [ -f $(srctree)/.config -o -d $(srctree)/include/config ]; then \
		echo >&2 "  $(srctree) is not clean, please run 'make mrproper'"; \
		echo >&2 "  in the '$(srctree)' directory.";\
		/bin/false; \
	fi;
endif

# prepare2 creates a makefile if using a separate output directory.
# From this point forward, .config has been reprocessed, so any rules
# that need to depend on updated CONFIG_* values can be checked here.
prepare2: prepare3 outputmakefile asm-generic

prepare1: prepare2 $(version_h) $(autoksyms_h) include/generated/utsrelease.h
	$(cmd_crmodverdir)

archprepare: archheaders archscripts prepare1 scripts_basic

prepare0: archprepare gcc-plugins
	$(Q)$(MAKE) $(build)=.

# All the preparing..
prepare: prepare0 prepare-objtool

# Support for using generic headers in asm-generic
PHONY += asm-generic uapi-asm-generic
asm-generic: uapi-asm-generic
	$(Q)$(MAKE) -f $(srctree)/scripts/Makefile.asm-generic \
	            src=asm obj=arch/$(SRCARCH)/include/generated/asm
uapi-asm-generic:
	$(Q)$(MAKE) -f $(srctree)/scripts/Makefile.asm-generic \
	            src=uapi/asm obj=arch/$(SRCARCH)/include/generated/uapi/asm

PHONY += prepare-objtool
prepare-objtool: $(objtool_target)
ifeq ($(SKIP_STACK_VALIDATION),1)
ifdef CONFIG_UNWINDER_ORC
	@echo "error: Cannot generate ORC metadata for CONFIG_UNWINDER_ORC=y, please install libelf-dev, libelf-devel or elfutils-libelf-devel" >&2
	@false
else
	@echo "warning: Cannot use CONFIG_STACK_VALIDATION=y, please install libelf-dev, libelf-devel or elfutils-libelf-devel" >&2
endif
endif

# Generate some files
# ---------------------------------------------------------------------------

# KERNELRELEASE can change from a few different places, meaning version.h
# needs to be updated, so this check is forced on all builds

uts_len := 64
define filechk_utsrelease.h
	if [ `echo -n "$(KERNELRELEASE)" | wc -c ` -gt $(uts_len) ]; then \
	  echo '"$(KERNELRELEASE)" exceeds $(uts_len) characters' >&2;    \
	  exit 1;                                                         \
	fi;                                                               \
	(echo \#define UTS_RELEASE \"$(KERNELRELEASE)\";)
endef

define filechk_version.h
	(echo \#define LINUX_VERSION_CODE $(shell                         \
	expr $(VERSION) \* 65536 + 0$(PATCHLEVEL) \* 256 + 0$(SUBLEVEL)); \
	echo '#define KERNEL_VERSION(a,b,c) (((a) << 16) + ((b) << 8) + (c))';)
endef

$(version_h): FORCE
	$(call filechk,version.h)
	$(Q)rm -f $(old_version_h)

include/generated/utsrelease.h: include/config/kernel.release FORCE
	$(call filechk,utsrelease.h)

PHONY += headerdep
headerdep:
	$(Q)find $(srctree)/include/ -name '*.h' | xargs --max-args 1 \
	$(srctree)/scripts/headerdep.pl -I$(srctree)/include

# ---------------------------------------------------------------------------
# Kernel headers

#Default location for installed headers
export INSTALL_HDR_PATH = $(objtree)/usr

# If we do an all arch process set dst to include/arch-$(SRCARCH)
hdr-dst = $(if $(KBUILD_HEADERS), dst=include/arch-$(SRCARCH), dst=include)

PHONY += archheaders
archheaders:

PHONY += archscripts
archscripts:

PHONY += __headers
__headers: $(version_h) scripts_basic uapi-asm-generic archheaders archscripts
	$(Q)$(MAKE) $(build)=scripts build_unifdef

PHONY += headers_install_all
headers_install_all:
	$(Q)$(CONFIG_SHELL) $(srctree)/scripts/headers.sh install

PHONY += headers_install
headers_install: __headers
	$(if $(wildcard $(srctree)/arch/$(SRCARCH)/include/uapi/asm/Kbuild),, \
	  $(error Headers not exportable for the $(SRCARCH) architecture))
	$(Q)$(MAKE) $(hdr-inst)=include/uapi dst=include
	$(Q)$(MAKE) $(hdr-inst)=arch/$(SRCARCH)/include/uapi $(hdr-dst)

PHONY += headers_check_all
headers_check_all: headers_install_all
	$(Q)$(CONFIG_SHELL) $(srctree)/scripts/headers.sh check

PHONY += headers_check
headers_check: headers_install
	$(Q)$(MAKE) $(hdr-inst)=include/uapi dst=include HDRCHECK=1
	$(Q)$(MAKE) $(hdr-inst)=arch/$(SRCARCH)/include/uapi $(hdr-dst) HDRCHECK=1

# ---------------------------------------------------------------------------
# Kernel selftest

PHONY += kselftest
kselftest:
	$(Q)$(MAKE) -C $(srctree)/tools/testing/selftests run_tests

PHONY += kselftest-clean
kselftest-clean:
	$(Q)$(MAKE) -C $(srctree)/tools/testing/selftests clean

PHONY += kselftest-merge
kselftest-merge:
	$(if $(wildcard $(objtree)/.config),, $(error No .config exists, config your kernel first!))
	$(Q)$(CONFIG_SHELL) $(srctree)/scripts/kconfig/merge_config.sh \
		-m $(objtree)/.config \
		$(srctree)/tools/testing/selftests/*/config
	+$(Q)$(MAKE) -f $(srctree)/Makefile olddefconfig

# ---------------------------------------------------------------------------
# Modules

ifdef CONFIG_MODULES

# By default, build modules as well

all: modules

# Build modules
#
# A module can be listed more than once in obj-m resulting in
# duplicate lines in modules.order files.  Those are removed
# using awk while concatenating to the final file.

PHONY += modules
modules: $(vmlinux-dirs) $(if $(KBUILD_BUILTIN),vmlinux) modules.builtin
	$(Q)$(AWK) '!x[$$0]++' $(vmlinux-dirs:%=$(objtree)/%/modules.order) > $(objtree)/modules.order
	@$(kecho) '  Building modules, stage 2.';
	$(Q)$(MAKE) -f $(srctree)/scripts/Makefile.modpost

modules.builtin: $(vmlinux-dirs:%=%/modules.builtin)
	$(Q)$(AWK) '!x[$$0]++' $^ > $(objtree)/modules.builtin

%/modules.builtin: include/config/auto.conf include/config/tristate.conf
	$(Q)$(MAKE) $(modbuiltin)=$*


# Target to prepare building external modules
PHONY += modules_prepare
modules_prepare: prepare scripts

# Target to install modules
PHONY += modules_install
modules_install: _modinst_ _modinst_post

PHONY += _modinst_
_modinst_:
	@rm -rf $(MODLIB)/kernel
	@rm -f $(MODLIB)/source
	@mkdir -p $(MODLIB)/kernel
	@ln -s $(abspath $(srctree)) $(MODLIB)/source
	@if [ ! $(objtree) -ef  $(MODLIB)/build ]; then \
		rm -f $(MODLIB)/build ; \
		ln -s $(CURDIR) $(MODLIB)/build ; \
	fi
	@cp -f $(objtree)/modules.order $(MODLIB)/
	@cp -f $(objtree)/modules.builtin $(MODLIB)/
	$(Q)$(MAKE) -f $(srctree)/scripts/Makefile.modinst

# This depmod is only for convenience to give the initial
# boot a modules.dep even before / is mounted read-write.  However the
# boot script depmod is the master version.
PHONY += _modinst_post
_modinst_post: _modinst_
	$(call cmd,depmod)

ifeq ($(CONFIG_MODULE_SIG), y)
PHONY += modules_sign
modules_sign:
	$(Q)$(MAKE) -f $(srctree)/scripts/Makefile.modsign
endif

else # CONFIG_MODULES

# Modules not configured
# ---------------------------------------------------------------------------

PHONY += modules modules_install
modules modules_install:
	@echo >&2
	@echo >&2 "The present kernel configuration has modules disabled."
	@echo >&2 "Type 'make config' and enable loadable module support."
	@echo >&2 "Then build a kernel with module support enabled."
	@echo >&2
	@exit 1

endif # CONFIG_MODULES

###
# Cleaning is done on three levels.
# make clean     Delete most generated files
#                Leave enough to build external modules
# make mrproper  Delete the current configuration, and all generated files
# make distclean Remove editor backup files, patch leftover files and the like

# Directories & files removed with 'make clean'
CLEAN_DIRS  += $(MODVERDIR) include/ksym

# Directories & files removed with 'make mrproper'
MRPROPER_DIRS  += include/config usr/include include/generated          \
		  arch/*/include/generated .tmp_objdiff
MRPROPER_FILES += .config .config.old .version \
		  Module.symvers tags TAGS cscope* GPATH GTAGS GRTAGS GSYMS \
		  signing_key.pem signing_key.priv signing_key.x509	\
		  x509.genkey extra_certificates signing_key.x509.keyid	\
		  signing_key.x509.signer vmlinux-gdb.py

# clean - Delete most, but leave enough to build external modules
#
clean: rm-dirs  := $(CLEAN_DIRS)
clean: rm-files := $(CLEAN_FILES)
clean-dirs      := $(addprefix _clean_, . $(vmlinux-alldirs) Documentation samples)

PHONY += $(clean-dirs) clean archclean vmlinuxclean
$(clean-dirs):
	$(Q)$(MAKE) $(clean)=$(patsubst _clean_%,%,$@)

vmlinuxclean:
	$(Q)$(CONFIG_SHELL) $(srctree)/scripts/link-vmlinux.sh clean
	$(Q)$(if $(ARCH_POSTLINK), $(MAKE) -f $(ARCH_POSTLINK) clean)

clean: archclean vmlinuxclean

# mrproper - Delete all generated files, including .config
#
mrproper: rm-dirs  := $(wildcard $(MRPROPER_DIRS))
mrproper: rm-files := $(wildcard $(MRPROPER_FILES))
mrproper-dirs      := $(addprefix _mrproper_,scripts)

PHONY += $(mrproper-dirs) mrproper archmrproper
$(mrproper-dirs):
	$(Q)$(MAKE) $(clean)=$(patsubst _mrproper_%,%,$@)

mrproper: clean archmrproper $(mrproper-dirs)
	$(call cmd,rmdirs)
	$(call cmd,rmfiles)

# distclean
#
PHONY += distclean

distclean: mrproper
	@find $(srctree) $(RCS_FIND_IGNORE) \
		\( -name '*.orig' -o -name '*.rej' -o -name '*~' \
		-o -name '*.bak' -o -name '#*#' -o -name '*%' \
		-o -name 'core' \) \
		-type f -print | xargs rm -f


# Packaging of the kernel to various formats
# ---------------------------------------------------------------------------
package-dir	:= scripts/package

%src-pkg: FORCE
	$(Q)$(MAKE) $(build)=$(package-dir) $@
%pkg: include/config/kernel.release FORCE
	$(Q)$(MAKE) $(build)=$(package-dir) $@


# Brief documentation of the typical targets used
# ---------------------------------------------------------------------------

boards := $(wildcard $(srctree)/arch/$(SRCARCH)/configs/*_defconfig)
boards := $(sort $(notdir $(boards)))
board-dirs := $(dir $(wildcard $(srctree)/arch/$(SRCARCH)/configs/*/*_defconfig))
board-dirs := $(sort $(notdir $(board-dirs:/=)))

PHONY += help
help:
	@echo  'Cleaning targets:'
	@echo  '  clean		  - Remove most generated files but keep the config and'
	@echo  '                    enough build support to build external modules'
	@echo  '  mrproper	  - Remove all generated files + config + various backup files'
	@echo  '  distclean	  - mrproper + remove editor backup and patch files'
	@echo  ''
	@echo  'Configuration targets:'
	@$(MAKE) -f $(srctree)/scripts/kconfig/Makefile help
	@echo  ''
	@echo  'Other generic targets:'
	@echo  '  all		  - Build all targets marked with [*]'
	@echo  '* vmlinux	  - Build the bare kernel'
	@echo  '* modules	  - Build all modules'
	@echo  '  modules_install - Install all modules to INSTALL_MOD_PATH (default: /)'
	@echo  '  dir/            - Build all files in dir and below'
	@echo  '  dir/file.[ois]  - Build specified target only'
	@echo  '  dir/file.ll     - Build the LLVM assembly file'
	@echo  '                    (requires compiler support for LLVM assembly generation)'
	@echo  '  dir/file.lst    - Build specified mixed source/assembly target only'
	@echo  '                    (requires a recent binutils and recent build (System.map))'
	@echo  '  dir/file.ko     - Build module including final link'
	@echo  '  modules_prepare - Set up for building external modules'
	@echo  '  tags/TAGS	  - Generate tags file for editors'
	@echo  '  cscope	  - Generate cscope index'
	@echo  '  gtags           - Generate GNU GLOBAL index'
	@echo  '  kernelrelease	  - Output the release version string (use with make -s)'
	@echo  '  kernelversion	  - Output the version stored in Makefile (use with make -s)'
	@echo  '  image_name	  - Output the image name (use with make -s)'
	@echo  '  headers_install - Install sanitised kernel headers to INSTALL_HDR_PATH'; \
	 echo  '                    (default: $(INSTALL_HDR_PATH))'; \
	 echo  ''
	@echo  'Static analysers:'
	@echo  '  checkstack      - Generate a list of stack hogs'
	@echo  '  namespacecheck  - Name space analysis on compiled kernel'
	@echo  '  versioncheck    - Sanity check on version.h usage'
	@echo  '  includecheck    - Check for duplicate included header files'
	@echo  '  export_report   - List the usages of all exported symbols'
	@echo  '  headers_check   - Sanity check on exported headers'
	@echo  '  headerdep       - Detect inclusion cycles in headers'
	@echo  '  coccicheck      - Check with Coccinelle'
	@echo  ''
	@echo  'Kernel selftest:'
	@echo  '  kselftest       - Build and run kernel selftest (run as root)'
	@echo  '                    Build, install, and boot kernel before'
	@echo  '                    running kselftest on it'
	@echo  '  kselftest-clean - Remove all generated kselftest files'
	@echo  '  kselftest-merge - Merge all the config dependencies of kselftest to existing'
	@echo  '                    .config.'
	@echo  ''
	@echo 'Userspace tools targets:'
	@echo '  use "make tools/help"'
	@echo '  or  "cd tools; make help"'
	@echo  ''
	@echo  'Kernel packaging:'
	@$(MAKE) $(build)=$(package-dir) help
	@echo  ''
	@echo  'Documentation targets:'
	@$(MAKE) -f $(srctree)/Documentation/Makefile dochelp
	@echo  ''
	@echo  'Architecture specific targets ($(SRCARCH)):'
	@$(if $(archhelp),$(archhelp),\
		echo '  No architecture specific help defined for $(SRCARCH)')
	@echo  ''
	@$(if $(boards), \
		$(foreach b, $(boards), \
		printf "  %-24s - Build for %s\\n" $(b) $(subst _defconfig,,$(b));) \
		echo '')
	@$(if $(board-dirs), \
		$(foreach b, $(board-dirs), \
		printf "  %-16s - Show %s-specific targets\\n" help-$(b) $(b);) \
		printf "  %-16s - Show all of the above\\n" help-boards; \
		echo '')

	@echo  '  make V=0|1 [targets] 0 => quiet build (default), 1 => verbose build'
	@echo  '  make V=2   [targets] 2 => give reason for rebuild of target'
	@echo  '  make O=dir [targets] Locate all output files in "dir", including .config'
	@echo  '  make C=1   [targets] Check re-compiled c source with $$CHECK (sparse by default)'
	@echo  '  make C=2   [targets] Force check of all c source with $$CHECK'
	@echo  '  make RECORDMCOUNT_WARN=1 [targets] Warn about ignored mcount sections'
	@echo  '  make W=n   [targets] Enable extra gcc checks, n=1,2,3 where'
	@echo  '		1: warnings which may be relevant and do not occur too often'
	@echo  '		2: warnings which occur quite often but may still be relevant'
	@echo  '		3: more obscure warnings, can most likely be ignored'
	@echo  '		Multiple levels can be combined with W=12 or W=123'
	@echo  ''
	@echo  'Execute "make" or "make all" to build all targets marked with [*] '
	@echo  'For further info see the ./README file'


help-board-dirs := $(addprefix help-,$(board-dirs))

help-boards: $(help-board-dirs)

boards-per-dir = $(sort $(notdir $(wildcard $(srctree)/arch/$(SRCARCH)/configs/$*/*_defconfig)))

$(help-board-dirs): help-%:
	@echo  'Architecture specific targets ($(SRCARCH) $*):'
	@$(if $(boards-per-dir), \
		$(foreach b, $(boards-per-dir), \
		printf "  %-24s - Build for %s\\n" $*/$(b) $(subst _defconfig,,$(b));) \
		echo '')


# Documentation targets
# ---------------------------------------------------------------------------
DOC_TARGETS := xmldocs latexdocs pdfdocs htmldocs epubdocs cleandocs \
	       linkcheckdocs dochelp refcheckdocs
PHONY += $(DOC_TARGETS)
$(DOC_TARGETS): scripts_basic FORCE
	$(Q)$(MAKE) $(build)=Documentation $@

else # KBUILD_EXTMOD

###
# External module support.
# When building external modules the kernel used as basis is considered
# read-only, and no consistency checks are made and the make
# system is not used on the basis kernel. If updates are required
# in the basis kernel ordinary make commands (without M=...) must
# be used.
#
# The following are the only valid targets when building external
# modules.
# make M=dir clean     Delete all automatically generated files
# make M=dir modules   Make all modules in specified dir
# make M=dir	       Same as 'make M=dir modules'
# make M=dir modules_install
#                      Install the modules built in the module directory
#                      Assumes install directory is already created

# We are always building modules
KBUILD_MODULES := 1

PHONY += $(objtree)/Module.symvers
$(objtree)/Module.symvers:
	@test -e $(objtree)/Module.symvers || ( \
	echo; \
	echo "  WARNING: Symbol version dump $(objtree)/Module.symvers"; \
	echo "           is missing; modules will have no dependencies and modversions."; \
	echo )

module-dirs := $(addprefix _module_,$(KBUILD_EXTMOD))
PHONY += $(module-dirs) modules
$(module-dirs): prepare $(objtree)/Module.symvers
	$(Q)$(MAKE) $(build)=$(patsubst _module_%,%,$@)

modules: $(module-dirs)
	@$(kecho) '  Building modules, stage 2.';
	$(Q)$(MAKE) -f $(srctree)/scripts/Makefile.modpost

PHONY += modules_install
modules_install: _emodinst_ _emodinst_post

install-dir := $(if $(INSTALL_MOD_DIR),$(INSTALL_MOD_DIR),extra)
PHONY += _emodinst_
_emodinst_:
	$(Q)mkdir -p $(MODLIB)/$(install-dir)
	$(Q)$(MAKE) -f $(srctree)/scripts/Makefile.modinst

PHONY += _emodinst_post
_emodinst_post: _emodinst_
	$(call cmd,depmod)

clean-dirs := $(addprefix _clean_,$(KBUILD_EXTMOD))

PHONY += $(clean-dirs) clean
$(clean-dirs):
	$(Q)$(MAKE) $(clean)=$(patsubst _clean_%,%,$@)

clean:	rm-dirs := $(MODVERDIR)
clean: rm-files := $(KBUILD_EXTMOD)/Module.symvers

PHONY += help
help:
	@echo  '  Building external modules.'
	@echo  '  Syntax: make -C path/to/kernel/src M=$$PWD target'
	@echo  ''
	@echo  '  modules         - default target, build the module(s)'
	@echo  '  modules_install - install the module'
	@echo  '  clean           - remove generated files in module directory only'
	@echo  ''

# Dummies...
PHONY += prepare scripts
prepare:
	$(cmd_crmodverdir)
scripts: ;
endif # KBUILD_EXTMOD

clean: $(clean-dirs)
	$(call cmd,rmdirs)
	$(call cmd,rmfiles)
	@find $(if $(KBUILD_EXTMOD), $(KBUILD_EXTMOD), .) $(RCS_FIND_IGNORE) \
		\( -name '*.[aios]' -o -name '*.ko' -o -name '.*.cmd' \
		-o -name '*.ko.*' -o -name '*.dtb' -o -name '*.dtb.S' \
		-o -name '*.dwo' -o -name '*.lst' \
		-o -name '*.su'  \
		-o -name '.*.d' -o -name '.*.tmp' -o -name '*.mod.c' \
		-o -name '*.lex.c' -o -name '*.tab.[ch]' \
		-o -name '*.asn1.[ch]' \
		-o -name '*.symtypes' -o -name 'modules.order' \
		-o -name modules.builtin -o -name '.tmp_*.o.*' \
		-o -name '*.c.[012]*.*' \
		-o -name '*.ll' \
		-o -name '*.gcno' \) -type f -print | xargs rm -f

# Generate tags for editors
# ---------------------------------------------------------------------------
quiet_cmd_tags = GEN     $@
      cmd_tags = $(CONFIG_SHELL) $(srctree)/scripts/tags.sh $@

tags TAGS cscope gtags: FORCE
	$(call cmd,tags)

# Scripts to check various things for consistency
# ---------------------------------------------------------------------------

PHONY += includecheck versioncheck coccicheck namespacecheck export_report

includecheck:
	find $(srctree)/* $(RCS_FIND_IGNORE) \
		-name '*.[hcS]' -type f -print | sort \
		| xargs $(PERL) -w $(srctree)/scripts/checkincludes.pl

versioncheck:
	find $(srctree)/* $(RCS_FIND_IGNORE) \
		-name '*.[hcS]' -type f -print | sort \
		| xargs $(PERL) -w $(srctree)/scripts/checkversion.pl

coccicheck:
	$(Q)$(CONFIG_SHELL) $(srctree)/scripts/$@

namespacecheck:
	$(PERL) $(srctree)/scripts/namespace.pl

export_report:
	$(PERL) $(srctree)/scripts/export_report.pl

endif #ifeq ($(config-targets),1)
endif #ifeq ($(mixed-targets),1)

PHONY += checkstack kernelrelease kernelversion image_name

# UML needs a little special treatment here.  It wants to use the host
# toolchain, so needs $(SUBARCH) passed to checkstack.pl.  Everyone
# else wants $(ARCH), including people doing cross-builds, which means
# that $(SUBARCH) doesn't work here.
ifeq ($(ARCH), um)
CHECKSTACK_ARCH := $(SUBARCH)
else
CHECKSTACK_ARCH := $(ARCH)
endif
checkstack:
	$(OBJDUMP) -d vmlinux $$(find . -name '*.ko') | \
	$(PERL) $(src)/scripts/checkstack.pl $(CHECKSTACK_ARCH)

kernelrelease:
	@echo "$(KERNELVERSION)$$($(CONFIG_SHELL) $(srctree)/scripts/setlocalversion $(srctree))"

kernelversion:
	@echo $(KERNELVERSION)

image_name:
	@echo $(KBUILD_IMAGE)

# Clear a bunch of variables before executing the submake
tools/: FORCE
	$(Q)mkdir -p $(objtree)/tools
	$(Q)$(MAKE) LDFLAGS= MAKEFLAGS="$(tools_silent) $(filter --j% -j,$(MAKEFLAGS))" O=$(abspath $(objtree)) subdir=tools -C $(src)/tools/

tools/%: FORCE
	$(Q)mkdir -p $(objtree)/tools
	$(Q)$(MAKE) LDFLAGS= MAKEFLAGS="$(tools_silent) $(filter --j% -j,$(MAKEFLAGS))" O=$(abspath $(objtree)) subdir=tools -C $(src)/tools/ $*

# Single targets
# ---------------------------------------------------------------------------
# Single targets are compatible with:
# - build with mixed source and output
# - build with separate output dir 'make O=...'
# - external modules
#
#  target-dir => where to store outputfile
#  build-dir  => directory in kernel source tree to use

ifeq ($(KBUILD_EXTMOD),)
        build-dir  = $(patsubst %/,%,$(dir $@))
        target-dir = $(dir $@)
else
        zap-slash=$(filter-out .,$(patsubst %/,%,$(dir $@)))
        build-dir  = $(KBUILD_EXTMOD)$(if $(zap-slash),/$(zap-slash))
        target-dir = $(if $(KBUILD_EXTMOD),$(dir $<),$(dir $@))
endif

%.s: %.c prepare scripts FORCE
	$(Q)$(MAKE) $(build)=$(build-dir) $(target-dir)$(notdir $@)
%.i: %.c prepare scripts FORCE
	$(Q)$(MAKE) $(build)=$(build-dir) $(target-dir)$(notdir $@)
%.o: %.c prepare scripts FORCE
	$(Q)$(MAKE) $(build)=$(build-dir) $(target-dir)$(notdir $@)
%.lst: %.c prepare scripts FORCE
	$(Q)$(MAKE) $(build)=$(build-dir) $(target-dir)$(notdir $@)
%.s: %.S prepare scripts FORCE
	$(Q)$(MAKE) $(build)=$(build-dir) $(target-dir)$(notdir $@)
%.o: %.S prepare scripts FORCE
	$(Q)$(MAKE) $(build)=$(build-dir) $(target-dir)$(notdir $@)
%.symtypes: %.c prepare scripts FORCE
	$(Q)$(MAKE) $(build)=$(build-dir) $(target-dir)$(notdir $@)
%.ll: %.c prepare scripts FORCE
	$(Q)$(MAKE) $(build)=$(build-dir) $(target-dir)$(notdir $@)

# Modules
/: prepare scripts FORCE
	$(Q)$(MAKE) KBUILD_MODULES=$(if $(CONFIG_MODULES),1) \
	$(build)=$(build-dir)
# Make sure the latest headers are built for Documentation
Documentation/ samples/: headers_install
%/: prepare scripts FORCE
	$(Q)$(MAKE) KBUILD_MODULES=$(if $(CONFIG_MODULES),1) \
	$(build)=$(build-dir)
%.ko: prepare scripts FORCE
	$(Q)$(MAKE) KBUILD_MODULES=$(if $(CONFIG_MODULES),1)   \
	$(build)=$(build-dir) $(@:.ko=.o)
	$(Q)$(MAKE) -f $(srctree)/scripts/Makefile.modpost

# FIXME Should go into a make.lib or something
# ===========================================================================

quiet_cmd_rmdirs = $(if $(wildcard $(rm-dirs)),CLEAN   $(wildcard $(rm-dirs)))
      cmd_rmdirs = rm -rf $(rm-dirs)

quiet_cmd_rmfiles = $(if $(wildcard $(rm-files)),CLEAN   $(wildcard $(rm-files)))
      cmd_rmfiles = rm -f $(rm-files)

# Run depmod only if we have System.map and depmod is executable
quiet_cmd_depmod = DEPMOD  $(KERNELRELEASE)
      cmd_depmod = $(CONFIG_SHELL) $(srctree)/scripts/depmod.sh $(DEPMOD) \
                   $(KERNELRELEASE)

# Create temporary dir for module support files
# clean it up only when building all modules
cmd_crmodverdir = $(Q)mkdir -p $(MODVERDIR) \
                  $(if $(KBUILD_MODULES),; rm -f $(MODVERDIR)/*)

# read all saved command lines

cmd_files := $(wildcard .*.cmd $(foreach f,$(sort $(targets)),$(dir $(f)).$(notdir $(f)).cmd))

ifneq ($(cmd_files),)
  $(cmd_files): ;	# Do not try to update included dependency files
  include $(cmd_files)
endif

endif	# skip-makefile

PHONY += FORCE
FORCE:

# Declare the contents of the PHONY variable as phony.  We keep that
# information in a variable so we can use it in if_changed and friends.
.PHONY: $(PHONY)<|MERGE_RESOLUTION|>--- conflicted
+++ resolved
@@ -1,15 +1,9 @@
 # SPDX-License-Identifier: GPL-2.0
 VERSION = 4
 PATCHLEVEL = 19
-<<<<<<< HEAD
-SUBLEVEL = 88
+SUBLEVEL = 89
 EXTRAVERSION = -zen
 NAME = Neo Mir
-=======
-SUBLEVEL = 89
-EXTRAVERSION =
-NAME = "People's Front"
->>>>>>> 312017a4
 
 # *DOCUMENTATION*
 # To see a list of typical targets execute "make help"
