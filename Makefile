# SPDX-License-Identifier: GPL-2.0
VERSION = 5
PATCHLEVEL = 10
<<<<<<< HEAD
SUBLEVEL = 25
EXTRAVERSION = -GoogleLTS
=======
SUBLEVEL = 26
EXTRAVERSION =
>>>>>>> d5992d56
NAME = Dare mighty things

# *DOCUMENTATION*
# To see a list of typical targets execute "make help"
# More info can be located in ./README
# Comments in this file are targeted only to the developer, do not
# expect to learn how to build the kernel reading this file.

$(if $(filter __%, $(MAKECMDGOALS)), \
	$(error targets prefixed with '__' are only for internal use))

# That's our default target when none is given on the command line
PHONY := __all
__all:

# We are using a recursive build, so we need to do a little thinking
# to get the ordering right.
#
# Most importantly: sub-Makefiles should only ever modify files in
# their own directory. If in some directory we have a dependency on
# a file in another dir (which doesn't happen often, but it's often
# unavoidable when linking the built-in.a targets which finally
# turn into vmlinux), we will call a sub make in that other dir, and
# after that we are sure that everything which is in that other dir
# is now up to date.
#
# The only cases where we need to modify files which have global
# effects are thus separated out and done before the recursive
# descending is started. They are now explicitly listed as the
# prepare rule.

ifneq ($(sub_make_done),1)

# Do not use make's built-in rules and variables
# (this increases performance and avoids hard-to-debug behaviour)
MAKEFLAGS += -rR

# Avoid funny character set dependencies
unexport LC_ALL
LC_COLLATE=C
LC_NUMERIC=C
export LC_COLLATE LC_NUMERIC

# Avoid interference with shell env settings
unexport GREP_OPTIONS

# Beautify output
# ---------------------------------------------------------------------------
#
# Normally, we echo the whole command before executing it. By making
# that echo $($(quiet)$(cmd)), we now have the possibility to set
# $(quiet) to choose other forms of output instead, e.g.
#
#         quiet_cmd_cc_o_c = Compiling $(RELDIR)/$@
#         cmd_cc_o_c       = $(CC) $(c_flags) -c -o $@ $<
#
# If $(quiet) is empty, the whole command will be printed.
# If it is set to "quiet_", only the short version will be printed.
# If it is set to "silent_", nothing will be printed at all, since
# the variable $(silent_cmd_cc_o_c) doesn't exist.
#
# A simple variant is to prefix commands with $(Q) - that's useful
# for commands that shall be hidden in non-verbose mode.
#
#	$(Q)ln $@ :<
#
# If KBUILD_VERBOSE equals 0 then the above command will be hidden.
# If KBUILD_VERBOSE equals 1 then the above command is displayed.
# If KBUILD_VERBOSE equals 2 then give the reason why each target is rebuilt.
#
# To put more focus on warnings, be less verbose as default
# Use 'make V=1' to see the full commands

ifeq ("$(origin V)", "command line")
  KBUILD_VERBOSE = $(V)
endif
ifndef KBUILD_VERBOSE
  KBUILD_VERBOSE = 0
endif

ifeq ($(KBUILD_VERBOSE),1)
  quiet =
  Q =
else
  quiet=quiet_
  Q = @
endif

# If the user is running make -s (silent mode), suppress echoing of
# commands

ifneq ($(findstring s,$(filter-out --%,$(MAKEFLAGS))),)
  quiet=silent_
endif

export quiet Q KBUILD_VERBOSE

# Kbuild will save output files in the current working directory.
# This does not need to match to the root of the kernel source tree.
#
# For example, you can do this:
#
#  cd /dir/to/store/output/files; make -f /dir/to/kernel/source/Makefile
#
# If you want to save output files in a different location, there are
# two syntaxes to specify it.
#
# 1) O=
# Use "make O=dir/to/store/output/files/"
#
# 2) Set KBUILD_OUTPUT
# Set the environment variable KBUILD_OUTPUT to point to the output directory.
# export KBUILD_OUTPUT=dir/to/store/output/files/; make
#
# The O= assignment takes precedence over the KBUILD_OUTPUT environment
# variable.

# Do we want to change the working directory?
ifeq ("$(origin O)", "command line")
  KBUILD_OUTPUT := $(O)
endif

ifneq ($(KBUILD_OUTPUT),)
# Make's built-in functions such as $(abspath ...), $(realpath ...) cannot
# expand a shell special character '~'. We use a somewhat tedious way here.
abs_objtree := $(shell mkdir -p $(KBUILD_OUTPUT) && cd $(KBUILD_OUTPUT) && pwd)
$(if $(abs_objtree),, \
     $(error failed to create output directory "$(KBUILD_OUTPUT)"))

# $(realpath ...) resolves symlinks
abs_objtree := $(realpath $(abs_objtree))
else
abs_objtree := $(CURDIR)
endif # ifneq ($(KBUILD_OUTPUT),)

ifeq ($(abs_objtree),$(CURDIR))
# Suppress "Entering directory ..." unless we are changing the work directory.
MAKEFLAGS += --no-print-directory
else
need-sub-make := 1
endif

abs_srctree := $(realpath $(dir $(lastword $(MAKEFILE_LIST))))

ifneq ($(words $(subst :, ,$(abs_srctree))), 1)
$(error source directory cannot contain spaces or colons)
endif

ifneq ($(abs_srctree),$(abs_objtree))
# Look for make include files relative to root of kernel src
#
# This does not become effective immediately because MAKEFLAGS is re-parsed
# once after the Makefile is read. We need to invoke sub-make.
MAKEFLAGS += --include-dir=$(abs_srctree)
need-sub-make := 1
endif

this-makefile := $(lastword $(MAKEFILE_LIST))

ifneq ($(filter 3.%,$(MAKE_VERSION)),)
# 'MAKEFLAGS += -rR' does not immediately become effective for GNU Make 3.x
# We need to invoke sub-make to avoid implicit rules in the top Makefile.
need-sub-make := 1
# Cancel implicit rules for this Makefile.
$(this-makefile): ;
endif

export abs_srctree abs_objtree
export sub_make_done := 1

ifeq ($(need-sub-make),1)

PHONY += $(MAKECMDGOALS) __sub-make

$(filter-out $(this-makefile), $(MAKECMDGOALS)) __all: __sub-make
	@:

# Invoke a second make in the output directory, passing relevant variables
__sub-make:
	$(Q)$(MAKE) -C $(abs_objtree) -f $(abs_srctree)/Makefile $(MAKECMDGOALS)

endif # need-sub-make
endif # sub_make_done

# We process the rest of the Makefile if this is the final invocation of make
ifeq ($(need-sub-make),)

# Do not print "Entering directory ...",
# but we want to display it when entering to the output directory
# so that IDEs/editors are able to understand relative filenames.
MAKEFLAGS += --no-print-directory

# Call a source code checker (by default, "sparse") as part of the
# C compilation.
#
# Use 'make C=1' to enable checking of only re-compiled files.
# Use 'make C=2' to enable checking of *all* source files, regardless
# of whether they are re-compiled or not.
#
# See the file "Documentation/dev-tools/sparse.rst" for more details,
# including where to get the "sparse" utility.

ifeq ("$(origin C)", "command line")
  KBUILD_CHECKSRC = $(C)
endif
ifndef KBUILD_CHECKSRC
  KBUILD_CHECKSRC = 0
endif

# Use make M=dir or set the environment variable KBUILD_EXTMOD to specify the
# directory of external module to build. Setting M= takes precedence.
ifeq ("$(origin M)", "command line")
  KBUILD_EXTMOD := $(M)
endif

$(if $(word 2, $(KBUILD_EXTMOD)), \
	$(error building multiple external modules is not supported))

export KBUILD_CHECKSRC KBUILD_EXTMOD

extmod-prefix = $(if $(KBUILD_EXTMOD),$(KBUILD_EXTMOD)/)

ifeq ($(abs_srctree),$(abs_objtree))
        # building in the source tree
        srctree := .
	building_out_of_srctree :=
else
        ifeq ($(abs_srctree)/,$(dir $(abs_objtree)))
                # building in a subdirectory of the source tree
                srctree := ..
        else
                srctree := $(abs_srctree)
        endif
	building_out_of_srctree := 1
endif

ifneq ($(KBUILD_ABS_SRCTREE),)
srctree := $(abs_srctree)
endif

objtree		:= .
VPATH		:= $(srctree)

export building_out_of_srctree srctree objtree VPATH

# To make sure we do not include .config for any of the *config targets
# catch them early, and hand them over to scripts/kconfig/Makefile
# It is allowed to specify more targets when calling make, including
# mixing *config targets and build targets.
# For example 'make oldconfig all'.
# Detect when mixed targets is specified, and make a second invocation
# of make so .config is not included in this case either (for *config).

version_h := include/generated/uapi/linux/version.h
old_version_h := include/linux/version.h

clean-targets := %clean mrproper cleandocs
no-dot-config-targets := $(clean-targets) \
			 cscope gtags TAGS tags help% %docs check% coccicheck \
			 $(version_h) headers headers_% archheaders archscripts \
			 %asm-generic kernelversion %src-pkg dt_binding_check \
			 outputmakefile
no-sync-config-targets := $(no-dot-config-targets) %install kernelrelease
single-targets := %.a %.i %.ko %.lds %.ll %.lst %.mod %.o %.s %.symtypes %/

config-build	:=
mixed-build	:=
need-config	:= 1
may-sync-config	:= 1
single-build	:=

ifneq ($(filter $(no-dot-config-targets), $(MAKECMDGOALS)),)
	ifeq ($(filter-out $(no-dot-config-targets), $(MAKECMDGOALS)),)
		need-config :=
	endif
endif

ifneq ($(filter $(no-sync-config-targets), $(MAKECMDGOALS)),)
	ifeq ($(filter-out $(no-sync-config-targets), $(MAKECMDGOALS)),)
		may-sync-config :=
	endif
endif

ifneq ($(KBUILD_EXTMOD),)
	may-sync-config :=
endif

ifeq ($(KBUILD_EXTMOD),)
        ifneq ($(filter %config,$(MAKECMDGOALS)),)
		config-build := 1
                ifneq ($(words $(MAKECMDGOALS)),1)
			mixed-build := 1
                endif
        endif
endif

# We cannot build single targets and the others at the same time
ifneq ($(filter $(single-targets), $(MAKECMDGOALS)),)
	single-build := 1
	ifneq ($(filter-out $(single-targets), $(MAKECMDGOALS)),)
		mixed-build := 1
	endif
endif

# For "make -j clean all", "make -j mrproper defconfig all", etc.
ifneq ($(filter $(clean-targets),$(MAKECMDGOALS)),)
        ifneq ($(filter-out $(clean-targets),$(MAKECMDGOALS)),)
		mixed-build := 1
        endif
endif

# install and modules_install need also be processed one by one
ifneq ($(filter install,$(MAKECMDGOALS)),)
        ifneq ($(filter modules_install,$(MAKECMDGOALS)),)
		mixed-build := 1
        endif
endif

ifdef mixed-build
# ===========================================================================
# We're called with mixed targets (*config and build targets).
# Handle them one by one.

PHONY += $(MAKECMDGOALS) __build_one_by_one

$(MAKECMDGOALS): __build_one_by_one
	@:

__build_one_by_one:
	$(Q)set -e; \
	for i in $(MAKECMDGOALS); do \
		$(MAKE) -f $(srctree)/Makefile $$i; \
	done

else # !mixed-build

include scripts/Kbuild.include

# Read KERNELRELEASE from include/config/kernel.release (if it exists)
KERNELRELEASE = $(shell cat include/config/kernel.release 2> /dev/null)
KERNELVERSION = $(VERSION)$(if $(PATCHLEVEL),.$(PATCHLEVEL)$(if $(SUBLEVEL),.$(SUBLEVEL)))$(EXTRAVERSION)
export VERSION PATCHLEVEL SUBLEVEL KERNELRELEASE KERNELVERSION

include scripts/subarch.include

# Cross compiling and selecting different set of gcc/bin-utils
# ---------------------------------------------------------------------------
#
# When performing cross compilation for other architectures ARCH shall be set
# to the target architecture. (See arch/* for the possibilities).
# ARCH can be set during invocation of make:
# make ARCH=ia64
# Another way is to have ARCH set in the environment.
# The default ARCH is the host where make is executed.

# CROSS_COMPILE specify the prefix used for all executables used
# during compilation. Only gcc and related bin-utils executables
# are prefixed with $(CROSS_COMPILE).
# CROSS_COMPILE can be set on the command line
# make CROSS_COMPILE=ia64-linux-
# Alternatively CROSS_COMPILE can be set in the environment.
# Default value for CROSS_COMPILE is not to prefix executables
# Note: Some architectures assign CROSS_COMPILE in their arch/*/Makefile
ARCH		?= $(SUBARCH)

# Architecture as present in compile.h
UTS_MACHINE 	:= $(ARCH)
SRCARCH 	:= $(ARCH)

# Additional ARCH settings for x86
ifeq ($(ARCH),i386)
        SRCARCH := x86
endif
ifeq ($(ARCH),x86_64)
        SRCARCH := x86
endif

# Additional ARCH settings for sparc
ifeq ($(ARCH),sparc32)
       SRCARCH := sparc
endif
ifeq ($(ARCH),sparc64)
       SRCARCH := sparc
endif

# Additional ARCH settings for sh
ifeq ($(ARCH),sh64)
       SRCARCH := sh
endif

KCONFIG_CONFIG	?= .config
export KCONFIG_CONFIG

# Default file for 'make defconfig'. This may be overridden by arch-Makefile.
export KBUILD_DEFCONFIG := defconfig

# SHELL used by kbuild
CONFIG_SHELL := sh

HOST_LFS_CFLAGS := $(shell getconf LFS_CFLAGS 2>/dev/null)
HOST_LFS_LDFLAGS := $(shell getconf LFS_LDFLAGS 2>/dev/null)
HOST_LFS_LIBS := $(shell getconf LFS_LIBS 2>/dev/null)

ifneq ($(LLVM),)
HOSTCC	= clang
HOSTCXX	= clang++
else
HOSTCC	= gcc
HOSTCXX	= g++
endif

export KBUILD_USERCFLAGS := -Wall -Wmissing-prototypes -Wstrict-prototypes \
			      -O2 -fomit-frame-pointer -std=gnu89
export KBUILD_USERLDFLAGS :=

KBUILD_HOSTCFLAGS   := $(KBUILD_USERCFLAGS) $(HOST_LFS_CFLAGS) $(HOSTCFLAGS)
KBUILD_HOSTCXXFLAGS := -Wall -O2 $(HOST_LFS_CFLAGS) $(HOSTCXXFLAGS)
KBUILD_HOSTLDFLAGS  := $(HOST_LFS_LDFLAGS) $(HOSTLDFLAGS)
KBUILD_HOSTLDLIBS   := $(HOST_LFS_LIBS) $(HOSTLDLIBS)

# Make variables (CC, etc...)
CPP		= $(CC) -E
ifneq ($(LLVM),)
CC		= clang
LD		= ld.lld
AR		= llvm-ar
NM		= llvm-nm
OBJCOPY		= llvm-objcopy
OBJDUMP		= llvm-objdump
READELF		= llvm-readelf
STRIP		= llvm-strip
KBUILD_HOSTLDFLAGS	+= -fuse-ld=lld --rtlib=compiler-rt
else
CC		= $(CROSS_COMPILE)gcc
LD		= $(CROSS_COMPILE)ld$(if $(wildcard $(lastword $(CROSS_COMPILE))ld.bfd),.bfd)
AR		= $(CROSS_COMPILE)ar
NM		= $(CROSS_COMPILE)nm
OBJCOPY		= $(CROSS_COMPILE)objcopy
OBJDUMP		= $(CROSS_COMPILE)objdump
READELF		= $(CROSS_COMPILE)readelf
STRIP		= $(CROSS_COMPILE)strip
endif
PAHOLE		= pahole
RESOLVE_BTFIDS	= $(objtree)/tools/bpf/resolve_btfids/resolve_btfids
LEX		= flex
YACC		= bison
AWK		= awk
INSTALLKERNEL  := installkernel
DEPMOD		= depmod
PERL		= perl
PYTHON		= python
PYTHON3		= python3
CHECK		= sparse
BASH		= bash
KGZIP		= gzip
KBZIP2		= bzip2
KLZOP		= lzop
LZMA		= lzma
LZ4		= lz4
XZ		= xz
ZSTD		= zstd

CHECKFLAGS     := -D__linux__ -Dlinux -D__STDC__ -Dunix -D__unix__ \
		  -Wbitwise -Wno-return-void -Wno-unknown-attribute $(CF)
NOSTDINC_FLAGS :=
CFLAGS_MODULE   =
AFLAGS_MODULE   =
LDFLAGS_MODULE  =
CFLAGS_KERNEL	=
AFLAGS_KERNEL	=
LDFLAGS_vmlinux =

# Use USERINCLUDE when you must reference the UAPI directories only.
USERINCLUDE    := \
		-I$(srctree)/arch/$(SRCARCH)/include/uapi \
		-I$(objtree)/arch/$(SRCARCH)/include/generated/uapi \
		-I$(srctree)/include/uapi \
		-I$(objtree)/include/generated/uapi \
                -include $(srctree)/include/linux/kconfig.h

# Use LINUXINCLUDE when you must reference the include/ directory.
# Needed to be compatible with the O= option
LINUXINCLUDE    := \
		-I$(srctree)/arch/$(SRCARCH)/include \
		-I$(objtree)/arch/$(SRCARCH)/include/generated \
		$(if $(building_out_of_srctree),-I$(srctree)/include) \
		-I$(objtree)/include \
		$(USERINCLUDE)

KBUILD_AFLAGS   := -D__ASSEMBLY__ -fno-PIE
KBUILD_CFLAGS   := -Wall -Wundef -Werror=strict-prototypes -Wno-trigraphs \
		   -fno-strict-aliasing -fno-common -fshort-wchar -fno-PIE \
		   -Werror=implicit-function-declaration -Werror=implicit-int \
		   -Werror=return-type -Wno-format-security \
		   -std=gnu89
KBUILD_CPPFLAGS := -D__KERNEL__
KBUILD_AFLAGS_KERNEL :=
KBUILD_CFLAGS_KERNEL :=
KBUILD_AFLAGS_MODULE  := -DMODULE
KBUILD_CFLAGS_MODULE  := -DMODULE
KBUILD_LDFLAGS_MODULE :=
KBUILD_LDFLAGS :=
CLANG_FLAGS :=

export ARCH SRCARCH CONFIG_SHELL BASH HOSTCC KBUILD_HOSTCFLAGS CROSS_COMPILE LD CC
export CPP AR NM STRIP OBJCOPY OBJDUMP READELF PAHOLE RESOLVE_BTFIDS LEX YACC AWK INSTALLKERNEL
export PERL PYTHON PYTHON3 CHECK CHECKFLAGS MAKE UTS_MACHINE HOSTCXX
export KGZIP KBZIP2 KLZOP LZMA LZ4 XZ ZSTD
export KBUILD_HOSTCXXFLAGS KBUILD_HOSTLDFLAGS KBUILD_HOSTLDLIBS LDFLAGS_MODULE

export KBUILD_CPPFLAGS NOSTDINC_FLAGS LINUXINCLUDE OBJCOPYFLAGS KBUILD_LDFLAGS
export KBUILD_CFLAGS CFLAGS_KERNEL CFLAGS_MODULE
export KBUILD_AFLAGS AFLAGS_KERNEL AFLAGS_MODULE
export KBUILD_AFLAGS_MODULE KBUILD_CFLAGS_MODULE KBUILD_LDFLAGS_MODULE
export KBUILD_AFLAGS_KERNEL KBUILD_CFLAGS_KERNEL

# Files to ignore in find ... statements

export RCS_FIND_IGNORE := \( -name SCCS -o -name BitKeeper -o -name .svn -o    \
			  -name CVS -o -name .pc -o -name .hg -o -name .git \) \
			  -prune -o
export RCS_TAR_IGNORE := --exclude SCCS --exclude BitKeeper --exclude .svn \
			 --exclude CVS --exclude .pc --exclude .hg --exclude .git

# ===========================================================================
# Rules shared between *config targets and build targets

# Basic helpers built in scripts/basic/
PHONY += scripts_basic
scripts_basic:
	$(Q)$(MAKE) $(build)=scripts/basic
	$(Q)rm -f .tmp_quiet_recordmcount

PHONY += outputmakefile
# Before starting out-of-tree build, make sure the source tree is clean.
# outputmakefile generates a Makefile in the output directory, if using a
# separate output directory. This allows convenient use of make in the
# output directory.
# At the same time when output Makefile generated, generate .gitignore to
# ignore whole output directory
outputmakefile:
ifdef building_out_of_srctree
	$(Q)if [ -f $(srctree)/.config -o \
		 -d $(srctree)/include/config -o \
		 -d $(srctree)/arch/$(SRCARCH)/include/generated ]; then \
		echo >&2 "***"; \
		echo >&2 "*** The source tree is not clean, please run 'make$(if $(findstring command line, $(origin ARCH)), ARCH=$(ARCH)) mrproper'"; \
		echo >&2 "*** in $(abs_srctree)";\
		echo >&2 "***"; \
		false; \
	fi
	$(Q)ln -fsn $(srctree) source
	$(Q)$(CONFIG_SHELL) $(srctree)/scripts/mkmakefile $(srctree)
	$(Q)test -e .gitignore || \
	{ echo "# this is build directory, ignore it"; echo "*"; } > .gitignore
endif

ifneq ($(shell $(CC) --version 2>&1 | head -n 1 | grep clang),)
ifneq ($(CROSS_COMPILE),)
CLANG_FLAGS	+= --target=$(notdir $(CROSS_COMPILE:%-=%))
GCC_TOOLCHAIN_DIR := $(dir $(shell which $(CROSS_COMPILE)elfedit))
CLANG_FLAGS	+= --prefix=$(GCC_TOOLCHAIN_DIR)$(notdir $(CROSS_COMPILE))
GCC_TOOLCHAIN	:= $(realpath $(GCC_TOOLCHAIN_DIR)/..)
endif
ifneq ($(GCC_TOOLCHAIN),)
CLANG_FLAGS	+= --gcc-toolchain=$(GCC_TOOLCHAIN)
endif
ifneq ($(LLVM_IAS),1)
CLANG_FLAGS	+= -no-integrated-as
endif
CLANG_FLAGS	+= -Werror=unknown-warning-option
KBUILD_CFLAGS	+= $(CLANG_FLAGS)
KBUILD_AFLAGS	+= $(CLANG_FLAGS)
export CLANG_FLAGS
endif

# The expansion should be delayed until arch/$(SRCARCH)/Makefile is included.
# Some architectures define CROSS_COMPILE in arch/$(SRCARCH)/Makefile.
# CC_VERSION_TEXT is referenced from Kconfig (so it needs export),
# and from include/config/auto.conf.cmd to detect the compiler upgrade.
CC_VERSION_TEXT = $(shell $(CC) --version 2>/dev/null | head -n 1)

ifdef config-build
# ===========================================================================
# *config targets only - make sure prerequisites are updated, and descend
# in scripts/kconfig to make the *config target

# Read arch specific Makefile to set KBUILD_DEFCONFIG as needed.
# KBUILD_DEFCONFIG may point out an alternative default configuration
# used for 'make defconfig'
include arch/$(SRCARCH)/Makefile
export KBUILD_DEFCONFIG KBUILD_KCONFIG CC_VERSION_TEXT

config: outputmakefile scripts_basic FORCE
	$(Q)$(MAKE) $(build)=scripts/kconfig $@

%config: outputmakefile scripts_basic FORCE
	$(Q)$(MAKE) $(build)=scripts/kconfig $@

else #!config-build
# ===========================================================================
# Build targets only - this includes vmlinux, arch specific targets, clean
# targets and others. In general all targets except *config targets.

# If building an external module we do not care about the all: rule
# but instead __all depend on modules
PHONY += all
ifeq ($(KBUILD_EXTMOD),)
__all: all
else
__all: modules
endif

# Decide whether to build built-in, modular, or both.
# Normally, just do built-in.

KBUILD_MODULES :=
KBUILD_BUILTIN := 1

# If we have only "make modules", don't compile built-in objects.
ifeq ($(MAKECMDGOALS),modules)
  KBUILD_BUILTIN :=
endif

# If we have "make <whatever> modules", compile modules
# in addition to whatever we do anyway.
# Just "make" or "make all" shall build modules as well

ifneq ($(filter all modules nsdeps %compile_commands.json clang-%,$(MAKECMDGOALS)),)
  KBUILD_MODULES := 1
endif

ifeq ($(MAKECMDGOALS),)
  KBUILD_MODULES := 1
endif

export KBUILD_MODULES KBUILD_BUILTIN

ifdef need-config
include include/config/auto.conf
endif

ifeq ($(KBUILD_EXTMOD),)
# Objects we will link into vmlinux / subdirs we need to visit
core-y		:= init/ usr/
drivers-y	:= drivers/ sound/
drivers-$(CONFIG_SAMPLES) += samples/
drivers-y	+= net/ virt/
libs-y		:= lib/
endif # KBUILD_EXTMOD

# The all: target is the default when no target is given on the
# command line.
# This allow a user to issue only 'make' to build a kernel including modules
# Defaults to vmlinux, but the arch makefile usually adds further targets
all: vmlinux

CFLAGS_GCOV	:= -fprofile-arcs -ftest-coverage \
	$(call cc-option,-fno-tree-loop-im) \
	$(call cc-disable-warning,maybe-uninitialized,)
export CFLAGS_GCOV

# The arch Makefiles can override CC_FLAGS_FTRACE. We may also append it later.
ifdef CONFIG_FUNCTION_TRACER
  CC_FLAGS_FTRACE := -pg
endif

RETPOLINE_CFLAGS_GCC := -mindirect-branch=thunk-extern -mindirect-branch-register
RETPOLINE_VDSO_CFLAGS_GCC := -mindirect-branch=thunk-inline -mindirect-branch-register
RETPOLINE_CFLAGS_CLANG := -mretpoline-external-thunk
RETPOLINE_VDSO_CFLAGS_CLANG := -mretpoline
RETPOLINE_CFLAGS := $(call cc-option,$(RETPOLINE_CFLAGS_GCC),$(call cc-option,$(RETPOLINE_CFLAGS_CLANG)))
RETPOLINE_VDSO_CFLAGS := $(call cc-option,$(RETPOLINE_VDSO_CFLAGS_GCC),$(call cc-option,$(RETPOLINE_VDSO_CFLAGS_CLANG)))
export RETPOLINE_CFLAGS
export RETPOLINE_VDSO_CFLAGS

include arch/$(SRCARCH)/Makefile

ifdef need-config
ifdef may-sync-config
# Read in dependencies to all Kconfig* files, make sure to run syncconfig if
# changes are detected. This should be included after arch/$(SRCARCH)/Makefile
# because some architectures define CROSS_COMPILE there.
include include/config/auto.conf.cmd

$(KCONFIG_CONFIG):
	@echo >&2 '***'
	@echo >&2 '*** Configuration file "$@" not found!'
	@echo >&2 '***'
	@echo >&2 '*** Please run some configurator (e.g. "make oldconfig" or'
	@echo >&2 '*** "make menuconfig" or "make xconfig").'
	@echo >&2 '***'
	@/bin/false

# The actual configuration files used during the build are stored in
# include/generated/ and include/config/. Update them if .config is newer than
# include/config/auto.conf (which mirrors .config).
#
# This exploits the 'multi-target pattern rule' trick.
# The syncconfig should be executed only once to make all the targets.
# (Note: use the grouped target '&:' when we bump to GNU Make 4.3)
quiet_cmd_syncconfig = SYNC    $@
      cmd_syncconfig = $(MAKE) -f $(srctree)/Makefile syncconfig

%/config/auto.conf %/config/auto.conf.cmd %/generated/autoconf.h: $(KCONFIG_CONFIG)
	+$(call cmd,syncconfig)
else # !may-sync-config
# External modules and some install targets need include/generated/autoconf.h
# and include/config/auto.conf but do not care if they are up-to-date.
# Use auto.conf to trigger the test
PHONY += include/config/auto.conf

include/config/auto.conf:
	$(Q)test -e include/generated/autoconf.h -a -e $@ || (		\
	echo >&2;							\
	echo >&2 "  ERROR: Kernel configuration is invalid.";		\
	echo >&2 "         include/generated/autoconf.h or $@ are missing.";\
	echo >&2 "         Run 'make oldconfig && make prepare' on kernel src to fix it.";	\
	echo >&2 ;							\
	/bin/false)

endif # may-sync-config
endif # need-config

KBUILD_CFLAGS	+= $(call cc-option,-fno-delete-null-pointer-checks,)
KBUILD_CFLAGS	+= $(call cc-disable-warning,frame-address,)
KBUILD_CFLAGS	+= $(call cc-disable-warning, format-truncation)
KBUILD_CFLAGS	+= $(call cc-disable-warning, format-overflow)
KBUILD_CFLAGS	+= $(call cc-disable-warning, address-of-packed-member)

ifdef CONFIG_CC_OPTIMIZE_FOR_PERFORMANCE
KBUILD_CFLAGS += -O2
else ifdef CONFIG_CC_OPTIMIZE_FOR_PERFORMANCE_O3
KBUILD_CFLAGS += -O3
else ifdef CONFIG_CC_OPTIMIZE_FOR_SIZE
KBUILD_CFLAGS += -Os
endif

# Tell gcc to never replace conditional load with a non-conditional one
KBUILD_CFLAGS	+= $(call cc-option,--param=allow-store-data-races=0)
KBUILD_CFLAGS	+= $(call cc-option,-fno-allow-store-data-races)

ifdef CONFIG_READABLE_ASM
# Disable optimizations that make assembler listings hard to read.
# reorder blocks reorders the control in the function
# ipa clone creates specialized cloned functions
# partial inlining inlines only parts of functions
KBUILD_CFLAGS += $(call cc-option,-fno-reorder-blocks,) \
                 $(call cc-option,-fno-ipa-cp-clone,) \
                 $(call cc-option,-fno-partial-inlining)
endif

ifneq ($(CONFIG_FRAME_WARN),0)
KBUILD_CFLAGS += -Wframe-larger-than=$(CONFIG_FRAME_WARN)
endif

stackp-flags-y                                    := -fno-stack-protector
stackp-flags-$(CONFIG_STACKPROTECTOR)             := -fstack-protector
stackp-flags-$(CONFIG_STACKPROTECTOR_STRONG)      := -fstack-protector-strong

KBUILD_CFLAGS += $(stackp-flags-y)

ifdef CONFIG_CC_IS_CLANG
KBUILD_CPPFLAGS += -Qunused-arguments
KBUILD_CFLAGS += -Wno-format-invalid-specifier
KBUILD_CFLAGS += -Wno-gnu
# CLANG uses a _MergedGlobals as optimization, but this breaks modpost, as the
# source of a reference will be _MergedGlobals and not on of the whitelisted names.
# See modpost pattern 2
KBUILD_CFLAGS += -mno-global-merge
else

# These warnings generated too much noise in a regular build.
# Use make W=1 to enable them (see scripts/Makefile.extrawarn)
KBUILD_CFLAGS += -Wno-unused-but-set-variable

# Warn about unmarked fall-throughs in switch statement.
# Disabled for clang while comment to attribute conversion happens and
# https://github.com/ClangBuiltLinux/linux/issues/636 is discussed.
KBUILD_CFLAGS += $(call cc-option,-Wimplicit-fallthrough,)
endif

KBUILD_CFLAGS += $(call cc-disable-warning, unused-const-variable)
ifdef CONFIG_FRAME_POINTER
KBUILD_CFLAGS	+= -fno-omit-frame-pointer -fno-optimize-sibling-calls
else
# Some targets (ARM with Thumb2, for example), can't be built with frame
# pointers.  For those, we don't have FUNCTION_TRACER automatically
# select FRAME_POINTER.  However, FUNCTION_TRACER adds -pg, and this is
# incompatible with -fomit-frame-pointer with current GCC, so we don't use
# -fomit-frame-pointer with FUNCTION_TRACER.
ifndef CONFIG_FUNCTION_TRACER
KBUILD_CFLAGS	+= -fomit-frame-pointer
endif
endif

# Initialize all stack variables with a 0xAA pattern.
ifdef CONFIG_INIT_STACK_ALL_PATTERN
KBUILD_CFLAGS	+= -ftrivial-auto-var-init=pattern
endif

# Initialize all stack variables with a zero value.
ifdef CONFIG_INIT_STACK_ALL_ZERO
# Future support for zero initialization is still being debated, see
# https://bugs.llvm.org/show_bug.cgi?id=45497. These flags are subject to being
# renamed or dropped.
KBUILD_CFLAGS	+= -ftrivial-auto-var-init=zero
KBUILD_CFLAGS	+= -enable-trivial-auto-var-init-zero-knowing-it-will-be-removed-from-clang
endif

DEBUG_CFLAGS	:=

# Workaround for GCC versions < 5.0
# https://gcc.gnu.org/bugzilla/show_bug.cgi?id=61801
ifdef CONFIG_CC_IS_GCC
DEBUG_CFLAGS	+= $(call cc-ifversion, -lt, 0500, $(call cc-option, -fno-var-tracking-assignments))
endif

ifdef CONFIG_DEBUG_INFO

ifdef CONFIG_DEBUG_INFO_SPLIT
DEBUG_CFLAGS	+= -gsplit-dwarf
else
DEBUG_CFLAGS	+= -g
endif

ifneq ($(LLVM_IAS),1)
KBUILD_AFLAGS	+= -Wa,-gdwarf-2
endif

ifdef CONFIG_DEBUG_INFO_DWARF4
DEBUG_CFLAGS	+= -gdwarf-4
endif

ifdef CONFIG_DEBUG_INFO_REDUCED
DEBUG_CFLAGS	+= $(call cc-option, -femit-struct-debug-baseonly) \
		   $(call cc-option,-fno-var-tracking)
endif

ifdef CONFIG_DEBUG_INFO_COMPRESSED
DEBUG_CFLAGS	+= -gz=zlib
KBUILD_AFLAGS	+= -gz=zlib
KBUILD_LDFLAGS	+= --compress-debug-sections=zlib
endif

endif # CONFIG_DEBUG_INFO

KBUILD_CFLAGS += $(DEBUG_CFLAGS)
export DEBUG_CFLAGS

ifdef CONFIG_FUNCTION_TRACER
ifdef CONFIG_FTRACE_MCOUNT_USE_CC
  CC_FLAGS_FTRACE	+= -mrecord-mcount
  ifdef CONFIG_HAVE_NOP_MCOUNT
    ifeq ($(call cc-option-yn, -mnop-mcount),y)
      CC_FLAGS_FTRACE	+= -mnop-mcount
      CC_FLAGS_USING	+= -DCC_USING_NOP_MCOUNT
    endif
  endif
endif
ifdef CONFIG_FTRACE_MCOUNT_USE_OBJTOOL
  CC_FLAGS_USING	+= -DCC_USING_NOP_MCOUNT
endif
ifdef CONFIG_FTRACE_MCOUNT_USE_RECORDMCOUNT
  ifdef CONFIG_HAVE_C_RECORDMCOUNT
    BUILD_C_RECORDMCOUNT := y
    export BUILD_C_RECORDMCOUNT
  endif
endif
ifdef CONFIG_HAVE_FENTRY
  ifeq ($(call cc-option-yn, -mfentry),y)
    CC_FLAGS_FTRACE	+= -mfentry
    CC_FLAGS_USING	+= -DCC_USING_FENTRY
  endif
endif
export CC_FLAGS_FTRACE
KBUILD_CFLAGS	+= $(CC_FLAGS_FTRACE) $(CC_FLAGS_USING)
KBUILD_AFLAGS	+= $(CC_FLAGS_USING)
endif

# We trigger additional mismatches with less inlining
ifdef CONFIG_DEBUG_SECTION_MISMATCH
KBUILD_CFLAGS += $(call cc-option, -fno-inline-functions-called-once)
endif

ifdef CONFIG_LD_DEAD_CODE_DATA_ELIMINATION
KBUILD_CFLAGS_KERNEL += -ffunction-sections -fdata-sections
LDFLAGS_vmlinux += --gc-sections
endif

ifdef CONFIG_SHADOW_CALL_STACK
CC_FLAGS_SCS	:= -fsanitize=shadow-call-stack
KBUILD_CFLAGS	+= $(CC_FLAGS_SCS)
export CC_FLAGS_SCS
endif

ifdef CONFIG_LTO_CLANG
ifdef CONFIG_LTO_CLANG_THIN
CC_FLAGS_LTO	+= -flto=thin -fsplit-lto-unit
KBUILD_LDFLAGS	+= --thinlto-cache-dir=$(extmod-prefix).thinlto-cache
else
CC_FLAGS_LTO	+= -flto
endif

ifeq ($(SRCARCH),x86)
# TODO(b/182572011): Revert workaround for compiler / linker bug.
CC_FLAGS_LTO	+= -fvisibility=hidden
else
CC_FLAGS_LTO	+= -fvisibility=default
endif

# Limit inlining across translation units to reduce binary size
KBUILD_LDFLAGS += -mllvm -import-instr-limit=5
endif

ifdef CONFIG_LTO
KBUILD_CFLAGS	+= $(CC_FLAGS_LTO)
export CC_FLAGS_LTO
endif

ifdef CONFIG_CFI_CLANG
CC_FLAGS_CFI	:= -fsanitize=cfi \
		   -fsanitize-cfi-cross-dso \
		   -fno-sanitize-cfi-canonical-jump-tables \
		   -fno-sanitize-blacklist

ifdef CONFIG_CFI_PERMISSIVE
CC_FLAGS_CFI	+= -fsanitize-recover=cfi \
		   -fno-sanitize-trap=cfi
else
ifndef CONFIG_UBSAN_TRAP
CC_FLAGS_CFI	+= -ftrap-function=__ubsan_handle_cfi_check_fail_abort
endif
endif

# If LTO flags are filtered out, we must also filter out CFI.
CC_FLAGS_LTO	+= $(CC_FLAGS_CFI)
KBUILD_CFLAGS	+= $(CC_FLAGS_CFI)
export CC_FLAGS_CFI
endif

ifdef CONFIG_DEBUG_FORCE_FUNCTION_ALIGN_32B
KBUILD_CFLAGS += -falign-functions=32
endif

# arch Makefile may override CC so keep this after arch Makefile is included
NOSTDINC_FLAGS += -nostdinc -isystem $(shell $(CC) -print-file-name=include)

# warn about C99 declaration after statement
KBUILD_CFLAGS += -Wdeclaration-after-statement

# Variable Length Arrays (VLAs) should not be used anywhere in the kernel
KBUILD_CFLAGS += -Wvla

# disable pointer signed / unsigned warnings in gcc 4.0
KBUILD_CFLAGS += -Wno-pointer-sign

# disable stringop warnings in gcc 8+
KBUILD_CFLAGS += $(call cc-disable-warning, stringop-truncation)

# We'll want to enable this eventually, but it's not going away for 5.7 at least
KBUILD_CFLAGS += $(call cc-disable-warning, zero-length-bounds)
KBUILD_CFLAGS += $(call cc-disable-warning, array-bounds)
KBUILD_CFLAGS += $(call cc-disable-warning, stringop-overflow)

# Another good warning that we'll want to enable eventually
KBUILD_CFLAGS += $(call cc-disable-warning, restrict)

# Enabled with W=2, disabled by default as noisy
KBUILD_CFLAGS += $(call cc-disable-warning, maybe-uninitialized)

# disable invalid "can't wrap" optimizations for signed / pointers
KBUILD_CFLAGS	+= -fno-strict-overflow

# Make sure -fstack-check isn't enabled (like gentoo apparently did)
KBUILD_CFLAGS  += -fno-stack-check

# conserve stack if available
KBUILD_CFLAGS   += $(call cc-option,-fconserve-stack)

# Prohibit date/time macros, which would make the build non-deterministic
KBUILD_CFLAGS   += -Werror=date-time

# enforce correct pointer usage
KBUILD_CFLAGS   += $(call cc-option,-Werror=incompatible-pointer-types)

# Require designated initializers for all marked structures
KBUILD_CFLAGS   += $(call cc-option,-Werror=designated-init)

# change __FILE__ to the relative path from the srctree
KBUILD_CPPFLAGS += $(call cc-option,-fmacro-prefix-map=$(srctree)/=)

# include additional Makefiles when needed
include-y			:= scripts/Makefile.extrawarn
include-$(CONFIG_KASAN)		+= scripts/Makefile.kasan
include-$(CONFIG_KCSAN)		+= scripts/Makefile.kcsan
include-$(CONFIG_UBSAN)		+= scripts/Makefile.ubsan
include-$(CONFIG_KCOV)		+= scripts/Makefile.kcov
include-$(CONFIG_GCC_PLUGINS)	+= scripts/Makefile.gcc-plugins

include $(addprefix $(srctree)/, $(include-y))

# scripts/Makefile.gcc-plugins is intentionally included last.
# Do not add $(call cc-option,...) below this line. When you build the kernel
# from the clean source tree, the GCC plugins do not exist at this point.

# Add user supplied CPPFLAGS, AFLAGS and CFLAGS as the last assignments
KBUILD_CPPFLAGS += $(KCPPFLAGS)
KBUILD_AFLAGS   += $(KAFLAGS)
KBUILD_CFLAGS   += $(KCFLAGS)

KBUILD_LDFLAGS_MODULE += --build-id=sha1
LDFLAGS_vmlinux += --build-id=sha1

ifeq ($(CONFIG_STRIP_ASM_SYMS),y)
LDFLAGS_vmlinux	+= $(call ld-option, -X,)
endif

ifeq ($(CONFIG_RELR),y)
LDFLAGS_vmlinux	+= --pack-dyn-relocs=relr
endif

# We never want expected sections to be placed heuristically by the
# linker. All sections should be explicitly named in the linker script.
ifdef CONFIG_LD_ORPHAN_WARN
LDFLAGS_vmlinux += --orphan-handling=warn
endif

# Align the bit size of userspace programs with the kernel
KBUILD_USERCFLAGS  += $(filter -m32 -m64 --target=%, $(KBUILD_CFLAGS))
KBUILD_USERLDFLAGS += $(filter -m32 -m64 --target=%, $(KBUILD_CFLAGS))

# make the checker run with the right architecture
CHECKFLAGS += --arch=$(ARCH)

# insure the checker run with the right endianness
CHECKFLAGS += $(if $(CONFIG_CPU_BIG_ENDIAN),-mbig-endian,-mlittle-endian)

# the checker needs the correct machine size
CHECKFLAGS += $(if $(CONFIG_64BIT),-m64,-m32)

# Default kernel image to build when no specific target is given.
# KBUILD_IMAGE may be overruled on the command line or
# set in the environment
# Also any assignments in arch/$(ARCH)/Makefile take precedence over
# this default value
export KBUILD_IMAGE ?= vmlinux

#
# INSTALL_PATH specifies where to place the updated kernel and system map
# images. Default is /boot, but you can set it to other values
export	INSTALL_PATH ?= /boot

#
# INSTALL_DTBS_PATH specifies a prefix for relocations required by build roots.
# Like INSTALL_MOD_PATH, it isn't defined in the Makefile, but can be passed as
# an argument if needed. Otherwise it defaults to the kernel install path
#
export INSTALL_DTBS_PATH ?= $(INSTALL_PATH)/dtbs/$(KERNELRELEASE)

#
# INSTALL_MOD_PATH specifies a prefix to MODLIB for module directory
# relocations required by build roots.  This is not defined in the
# makefile but the argument can be passed to make if needed.
#

MODLIB	= $(INSTALL_MOD_PATH)/lib/modules/$(KERNELRELEASE)
export MODLIB

#
# INSTALL_MOD_STRIP, if defined, will cause modules to be
# stripped after they are installed.  If INSTALL_MOD_STRIP is '1', then
# the default option --strip-debug will be used.  Otherwise,
# INSTALL_MOD_STRIP value will be used as the options to the strip command.

ifdef INSTALL_MOD_STRIP
ifeq ($(INSTALL_MOD_STRIP),1)
mod_strip_cmd = $(STRIP) --strip-debug
else
mod_strip_cmd = $(STRIP) $(INSTALL_MOD_STRIP)
endif # INSTALL_MOD_STRIP=1
else
mod_strip_cmd = true
endif # INSTALL_MOD_STRIP
export mod_strip_cmd

# CONFIG_MODULE_COMPRESS, if defined, will cause module to be compressed
# after they are installed in agreement with CONFIG_MODULE_COMPRESS_GZIP,
# CONFIG_MODULE_COMPRESS_XZ, or CONFIG_MODULE_COMPRESS_ZSTD.

mod_compress_cmd = true
ifdef CONFIG_MODULE_COMPRESS
  ifdef CONFIG_MODULE_COMPRESS_GZIP
    mod_compress_cmd = $(KGZIP) -n -f
  endif # CONFIG_MODULE_COMPRESS_GZIP
  ifdef CONFIG_MODULE_COMPRESS_XZ
    mod_compress_cmd = $(XZ) -f
  endif # CONFIG_MODULE_COMPRESS_XZ
  ifdef CONFIG_MODULE_COMPRESS_ZSTD
    mod_compress_cmd = $(ZSTD) -T0 -20 --ultra --rm -f
  endif
endif # CONFIG_MODULE_COMPRESS
export mod_compress_cmd

ifdef CONFIG_MODULE_SIG_ALL
$(eval $(call config_filename,MODULE_SIG_KEY))

mod_sign_cmd = scripts/sign-file $(CONFIG_MODULE_SIG_HASH) $(MODULE_SIG_KEY_SRCPREFIX)$(CONFIG_MODULE_SIG_KEY) certs/signing_key.x509
else
mod_sign_cmd = true
endif
export mod_sign_cmd

HOST_LIBELF_LIBS = $(shell pkg-config libelf --libs 2>/dev/null || echo -lelf)

has_libelf := $(call try-run,\
                echo "int main() {}" | \
                $(HOSTCC) $(KBUILD_HOSTCFLAGS) -xc -o /dev/null $(KBUILD_HOSTLDFLAGS) $(HOST_LIBELF_LIBS) -,1,0)

ifdef CONFIG_STACK_VALIDATION
  ifeq ($(has_libelf),1)
    objtool_target := tools/objtool FORCE
  else
    SKIP_STACK_VALIDATION := 1
    export SKIP_STACK_VALIDATION
  endif
endif

ifdef CONFIG_BPF
ifdef CONFIG_DEBUG_INFO_BTF
  ifeq ($(has_libelf),1)
    resolve_btfids_target := tools/bpf/resolve_btfids FORCE
  else
    ERROR_RESOLVE_BTFIDS := 1
  endif
endif # CONFIG_DEBUG_INFO_BTF
endif # CONFIG_BPF

PHONY += prepare0

export MODORDER := $(extmod-prefix)modules.order
export MODULES_NSDEPS := $(extmod-prefix)modules.nsdeps

# ---------------------------------------------------------------------------
# Kernel headers

PHONY += headers

#Default location for installed headers
ifeq ($(KBUILD_EXTMOD),)
PHONY += archheaders archscripts
hdr-inst := -f $(srctree)/scripts/Makefile.headersinst obj
headers: $(version_h) scripts_unifdef uapi-asm-generic archheaders archscripts
else
hdr-prefix = $(KBUILD_EXTMOD)/
hdr-inst := -f $(srctree)/scripts/Makefile.headersinst dst=$(KBUILD_EXTMOD)/usr/include objtree=$(objtree)/$(KBUILD_EXTMOD) obj
endif

export INSTALL_HDR_PATH = $(objtree)/$(hdr-prefix)usr

quiet_cmd_headers_install = INSTALL $(INSTALL_HDR_PATH)/include
      cmd_headers_install = \
	mkdir -p $(INSTALL_HDR_PATH); \
	rsync -mrl --include='*/' --include='*\.h' --exclude='*' \
	$(hdr-prefix)usr/include $(INSTALL_HDR_PATH);

PHONY += headers_install
headers_install: headers
	$(call cmd,headers_install)

headers:
ifeq ($(KBUILD_EXTMOD),)
	$(if $(wildcard $(srctree)/arch/$(SRCARCH)/include/uapi/asm/Kbuild),, \
	  $(error Headers not exportable for the $(SRCARCH) architecture))
endif
	$(Q)$(MAKE) $(hdr-inst)=$(hdr-prefix)include/uapi
	$(Q)$(MAKE) $(hdr-inst)=$(hdr-prefix)arch/$(SRCARCH)/include/uapi

ifeq ($(KBUILD_EXTMOD),)
core-y		+= kernel/ certs/ mm/ fs/ ipc/ security/ crypto/ block/

vmlinux-dirs	:= $(patsubst %/,%,$(filter %/, \
		     $(core-y) $(core-m) $(drivers-y) $(drivers-m) \
		     $(libs-y) $(libs-m)))

vmlinux-alldirs	:= $(sort $(vmlinux-dirs) Documentation \
		     $(patsubst %/,%,$(filter %/, $(core-) \
			$(drivers-) $(libs-))))

subdir-modorder := $(addsuffix modules.order,$(filter %/, \
			$(core-y) $(core-m) $(libs-y) $(libs-m) \
			$(drivers-y) $(drivers-m)))

build-dirs	:= $(vmlinux-dirs)
clean-dirs	:= $(vmlinux-alldirs)

# Externally visible symbols (used by link-vmlinux.sh)
KBUILD_VMLINUX_OBJS := $(head-y) $(patsubst %/,%/built-in.a, $(core-y))
KBUILD_VMLINUX_OBJS += $(addsuffix built-in.a, $(filter %/, $(libs-y)))
ifdef CONFIG_MODULES
KBUILD_VMLINUX_OBJS += $(patsubst %/, %/lib.a, $(filter %/, $(libs-y)))
KBUILD_VMLINUX_LIBS := $(filter-out %/, $(libs-y))
else
KBUILD_VMLINUX_LIBS := $(patsubst %/,%/lib.a, $(libs-y))
endif
KBUILD_VMLINUX_OBJS += $(patsubst %/,%/built-in.a, $(drivers-y))

export KBUILD_VMLINUX_OBJS KBUILD_VMLINUX_LIBS
export KBUILD_LDS          := arch/$(SRCARCH)/kernel/vmlinux.lds
# used by scripts/Makefile.package
export KBUILD_ALLDIRS := $(sort $(filter-out arch/%,$(vmlinux-alldirs)) LICENSES arch include scripts tools)

vmlinux-deps := $(KBUILD_LDS) $(KBUILD_VMLINUX_OBJS) $(KBUILD_VMLINUX_LIBS)

# Recurse until adjust_autoksyms.sh is satisfied
PHONY += autoksyms_recursive
ifdef CONFIG_TRIM_UNUSED_KSYMS
# For the kernel to actually contain only the needed exported symbols,
# we have to build modules as well to determine what those symbols are.
# (this can be evaluated only once include/config/auto.conf has been included)
KBUILD_MODULES := 1

autoksyms_recursive: descend modules.order
	$(Q)$(CONFIG_SHELL) $(srctree)/scripts/adjust_autoksyms.sh \
	  "$(MAKE) -f $(srctree)/Makefile vmlinux"
endif

autoksyms_h := $(if $(CONFIG_TRIM_UNUSED_KSYMS), include/generated/autoksyms.h)

quiet_cmd_autoksyms_h = GEN     $@
      cmd_autoksyms_h = mkdir -p $(dir $@); \
			$(CONFIG_SHELL) $(srctree)/scripts/gen_autoksyms.sh $@

$(autoksyms_h):
	$(call cmd,autoksyms_h)

ARCH_POSTLINK := $(wildcard $(srctree)/arch/$(SRCARCH)/Makefile.postlink)

# Final link of vmlinux with optional arch pass after final link
cmd_link-vmlinux =                                                 \
	$(CONFIG_SHELL) $< "$(LD)" "$(KBUILD_LDFLAGS)" "$(LDFLAGS_vmlinux)";    \
	$(if $(ARCH_POSTLINK), $(MAKE) -f $(ARCH_POSTLINK) $@, true)

vmlinux: scripts/link-vmlinux.sh autoksyms_recursive $(vmlinux-deps) FORCE
	+$(call if_changed,link-vmlinux)

targets := vmlinux

# The actual objects are generated when descending,
# make sure no implicit rule kicks in
$(sort $(vmlinux-deps) $(subdir-modorder)): descend ;

filechk_kernel.release = \
	echo "$(KERNELVERSION)$$($(CONFIG_SHELL) $(srctree)/scripts/setlocalversion \
		$(srctree) $(BRANCH) $(KMI_GENERATION))"

# Store (new) KERNELRELEASE string in include/config/kernel.release
include/config/kernel.release: FORCE
	$(call filechk,kernel.release)

# Additional helpers built in scripts/
# Carefully list dependencies so we do not try to build scripts twice
# in parallel
PHONY += scripts
scripts: scripts_basic scripts_dtc
	$(Q)$(MAKE) $(build)=$(@)

# Things we need to do before we recursively start building the kernel
# or the modules are listed in "prepare".
# A multi level approach is used. prepareN is processed before prepareN-1.
# archprepare is used in arch Makefiles and when processed asm symlink,
# version.h and scripts_basic is processed / created.

PHONY += prepare archprepare

archprepare: outputmakefile archheaders archscripts scripts include/config/kernel.release \
	asm-generic $(version_h) $(autoksyms_h) include/generated/utsrelease.h \
	include/generated/autoconf.h

prepare0: archprepare
	$(Q)$(MAKE) $(build)=scripts/mod
	$(Q)$(MAKE) $(build)=.

# All the preparing..
prepare: prepare0 prepare-objtool prepare-resolve_btfids

# Support for using generic headers in asm-generic
asm-generic := -f $(srctree)/scripts/Makefile.asm-generic obj

PHONY += asm-generic uapi-asm-generic
asm-generic: uapi-asm-generic
	$(Q)$(MAKE) $(asm-generic)=arch/$(SRCARCH)/include/generated/asm \
	generic=include/asm-generic
uapi-asm-generic:
	$(Q)$(MAKE) $(asm-generic)=arch/$(SRCARCH)/include/generated/uapi/asm \
	generic=include/uapi/asm-generic

PHONY += prepare-objtool prepare-resolve_btfids
prepare-objtool: $(objtool_target)
ifeq ($(SKIP_STACK_VALIDATION),1)
ifdef CONFIG_FTRACE_MCOUNT_USE_OBJTOOL
	@echo "error: Cannot generate __mcount_loc for CONFIG_DYNAMIC_FTRACE=y, please install libelf-dev, libelf-devel or elfutils-libelf-devel" >&2
	@false
endif
ifdef CONFIG_UNWINDER_ORC
	@echo "error: Cannot generate ORC metadata for CONFIG_UNWINDER_ORC=y, please install libelf-dev, libelf-devel or elfutils-libelf-devel" >&2
	@false
else
	@echo "warning: Cannot use CONFIG_STACK_VALIDATION=y, please install libelf-dev, libelf-devel or elfutils-libelf-devel" >&2
endif
endif

prepare-resolve_btfids: $(resolve_btfids_target)
ifeq ($(ERROR_RESOLVE_BTFIDS),1)
	@echo "error: Cannot resolve BTF IDs for CONFIG_DEBUG_INFO_BTF, please install libelf-dev, libelf-devel or elfutils-libelf-devel" >&2
	@false
endif
# Generate some files
# ---------------------------------------------------------------------------

# KERNELRELEASE can change from a few different places, meaning version.h
# needs to be updated, so this check is forced on all builds

uts_len := 64
ifneq (,$(BUILD_NUMBER))
	UTS_RELEASE=$(KERNELRELEASE)-ab$(BUILD_NUMBER)
else
	UTS_RELEASE=$(KERNELRELEASE)
endif
define filechk_utsrelease.h
	if [ `echo -n "$(UTS_RELEASE)" | wc -c ` -gt $(uts_len) ]; then \
		echo '"$(UTS_RELEASE)" exceeds $(uts_len) characters' >&2;    \
		exit 1;                                                       \
	fi;                                                             \
	echo \#define UTS_RELEASE \"$(UTS_RELEASE)\"
endef

define filechk_version.h
	if [ $(SUBLEVEL) -gt 255 ]; then                                 \
		echo \#define LINUX_VERSION_CODE $(shell                 \
		expr $(VERSION) \* 65536 + $(PATCHLEVEL) \* 256 + 255); \
	else                                                             \
		echo \#define LINUX_VERSION_CODE $(shell                 \
		expr $(VERSION) \* 65536 + $(PATCHLEVEL) \* 256 + $(SUBLEVEL)); \
	fi;                                                              \
	echo '#define KERNEL_VERSION(a,b,c) (((a) << 16) + ((b) << 8) +  \
	((c) > 255 ? 255 : (c)))'
endef

$(version_h): PATCHLEVEL := $(if $(PATCHLEVEL), $(PATCHLEVEL), 0)
$(version_h): SUBLEVEL := $(if $(SUBLEVEL), $(SUBLEVEL), 0)
$(version_h): FORCE
	$(call filechk,version.h)
	$(Q)rm -f $(old_version_h)

include/generated/utsrelease.h: include/config/kernel.release FORCE
	$(call filechk,utsrelease.h)

PHONY += headerdep
headerdep:
	$(Q)find $(srctree)/include/ -name '*.h' | xargs --max-args 1 \
	$(srctree)/scripts/headerdep.pl -I$(srctree)/include

# Deprecated. It is no-op now.
PHONY += headers_check
headers_check:
	@:

ifdef CONFIG_HEADERS_INSTALL
prepare: headers
endif

PHONY += scripts_unifdef
scripts_unifdef: scripts_basic
	$(Q)$(MAKE) $(build)=scripts scripts/unifdef

# ---------------------------------------------------------------------------
# Kernel selftest

PHONY += kselftest
kselftest:
	$(Q)$(MAKE) -C $(srctree)/tools/testing/selftests run_tests

kselftest-%: FORCE
	$(Q)$(MAKE) -C $(srctree)/tools/testing/selftests $*

PHONY += kselftest-merge
kselftest-merge:
	$(if $(wildcard $(objtree)/.config),, $(error No .config exists, config your kernel first!))
	$(Q)find $(srctree)/tools/testing/selftests -name config | \
		xargs $(srctree)/scripts/kconfig/merge_config.sh -m $(objtree)/.config
	$(Q)$(MAKE) -f $(srctree)/Makefile olddefconfig

# ---------------------------------------------------------------------------
# Devicetree files

ifneq ($(wildcard $(srctree)/arch/$(SRCARCH)/boot/dts/),)
dtstree := arch/$(SRCARCH)/boot/dts
endif

ifneq ($(dtstree),)

%.dtb: include/config/kernel.release scripts_dtc
	$(Q)$(MAKE) $(build)=$(dtstree) $(dtstree)/$@

PHONY += dtbs dtbs_install dtbs_check
dtbs: include/config/kernel.release scripts_dtc
	$(Q)$(MAKE) $(build)=$(dtstree)

ifneq ($(filter dtbs_check, $(MAKECMDGOALS)),)
export CHECK_DTBS=y
dtbs: dt_binding_check
endif

dtbs_check: dtbs

dtbs_install:
	$(Q)$(MAKE) $(dtbinst)=$(dtstree) dst=$(INSTALL_DTBS_PATH)

ifdef CONFIG_OF_EARLY_FLATTREE
all: dtbs
endif

endif

PHONY += scripts_dtc
scripts_dtc: scripts_basic
	$(Q)$(MAKE) $(build)=scripts/dtc

ifneq ($(filter dt_binding_check, $(MAKECMDGOALS)),)
export CHECK_DT_BINDING=y
endif

PHONY += dt_binding_check
dt_binding_check: scripts_dtc
	$(Q)$(MAKE) $(build)=Documentation/devicetree/bindings

# ---------------------------------------------------------------------------
# Modules

ifdef CONFIG_MODULES

# By default, build modules as well

all: modules

# When we're building modules with modversions, we need to consider
# the built-in objects during the descend as well, in order to
# make sure the checksums are up to date before we record them.
ifdef CONFIG_MODVERSIONS
  KBUILD_BUILTIN := 1
endif

# Build modules
#
# A module can be listed more than once in obj-m resulting in
# duplicate lines in modules.order files.  Those are removed
# using awk while concatenating to the final file.

PHONY += modules
modules: $(if $(KBUILD_BUILTIN),vmlinux) modules_check modules_prepare
	$(Q)$(MAKE) -f $(srctree)/scripts/Makefile.modpost

PHONY += modules_check
modules_check: modules.order
	$(Q)$(CONFIG_SHELL) $(srctree)/scripts/modules-check.sh $<

cmd_modules_order = $(AWK) '!x[$$0]++' $(real-prereqs) > $@

modules.order: $(subdir-modorder) FORCE
	$(call if_changed,modules_order)

targets += modules.order

# Target to prepare building external modules
PHONY += modules_prepare
modules_prepare: prepare
	$(Q)$(MAKE) $(build)=scripts scripts/module.lds

# Target to install modules
PHONY += modules_install
modules_install: _modinst_ _modinst_post

PHONY += _modinst_
_modinst_:
	@rm -rf $(MODLIB)/kernel
	@rm -f $(MODLIB)/source
	@mkdir -p $(MODLIB)/kernel
	@ln -s $(abspath $(srctree)) $(MODLIB)/source
	@if [ ! $(objtree) -ef  $(MODLIB)/build ]; then \
		rm -f $(MODLIB)/build ; \
		ln -s $(CURDIR) $(MODLIB)/build ; \
	fi
	@sed 's:^:kernel/:' modules.order > $(MODLIB)/modules.order
	@cp -f modules.builtin $(MODLIB)/
	@cp -f $(objtree)/modules.builtin.modinfo $(MODLIB)/
	$(Q)$(MAKE) -f $(srctree)/scripts/Makefile.modinst

# This depmod is only for convenience to give the initial
# boot a modules.dep even before / is mounted read-write.  However the
# boot script depmod is the master version.
PHONY += _modinst_post
_modinst_post: _modinst_
	$(call cmd,depmod)

ifeq ($(CONFIG_MODULE_SIG), y)
PHONY += modules_sign
modules_sign:
	$(Q)$(MAKE) -f $(srctree)/scripts/Makefile.modsign
endif

else # CONFIG_MODULES

# Modules not configured
# ---------------------------------------------------------------------------

PHONY += modules modules_install
modules modules_install:
	@echo >&2
	@echo >&2 "The present kernel configuration has modules disabled."
	@echo >&2 "Type 'make config' and enable loadable module support."
	@echo >&2 "Then build a kernel with module support enabled."
	@echo >&2
	@exit 1

endif # CONFIG_MODULES

###
# Cleaning is done on three levels.
# make clean     Delete most generated files
#                Leave enough to build external modules
# make mrproper  Delete the current configuration, and all generated files
# make distclean Remove editor backup files, patch leftover files and the like

# Directories & files removed with 'make clean'
CLEAN_FILES += include/ksym vmlinux.symvers \
	       modules.builtin modules.builtin.modinfo modules.nsdeps \
	       compile_commands.json

# Directories & files removed with 'make mrproper'
MRPROPER_FILES += include/config include/generated          \
		  arch/$(SRCARCH)/include/generated .tmp_objdiff \
		  debian snap tar-install \
		  .config .config.old .version \
		  Module.symvers \
		  signing_key.pem signing_key.priv signing_key.x509	\
		  x509.genkey extra_certificates signing_key.x509.keyid	\
		  signing_key.x509.signer vmlinux-gdb.py \
		  *.spec

# Directories & files removed with 'make distclean'
DISTCLEAN_FILES += tags TAGS cscope* GPATH GTAGS GRTAGS GSYMS .thinlto-cache

# clean - Delete most, but leave enough to build external modules
#
clean: rm-files := $(CLEAN_FILES)

PHONY += archclean vmlinuxclean

vmlinuxclean:
	$(Q)$(CONFIG_SHELL) $(srctree)/scripts/link-vmlinux.sh clean
	$(Q)$(if $(ARCH_POSTLINK), $(MAKE) -f $(ARCH_POSTLINK) clean)

clean: archclean vmlinuxclean

# mrproper - Delete all generated files, including .config
#
mrproper: rm-files := $(wildcard $(MRPROPER_FILES))
mrproper-dirs      := $(addprefix _mrproper_,scripts)

PHONY += $(mrproper-dirs) mrproper
$(mrproper-dirs):
	$(Q)$(MAKE) $(clean)=$(patsubst _mrproper_%,%,$@)

mrproper: clean $(mrproper-dirs)
	$(call cmd,rmfiles)

# distclean
#
distclean: rm-files := $(wildcard $(DISTCLEAN_FILES))

PHONY += distclean

distclean: mrproper
	$(call cmd,rmfiles)
	@find $(srctree) $(RCS_FIND_IGNORE) \
		\( -name '*.orig' -o -name '*.rej' -o -name '*~' \
		-o -name '*.bak' -o -name '#*#' -o -name '*%' \
		-o -name 'core' \) \
		-type f -print | xargs rm -f


# Packaging of the kernel to various formats
# ---------------------------------------------------------------------------

%src-pkg: FORCE
	$(Q)$(MAKE) -f $(srctree)/scripts/Makefile.package $@
%pkg: include/config/kernel.release FORCE
	$(Q)$(MAKE) -f $(srctree)/scripts/Makefile.package $@

# Brief documentation of the typical targets used
# ---------------------------------------------------------------------------

boards := $(wildcard $(srctree)/arch/$(SRCARCH)/configs/*_defconfig)
boards := $(sort $(notdir $(boards)))
board-dirs := $(dir $(wildcard $(srctree)/arch/$(SRCARCH)/configs/*/*_defconfig))
board-dirs := $(sort $(notdir $(board-dirs:/=)))

PHONY += help
help:
	@echo  'Cleaning targets:'
	@echo  '  clean		  - Remove most generated files but keep the config and'
	@echo  '                    enough build support to build external modules'
	@echo  '  mrproper	  - Remove all generated files + config + various backup files'
	@echo  '  distclean	  - mrproper + remove editor backup and patch files'
	@echo  ''
	@echo  'Configuration targets:'
	@$(MAKE) -f $(srctree)/scripts/kconfig/Makefile help
	@echo  ''
	@echo  'Other generic targets:'
	@echo  '  all		  - Build all targets marked with [*]'
	@echo  '* vmlinux	  - Build the bare kernel'
	@echo  '* modules	  - Build all modules'
	@echo  '  modules_install - Install all modules to INSTALL_MOD_PATH (default: /)'
	@echo  '  dir/            - Build all files in dir and below'
	@echo  '  dir/file.[ois]  - Build specified target only'
	@echo  '  dir/file.ll     - Build the LLVM assembly file'
	@echo  '                    (requires compiler support for LLVM assembly generation)'
	@echo  '  dir/file.lst    - Build specified mixed source/assembly target only'
	@echo  '                    (requires a recent binutils and recent build (System.map))'
	@echo  '  dir/file.ko     - Build module including final link'
	@echo  '  modules_prepare - Set up for building external modules'
	@echo  '  tags/TAGS	  - Generate tags file for editors'
	@echo  '  cscope	  - Generate cscope index'
	@echo  '  gtags           - Generate GNU GLOBAL index'
	@echo  '  kernelrelease	  - Output the release version string (use with make -s)'
	@echo  '  kernelversion	  - Output the version stored in Makefile (use with make -s)'
	@echo  '  image_name	  - Output the image name (use with make -s)'
	@echo  '  headers_install - Install sanitised kernel headers to INSTALL_HDR_PATH'; \
	 echo  '                    (default: $(INSTALL_HDR_PATH))'; \
	 echo  ''
	@echo  'Static analysers:'
	@echo  '  checkstack      - Generate a list of stack hogs'
	@echo  '  versioncheck    - Sanity check on version.h usage'
	@echo  '  includecheck    - Check for duplicate included header files'
	@echo  '  export_report   - List the usages of all exported symbols'
	@echo  '  headerdep       - Detect inclusion cycles in headers'
	@echo  '  coccicheck      - Check with Coccinelle'
	@echo  '  clang-analyzer  - Check with clang static analyzer'
	@echo  '  clang-tidy      - Check with clang-tidy'
	@echo  ''
	@echo  'Tools:'
	@echo  '  nsdeps          - Generate missing symbol namespace dependencies'
	@echo  ''
	@echo  'Kernel selftest:'
	@echo  '  kselftest         - Build and run kernel selftest'
	@echo  '                      Build, install, and boot kernel before'
	@echo  '                      running kselftest on it'
	@echo  '                      Run as root for full coverage'
	@echo  '  kselftest-all     - Build kernel selftest'
	@echo  '  kselftest-install - Build and install kernel selftest'
	@echo  '  kselftest-clean   - Remove all generated kselftest files'
	@echo  '  kselftest-merge   - Merge all the config dependencies of'
	@echo  '		      kselftest to existing .config.'
	@echo  ''
	@$(if $(dtstree), \
		echo 'Devicetree:'; \
		echo '* dtbs             - Build device tree blobs for enabled boards'; \
		echo '  dtbs_install     - Install dtbs to $(INSTALL_DTBS_PATH)'; \
		echo '  dt_binding_check - Validate device tree binding documents'; \
		echo '  dtbs_check       - Validate device tree source files';\
		echo '')

	@echo 'Userspace tools targets:'
	@echo '  use "make tools/help"'
	@echo '  or  "cd tools; make help"'
	@echo  ''
	@echo  'Kernel packaging:'
	@$(MAKE) -f $(srctree)/scripts/Makefile.package help
	@echo  ''
	@echo  'Documentation targets:'
	@$(MAKE) -f $(srctree)/Documentation/Makefile dochelp
	@echo  ''
	@echo  'Architecture specific targets ($(SRCARCH)):'
	@$(if $(archhelp),$(archhelp),\
		echo '  No architecture specific help defined for $(SRCARCH)')
	@echo  ''
	@$(if $(boards), \
		$(foreach b, $(boards), \
		printf "  %-27s - Build for %s\\n" $(b) $(subst _defconfig,,$(b));) \
		echo '')
	@$(if $(board-dirs), \
		$(foreach b, $(board-dirs), \
		printf "  %-16s - Show %s-specific targets\\n" help-$(b) $(b);) \
		printf "  %-16s - Show all of the above\\n" help-boards; \
		echo '')

	@echo  '  make V=0|1 [targets] 0 => quiet build (default), 1 => verbose build'
	@echo  '  make V=2   [targets] 2 => give reason for rebuild of target'
	@echo  '  make O=dir [targets] Locate all output files in "dir", including .config'
	@echo  '  make C=1   [targets] Check re-compiled c source with $$CHECK'
	@echo  '                       (sparse by default)'
	@echo  '  make C=2   [targets] Force check of all c source with $$CHECK'
	@echo  '  make RECORDMCOUNT_WARN=1 [targets] Warn about ignored mcount sections'
	@echo  '  make W=n   [targets] Enable extra build checks, n=1,2,3 where'
	@echo  '		1: warnings which may be relevant and do not occur too often'
	@echo  '		2: warnings which occur quite often but may still be relevant'
	@echo  '		3: more obscure warnings, can most likely be ignored'
	@echo  '		Multiple levels can be combined with W=12 or W=123'
	@echo  ''
	@echo  'Execute "make" or "make all" to build all targets marked with [*] '
	@echo  'For further info see the ./README file'


help-board-dirs := $(addprefix help-,$(board-dirs))

help-boards: $(help-board-dirs)

boards-per-dir = $(sort $(notdir $(wildcard $(srctree)/arch/$(SRCARCH)/configs/$*/*_defconfig)))

$(help-board-dirs): help-%:
	@echo  'Architecture specific targets ($(SRCARCH) $*):'
	@$(if $(boards-per-dir), \
		$(foreach b, $(boards-per-dir), \
		printf "  %-24s - Build for %s\\n" $*/$(b) $(subst _defconfig,,$(b));) \
		echo '')


# Documentation targets
# ---------------------------------------------------------------------------
DOC_TARGETS := xmldocs latexdocs pdfdocs htmldocs epubdocs cleandocs \
	       linkcheckdocs dochelp refcheckdocs
PHONY += $(DOC_TARGETS)
$(DOC_TARGETS):
	$(Q)$(MAKE) $(build)=Documentation $@

# Misc
# ---------------------------------------------------------------------------

PHONY += scripts_gdb
scripts_gdb: prepare0
	$(Q)$(MAKE) $(build)=scripts/gdb
	$(Q)ln -fsn $(abspath $(srctree)/scripts/gdb/vmlinux-gdb.py)

ifdef CONFIG_GDB_SCRIPTS
all: scripts_gdb
endif

else # KBUILD_EXTMOD

###
# External module support.
# When building external modules the kernel used as basis is considered
# read-only, and no consistency checks are made and the make
# system is not used on the basis kernel. If updates are required
# in the basis kernel ordinary make commands (without M=...) must
# be used.
#
# The following are the only valid targets when building external
# modules.
# make M=dir clean     Delete all automatically generated files
# make M=dir modules   Make all modules in specified dir
# make M=dir	       Same as 'make M=dir modules'
# make M=dir modules_install
#                      Install the modules built in the module directory
#                      Assumes install directory is already created

# We are always building only modules.
KBUILD_BUILTIN :=
KBUILD_MODULES := 1

build-dirs := $(KBUILD_EXTMOD)
PHONY += modules
modules: $(MODORDER)
	$(Q)$(MAKE) -f $(srctree)/scripts/Makefile.modpost

$(MODORDER): descend
	@:

PHONY += modules_install
modules_install: _emodinst_ _emodinst_post

install-dir := $(if $(INSTALL_MOD_DIR),$(INSTALL_MOD_DIR),extra)
PHONY += _emodinst_
_emodinst_:
	$(Q)mkdir -p $(MODLIB)/$(install-dir)
	$(Q)$(MAKE) -f $(srctree)/scripts/Makefile.modinst

PHONY += _emodinst_post
_emodinst_post: _emodinst_
	$(call cmd,depmod)

compile_commands.json: $(extmod-prefix)compile_commands.json
PHONY += compile_commands.json

clean-dirs := $(KBUILD_EXTMOD)
clean: rm-files := $(KBUILD_EXTMOD)/Module.symvers $(KBUILD_EXTMOD)/modules.nsdeps \
	$(KBUILD_EXTMOD)/compile_commands.json $(KBUILD_EXTMOD)/.thinlto-cache

PHONY += help
help:
	@echo  '  Building external modules.'
	@echo  '  Syntax: make -C path/to/kernel/src M=$$PWD target'
	@echo  ''
	@echo  '  modules         - default target, build the module(s)'
	@echo  '  modules_install - install the module'
	@echo  '  headers_install - Install sanitised kernel headers to INSTALL_HDR_PATH'
	@echo  '                    (default: $(abspath $(INSTALL_HDR_PATH)))'
	@echo  '  clean           - remove generated files in module directory only'
	@echo  ''

# no-op for external module builds
PHONY += prepare modules_prepare

endif # KBUILD_EXTMOD

# Single targets
# ---------------------------------------------------------------------------
# To build individual files in subdirectories, you can do like this:
#
#   make foo/bar/baz.s
#
# The supported suffixes for single-target are listed in 'single-targets'
#
# To build only under specific subdirectories, you can do like this:
#
#   make foo/bar/baz/

ifdef single-build

# .ko is special because modpost is needed
single-ko := $(sort $(filter %.ko, $(MAKECMDGOALS)))
single-no-ko := $(sort $(patsubst %.ko,%.mod, $(MAKECMDGOALS)))

$(single-ko): single_modpost
	@:
$(single-no-ko): descend
	@:

ifeq ($(KBUILD_EXTMOD),)
# For the single build of in-tree modules, use a temporary file to avoid
# the situation of modules_install installing an invalid modules.order.
MODORDER := .modules.tmp
endif

PHONY += single_modpost
single_modpost: $(single-no-ko) modules_prepare
	$(Q){ $(foreach m, $(single-ko), echo $(extmod-prefix)$m;) } > $(MODORDER)
	$(Q)$(MAKE) -f $(srctree)/scripts/Makefile.modpost

KBUILD_MODULES := 1

export KBUILD_SINGLE_TARGETS := $(addprefix $(extmod-prefix), $(single-no-ko))

# trim unrelated directories
build-dirs := $(foreach d, $(build-dirs), \
			$(if $(filter $(d)/%, $(KBUILD_SINGLE_TARGETS)), $(d)))

endif

ifndef CONFIG_MODULES
KBUILD_MODULES :=
endif

# Handle descending into subdirectories listed in $(build-dirs)
# Preset locale variables to speed up the build process. Limit locale
# tweaks to this spot to avoid wrong language settings when running
# make menuconfig etc.
# Error messages still appears in the original language
PHONY += descend $(build-dirs)
descend: $(build-dirs)
$(build-dirs): prepare
	$(Q)$(MAKE) $(build)=$@ \
	single-build=$(if $(filter-out $@/, $(filter $@/%, $(KBUILD_SINGLE_TARGETS))),1) \
	need-builtin=1 need-modorder=1

clean-dirs := $(addprefix _clean_, $(clean-dirs))
PHONY += $(clean-dirs) clean
$(clean-dirs):
	$(Q)$(MAKE) $(clean)=$(patsubst _clean_%,%,$@)

clean: $(clean-dirs)
	$(call cmd,rmfiles)
	@find $(if $(KBUILD_EXTMOD), $(KBUILD_EXTMOD), .) $(RCS_FIND_IGNORE) \
		\( -name '*.[aios]' -o -name '*.ko' -o -name '.*.cmd' \
		-o -name '*.ko.*' \
		-o -name '*.dtb' -o -name '*.dtb.S' -o -name '*.dt.yaml' \
		-o -name '*.dwo' -o -name '*.lst' \
		-o -name '*.su' -o -name '*.mod' \
		-o -name '.*.d' -o -name '.*.tmp' -o -name '*.mod.c' \
		-o -name '*.lex.c' -o -name '*.tab.[ch]' \
		-o -name '*.asn1.[ch]' \
		-o -name '*.symtypes' -o -name 'modules.order' \
		-o -name '.tmp_*.o.*' \
		-o -name '*.c.[012]*.*' \
		-o -name '*.ll' \
		-o -name '*.gcno' \
		-o -name '*.*.symversions' \) -type f -print | xargs rm -f

# Generate tags for editors
# ---------------------------------------------------------------------------
quiet_cmd_tags = GEN     $@
      cmd_tags = $(BASH) $(srctree)/scripts/tags.sh $@

tags TAGS cscope gtags: FORCE
	$(call cmd,tags)

# Script to generate missing namespace dependencies
# ---------------------------------------------------------------------------

PHONY += nsdeps
nsdeps: export KBUILD_NSDEPS=1
nsdeps: modules
	$(Q)$(CONFIG_SHELL) $(srctree)/scripts/nsdeps

# Clang Tooling
# ---------------------------------------------------------------------------

quiet_cmd_gen_compile_commands = GEN     $@
      cmd_gen_compile_commands = $(PYTHON3) $< -a $(AR) -o $@ $(filter-out $<, $(real-prereqs))

$(extmod-prefix)compile_commands.json: scripts/clang-tools/gen_compile_commands.py \
	$(if $(KBUILD_EXTMOD),,$(KBUILD_VMLINUX_OBJS) $(KBUILD_VMLINUX_LIBS)) \
	$(if $(CONFIG_MODULES), $(MODORDER)) FORCE
	$(call if_changed,gen_compile_commands)

targets += $(extmod-prefix)compile_commands.json

PHONY += clang-tidy clang-analyzer

ifdef CONFIG_CC_IS_CLANG
quiet_cmd_clang_tools = CHECK   $<
      cmd_clang_tools = $(PYTHON3) $(srctree)/scripts/clang-tools/run-clang-tools.py $@ $<

clang-tidy clang-analyzer: $(extmod-prefix)compile_commands.json
	$(call cmd,clang_tools)
else
clang-tidy clang-analyzer:
	@echo "$@ requires CC=clang" >&2
	@false
endif

# Scripts to check various things for consistency
# ---------------------------------------------------------------------------

PHONY += includecheck versioncheck coccicheck export_report

includecheck:
	find $(srctree)/* $(RCS_FIND_IGNORE) \
		-name '*.[hcS]' -type f -print | sort \
		| xargs $(PERL) -w $(srctree)/scripts/checkincludes.pl

versioncheck:
	find $(srctree)/* $(RCS_FIND_IGNORE) \
		-name '*.[hcS]' -type f -print | sort \
		| xargs $(PERL) -w $(srctree)/scripts/checkversion.pl

coccicheck:
	$(Q)$(BASH) $(srctree)/scripts/$@

export_report:
	$(PERL) $(srctree)/scripts/export_report.pl

PHONY += checkstack kernelrelease kernelversion image_name

# UML needs a little special treatment here.  It wants to use the host
# toolchain, so needs $(SUBARCH) passed to checkstack.pl.  Everyone
# else wants $(ARCH), including people doing cross-builds, which means
# that $(SUBARCH) doesn't work here.
ifeq ($(ARCH), um)
CHECKSTACK_ARCH := $(SUBARCH)
else
CHECKSTACK_ARCH := $(ARCH)
endif
checkstack:
	$(OBJDUMP) -d vmlinux $$(find . -name '*.ko') | \
	$(PERL) $(srctree)/scripts/checkstack.pl $(CHECKSTACK_ARCH)

kernelrelease:
	@echo "$(KERNELVERSION)$$($(CONFIG_SHELL) $(srctree)/scripts/setlocalversion \
		$(srctree) $(BRANCH) $(KMI_GENERATION))"

kernelversion:
	@echo $(KERNELVERSION)

image_name:
	@echo $(KBUILD_IMAGE)

# Clear a bunch of variables before executing the submake

ifeq ($(quiet),silent_)
tools_silent=s
endif

tools/: FORCE
	$(Q)mkdir -p $(objtree)/tools
	$(Q)$(MAKE) LDFLAGS= MAKEFLAGS="$(tools_silent) $(filter --j% -j,$(MAKEFLAGS))" O=$(abspath $(objtree)) subdir=tools -C $(srctree)/tools/

tools/%: FORCE
	$(Q)mkdir -p $(objtree)/tools
	$(Q)$(MAKE) LDFLAGS= MAKEFLAGS="$(tools_silent) $(filter --j% -j,$(MAKEFLAGS))" O=$(abspath $(objtree)) subdir=tools -C $(srctree)/tools/ $*

quiet_cmd_rmfiles = $(if $(wildcard $(rm-files)),CLEAN   $(wildcard $(rm-files)))
      cmd_rmfiles = rm -rf $(rm-files)

# Run depmod only if we have System.map and depmod is executable
quiet_cmd_depmod = DEPMOD  $(KERNELRELEASE)
      cmd_depmod = $(CONFIG_SHELL) $(srctree)/scripts/depmod.sh $(DEPMOD) \
                   $(KERNELRELEASE)

# read saved command lines for existing targets
existing-targets := $(wildcard $(sort $(targets)))

-include $(foreach f,$(existing-targets),$(dir $(f)).$(notdir $(f)).cmd)

endif # config-build
endif # mixed-build
endif # need-sub-make

PHONY += FORCE
FORCE:

# Declare the contents of the PHONY variable as phony.  We keep that
# information in a variable so we can use it in if_changed and friends.
.PHONY: $(PHONY)<|MERGE_RESOLUTION|>--- conflicted
+++ resolved
@@ -1,13 +1,8 @@
 # SPDX-License-Identifier: GPL-2.0
 VERSION = 5
 PATCHLEVEL = 10
-<<<<<<< HEAD
-SUBLEVEL = 25
+SUBLEVEL = 26
 EXTRAVERSION = -GoogleLTS
-=======
-SUBLEVEL = 26
-EXTRAVERSION =
->>>>>>> d5992d56
 NAME = Dare mighty things
 
 # *DOCUMENTATION*
