--- conflicted
+++ resolved
@@ -1,13 +1,8 @@
 # SPDX-License-Identifier: GPL-2.0
 VERSION = 4
 PATCHLEVEL = 19
-<<<<<<< HEAD
-SUBLEVEL = 167
+SUBLEVEL = 168
 EXTRAVERSION = -GoogleLTS
-=======
-SUBLEVEL = 168
-EXTRAVERSION =
->>>>>>> 5905c146
 NAME = "People's Front"
 
 # *DOCUMENTATION*
