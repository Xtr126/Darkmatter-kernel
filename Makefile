--- conflicted
+++ resolved
@@ -1,13 +1,8 @@
 # SPDX-License-Identifier: GPL-2.0
 VERSION = 5
 PATCHLEVEL = 15
-<<<<<<< HEAD
-SUBLEVEL = 41
+SUBLEVEL = 64
 EXTRAVERSION = -GoogleLTS-surface
-=======
-SUBLEVEL = 64
-EXTRAVERSION = -GoogleLTS
->>>>>>> fb98cd3b
 NAME = Trick or Treat
 
 # *DOCUMENTATION*
