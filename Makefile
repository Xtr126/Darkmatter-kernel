--- conflicted
+++ resolved
@@ -1,13 +1,8 @@
 # SPDX-License-Identifier: GPL-2.0
 VERSION = 4
 PATCHLEVEL = 14
-<<<<<<< HEAD
-SUBLEVEL = 30
+SUBLEVEL = 90
 EXTRAVERSION = -early
-=======
-SUBLEVEL = 90
-EXTRAVERSION =
->>>>>>> 815e34f8
 NAME = Petit Gorille
 
 # *DOCUMENTATION*
@@ -376,12 +371,8 @@
 
 # Make variables (CC, etc...)
 AS		= $(CROSS_COMPILE)as
-<<<<<<< HEAD
-LD		= $(CROSS_COMPILE)ld$(if $(wildcard $(lastword $(CROSS_COMPILE))ld.bfd),.bfd)
-=======
 LD		= $(CROSS_COMPILE)ld
 LDGOLD		= $(CROSS_COMPILE)ld.gold
->>>>>>> 815e34f8
 CC		= $(CROSS_COMPILE)gcc
 CPP		= $(CC) -E
 AR		= $(CROSS_COMPILE)ar
