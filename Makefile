--- conflicted
+++ resolved
@@ -1,13 +1,8 @@
 # SPDX-License-Identifier: GPL-2.0
 VERSION = 5
 PATCHLEVEL = 15
-<<<<<<< HEAD
-SUBLEVEL = 73
+SUBLEVEL = 74
 EXTRAVERSION = -GoogleLTS
-=======
-SUBLEVEL = 74
-EXTRAVERSION =
->>>>>>> 7f2e600b
 NAME = Trick or Treat
 
 # *DOCUMENTATION*
