--- conflicted
+++ resolved
@@ -1,13 +1,8 @@
 # SPDX-License-Identifier: GPL-2.0
 VERSION = 4
 PATCHLEVEL = 14
-<<<<<<< HEAD
-SUBLEVEL = 155
+SUBLEVEL = 160
 EXTRAVERSION = -GoogleLTS
-=======
-SUBLEVEL = 160
-EXTRAVERSION =
->>>>>>> 0f543a02
 NAME = Petit Gorille
 
 # *DOCUMENTATION*
