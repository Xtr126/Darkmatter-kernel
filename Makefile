# SPDX-License-Identifier: GPL-2.0
VERSION = 5
PATCHLEVEL = 15
<<<<<<< HEAD
SUBLEVEL = 78
EXTRAVERSION = -GoogleLTS
=======
SUBLEVEL = 79
EXTRAVERSION =
>>>>>>> ac2a7a14
NAME = Trick or Treat

# *DOCUMENTATION*
# To see a list of typical targets execute "make help"
# More info can be located in ./README
# Comments in this file are targeted only to the developer, do not
# expect to learn how to build the kernel reading this file.

$(if $(filter __%, $(MAKECMDGOALS)), \
	$(error targets prefixed with '__' are only for internal use))

# That's our default target when none is given on the command line
PHONY := __all
__all:

# We are using a recursive build, so we need to do a little thinking
# to get the ordering right.
#
# Most importantly: sub-Makefiles should only ever modify files in
# their own directory. If in some directory we have a dependency on
# a file in another dir (which doesn't happen often, but it's often
# unavoidable when linking the built-in.a targets which finally
# turn into vmlinux), we will call a sub make in that other dir, and
# after that we are sure that everything which is in that other dir
# is now up to date.
#
# The only cases where we need to modify files which have global
# effects are thus separated out and done before the recursive
# descending is started. They are now explicitly listed as the
# prepare rule.

ifneq ($(sub_make_done),1)

# Do not use make's built-in rules and variables
# (this increases performance and avoids hard-to-debug behaviour)
MAKEFLAGS += -rR

# Avoid funny character set dependencies
unexport LC_ALL
LC_COLLATE=C
LC_NUMERIC=C
export LC_COLLATE LC_NUMERIC

# Avoid interference with shell env settings
unexport GREP_OPTIONS

# Beautify output
# ---------------------------------------------------------------------------
#
# Normally, we echo the whole command before executing it. By making
# that echo $($(quiet)$(cmd)), we now have the possibility to set
# $(quiet) to choose other forms of output instead, e.g.
#
#         quiet_cmd_cc_o_c = Compiling $(RELDIR)/$@
#         cmd_cc_o_c       = $(CC) $(c_flags) -c -o $@ $<
#
# If $(quiet) is empty, the whole command will be printed.
# If it is set to "quiet_", only the short version will be printed.
# If it is set to "silent_", nothing will be printed at all, since
# the variable $(silent_cmd_cc_o_c) doesn't exist.
#
# A simple variant is to prefix commands with $(Q) - that's useful
# for commands that shall be hidden in non-verbose mode.
#
#	$(Q)ln $@ :<
#
# If KBUILD_VERBOSE equals 0 then the above command will be hidden.
# If KBUILD_VERBOSE equals 1 then the above command is displayed.
# If KBUILD_VERBOSE equals 2 then give the reason why each target is rebuilt.
#
# To put more focus on warnings, be less verbose as default
# Use 'make V=1' to see the full commands

ifeq ("$(origin V)", "command line")
  KBUILD_VERBOSE = $(V)
endif
ifndef KBUILD_VERBOSE
  KBUILD_VERBOSE = 0
endif

ifeq ($(KBUILD_VERBOSE),1)
  quiet =
  Q =
else
  quiet=quiet_
  Q = @
endif

# If the user is running make -s (silent mode), suppress echoing of
# commands

ifneq ($(findstring s,$(filter-out --%,$(MAKEFLAGS))),)
  quiet=silent_
  KBUILD_VERBOSE = 0
endif

export quiet Q KBUILD_VERBOSE

# Call a source code checker (by default, "sparse") as part of the
# C compilation.
#
# Use 'make C=1' to enable checking of only re-compiled files.
# Use 'make C=2' to enable checking of *all* source files, regardless
# of whether they are re-compiled or not.
#
# See the file "Documentation/dev-tools/sparse.rst" for more details,
# including where to get the "sparse" utility.

ifeq ("$(origin C)", "command line")
  KBUILD_CHECKSRC = $(C)
endif
ifndef KBUILD_CHECKSRC
  KBUILD_CHECKSRC = 0
endif

export KBUILD_CHECKSRC

# Use make M=dir or set the environment variable KBUILD_EXTMOD to specify the
# directory of external module to build. Setting M= takes precedence.
ifeq ("$(origin M)", "command line")
  KBUILD_EXTMOD := $(M)
endif

$(if $(word 2, $(KBUILD_EXTMOD)), \
	$(error building multiple external modules is not supported))

# Remove trailing slashes
ifneq ($(filter %/, $(KBUILD_EXTMOD)),)
KBUILD_EXTMOD := $(shell dirname $(KBUILD_EXTMOD).)
endif

export KBUILD_EXTMOD

# ANDROID: set up mixed-build support. mixed-build allows device kernel modules
# to be compiled against a GKI kernel. This approach still uses the headers and
# Kbuild from device kernel, so care must be taken to ensure that those headers match.
ifdef KBUILD_MIXED_TREE
# Need vmlinux.symvers for modpost and System.map for depmod, check whether they exist in KBUILD_MIXED_TREE
required_mixed_files=vmlinux.symvers System.map
$(if $(filter-out $(words $(required_mixed_files)), \
		$(words $(wildcard $(add-prefix $(KBUILD_MIXED_TREE)/,$(required_mixed_files))))),,\
	$(error KBUILD_MIXED_TREE=$(KBUILD_MIXED_TREE) doesn't contain $(required_mixed_files)))
endif

mixed-build-prefix = $(if $(KBUILD_MIXED_TREE),$(KBUILD_MIXED_TREE)/)
export KBUILD_MIXED_TREE
# This is a hack for kleaf to set mixed-build-prefix within the execution of a make rule, e.g.
# within __modinst_pre.
# TODO(b/205893923): Revert this hack once it is properly handled.
export mixed-build-prefix

# Kbuild will save output files in the current working directory.
# This does not need to match to the root of the kernel source tree.
#
# For example, you can do this:
#
#  cd /dir/to/store/output/files; make -f /dir/to/kernel/source/Makefile
#
# If you want to save output files in a different location, there are
# two syntaxes to specify it.
#
# 1) O=
# Use "make O=dir/to/store/output/files/"
#
# 2) Set KBUILD_OUTPUT
# Set the environment variable KBUILD_OUTPUT to point to the output directory.
# export KBUILD_OUTPUT=dir/to/store/output/files/; make
#
# The O= assignment takes precedence over the KBUILD_OUTPUT environment
# variable.

# Do we want to change the working directory?
ifeq ("$(origin O)", "command line")
  KBUILD_OUTPUT := $(O)
endif

ifneq ($(KBUILD_OUTPUT),)
# Make's built-in functions such as $(abspath ...), $(realpath ...) cannot
# expand a shell special character '~'. We use a somewhat tedious way here.
abs_objtree := $(shell mkdir -p $(KBUILD_OUTPUT) && cd $(KBUILD_OUTPUT) && pwd)
$(if $(abs_objtree),, \
     $(error failed to create output directory "$(KBUILD_OUTPUT)"))

# $(realpath ...) resolves symlinks
abs_objtree := $(realpath $(abs_objtree))
else
abs_objtree := $(CURDIR)
endif # ifneq ($(KBUILD_OUTPUT),)

ifeq ($(abs_objtree),$(CURDIR))
# Suppress "Entering directory ..." unless we are changing the work directory.
MAKEFLAGS += --no-print-directory
else
need-sub-make := 1
endif

this-makefile := $(lastword $(MAKEFILE_LIST))
abs_srctree := $(realpath $(dir $(this-makefile)))

ifneq ($(words $(subst :, ,$(abs_srctree))), 1)
$(error source directory cannot contain spaces or colons)
endif

ifneq ($(abs_srctree),$(abs_objtree))
# Look for make include files relative to root of kernel src
#
# --included-dir is added for backward compatibility, but you should not rely on
# it. Please add $(srctree)/ prefix to include Makefiles in the source tree.
MAKEFLAGS += --include-dir=$(abs_srctree)
endif

ifneq ($(filter 3.%,$(MAKE_VERSION)),)
# 'MAKEFLAGS += -rR' does not immediately become effective for GNU Make 3.x
# We need to invoke sub-make to avoid implicit rules in the top Makefile.
need-sub-make := 1
# Cancel implicit rules for this Makefile.
$(this-makefile): ;
endif

export abs_srctree abs_objtree
export sub_make_done := 1

ifeq ($(need-sub-make),1)

PHONY += $(MAKECMDGOALS) __sub-make

$(filter-out $(this-makefile), $(MAKECMDGOALS)) __all: __sub-make
	@:

# Invoke a second make in the output directory, passing relevant variables
__sub-make:
	$(Q)$(MAKE) -C $(abs_objtree) -f $(abs_srctree)/Makefile $(MAKECMDGOALS)

endif # need-sub-make
endif # sub_make_done

# We process the rest of the Makefile if this is the final invocation of make
ifeq ($(need-sub-make),)

# Do not print "Entering directory ...",
# but we want to display it when entering to the output directory
# so that IDEs/editors are able to understand relative filenames.
MAKEFLAGS += --no-print-directory

ifeq ($(abs_srctree),$(abs_objtree))
        # building in the source tree
        srctree := .
	building_out_of_srctree :=
else
        ifeq ($(abs_srctree)/,$(dir $(abs_objtree)))
                # building in a subdirectory of the source tree
                srctree := ..
        else
                srctree := $(abs_srctree)
        endif
	building_out_of_srctree := 1
endif

ifneq ($(KBUILD_ABS_SRCTREE),)
srctree := $(abs_srctree)
endif

objtree		:= .
VPATH		:= $(srctree)

export building_out_of_srctree srctree objtree VPATH

# To make sure we do not include .config for any of the *config targets
# catch them early, and hand them over to scripts/kconfig/Makefile
# It is allowed to specify more targets when calling make, including
# mixing *config targets and build targets.
# For example 'make oldconfig all'.
# Detect when mixed targets is specified, and make a second invocation
# of make so .config is not included in this case either (for *config).

version_h := include/generated/uapi/linux/version.h

clean-targets := %clean mrproper cleandocs
no-dot-config-targets := $(clean-targets) \
			 cscope gtags TAGS tags help% %docs check% coccicheck \
			 $(version_h) headers headers_% archheaders archscripts \
			 %asm-generic kernelversion %src-pkg dt_binding_check \
			 outputmakefile
# Installation targets should not require compiler. Unfortunately, vdso_install
# is an exception where build artifacts may be updated. This must be fixed.
no-compiler-targets := $(no-dot-config-targets) install dtbs_install \
			headers_install modules_install kernelrelease image_name
no-sync-config-targets := $(no-dot-config-targets) %install kernelrelease \
			  image_name
single-targets := %.a %.i %.ko %.lds %.ll %.lst %.mod %.o %.s %.symtypes %/

config-build	:=
mixed-build	:=
need-config	:= 1
need-compiler	:= 1
may-sync-config	:= 1
single-build	:=

ifneq ($(filter $(no-dot-config-targets), $(MAKECMDGOALS)),)
	ifeq ($(filter-out $(no-dot-config-targets), $(MAKECMDGOALS)),)
		need-config :=
	endif
endif

ifneq ($(filter $(no-compiler-targets), $(MAKECMDGOALS)),)
	ifeq ($(filter-out $(no-compiler-targets), $(MAKECMDGOALS)),)
		need-compiler :=
	endif
endif

ifneq ($(filter $(no-sync-config-targets), $(MAKECMDGOALS)),)
	ifeq ($(filter-out $(no-sync-config-targets), $(MAKECMDGOALS)),)
		may-sync-config :=
	endif
endif

ifneq ($(KBUILD_EXTMOD),)
	may-sync-config :=
endif

ifeq ($(KBUILD_EXTMOD),)
        ifneq ($(filter %config,$(MAKECMDGOALS)),)
		config-build := 1
                ifneq ($(words $(MAKECMDGOALS)),1)
			mixed-build := 1
                endif
        endif
endif

# We cannot build single targets and the others at the same time
ifneq ($(filter $(single-targets), $(MAKECMDGOALS)),)
	single-build := 1
	ifneq ($(filter-out $(single-targets), $(MAKECMDGOALS)),)
		mixed-build := 1
	endif
endif

# For "make -j clean all", "make -j mrproper defconfig all", etc.
ifneq ($(filter $(clean-targets),$(MAKECMDGOALS)),)
        ifneq ($(filter-out $(clean-targets),$(MAKECMDGOALS)),)
		mixed-build := 1
        endif
endif

# install and modules_install need also be processed one by one
ifneq ($(filter install,$(MAKECMDGOALS)),)
        ifneq ($(filter modules_install,$(MAKECMDGOALS)),)
		mixed-build := 1
        endif
endif

ifdef mixed-build
# ===========================================================================
# We're called with mixed targets (*config and build targets).
# Handle them one by one.

PHONY += $(MAKECMDGOALS) __build_one_by_one

$(MAKECMDGOALS): __build_one_by_one
	@:

__build_one_by_one:
	$(Q)set -e; \
	for i in $(MAKECMDGOALS); do \
		$(MAKE) -f $(srctree)/Makefile $$i; \
	done

else # !mixed-build

include $(srctree)/scripts/Kbuild.include

# Read KERNELRELEASE from include/config/kernel.release (if it exists)
KERNELRELEASE = $(shell cat include/config/kernel.release 2> /dev/null)
KERNELVERSION = $(VERSION)$(if $(PATCHLEVEL),.$(PATCHLEVEL)$(if $(SUBLEVEL),.$(SUBLEVEL)))$(EXTRAVERSION)
export VERSION PATCHLEVEL SUBLEVEL KERNELRELEASE KERNELVERSION

include $(srctree)/scripts/subarch.include

# Cross compiling and selecting different set of gcc/bin-utils
# ---------------------------------------------------------------------------
#
# When performing cross compilation for other architectures ARCH shall be set
# to the target architecture. (See arch/* for the possibilities).
# ARCH can be set during invocation of make:
# make ARCH=ia64
# Another way is to have ARCH set in the environment.
# The default ARCH is the host where make is executed.

# CROSS_COMPILE specify the prefix used for all executables used
# during compilation. Only gcc and related bin-utils executables
# are prefixed with $(CROSS_COMPILE).
# CROSS_COMPILE can be set on the command line
# make CROSS_COMPILE=ia64-linux-
# Alternatively CROSS_COMPILE can be set in the environment.
# Default value for CROSS_COMPILE is not to prefix executables
# Note: Some architectures assign CROSS_COMPILE in their arch/*/Makefile
ARCH		?= $(SUBARCH)

# Architecture as present in compile.h
UTS_MACHINE 	:= $(ARCH)
SRCARCH 	:= $(ARCH)

# Additional ARCH settings for x86
ifeq ($(ARCH),i386)
        SRCARCH := x86
endif
ifeq ($(ARCH),x86_64)
        SRCARCH := x86
endif

# Additional ARCH settings for sparc
ifeq ($(ARCH),sparc32)
       SRCARCH := sparc
endif
ifeq ($(ARCH),sparc64)
       SRCARCH := sparc
endif

# Additional ARCH settings for parisc
ifeq ($(ARCH),parisc64)
       SRCARCH := parisc
endif

export cross_compiling :=
ifneq ($(SRCARCH),$(SUBARCH))
cross_compiling := 1
endif

KCONFIG_CONFIG	?= .config
export KCONFIG_CONFIG

# SHELL used by kbuild
CONFIG_SHELL := sh

HOST_LFS_CFLAGS := $(shell getconf LFS_CFLAGS 2>/dev/null)
HOST_LFS_LDFLAGS := $(shell getconf LFS_LDFLAGS 2>/dev/null)
HOST_LFS_LIBS := $(shell getconf LFS_LIBS 2>/dev/null)

ifneq ($(LLVM),)
HOSTCC	= clang
HOSTCXX	= clang++
else
HOSTCC	= gcc
HOSTCXX	= g++
endif

KBUILD_USERHOSTCFLAGS := -Wall -Wmissing-prototypes -Wstrict-prototypes \
			 -O2 -fomit-frame-pointer -std=gnu89
KBUILD_USERCFLAGS  := $(KBUILD_USERHOSTCFLAGS) $(USERCFLAGS)
KBUILD_USERLDFLAGS := $(USERLDFLAGS)

KBUILD_HOSTCFLAGS   := $(KBUILD_USERHOSTCFLAGS) $(HOST_LFS_CFLAGS) $(HOSTCFLAGS)
KBUILD_HOSTCXXFLAGS := -Wall -O2 $(HOST_LFS_CFLAGS) $(HOSTCXXFLAGS)
KBUILD_HOSTLDFLAGS  := $(HOST_LFS_LDFLAGS) $(HOSTLDFLAGS)
KBUILD_HOSTLDLIBS   := $(HOST_LFS_LIBS) $(HOSTLDLIBS)

# Make variables (CC, etc...)
CPP		= $(CC) -E
ifneq ($(LLVM),)
CC		= clang
LD		= ld.lld
AR		= llvm-ar
NM		= llvm-nm
OBJCOPY		= llvm-objcopy
OBJDUMP		= llvm-objdump
READELF		= llvm-readelf
STRIP		= llvm-strip
else
CC		= $(CROSS_COMPILE)gcc
LD		= $(CROSS_COMPILE)ld$(if $(wildcard $(lastword $(CROSS_COMPILE))ld.bfd),.bfd)
AR		= $(CROSS_COMPILE)ar
NM		= $(CROSS_COMPILE)nm
OBJCOPY		= $(CROSS_COMPILE)objcopy
OBJDUMP		= $(CROSS_COMPILE)objdump
READELF		= $(CROSS_COMPILE)readelf
STRIP		= $(CROSS_COMPILE)strip
endif
PAHOLE		= pahole
RESOLVE_BTFIDS	= $(objtree)/tools/bpf/resolve_btfids/resolve_btfids
LEX		= flex
YACC		= bison
AWK		= awk
INSTALLKERNEL  := installkernel
DEPMOD		= depmod
PERL		= perl
PYTHON3		= python3
CHECK		= sparse
BASH		= bash
KGZIP		= gzip
KBZIP2		= bzip2
KLZOP		= lzop
LZMA		= lzma
LZ4		= lz4
XZ		= xz
ZSTD		= zstd

PAHOLE_FLAGS	= $(shell PAHOLE=$(PAHOLE) $(srctree)/scripts/pahole-flags.sh)

CHECKFLAGS     := -D__linux__ -Dlinux -D__STDC__ -Dunix -D__unix__ \
		  -Wbitwise -Wno-return-void -Wno-unknown-attribute $(CF)
NOSTDINC_FLAGS :=
CFLAGS_MODULE   =
AFLAGS_MODULE   =
LDFLAGS_MODULE  =
CFLAGS_KERNEL	=
AFLAGS_KERNEL	=
LDFLAGS_vmlinux =

# Use USERINCLUDE when you must reference the UAPI directories only.
USERINCLUDE    := \
		-I$(srctree)/arch/$(SRCARCH)/include/uapi \
		-I$(objtree)/arch/$(SRCARCH)/include/generated/uapi \
		-I$(srctree)/include/uapi \
		-I$(objtree)/include/generated/uapi \
                -include $(srctree)/include/linux/compiler-version.h \
                -include $(srctree)/include/linux/kconfig.h

# Use LINUXINCLUDE when you must reference the include/ directory.
# Needed to be compatible with the O= option
LINUXINCLUDE    := \
		-I$(srctree)/arch/$(SRCARCH)/include \
		-I$(objtree)/arch/$(SRCARCH)/include/generated \
		$(if $(building_out_of_srctree),-I$(srctree)/include) \
		-I$(objtree)/include \
		$(USERINCLUDE)

KBUILD_AFLAGS   := -D__ASSEMBLY__ -fno-PIE
KBUILD_CFLAGS   := -Wall -Wundef -Werror=strict-prototypes -Wno-trigraphs \
		   -fno-strict-aliasing -fno-common -fshort-wchar -fno-PIE \
		   -Werror=implicit-function-declaration -Werror=implicit-int \
		   -Werror=return-type -Wno-format-security \
		   -std=gnu89
KBUILD_CPPFLAGS := -D__KERNEL__
KBUILD_AFLAGS_KERNEL :=
KBUILD_CFLAGS_KERNEL :=
KBUILD_AFLAGS_MODULE  := -DMODULE
KBUILD_CFLAGS_MODULE  := -DMODULE
KBUILD_LDFLAGS_MODULE :=
KBUILD_LDFLAGS :=
CLANG_FLAGS :=

export ARCH SRCARCH CONFIG_SHELL BASH HOSTCC KBUILD_HOSTCFLAGS CROSS_COMPILE LD CC
export CPP AR NM STRIP OBJCOPY OBJDUMP READELF PAHOLE RESOLVE_BTFIDS LEX YACC AWK INSTALLKERNEL
export PERL PYTHON3 CHECK CHECKFLAGS MAKE UTS_MACHINE HOSTCXX
export KGZIP KBZIP2 KLZOP LZMA LZ4 XZ ZSTD
export KBUILD_HOSTCXXFLAGS KBUILD_HOSTLDFLAGS KBUILD_HOSTLDLIBS LDFLAGS_MODULE
export KBUILD_USERCFLAGS KBUILD_USERLDFLAGS

export KBUILD_CPPFLAGS NOSTDINC_FLAGS LINUXINCLUDE OBJCOPYFLAGS KBUILD_LDFLAGS
export KBUILD_CFLAGS CFLAGS_KERNEL CFLAGS_MODULE
export KBUILD_AFLAGS AFLAGS_KERNEL AFLAGS_MODULE
export KBUILD_AFLAGS_MODULE KBUILD_CFLAGS_MODULE KBUILD_LDFLAGS_MODULE
export KBUILD_AFLAGS_KERNEL KBUILD_CFLAGS_KERNEL
export PAHOLE_FLAGS

# Files to ignore in find ... statements

export RCS_FIND_IGNORE := \( -name SCCS -o -name BitKeeper -o -name .svn -o    \
			  -name CVS -o -name .pc -o -name .hg -o -name .git \) \
			  -prune -o
export RCS_TAR_IGNORE := --exclude SCCS --exclude BitKeeper --exclude .svn \
			 --exclude CVS --exclude .pc --exclude .hg --exclude .git

# ===========================================================================
# Rules shared between *config targets and build targets

# Basic helpers built in scripts/basic/
PHONY += scripts_basic
scripts_basic:
	$(Q)$(MAKE) $(build)=scripts/basic

PHONY += outputmakefile
ifdef building_out_of_srctree
# Before starting out-of-tree build, make sure the source tree is clean.
# outputmakefile generates a Makefile in the output directory, if using a
# separate output directory. This allows convenient use of make in the
# output directory.
# At the same time when output Makefile generated, generate .gitignore to
# ignore whole output directory

quiet_cmd_makefile = GEN     Makefile
      cmd_makefile = { \
	echo "\# Automatically generated by $(srctree)/Makefile: don't edit"; \
	echo "include $(srctree)/Makefile"; \
	} > Makefile

outputmakefile:
	$(Q)if [ -f $(srctree)/.config -o \
		 -d $(srctree)/include/config -o \
		 -d $(srctree)/arch/$(SRCARCH)/include/generated ]; then \
		echo >&2 "***"; \
		echo >&2 "*** The source tree is not clean, please run 'make$(if $(findstring command line, $(origin ARCH)), ARCH=$(ARCH)) mrproper'"; \
		echo >&2 "*** in $(abs_srctree)";\
		echo >&2 "***"; \
		false; \
	fi
	$(Q)ln -fsn $(srctree) source
	$(call cmd,makefile)
	$(Q)test -e .gitignore || \
	{ echo "# this is build directory, ignore it"; echo "*"; } > .gitignore
endif

# The expansion should be delayed until arch/$(SRCARCH)/Makefile is included.
# Some architectures define CROSS_COMPILE in arch/$(SRCARCH)/Makefile.
# CC_VERSION_TEXT is referenced from Kconfig (so it needs export),
# and from include/config/auto.conf.cmd to detect the compiler upgrade.
CC_VERSION_TEXT = $(subst $(pound),,$(shell LC_ALL=C $(CC) --version 2>/dev/null | head -n 1))

ifneq ($(findstring clang,$(CC_VERSION_TEXT)),)
include $(srctree)/scripts/Makefile.clang
endif

# Include this also for config targets because some architectures need
# cc-cross-prefix to determine CROSS_COMPILE.
ifdef need-compiler
include $(srctree)/scripts/Makefile.compiler
endif

ifdef config-build
# ===========================================================================
# *config targets only - make sure prerequisites are updated, and descend
# in scripts/kconfig to make the *config target

# Read arch specific Makefile to set KBUILD_DEFCONFIG as needed.
# KBUILD_DEFCONFIG may point out an alternative default configuration
# used for 'make defconfig'
include $(srctree)/arch/$(SRCARCH)/Makefile
export KBUILD_DEFCONFIG KBUILD_KCONFIG CC_VERSION_TEXT

config: outputmakefile scripts_basic FORCE
	$(Q)$(MAKE) $(build)=scripts/kconfig $@

%config: outputmakefile scripts_basic FORCE
	$(Q)$(MAKE) $(build)=scripts/kconfig $@

else #!config-build
# ===========================================================================
# Build targets only - this includes vmlinux, arch specific targets, clean
# targets and others. In general all targets except *config targets.

# If building an external module we do not care about the all: rule
# but instead __all depend on modules
PHONY += all
ifeq ($(KBUILD_EXTMOD),)
__all: all
else
__all: modules
endif

# Decide whether to build built-in, modular, or both.
# Normally, just do built-in.

KBUILD_MODULES :=
KBUILD_BUILTIN := 1

# If we have only "make modules", don't compile built-in objects.
ifeq ($(MAKECMDGOALS),modules)
  KBUILD_BUILTIN :=
endif

# If we have "make <whatever> modules", compile modules
# in addition to whatever we do anyway.
# Just "make" or "make all" shall build modules as well

ifneq ($(filter all modules nsdeps %compile_commands.json clang-%,$(MAKECMDGOALS)),)
  KBUILD_MODULES := 1
endif

ifeq ($(MAKECMDGOALS),)
  KBUILD_MODULES := 1
endif

export KBUILD_MODULES KBUILD_BUILTIN

ifdef need-config
include include/config/auto.conf
endif

ifeq ($(KBUILD_EXTMOD),)
# Objects we will link into vmlinux / subdirs we need to visit
core-y		:= init/ usr/ arch/$(SRCARCH)/
drivers-y	:= drivers/ sound/
drivers-$(CONFIG_SAMPLES) += samples/
drivers-$(CONFIG_NET) += net/
drivers-y	+= virt/
libs-y		:= lib/
endif # KBUILD_EXTMOD

ifndef KBUILD_MIXED_TREE
# The all: target is the default when no target is given on the
# command line.
# This allow a user to issue only 'make' to build a kernel including modules
# Defaults to vmlinux, but the arch makefile usually adds further targets
all: vmlinux
endif

CFLAGS_GCOV	:= -fprofile-arcs -ftest-coverage
ifdef CONFIG_CC_IS_GCC
CFLAGS_GCOV	+= -fno-tree-loop-im
endif
export CFLAGS_GCOV

# The arch Makefiles can override CC_FLAGS_FTRACE. We may also append it later.
ifdef CONFIG_FUNCTION_TRACER
  CC_FLAGS_FTRACE := -pg
endif

ifdef CONFIG_CC_IS_GCC
RETPOLINE_CFLAGS	:= $(call cc-option,-mindirect-branch=thunk-extern -mindirect-branch-register)
RETPOLINE_CFLAGS	+= $(call cc-option,-mindirect-branch-cs-prefix)
RETPOLINE_VDSO_CFLAGS	:= $(call cc-option,-mindirect-branch=thunk-inline -mindirect-branch-register)
endif
ifdef CONFIG_CC_IS_CLANG
RETPOLINE_CFLAGS	:= -mretpoline-external-thunk
RETPOLINE_VDSO_CFLAGS	:= -mretpoline
endif

ifdef CONFIG_RETHUNK
RETHUNK_CFLAGS         := -mfunction-return=thunk-extern
RETPOLINE_CFLAGS       += $(RETHUNK_CFLAGS)
endif

export RETPOLINE_CFLAGS
export RETPOLINE_VDSO_CFLAGS

include $(srctree)/arch/$(SRCARCH)/Makefile

ifdef need-config
ifdef may-sync-config
# Read in dependencies to all Kconfig* files, make sure to run syncconfig if
# changes are detected. This should be included after arch/$(SRCARCH)/Makefile
# because some architectures define CROSS_COMPILE there.
include include/config/auto.conf.cmd

$(KCONFIG_CONFIG):
	@echo >&2 '***'
	@echo >&2 '*** Configuration file "$@" not found!'
	@echo >&2 '***'
	@echo >&2 '*** Please run some configurator (e.g. "make oldconfig" or'
	@echo >&2 '*** "make menuconfig" or "make xconfig").'
	@echo >&2 '***'
	@/bin/false

# The actual configuration files used during the build are stored in
# include/generated/ and include/config/. Update them if .config is newer than
# include/config/auto.conf (which mirrors .config).
#
# This exploits the 'multi-target pattern rule' trick.
# The syncconfig should be executed only once to make all the targets.
# (Note: use the grouped target '&:' when we bump to GNU Make 4.3)
#
# Do not use $(call cmd,...) here. That would suppress prompts from syncconfig,
# so you cannot notice that Kconfig is waiting for the user input.
%/config/auto.conf %/config/auto.conf.cmd %/generated/autoconf.h: $(KCONFIG_CONFIG)
	$(Q)$(kecho) "  SYNC    $@"
	$(Q)$(MAKE) -f $(srctree)/Makefile syncconfig
else # !may-sync-config
# External modules and some install targets need include/generated/autoconf.h
# and include/config/auto.conf but do not care if they are up-to-date.
# Use auto.conf to trigger the test
PHONY += include/config/auto.conf

include/config/auto.conf:
	$(Q)test -e include/generated/autoconf.h -a -e $@ || (		\
	echo >&2;							\
	echo >&2 "  ERROR: Kernel configuration is invalid.";		\
	echo >&2 "         include/generated/autoconf.h or $@ are missing.";\
	echo >&2 "         Run 'make oldconfig && make prepare' on kernel src to fix it.";	\
	echo >&2 ;							\
	/bin/false)

endif # may-sync-config
endif # need-config

KBUILD_CFLAGS	+= -fno-delete-null-pointer-checks
KBUILD_CFLAGS	+= $(call cc-disable-warning,frame-address,)
KBUILD_CFLAGS	+= $(call cc-disable-warning, format-truncation)
KBUILD_CFLAGS	+= $(call cc-disable-warning, format-overflow)
KBUILD_CFLAGS	+= $(call cc-disable-warning, address-of-packed-member)

ifdef CONFIG_CC_OPTIMIZE_FOR_PERFORMANCE
KBUILD_CFLAGS += -O2
else ifdef CONFIG_CC_OPTIMIZE_FOR_PERFORMANCE_O3
KBUILD_CFLAGS += -O3
KBUILD_CFLAGS += $(call cc-option, -fno-tree-loop-vectorize)
else ifdef CONFIG_CC_OPTIMIZE_FOR_SIZE
KBUILD_CFLAGS += -Os
endif

# Tell gcc to never replace conditional load with a non-conditional one
ifdef CONFIG_CC_IS_GCC
# gcc-10 renamed --param=allow-store-data-races=0 to
# -fno-allow-store-data-races.
KBUILD_CFLAGS	+= $(call cc-option,--param=allow-store-data-races=0)
KBUILD_CFLAGS	+= $(call cc-option,-fno-allow-store-data-races)
endif

ifdef CONFIG_READABLE_ASM
# Disable optimizations that make assembler listings hard to read.
# reorder blocks reorders the control in the function
# ipa clone creates specialized cloned functions
# partial inlining inlines only parts of functions
KBUILD_CFLAGS += -fno-reorder-blocks -fno-ipa-cp-clone -fno-partial-inlining
endif

ifneq ($(CONFIG_FRAME_WARN),0)
KBUILD_CFLAGS += -Wframe-larger-than=$(CONFIG_FRAME_WARN)
endif

stackp-flags-y                                    := -fno-stack-protector
stackp-flags-$(CONFIG_STACKPROTECTOR)             := -fstack-protector
stackp-flags-$(CONFIG_STACKPROTECTOR_STRONG)      := -fstack-protector-strong

KBUILD_CFLAGS += $(stackp-flags-y)

KBUILD_CFLAGS-$(CONFIG_WERROR) += -Werror
KBUILD_CFLAGS += $(KBUILD_CFLAGS-y)

ifdef CONFIG_CC_IS_CLANG
KBUILD_CPPFLAGS += -Qunused-arguments
# The kernel builds with '-std=gnu89' so use of GNU extensions is acceptable.
KBUILD_CFLAGS += -Wno-gnu
# CLANG uses a _MergedGlobals as optimization, but this breaks modpost, as the
# source of a reference will be _MergedGlobals and not on of the whitelisted names.
# See modpost pattern 2
KBUILD_CFLAGS += -mno-global-merge
else

# Warn about unmarked fall-throughs in switch statement.
# Disabled for clang while comment to attribute conversion happens and
# https://github.com/ClangBuiltLinux/linux/issues/636 is discussed.
KBUILD_CFLAGS += $(call cc-option,-Wimplicit-fallthrough=5,)
# gcc inanely warns about local variables called 'main'
KBUILD_CFLAGS += -Wno-main
endif

# These warnings generated too much noise in a regular build.
# Use make W=1 to enable them (see scripts/Makefile.extrawarn)
KBUILD_CFLAGS += $(call cc-disable-warning, unused-but-set-variable)
KBUILD_CFLAGS += $(call cc-disable-warning, unused-const-variable)

# These result in bogus false positives
KBUILD_CFLAGS += $(call cc-disable-warning, dangling-pointer)

ifdef CONFIG_FRAME_POINTER
KBUILD_CFLAGS	+= -fno-omit-frame-pointer -fno-optimize-sibling-calls
else
# Some targets (ARM with Thumb2, for example), can't be built with frame
# pointers.  For those, we don't have FUNCTION_TRACER automatically
# select FRAME_POINTER.  However, FUNCTION_TRACER adds -pg, and this is
# incompatible with -fomit-frame-pointer with current GCC, so we don't use
# -fomit-frame-pointer with FUNCTION_TRACER.
ifndef CONFIG_FUNCTION_TRACER
KBUILD_CFLAGS	+= -fomit-frame-pointer
endif
endif

# Initialize all stack variables with a 0xAA pattern.
ifdef CONFIG_INIT_STACK_ALL_PATTERN
KBUILD_CFLAGS	+= -ftrivial-auto-var-init=pattern
endif

# Initialize all stack variables with a zero value.
ifdef CONFIG_INIT_STACK_ALL_ZERO
KBUILD_CFLAGS	+= -ftrivial-auto-var-init=zero
ifdef CONFIG_CC_HAS_AUTO_VAR_INIT_ZERO_ENABLER
# https://github.com/llvm/llvm-project/issues/44842
KBUILD_CFLAGS	+= -enable-trivial-auto-var-init-zero-knowing-it-will-be-removed-from-clang
endif
endif

# While VLAs have been removed, GCC produces unreachable stack probes
# for the randomize_kstack_offset feature. Disable it for all compilers.
KBUILD_CFLAGS	+= $(call cc-option, -fno-stack-clash-protection)

# Clear used registers at func exit (to reduce data lifetime and ROP gadgets).
ifdef CONFIG_ZERO_CALL_USED_REGS
KBUILD_CFLAGS	+= -fzero-call-used-regs=used-gpr
endif

DEBUG_CFLAGS	:=

# Workaround for GCC versions < 5.0
# https://gcc.gnu.org/bugzilla/show_bug.cgi?id=61801
ifdef CONFIG_CC_IS_GCC
DEBUG_CFLAGS	+= $(call cc-ifversion, -lt, 0500, $(call cc-option, -fno-var-tracking-assignments))
endif

ifdef CONFIG_DEBUG_INFO

ifdef CONFIG_DEBUG_INFO_SPLIT
DEBUG_CFLAGS	+= -gsplit-dwarf
else
DEBUG_CFLAGS	+= -g
endif

ifdef CONFIG_AS_IS_LLVM
KBUILD_AFLAGS	+= -g
else
KBUILD_AFLAGS	+= -Wa,-gdwarf-2
endif

ifndef CONFIG_DEBUG_INFO_DWARF_TOOLCHAIN_DEFAULT
dwarf-version-$(CONFIG_DEBUG_INFO_DWARF4) := 4
dwarf-version-$(CONFIG_DEBUG_INFO_DWARF5) := 5
DEBUG_CFLAGS	+= -gdwarf-$(dwarf-version-y)
endif

ifdef CONFIG_DEBUG_INFO_REDUCED
DEBUG_CFLAGS	+= -fno-var-tracking
ifdef CONFIG_CC_IS_GCC
DEBUG_CFLAGS	+= -femit-struct-debug-baseonly
endif
endif

ifdef CONFIG_DEBUG_INFO_COMPRESSED
DEBUG_CFLAGS	+= -gz=zlib
KBUILD_AFLAGS	+= -gz=zlib
KBUILD_LDFLAGS	+= --compress-debug-sections=zlib
endif

endif # CONFIG_DEBUG_INFO

KBUILD_CFLAGS += $(DEBUG_CFLAGS)
export DEBUG_CFLAGS

ifdef CONFIG_FUNCTION_TRACER
ifdef CONFIG_FTRACE_MCOUNT_USE_CC
  CC_FLAGS_FTRACE	+= -mrecord-mcount
  ifdef CONFIG_HAVE_NOP_MCOUNT
    ifeq ($(call cc-option-yn, -mnop-mcount),y)
      CC_FLAGS_FTRACE	+= -mnop-mcount
      CC_FLAGS_USING	+= -DCC_USING_NOP_MCOUNT
    endif
  endif
endif
ifdef CONFIG_FTRACE_MCOUNT_USE_OBJTOOL
  CC_FLAGS_USING	+= -DCC_USING_NOP_MCOUNT
endif
ifdef CONFIG_FTRACE_MCOUNT_USE_RECORDMCOUNT
  ifdef CONFIG_HAVE_C_RECORDMCOUNT
    BUILD_C_RECORDMCOUNT := y
    export BUILD_C_RECORDMCOUNT
  endif
endif
ifdef CONFIG_HAVE_FENTRY
  # s390-linux-gnu-gcc did not support -mfentry until gcc-9.
  ifeq ($(call cc-option-yn, -mfentry),y)
    CC_FLAGS_FTRACE	+= -mfentry
    CC_FLAGS_USING	+= -DCC_USING_FENTRY
  endif
endif
export CC_FLAGS_FTRACE
KBUILD_CFLAGS	+= $(CC_FLAGS_FTRACE) $(CC_FLAGS_USING)
KBUILD_AFLAGS	+= $(CC_FLAGS_USING)
endif

# We trigger additional mismatches with less inlining
ifdef CONFIG_DEBUG_SECTION_MISMATCH
KBUILD_CFLAGS += -fno-inline-functions-called-once
endif

ifdef CONFIG_LD_DEAD_CODE_DATA_ELIMINATION
KBUILD_CFLAGS_KERNEL += -ffunction-sections -fdata-sections
LDFLAGS_vmlinux += --gc-sections
endif

ifdef CONFIG_SHADOW_CALL_STACK
CC_FLAGS_SCS	:= -fsanitize=shadow-call-stack
KBUILD_CFLAGS	+= $(CC_FLAGS_SCS)
export CC_FLAGS_SCS
endif

ifdef CONFIG_LTO_CLANG
ifdef CONFIG_LTO_CLANG_THIN
CC_FLAGS_LTO	:= -flto=thin -fsplit-lto-unit
KBUILD_LDFLAGS	+= --thinlto-cache-dir=$(extmod_prefix).thinlto-cache
else
CC_FLAGS_LTO	:= -flto
endif

ifeq ($(SRCARCH),x86)
# Workaround for compiler / linker bug
CC_FLAGS_LTO	+= -fvisibility=hidden
else
CC_FLAGS_LTO	+= -fvisibility=default
endif

# Limit inlining across translation units to reduce binary size
KBUILD_LDFLAGS += -mllvm -import-instr-limit=5

# Check for frame size exceeding threshold during prolog/epilog insertion
# when using lld < 13.0.0.
ifneq ($(CONFIG_FRAME_WARN),0)
ifeq ($(shell test $(CONFIG_LLD_VERSION) -lt 130000; echo $$?),0)
KBUILD_LDFLAGS	+= -plugin-opt=-warn-stack-size=$(CONFIG_FRAME_WARN)
endif
endif
endif

ifdef CONFIG_LTO
KBUILD_CFLAGS	+= -fno-lto $(CC_FLAGS_LTO)
KBUILD_AFLAGS	+= -fno-lto
export CC_FLAGS_LTO
endif

ifdef CONFIG_CFI_CLANG
CC_FLAGS_CFI	:= -fsanitize=cfi \
		   -fsanitize-cfi-cross-dso \
		   -fno-sanitize-cfi-canonical-jump-tables \
		   -fno-sanitize-trap=cfi \
		   -fno-sanitize-blacklist

ifdef CONFIG_CFI_PERMISSIVE
CC_FLAGS_CFI	+= -fsanitize-recover=cfi
endif

# If LTO flags are filtered out, we must also filter out CFI.
CC_FLAGS_LTO	+= $(CC_FLAGS_CFI)
KBUILD_CFLAGS	+= $(CC_FLAGS_CFI)
export CC_FLAGS_CFI
endif

ifdef CONFIG_DEBUG_FORCE_FUNCTION_ALIGN_64B
KBUILD_CFLAGS += -falign-functions=64
endif

# arch Makefile may override CC so keep this after arch Makefile is included
NOSTDINC_FLAGS += -nostdinc -isystem $(shell $(CC) -print-file-name=include)

# warn about C99 declaration after statement
KBUILD_CFLAGS += -Wdeclaration-after-statement

# Variable Length Arrays (VLAs) should not be used anywhere in the kernel
KBUILD_CFLAGS += -Wvla

# disable pointer signed / unsigned warnings in gcc 4.0
KBUILD_CFLAGS += -Wno-pointer-sign

# disable stringop warnings in gcc 8+
KBUILD_CFLAGS += $(call cc-disable-warning, stringop-truncation)

# We'll want to enable this eventually, but it's not going away for 5.7 at least
KBUILD_CFLAGS += $(call cc-disable-warning, zero-length-bounds)
KBUILD_CFLAGS += -Wno-array-bounds
KBUILD_CFLAGS += $(call cc-disable-warning, stringop-overflow)

# Another good warning that we'll want to enable eventually
KBUILD_CFLAGS += $(call cc-disable-warning, restrict)

# Enabled with W=2, disabled by default as noisy
ifdef CONFIG_CC_IS_GCC
KBUILD_CFLAGS += -Wno-maybe-uninitialized
endif

ifdef CONFIG_CC_IS_GCC
# The allocators already balk at large sizes, so silence the compiler
# warnings for bounds checks involving those possible values. While
# -Wno-alloc-size-larger-than would normally be used here, earlier versions
# of gcc (<9.1) weirdly don't handle the option correctly when _other_
# warnings are produced (?!). Using -Walloc-size-larger-than=SIZE_MAX
# doesn't work (as it is documented to), silently resolving to "0" prior to
# version 9.1 (and producing an error more recently). Numeric values larger
# than PTRDIFF_MAX also don't work prior to version 9.1, which are silently
# ignored, continuing to default to PTRDIFF_MAX. So, left with no other
# choice, we must perform a versioned check to disable this warning.
# https://lore.kernel.org/lkml/20210824115859.187f272f@canb.auug.org.au
KBUILD_CFLAGS += $(call cc-ifversion, -ge, 0901, -Wno-alloc-size-larger-than)
endif

# disable invalid "can't wrap" optimizations for signed / pointers
KBUILD_CFLAGS	+= -fno-strict-overflow

# Make sure -fstack-check isn't enabled (like gentoo apparently did)
KBUILD_CFLAGS  += -fno-stack-check

# conserve stack if available
ifdef CONFIG_CC_IS_GCC
KBUILD_CFLAGS   += -fconserve-stack
endif

# Prohibit date/time macros, which would make the build non-deterministic
KBUILD_CFLAGS   += -Werror=date-time

# enforce correct pointer usage
KBUILD_CFLAGS   += $(call cc-option,-Werror=incompatible-pointer-types)

# Require designated initializers for all marked structures
KBUILD_CFLAGS   += $(call cc-option,-Werror=designated-init)

# change __FILE__ to the relative path from the srctree
KBUILD_CPPFLAGS += $(call cc-option,-fmacro-prefix-map=$(srctree)/=)

# include additional Makefiles when needed
include-y			:= scripts/Makefile.extrawarn
include-$(CONFIG_KASAN)		+= scripts/Makefile.kasan
include-$(CONFIG_KCSAN)		+= scripts/Makefile.kcsan
include-$(CONFIG_UBSAN)		+= scripts/Makefile.ubsan
include-$(CONFIG_KCOV)		+= scripts/Makefile.kcov
include-$(CONFIG_GCC_PLUGINS)	+= scripts/Makefile.gcc-plugins

include $(addprefix $(srctree)/, $(include-y))

# scripts/Makefile.gcc-plugins is intentionally included last.
# Do not add $(call cc-option,...) below this line. When you build the kernel
# from the clean source tree, the GCC plugins do not exist at this point.

# Add user supplied CPPFLAGS, AFLAGS and CFLAGS as the last assignments
KBUILD_CPPFLAGS += $(KCPPFLAGS)
KBUILD_AFLAGS   += $(KAFLAGS)
KBUILD_CFLAGS   += $(KCFLAGS)

KBUILD_LDFLAGS_MODULE += --build-id=sha1
LDFLAGS_vmlinux += --build-id=sha1

KBUILD_LDFLAGS	+= -z noexecstack
ifeq ($(CONFIG_LD_IS_BFD),y)
KBUILD_LDFLAGS	+= $(call ld-option,--no-warn-rwx-segments)
endif

ifeq ($(CONFIG_STRIP_ASM_SYMS),y)
LDFLAGS_vmlinux	+= $(call ld-option, -X,)
endif

ifeq ($(CONFIG_RELR),y)
LDFLAGS_vmlinux	+= --pack-dyn-relocs=relr --use-android-relr-tags
endif

# We never want expected sections to be placed heuristically by the
# linker. All sections should be explicitly named in the linker script.
ifdef CONFIG_LD_ORPHAN_WARN
LDFLAGS_vmlinux += --orphan-handling=warn
endif

# Align the bit size of userspace programs with the kernel
KBUILD_USERCFLAGS  += $(filter -m32 -m64 --target=%, $(KBUILD_CFLAGS))
KBUILD_USERLDFLAGS += $(filter -m32 -m64 --target=%, $(KBUILD_CFLAGS))

# make the checker run with the right architecture
CHECKFLAGS += --arch=$(ARCH)

# insure the checker run with the right endianness
CHECKFLAGS += $(if $(CONFIG_CPU_BIG_ENDIAN),-mbig-endian,-mlittle-endian)

# the checker needs the correct machine size
CHECKFLAGS += $(if $(CONFIG_64BIT),-m64,-m32)

# Default kernel image to build when no specific target is given.
# KBUILD_IMAGE may be overruled on the command line or
# set in the environment
# Also any assignments in arch/$(ARCH)/Makefile take precedence over
# this default value
export KBUILD_IMAGE ?= vmlinux

#
# INSTALL_PATH specifies where to place the updated kernel and system map
# images. Default is /boot, but you can set it to other values
export	INSTALL_PATH ?= /boot

#
# INSTALL_DTBS_PATH specifies a prefix for relocations required by build roots.
# Like INSTALL_MOD_PATH, it isn't defined in the Makefile, but can be passed as
# an argument if needed. Otherwise it defaults to the kernel install path
#
export INSTALL_DTBS_PATH ?= $(INSTALL_PATH)/dtbs/$(KERNELRELEASE)

#
# INSTALL_MOD_PATH specifies a prefix to MODLIB for module directory
# relocations required by build roots.  This is not defined in the
# makefile but the argument can be passed to make if needed.
#

MODLIB	= $(INSTALL_MOD_PATH)/lib/modules/$(KERNELRELEASE)
export MODLIB

PHONY += prepare0

export extmod_prefix = $(if $(KBUILD_EXTMOD),$(KBUILD_EXTMOD)/)
export MODORDER := $(extmod_prefix)modules.order
export MODULES_NSDEPS := $(extmod_prefix)modules.nsdeps

# ---------------------------------------------------------------------------
# Kernel headers

PHONY += headers

#Default location for installed headers
ifeq ($(KBUILD_EXTMOD),)
PHONY += archheaders archscripts
hdr-inst := -f $(srctree)/scripts/Makefile.headersinst obj
headers: $(version_h) scripts_unifdef uapi-asm-generic archheaders archscripts
else
hdr-prefix = $(KBUILD_EXTMOD)/
hdr-inst := -f $(srctree)/scripts/Makefile.headersinst dst=$(KBUILD_EXTMOD)/usr/include objtree=$(objtree)/$(KBUILD_EXTMOD) obj
endif

export INSTALL_HDR_PATH = $(objtree)/$(hdr-prefix)usr

quiet_cmd_headers_install = INSTALL $(INSTALL_HDR_PATH)/include
      cmd_headers_install = \
	mkdir -p $(INSTALL_HDR_PATH); \
	rsync -mrl --include='*/' --include='*\.h' --exclude='*' \
	$(hdr-prefix)usr/include $(INSTALL_HDR_PATH);

PHONY += headers_install
headers_install: headers
	$(call cmd,headers_install)

headers:
ifeq ($(KBUILD_EXTMOD),)
	$(if $(filter um, $(SRCARCH)), $(error Headers not exportable for UML))
endif
	$(Q)$(MAKE) $(hdr-inst)=$(hdr-prefix)include/uapi
	$(Q)$(MAKE) $(hdr-inst)=$(hdr-prefix)arch/$(SRCARCH)/include/uapi

ifeq ($(KBUILD_EXTMOD),)
core-y		+= kernel/ certs/ mm/ fs/ ipc/ security/ crypto/ block/

vmlinux-dirs	:= $(patsubst %/,%,$(filter %/, \
		     $(core-y) $(core-m) $(drivers-y) $(drivers-m) \
		     $(libs-y) $(libs-m)))

vmlinux-alldirs	:= $(sort $(vmlinux-dirs) Documentation \
		     $(patsubst %/,%,$(filter %/, $(core-) \
			$(drivers-) $(libs-))))

build-dirs	:= $(vmlinux-dirs)
clean-dirs	:= $(vmlinux-alldirs)

subdir-modorder := $(addsuffix /modules.order, $(build-dirs))

# Externally visible symbols (used by link-vmlinux.sh)
KBUILD_VMLINUX_OBJS := $(head-y) $(patsubst %/,%/built-in.a, $(core-y))
KBUILD_VMLINUX_OBJS += $(addsuffix built-in.a, $(filter %/, $(libs-y)))
ifdef CONFIG_MODULES
KBUILD_VMLINUX_OBJS += $(patsubst %/, %/lib.a, $(filter %/, $(libs-y)))
KBUILD_VMLINUX_LIBS := $(filter-out %/, $(libs-y))
else
KBUILD_VMLINUX_LIBS := $(patsubst %/,%/lib.a, $(libs-y))
endif
KBUILD_VMLINUX_OBJS += $(patsubst %/,%/built-in.a, $(drivers-y))

export KBUILD_VMLINUX_OBJS KBUILD_VMLINUX_LIBS
export KBUILD_LDS          := arch/$(SRCARCH)/kernel/vmlinux.lds
# used by scripts/Makefile.package
export KBUILD_ALLDIRS := $(sort $(filter-out arch/%,$(vmlinux-alldirs)) LICENSES arch include scripts tools)

vmlinux-deps := $(KBUILD_LDS) $(KBUILD_VMLINUX_OBJS) $(KBUILD_VMLINUX_LIBS)

# Recurse until adjust_autoksyms.sh is satisfied
PHONY += autoksyms_recursive
ifdef CONFIG_TRIM_UNUSED_KSYMS
# For the kernel to actually contain only the needed exported symbols,
# we have to build modules as well to determine what those symbols are.
# (this can be evaluated only once include/config/auto.conf has been included)
KBUILD_MODULES := 1

autoksyms_recursive: descend modules.order
	$(Q)$(CONFIG_SHELL) $(srctree)/scripts/adjust_autoksyms.sh \
	  "$(MAKE) -f $(srctree)/Makefile autoksyms_recursive"
endif

autoksyms_h := $(if $(CONFIG_TRIM_UNUSED_KSYMS), include/generated/autoksyms.h)

quiet_cmd_autoksyms_h = GEN     $@
      cmd_autoksyms_h = mkdir -p $(dir $@); \
			$(CONFIG_SHELL) $(srctree)/scripts/gen_autoksyms.sh $@

$(autoksyms_h):
	$(call cmd,autoksyms_h)

ARCH_POSTLINK := $(wildcard $(srctree)/arch/$(SRCARCH)/Makefile.postlink)

# Final link of vmlinux with optional arch pass after final link
cmd_link-vmlinux =                                                 \
	$(CONFIG_SHELL) $< "$(LD)" "$(KBUILD_LDFLAGS)" "$(LDFLAGS_vmlinux)";    \
	$(if $(ARCH_POSTLINK), $(MAKE) -f $(ARCH_POSTLINK) $@, true)

ifndef KBUILD_MIXED_TREE
vmlinux: scripts/link-vmlinux.sh autoksyms_recursive $(vmlinux-deps) FORCE
	+$(call if_changed_dep,link-vmlinux)
endif

targets := vmlinux

# The actual objects are generated when descending,
# make sure no implicit rule kicks in
$(sort $(vmlinux-deps) $(subdir-modorder)): descend ;

filechk_kernel.release = \
	echo "$(KERNELVERSION)$$($(CONFIG_SHELL) $(srctree)/scripts/setlocalversion \
		$(srctree) $(BRANCH) $(KMI_GENERATION))"

# Store (new) KERNELRELEASE string in include/config/kernel.release
include/config/kernel.release: FORCE
	$(call filechk,kernel.release)

# Additional helpers built in scripts/
# Carefully list dependencies so we do not try to build scripts twice
# in parallel
PHONY += scripts
scripts: scripts_basic scripts_dtc
	$(Q)$(MAKE) $(build)=$(@)

# Things we need to do before we recursively start building the kernel
# or the modules are listed in "prepare".
# A multi level approach is used. prepareN is processed before prepareN-1.
# archprepare is used in arch Makefiles and when processed asm symlink,
# version.h and scripts_basic is processed / created.

PHONY += prepare archprepare

archprepare: outputmakefile archheaders archscripts scripts include/config/kernel.release \
	asm-generic $(version_h) $(autoksyms_h) include/generated/utsrelease.h \
	include/generated/autoconf.h remove-stale-files

prepare0: archprepare
	$(Q)$(MAKE) $(build)=scripts/mod
	$(Q)$(MAKE) $(build)=.

# All the preparing..
prepare: prepare0

PHONY += remove-stale-files
remove-stale-files:
	$(Q)$(srctree)/scripts/remove-stale-files

# Support for using generic headers in asm-generic
asm-generic := -f $(srctree)/scripts/Makefile.asm-generic obj

PHONY += asm-generic uapi-asm-generic
asm-generic: uapi-asm-generic
	$(Q)$(MAKE) $(asm-generic)=arch/$(SRCARCH)/include/generated/asm \
	generic=include/asm-generic
uapi-asm-generic:
	$(Q)$(MAKE) $(asm-generic)=arch/$(SRCARCH)/include/generated/uapi/asm \
	generic=include/uapi/asm-generic

# Generate some files
# ---------------------------------------------------------------------------

# KERNELRELEASE can change from a few different places, meaning version.h
# needs to be updated, so this check is forced on all builds

uts_len := 64
define filechk_utsrelease.h
	if [ `echo -n "$(KERNELRELEASE)" | wc -c ` -gt $(uts_len) ]; then \
	  echo '"$(KERNELRELEASE)" exceeds $(uts_len) characters' >&2;    \
	  exit 1;                                                         \
	fi;                                                               \
	echo \#define UTS_RELEASE \"$(KERNELRELEASE)\"
endef

define filechk_version.h
	if [ $(SUBLEVEL) -gt 255 ]; then                                 \
		echo \#define LINUX_VERSION_CODE $(shell                 \
		expr $(VERSION) \* 65536 + $(PATCHLEVEL) \* 256 + 255); \
	else                                                             \
		echo \#define LINUX_VERSION_CODE $(shell                 \
		expr $(VERSION) \* 65536 + $(PATCHLEVEL) \* 256 + $(SUBLEVEL)); \
	fi;                                                              \
	echo '#define KERNEL_VERSION(a,b,c) (((a) << 16) + ((b) << 8) +  \
	((c) > 255 ? 255 : (c)))';                                       \
	echo \#define LINUX_VERSION_MAJOR $(VERSION);                    \
	echo \#define LINUX_VERSION_PATCHLEVEL $(PATCHLEVEL);            \
	echo \#define LINUX_VERSION_SUBLEVEL $(SUBLEVEL)
endef

$(version_h): PATCHLEVEL := $(if $(PATCHLEVEL), $(PATCHLEVEL), 0)
$(version_h): SUBLEVEL := $(if $(SUBLEVEL), $(SUBLEVEL), 0)
$(version_h): FORCE
	$(call filechk,version.h)

include/generated/utsrelease.h: include/config/kernel.release FORCE
	$(call filechk,utsrelease.h)

PHONY += headerdep
headerdep:
	$(Q)find $(srctree)/include/ -name '*.h' | xargs --max-args 1 \
	$(srctree)/scripts/headerdep.pl -I$(srctree)/include

# Deprecated. It is no-op now.
PHONY += headers_check
headers_check:
	@echo >&2 "=================== WARNING ==================="
	@echo >&2 "Since Linux 5.5, 'make headers_check' is no-op,"
	@echo >&2 "and will be removed after Linux 5.15 release."
	@echo >&2 "Please remove headers_check from your scripts."
	@echo >&2 "==============================================="

ifdef CONFIG_HEADERS_INSTALL
prepare: headers
endif

PHONY += scripts_unifdef
scripts_unifdef: scripts_basic
	$(Q)$(MAKE) $(build)=scripts scripts/unifdef

# ---------------------------------------------------------------------------
# Install

# Many distributions have the custom install script, /sbin/installkernel.
# If DKMS is installed, 'make install' will eventually recuses back
# to the this Makefile to build and install external modules.
# Cancel sub_make_done so that options such as M=, V=, etc. are parsed.

install: sub_make_done :=

# ---------------------------------------------------------------------------
# Tools

ifdef CONFIG_STACK_VALIDATION
prepare: tools/objtool
endif

ifdef CONFIG_BPF
ifdef CONFIG_DEBUG_INFO_BTF
prepare: tools/bpf/resolve_btfids
endif
endif

PHONY += resolve_btfids_clean

resolve_btfids_O = $(abspath $(objtree))/tools/bpf/resolve_btfids

# tools/bpf/resolve_btfids directory might not exist
# in output directory, skip its clean in that case
resolve_btfids_clean:
ifneq ($(wildcard $(resolve_btfids_O)),)
	$(Q)$(MAKE) -sC $(srctree)/tools/bpf/resolve_btfids O=$(resolve_btfids_O) clean
endif

# Clear a bunch of variables before executing the submake
ifeq ($(quiet),silent_)
tools_silent=s
endif

tools/: FORCE
	$(Q)mkdir -p $(objtree)/tools
	$(Q)$(MAKE) LDFLAGS= MAKEFLAGS="$(tools_silent) $(filter --j% -j,$(MAKEFLAGS))" O=$(abspath $(objtree)) subdir=tools -C $(srctree)/tools/

tools/%: FORCE
	$(Q)mkdir -p $(objtree)/tools
	$(Q)$(MAKE) LDFLAGS= MAKEFLAGS="$(tools_silent) $(filter --j% -j,$(MAKEFLAGS))" O=$(abspath $(objtree)) subdir=tools -C $(srctree)/tools/ $*

# ---------------------------------------------------------------------------
# Kernel selftest

PHONY += kselftest
kselftest:
	$(Q)$(MAKE) -C $(srctree)/tools/testing/selftests run_tests

kselftest-%: FORCE
	$(Q)$(MAKE) -C $(srctree)/tools/testing/selftests $*

PHONY += kselftest-merge
kselftest-merge:
	$(if $(wildcard $(objtree)/.config),, $(error No .config exists, config your kernel first!))
	$(Q)find $(srctree)/tools/testing/selftests -name config | \
		xargs $(srctree)/scripts/kconfig/merge_config.sh -m $(objtree)/.config
	$(Q)$(MAKE) -f $(srctree)/Makefile olddefconfig

# ---------------------------------------------------------------------------
# Devicetree files

ifneq ($(wildcard $(srctree)/arch/$(SRCARCH)/boot/dts/),)
# ANDROID: allow this to be overridden by the build environment. This allows
# one to compile a device tree that is located out-of-tree.
dtstree ?= arch/$(SRCARCH)/boot/dts
endif

ifneq ($(dtstree),)

%.dtb: include/config/kernel.release scripts_dtc
	$(Q)$(MAKE) $(build)=$(dtstree) $(dtstree)/$@

%.dtbo: include/config/kernel.release scripts_dtc
	$(Q)$(MAKE) $(build)=$(dtstree) $(dtstree)/$@

PHONY += dtbs dtbs_install dtbs_check
dtbs: include/config/kernel.release scripts_dtc
	$(Q)$(MAKE) $(build)=$(dtstree)

ifneq ($(filter dtbs_check, $(MAKECMDGOALS)),)
export CHECK_DTBS=y
dtbs: dt_binding_check
endif

dtbs_check: dtbs

dtbs_install:
	$(Q)$(MAKE) $(dtbinst)=$(dtstree) dst=$(INSTALL_DTBS_PATH)

ifdef CONFIG_OF_EARLY_FLATTREE
all: dtbs
endif

endif

PHONY += scripts_dtc
scripts_dtc: scripts_basic
	$(Q)$(MAKE) $(build)=scripts/dtc

ifneq ($(filter dt_binding_check, $(MAKECMDGOALS)),)
export CHECK_DT_BINDING=y
endif

PHONY += dt_binding_check
dt_binding_check: scripts_dtc
	$(Q)$(MAKE) $(build)=Documentation/devicetree/bindings

# ---------------------------------------------------------------------------
# Modules

ifdef CONFIG_MODULES

# By default, build modules as well

all: modules

# When we're building modules with modversions, we need to consider
# the built-in objects during the descend as well, in order to
# make sure the checksums are up to date before we record them.
ifdef CONFIG_MODVERSIONS
  KBUILD_BUILTIN := 1
endif

# Build modules
#
# A module can be listed more than once in obj-m resulting in
# duplicate lines in modules.order files.  Those are removed
# using awk while concatenating to the final file.

PHONY += modules
# if KBUILD_BUILTIN && !KBUILD_MIXED_TREE, depend on vmlinux
modules: $(if $(KBUILD_BUILTIN), $(if $(KBUILD_MIXED_TREE),,vmlinux))
modules: modules_check modules_prepare

cmd_modules_order = $(AWK) '!x[$$0]++' $(real-prereqs) > $@

modules.order: $(subdir-modorder) FORCE
	$(call if_changed,modules_order)

targets += modules.order

# Target to prepare building external modules
PHONY += modules_prepare
modules_prepare: prepare
	$(Q)$(MAKE) $(build)=scripts scripts/module.lds

export modules_sign_only :=

ifeq ($(CONFIG_MODULE_SIG),y)
PHONY += modules_sign
modules_sign: modules_install
	@:

# modules_sign is a subset of modules_install.
# 'make modules_install modules_sign' is equivalent to 'make modules_install'.
ifeq ($(filter modules_install,$(MAKECMDGOALS)),)
modules_sign_only := y
endif
endif

modinst_pre :=
ifneq ($(filter modules_install,$(MAKECMDGOALS)),)
modinst_pre := __modinst_pre
endif

modules_install: $(modinst_pre)
PHONY += __modinst_pre
__modinst_pre:
	@rm -rf $(MODLIB)/kernel
	@rm -f $(MODLIB)/source
	@mkdir -p $(MODLIB)/kernel
	@ln -s $(abspath $(srctree)) $(MODLIB)/source
	@if [ ! $(objtree) -ef  $(MODLIB)/build ]; then \
		rm -f $(MODLIB)/build ; \
		ln -s $(CURDIR) $(MODLIB)/build ; \
	fi
	@sed 's:^:kernel/:' modules.order > $(MODLIB)/modules.order
	@cp -f $(mixed-build-prefix)modules.builtin $(MODLIB)/
	@cp -f $(or $(mixed-build-prefix),$(objtree)/)modules.builtin.modinfo $(MODLIB)/

endif # CONFIG_MODULES

###
# Cleaning is done on three levels.
# make clean     Delete most generated files
#                Leave enough to build external modules
# make mrproper  Delete the current configuration, and all generated files
# make distclean Remove editor backup files, patch leftover files and the like

# Directories & files removed with 'make clean'
CLEAN_FILES += include/ksym vmlinux.symvers modules-only.symvers \
	       modules.builtin modules.builtin.modinfo modules.nsdeps \
	       compile_commands.json .thinlto-cache

# Directories & files removed with 'make mrproper'
MRPROPER_FILES += include/config include/generated          \
		  arch/$(SRCARCH)/include/generated .tmp_objdiff \
		  debian snap tar-install \
		  .config .config.old .version \
		  Module.symvers \
		  certs/signing_key.pem certs/signing_key.x509 \
		  certs/x509.genkey \
		  vmlinux-gdb.py \
		  *.spec

# clean - Delete most, but leave enough to build external modules
#
clean: rm-files := $(CLEAN_FILES)

PHONY += archclean vmlinuxclean

vmlinuxclean:
	$(Q)$(CONFIG_SHELL) $(srctree)/scripts/link-vmlinux.sh clean
	$(Q)$(if $(ARCH_POSTLINK), $(MAKE) -f $(ARCH_POSTLINK) clean)

clean: archclean vmlinuxclean resolve_btfids_clean

# mrproper - Delete all generated files, including .config
#
mrproper: rm-files := $(wildcard $(MRPROPER_FILES))
mrproper-dirs      := $(addprefix _mrproper_,scripts)

PHONY += $(mrproper-dirs) mrproper
$(mrproper-dirs):
	$(Q)$(MAKE) $(clean)=$(patsubst _mrproper_%,%,$@)

mrproper: clean $(mrproper-dirs)
	$(call cmd,rmfiles)

# distclean
#
PHONY += distclean

distclean: mrproper
	@find . $(RCS_FIND_IGNORE) \
		\( -name '*.orig' -o -name '*.rej' -o -name '*~' \
		-o -name '*.bak' -o -name '#*#' -o -name '*%' \
		-o -name 'core' -o -name tags -o -name TAGS -o -name 'cscope*' \
		-o -name GPATH -o -name GRTAGS -o -name GSYMS -o -name GTAGS \) \
		-type f -print | xargs rm -f


# Packaging of the kernel to various formats
# ---------------------------------------------------------------------------

%src-pkg: FORCE
	$(Q)$(MAKE) -f $(srctree)/scripts/Makefile.package $@
%pkg: include/config/kernel.release FORCE
	$(Q)$(MAKE) -f $(srctree)/scripts/Makefile.package $@

# Brief documentation of the typical targets used
# ---------------------------------------------------------------------------

boards := $(wildcard $(srctree)/arch/$(SRCARCH)/configs/*_defconfig)
boards := $(sort $(notdir $(boards)))
board-dirs := $(dir $(wildcard $(srctree)/arch/$(SRCARCH)/configs/*/*_defconfig))
board-dirs := $(sort $(notdir $(board-dirs:/=)))

PHONY += help
help:
	@echo  'Cleaning targets:'
	@echo  '  clean		  - Remove most generated files but keep the config and'
	@echo  '                    enough build support to build external modules'
	@echo  '  mrproper	  - Remove all generated files + config + various backup files'
	@echo  '  distclean	  - mrproper + remove editor backup and patch files'
	@echo  ''
	@echo  'Configuration targets:'
	@$(MAKE) -f $(srctree)/scripts/kconfig/Makefile help
	@echo  ''
	@echo  'Other generic targets:'
	@echo  '  all		  - Build all targets marked with [*]'
	@echo  '* vmlinux	  - Build the bare kernel'
	@echo  '* modules	  - Build all modules'
	@echo  '  modules_install - Install all modules to INSTALL_MOD_PATH (default: /)'
	@echo  '  dir/            - Build all files in dir and below'
	@echo  '  dir/file.[ois]  - Build specified target only'
	@echo  '  dir/file.ll     - Build the LLVM assembly file'
	@echo  '                    (requires compiler support for LLVM assembly generation)'
	@echo  '  dir/file.lst    - Build specified mixed source/assembly target only'
	@echo  '                    (requires a recent binutils and recent build (System.map))'
	@echo  '  dir/file.ko     - Build module including final link'
	@echo  '  modules_prepare - Set up for building external modules'
	@echo  '  tags/TAGS	  - Generate tags file for editors'
	@echo  '  cscope	  - Generate cscope index'
	@echo  '  gtags           - Generate GNU GLOBAL index'
	@echo  '  kernelrelease	  - Output the release version string (use with make -s)'
	@echo  '  kernelversion	  - Output the version stored in Makefile (use with make -s)'
	@echo  '  image_name	  - Output the image name (use with make -s)'
	@echo  '  headers_install - Install sanitised kernel headers to INSTALL_HDR_PATH'; \
	 echo  '                    (default: $(INSTALL_HDR_PATH))'; \
	 echo  ''
	@echo  'Static analysers:'
	@echo  '  checkstack      - Generate a list of stack hogs'
	@echo  '  versioncheck    - Sanity check on version.h usage'
	@echo  '  includecheck    - Check for duplicate included header files'
	@echo  '  export_report   - List the usages of all exported symbols'
	@echo  '  headerdep       - Detect inclusion cycles in headers'
	@echo  '  coccicheck      - Check with Coccinelle'
	@echo  '  clang-analyzer  - Check with clang static analyzer'
	@echo  '  clang-tidy      - Check with clang-tidy'
	@echo  ''
	@echo  'Tools:'
	@echo  '  nsdeps          - Generate missing symbol namespace dependencies'
	@echo  ''
	@echo  'Kernel selftest:'
	@echo  '  kselftest         - Build and run kernel selftest'
	@echo  '                      Build, install, and boot kernel before'
	@echo  '                      running kselftest on it'
	@echo  '                      Run as root for full coverage'
	@echo  '  kselftest-all     - Build kernel selftest'
	@echo  '  kselftest-install - Build and install kernel selftest'
	@echo  '  kselftest-clean   - Remove all generated kselftest files'
	@echo  '  kselftest-merge   - Merge all the config dependencies of'
	@echo  '		      kselftest to existing .config.'
	@echo  ''
	@$(if $(dtstree), \
		echo 'Devicetree:'; \
		echo '* dtbs             - Build device tree blobs for enabled boards'; \
		echo '  dtbs_install     - Install dtbs to $(INSTALL_DTBS_PATH)'; \
		echo '  dt_binding_check - Validate device tree binding documents'; \
		echo '  dtbs_check       - Validate device tree source files';\
		echo '')

	@echo 'Userspace tools targets:'
	@echo '  use "make tools/help"'
	@echo '  or  "cd tools; make help"'
	@echo  ''
	@echo  'Kernel packaging:'
	@$(MAKE) -f $(srctree)/scripts/Makefile.package help
	@echo  ''
	@echo  'Documentation targets:'
	@$(MAKE) -f $(srctree)/Documentation/Makefile dochelp
	@echo  ''
	@echo  'Architecture specific targets ($(SRCARCH)):'
	@$(if $(archhelp),$(archhelp),\
		echo '  No architecture specific help defined for $(SRCARCH)')
	@echo  ''
	@$(if $(boards), \
		$(foreach b, $(boards), \
		printf "  %-27s - Build for %s\\n" $(b) $(subst _defconfig,,$(b));) \
		echo '')
	@$(if $(board-dirs), \
		$(foreach b, $(board-dirs), \
		printf "  %-16s - Show %s-specific targets\\n" help-$(b) $(b);) \
		printf "  %-16s - Show all of the above\\n" help-boards; \
		echo '')

	@echo  '  make V=0|1 [targets] 0 => quiet build (default), 1 => verbose build'
	@echo  '  make V=2   [targets] 2 => give reason for rebuild of target'
	@echo  '  make O=dir [targets] Locate all output files in "dir", including .config'
	@echo  '  make C=1   [targets] Check re-compiled c source with $$CHECK'
	@echo  '                       (sparse by default)'
	@echo  '  make C=2   [targets] Force check of all c source with $$CHECK'
	@echo  '  make RECORDMCOUNT_WARN=1 [targets] Warn about ignored mcount sections'
	@echo  '  make W=n   [targets] Enable extra build checks, n=1,2,3 where'
	@echo  '		1: warnings which may be relevant and do not occur too often'
	@echo  '		2: warnings which occur quite often but may still be relevant'
	@echo  '		3: more obscure warnings, can most likely be ignored'
	@echo  '		Multiple levels can be combined with W=12 or W=123'
	@echo  ''
	@echo  'Execute "make" or "make all" to build all targets marked with [*] '
	@echo  'For further info see the ./README file'


help-board-dirs := $(addprefix help-,$(board-dirs))

help-boards: $(help-board-dirs)

boards-per-dir = $(sort $(notdir $(wildcard $(srctree)/arch/$(SRCARCH)/configs/$*/*_defconfig)))

$(help-board-dirs): help-%:
	@echo  'Architecture specific targets ($(SRCARCH) $*):'
	@$(if $(boards-per-dir), \
		$(foreach b, $(boards-per-dir), \
		printf "  %-24s - Build for %s\\n" $*/$(b) $(subst _defconfig,,$(b));) \
		echo '')


# Documentation targets
# ---------------------------------------------------------------------------
DOC_TARGETS := xmldocs latexdocs pdfdocs htmldocs epubdocs cleandocs \
	       linkcheckdocs dochelp refcheckdocs
PHONY += $(DOC_TARGETS)
$(DOC_TARGETS):
	$(Q)$(MAKE) $(build)=Documentation $@

# Misc
# ---------------------------------------------------------------------------

PHONY += scripts_gdb
scripts_gdb: prepare0
	$(Q)$(MAKE) $(build)=scripts/gdb
	$(Q)ln -fsn $(abspath $(srctree)/scripts/gdb/vmlinux-gdb.py)

ifdef CONFIG_GDB_SCRIPTS
all: scripts_gdb
endif

else # KBUILD_EXTMOD

###
# External module support.
# When building external modules the kernel used as basis is considered
# read-only, and no consistency checks are made and the make
# system is not used on the basis kernel. If updates are required
# in the basis kernel ordinary make commands (without M=...) must be used.

# We are always building only modules.
KBUILD_BUILTIN :=
KBUILD_MODULES := 1

build-dirs := $(KBUILD_EXTMOD)
$(MODORDER): descend
	@:

compile_commands.json: $(extmod_prefix)compile_commands.json
PHONY += compile_commands.json

clean-dirs := $(KBUILD_EXTMOD)
clean: rm-files := $(KBUILD_EXTMOD)/Module.symvers $(KBUILD_EXTMOD)/modules.nsdeps \
	$(KBUILD_EXTMOD)/compile_commands.json $(KBUILD_EXTMOD)/.thinlto-cache

PHONY += prepare
# now expand this into a simple variable to reduce the cost of shell evaluations
prepare: CC_VERSION_TEXT := $(CC_VERSION_TEXT)
prepare:
	@if [ "$(CC_VERSION_TEXT)" != $(CONFIG_CC_VERSION_TEXT) ]; then \
		echo >&2 "warning: the compiler differs from the one used to build the kernel"; \
		echo >&2 "  The kernel was built by: "$(CONFIG_CC_VERSION_TEXT); \
		echo >&2 "  You are using:           $(CC_VERSION_TEXT)"; \
	fi

PHONY += help
help:
	@echo  '  Building external modules.'
	@echo  '  Syntax: make -C path/to/kernel/src M=$$PWD target'
	@echo  ''
	@echo  '  modules         - default target, build the module(s)'
	@echo  '  modules_install - install the module'
	@echo  '  headers_install - Install sanitised kernel headers to INSTALL_HDR_PATH'
	@echo  '                    (default: $(abspath $(INSTALL_HDR_PATH)))'
	@echo  '  clean           - remove generated files in module directory only'
	@echo  ''

# no-op for external module builds
PHONY += modules_prepare

endif # KBUILD_EXTMOD

# ---------------------------------------------------------------------------
# Modules

PHONY += modules modules_install

ifdef CONFIG_MODULES

modules: modules_check
	$(Q)$(MAKE) -f $(srctree)/scripts/Makefile.modpost

PHONY += modules_check
modules_check: $(MODORDER)
	$(Q)$(CONFIG_SHELL) $(srctree)/scripts/modules-check.sh $<

quiet_cmd_depmod = DEPMOD  $(MODLIB)
      cmd_depmod = $(CONFIG_SHELL) $(srctree)/scripts/depmod.sh $(DEPMOD) \
                   $(KERNELRELEASE) $(mixed-build-prefix)

modules_install:
	$(Q)$(MAKE) -f $(srctree)/scripts/Makefile.modinst
	$(call cmd,depmod)

else # CONFIG_MODULES

# Modules not configured
# ---------------------------------------------------------------------------

modules modules_install:
	@echo >&2 '***'
	@echo >&2 '*** The present kernel configuration has modules disabled.'
	@echo >&2 '*** To use the module feature, please run "make menuconfig" etc.'
	@echo >&2 '*** to enable CONFIG_MODULES.'
	@echo >&2 '***'
	@exit 1

endif # CONFIG_MODULES

# Single targets
# ---------------------------------------------------------------------------
# To build individual files in subdirectories, you can do like this:
#
#   make foo/bar/baz.s
#
# The supported suffixes for single-target are listed in 'single-targets'
#
# To build only under specific subdirectories, you can do like this:
#
#   make foo/bar/baz/

ifdef single-build

# .ko is special because modpost is needed
single-ko := $(sort $(filter %.ko, $(MAKECMDGOALS)))
single-no-ko := $(filter-out $(single-ko), $(MAKECMDGOALS)) \
		$(foreach x, o mod, $(patsubst %.ko, %.$x, $(single-ko)))

$(single-ko): single_modpost
	@:
$(single-no-ko): descend
	@:

ifeq ($(KBUILD_EXTMOD),)
# For the single build of in-tree modules, use a temporary file to avoid
# the situation of modules_install installing an invalid modules.order.
MODORDER := .modules.tmp
endif

PHONY += single_modpost
single_modpost: $(single-no-ko) modules_prepare
	$(Q){ $(foreach m, $(single-ko), echo $(extmod_prefix)$m;) } > $(MODORDER)
	$(Q)$(MAKE) -f $(srctree)/scripts/Makefile.modpost

KBUILD_MODULES := 1

export KBUILD_SINGLE_TARGETS := $(addprefix $(extmod_prefix), $(single-no-ko))

# trim unrelated directories
build-dirs := $(foreach d, $(build-dirs), \
			$(if $(filter $(d)/%, $(KBUILD_SINGLE_TARGETS)), $(d)))

endif

ifndef CONFIG_MODULES
KBUILD_MODULES :=
endif

# Handle descending into subdirectories listed in $(build-dirs)
# Preset locale variables to speed up the build process. Limit locale
# tweaks to this spot to avoid wrong language settings when running
# make menuconfig etc.
# Error messages still appears in the original language
PHONY += descend $(build-dirs)
descend: $(build-dirs)
$(build-dirs): prepare
	$(Q)$(MAKE) $(build)=$@ \
	single-build=$(if $(filter-out $@/, $(filter $@/%, $(KBUILD_SINGLE_TARGETS))),1) \
	$(if $(KBUILD_MIXED_TREE),,need-builtin=1) need-modorder=1

clean-dirs := $(addprefix _clean_, $(clean-dirs))
PHONY += $(clean-dirs) clean
$(clean-dirs):
	$(Q)$(MAKE) $(clean)=$(patsubst _clean_%,%,$@)

clean: $(clean-dirs)
	$(call cmd,rmfiles)
	@find $(if $(KBUILD_EXTMOD), $(KBUILD_EXTMOD), .) $(RCS_FIND_IGNORE) \
		\( -name '*.[aios]' -o -name '*.ko' -o -name '.*.cmd' \
		-o -name '*.ko.*' \
		-o -name '*.dtb' -o -name '*.dtbo' -o -name '*.dtb.S' -o -name '*.dt.yaml' \
		-o -name '*.dwo' -o -name '*.lst' \
		-o -name '*.su' -o -name '*.mod' -o -name '*.usyms' \
		-o -name '.*.d' -o -name '.*.tmp' -o -name '*.mod.c' \
		-o -name '*.lex.c' -o -name '*.tab.[ch]' \
		-o -name '*.asn1.[ch]' \
		-o -name '*.symtypes' -o -name 'modules.order' \
		-o -name '.tmp_*.o.*' \
		-o -name '*.c.[012]*.*' \
		-o -name '*.ll' \
		-o -name '*.gcno' \
		-o -name '*.*.symversions' \) -type f -print | xargs rm -f

# Generate tags for editors
# ---------------------------------------------------------------------------
quiet_cmd_tags = GEN     $@
      cmd_tags = $(BASH) $(srctree)/scripts/tags.sh $@

tags TAGS cscope gtags: FORCE
	$(call cmd,tags)

# Script to generate missing namespace dependencies
# ---------------------------------------------------------------------------

PHONY += nsdeps
nsdeps: export KBUILD_NSDEPS=1
nsdeps: modules
	$(Q)$(CONFIG_SHELL) $(srctree)/scripts/nsdeps

# Clang Tooling
# ---------------------------------------------------------------------------

quiet_cmd_gen_compile_commands = GEN     $@
      cmd_gen_compile_commands = $(PYTHON3) $< -a $(AR) -o $@ $(filter-out $<, $(real-prereqs))

$(extmod_prefix)compile_commands.json: scripts/clang-tools/gen_compile_commands.py \
	$(if $(KBUILD_EXTMOD)$(KBUILD_MIXED_TREE),,$(KBUILD_VMLINUX_OBJS) $(KBUILD_VMLINUX_LIBS)) \
	$(if $(CONFIG_MODULES), $(MODORDER)) FORCE
	$(call if_changed,gen_compile_commands)

targets += $(extmod_prefix)compile_commands.json

PHONY += clang-tidy clang-analyzer

ifdef CONFIG_CC_IS_CLANG
quiet_cmd_clang_tools = CHECK   $<
      cmd_clang_tools = $(PYTHON3) $(srctree)/scripts/clang-tools/run-clang-tools.py $@ $<

clang-tidy clang-analyzer: $(extmod_prefix)compile_commands.json
	$(call cmd,clang_tools)
else
clang-tidy clang-analyzer:
	@echo "$@ requires CC=clang" >&2
	@false
endif

# Scripts to check various things for consistency
# ---------------------------------------------------------------------------

PHONY += includecheck versioncheck coccicheck export_report

includecheck:
	find $(srctree)/* $(RCS_FIND_IGNORE) \
		-name '*.[hcS]' -type f -print | sort \
		| xargs $(PERL) -w $(srctree)/scripts/checkincludes.pl

versioncheck:
	find $(srctree)/* $(RCS_FIND_IGNORE) \
		-name '*.[hcS]' -type f -print | sort \
		| xargs $(PERL) -w $(srctree)/scripts/checkversion.pl

coccicheck:
	$(Q)$(BASH) $(srctree)/scripts/$@

export_report:
	$(PERL) $(srctree)/scripts/export_report.pl

PHONY += checkstack kernelrelease kernelversion image_name

# UML needs a little special treatment here.  It wants to use the host
# toolchain, so needs $(SUBARCH) passed to checkstack.pl.  Everyone
# else wants $(ARCH), including people doing cross-builds, which means
# that $(SUBARCH) doesn't work here.
ifeq ($(ARCH), um)
CHECKSTACK_ARCH := $(SUBARCH)
else
CHECKSTACK_ARCH := $(ARCH)
endif
checkstack:
	$(OBJDUMP) -d vmlinux $$(find . -name '*.ko') | \
	$(PERL) $(srctree)/scripts/checkstack.pl $(CHECKSTACK_ARCH)

kernelrelease:
	@echo "$(KERNELVERSION)$$($(CONFIG_SHELL) $(srctree)/scripts/setlocalversion \
		$(srctree) $(BRANCH) $(KMI_GENERATION))"

kernelversion:
	@echo $(KERNELVERSION)

image_name:
	@echo $(KBUILD_IMAGE)

quiet_cmd_rmfiles = $(if $(wildcard $(rm-files)),CLEAN   $(wildcard $(rm-files)))
      cmd_rmfiles = rm -rf $(rm-files)

# read saved command lines for existing targets
existing-targets := $(wildcard $(sort $(targets)))

-include $(foreach f,$(existing-targets),$(dir $(f)).$(notdir $(f)).cmd)

endif # config-build
endif # mixed-build
endif # need-sub-make

PHONY += FORCE
FORCE:

# Declare the contents of the PHONY variable as phony.  We keep that
# information in a variable so we can use it in if_changed and friends.
.PHONY: $(PHONY)<|MERGE_RESOLUTION|>--- conflicted
+++ resolved
@@ -1,13 +1,8 @@
 # SPDX-License-Identifier: GPL-2.0
 VERSION = 5
 PATCHLEVEL = 15
-<<<<<<< HEAD
-SUBLEVEL = 78
+SUBLEVEL = 79
 EXTRAVERSION = -GoogleLTS
-=======
-SUBLEVEL = 79
-EXTRAVERSION =
->>>>>>> ac2a7a14
 NAME = Trick or Treat
 
 # *DOCUMENTATION*
