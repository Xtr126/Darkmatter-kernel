# SPDX-License-Identifier: GPL-2.0
VERSION = 5
PATCHLEVEL = 10
<<<<<<< HEAD
SUBLEVEL = 50
EXTRAVERSION = -GoogleLTS
=======
SUBLEVEL = 56
EXTRAVERSION =
>>>>>>> f3bc3374
NAME = Dare mighty things

# *DOCUMENTATION*
# To see a list of typical targets execute "make help"
# More info can be located in ./README
# Comments in this file are targeted only to the developer, do not
# expect to learn how to build the kernel reading this file.

$(if $(filter __%, $(MAKECMDGOALS)), \
	$(error targets prefixed with '__' are only for internal use))

# That's our default target when none is given on the command line
PHONY := __all
__all:

# We are using a recursive build, so we need to do a little thinking
# to get the ordering right.
#
# Most importantly: sub-Makefiles should only ever modify files in
# their own directory. If in some directory we have a dependency on
# a file in another dir (which doesn't happen often, but it's often
# unavoidable when linking the built-in.a targets which finally
# turn into vmlinux), we will call a sub make in that other dir, and
# after that we are sure that everything which is in that other dir
# is now up to date.
#
# The only cases where we need to modify files which have global
# effects are thus separated out and done before the recursive
# descending is started. They are now explicitly listed as the
# prepare rule.

ifneq ($(sub_make_done),1)

# Do not use make's built-in rules and variables
# (this increases performance and avoids hard-to-debug behaviour)
MAKEFLAGS += -rR

# Avoid funny character set dependencies
unexport LC_ALL
LC_COLLATE=C
LC_NUMERIC=C
export LC_COLLATE LC_NUMERIC

# Avoid interference with shell env settings
unexport GREP_OPTIONS

# Beautify output
# ---------------------------------------------------------------------------
#
# Normally, we echo the whole command before executing it. By making
# that echo $($(quiet)$(cmd)), we now have the possibility to set
# $(quiet) to choose other forms of output instead, e.g.
#
#         quiet_cmd_cc_o_c = Compiling $(RELDIR)/$@
#         cmd_cc_o_c       = $(CC) $(c_flags) -c -o $@ $<
#
# If $(quiet) is empty, the whole command will be printed.
# If it is set to "quiet_", only the short version will be printed.
# If it is set to "silent_", nothing will be printed at all, since
# the variable $(silent_cmd_cc_o_c) doesn't exist.
#
# A simple variant is to prefix commands with $(Q) - that's useful
# for commands that shall be hidden in non-verbose mode.
#
#	$(Q)ln $@ :<
#
# If KBUILD_VERBOSE equals 0 then the above command will be hidden.
# If KBUILD_VERBOSE equals 1 then the above command is displayed.
# If KBUILD_VERBOSE equals 2 then give the reason why each target is rebuilt.
#
# To put more focus on warnings, be less verbose as default
# Use 'make V=1' to see the full commands

ifeq ("$(origin V)", "command line")
  KBUILD_VERBOSE = $(V)
endif
ifndef KBUILD_VERBOSE
  KBUILD_VERBOSE = 0
endif

ifeq ($(KBUILD_VERBOSE),1)
  quiet =
  Q =
else
  quiet=quiet_
  Q = @
endif

# If the user is running make -s (silent mode), suppress echoing of
# commands

ifneq ($(findstring s,$(filter-out --%,$(MAKEFLAGS))),)
  quiet=silent_
endif

export quiet Q KBUILD_VERBOSE

# Kbuild will save output files in the current working directory.
# This does not need to match to the root of the kernel source tree.
#
# For example, you can do this:
#
#  cd /dir/to/store/output/files; make -f /dir/to/kernel/source/Makefile
#
# If you want to save output files in a different location, there are
# two syntaxes to specify it.
#
# 1) O=
# Use "make O=dir/to/store/output/files/"
#
# 2) Set KBUILD_OUTPUT
# Set the environment variable KBUILD_OUTPUT to point to the output directory.
# export KBUILD_OUTPUT=dir/to/store/output/files/; make
#
# The O= assignment takes precedence over the KBUILD_OUTPUT environment
# variable.

# Do we want to change the working directory?
ifeq ("$(origin O)", "command line")
  KBUILD_OUTPUT := $(O)
endif

ifneq ($(KBUILD_OUTPUT),)
# Make's built-in functions such as $(abspath ...), $(realpath ...) cannot
# expand a shell special character '~'. We use a somewhat tedious way here.
abs_objtree := $(shell mkdir -p $(KBUILD_OUTPUT) && cd $(KBUILD_OUTPUT) && pwd)
$(if $(abs_objtree),, \
     $(error failed to create output directory "$(KBUILD_OUTPUT)"))

# $(realpath ...) resolves symlinks
abs_objtree := $(realpath $(abs_objtree))
else
abs_objtree := $(CURDIR)
endif # ifneq ($(KBUILD_OUTPUT),)

ifeq ($(abs_objtree),$(CURDIR))
# Suppress "Entering directory ..." unless we are changing the work directory.
MAKEFLAGS += --no-print-directory
else
need-sub-make := 1
endif

abs_srctree := $(realpath $(dir $(lastword $(MAKEFILE_LIST))))

ifneq ($(words $(subst :, ,$(abs_srctree))), 1)
$(error source directory cannot contain spaces or colons)
endif

ifneq ($(abs_srctree),$(abs_objtree))
# Look for make include files relative to root of kernel src
#
# This does not become effective immediately because MAKEFLAGS is re-parsed
# once after the Makefile is read. We need to invoke sub-make.
MAKEFLAGS += --include-dir=$(abs_srctree)
need-sub-make := 1
endif

this-makefile := $(lastword $(MAKEFILE_LIST))

ifneq ($(filter 3.%,$(MAKE_VERSION)),)
# 'MAKEFLAGS += -rR' does not immediately become effective for GNU Make 3.x
# We need to invoke sub-make to avoid implicit rules in the top Makefile.
need-sub-make := 1
# Cancel implicit rules for this Makefile.
$(this-makefile): ;
endif

export abs_srctree abs_objtree
export sub_make_done := 1

ifeq ($(need-sub-make),1)

PHONY += $(MAKECMDGOALS) __sub-make

$(filter-out $(this-makefile), $(MAKECMDGOALS)) __all: __sub-make
	@:

# Invoke a second make in the output directory, passing relevant variables
__sub-make:
	$(Q)$(MAKE) -C $(abs_objtree) -f $(abs_srctree)/Makefile $(MAKECMDGOALS)

endif # need-sub-make
endif # sub_make_done

# We process the rest of the Makefile if this is the final invocation of make
ifeq ($(need-sub-make),)

# Do not print "Entering directory ...",
# but we want to display it when entering to the output directory
# so that IDEs/editors are able to understand relative filenames.
MAKEFLAGS += --no-print-directory

# Call a source code checker (by default, "sparse") as part of the
# C compilation.
#
# Use 'make C=1' to enable checking of only re-compiled files.
# Use 'make C=2' to enable checking of *all* source files, regardless
# of whether they are re-compiled or not.
#
# See the file "Documentation/dev-tools/sparse.rst" for more details,
# including where to get the "sparse" utility.

ifeq ("$(origin C)", "command line")
  KBUILD_CHECKSRC = $(C)
endif
ifndef KBUILD_CHECKSRC
  KBUILD_CHECKSRC = 0
endif

# Use make M=dir or set the environment variable KBUILD_EXTMOD to specify the
# directory of external module to build. Setting M= takes precedence.
ifeq ("$(origin M)", "command line")
  KBUILD_EXTMOD := $(M)
endif

$(if $(word 2, $(KBUILD_EXTMOD)), \
	$(error building multiple external modules is not supported))

export KBUILD_CHECKSRC KBUILD_EXTMOD

extmod-prefix = $(if $(KBUILD_EXTMOD),$(KBUILD_EXTMOD)/)

# ANDROID: set up mixed-build support. mixed-build allows device kernel modules
# to be compiled against a GKI kernel. This approach still uses the headers and
# Kbuild from device kernel, so care must be taken to ensure that those headers match.
ifdef KBUILD_MIXED_TREE
# Need vmlinux.symvers for modpost and System.map for depmod, check whether they exist in KBUILD_MIXED_TREE
required_mixed_files=vmlinux.symvers System.map
$(if $(filter-out $(words $(required_mixed_files)), \
		$(words $(wildcard $(add-prefix $(KBUILD_MIXED_TREE)/,$(required_mixed_files))))),,\
	$(error KBUILD_MIXED_TREE=$(KBUILD_MIXED_TREE) doesn't contain $(required_mixed_files)))
endif

mixed-build-prefix = $(if $(KBUILD_MIXED_TREE),$(KBUILD_MIXED_TREE)/)
export KBUILD_MIXED_TREE

ifeq ($(abs_srctree),$(abs_objtree))
        # building in the source tree
        srctree := .
	building_out_of_srctree :=
else
        ifeq ($(abs_srctree)/,$(dir $(abs_objtree)))
                # building in a subdirectory of the source tree
                srctree := ..
        else
                srctree := $(abs_srctree)
        endif
	building_out_of_srctree := 1
endif

ifneq ($(KBUILD_ABS_SRCTREE),)
srctree := $(abs_srctree)
endif

objtree		:= .
VPATH		:= $(srctree)

export building_out_of_srctree srctree objtree VPATH

# To make sure we do not include .config for any of the *config targets
# catch them early, and hand them over to scripts/kconfig/Makefile
# It is allowed to specify more targets when calling make, including
# mixing *config targets and build targets.
# For example 'make oldconfig all'.
# Detect when mixed targets is specified, and make a second invocation
# of make so .config is not included in this case either (for *config).

version_h := include/generated/uapi/linux/version.h
old_version_h := include/linux/version.h

clean-targets := %clean mrproper cleandocs
no-dot-config-targets := $(clean-targets) \
			 cscope gtags TAGS tags help% %docs check% coccicheck \
			 $(version_h) headers headers_% archheaders archscripts \
			 %asm-generic kernelversion %src-pkg dt_binding_check \
			 outputmakefile
no-sync-config-targets := $(no-dot-config-targets) %install kernelrelease \
			  image_name
single-targets := %.a %.i %.ko %.lds %.ll %.lst %.mod %.o %.s %.symtypes %/

config-build	:=
mixed-build	:=
need-config	:= 1
may-sync-config	:= 1
single-build	:=

ifneq ($(filter $(no-dot-config-targets), $(MAKECMDGOALS)),)
	ifeq ($(filter-out $(no-dot-config-targets), $(MAKECMDGOALS)),)
		need-config :=
	endif
endif

ifneq ($(filter $(no-sync-config-targets), $(MAKECMDGOALS)),)
	ifeq ($(filter-out $(no-sync-config-targets), $(MAKECMDGOALS)),)
		may-sync-config :=
	endif
endif

ifneq ($(KBUILD_EXTMOD),)
	may-sync-config :=
endif

ifeq ($(KBUILD_EXTMOD),)
        ifneq ($(filter %config,$(MAKECMDGOALS)),)
		config-build := 1
                ifneq ($(words $(MAKECMDGOALS)),1)
			mixed-build := 1
                endif
        endif
endif

# We cannot build single targets and the others at the same time
ifneq ($(filter $(single-targets), $(MAKECMDGOALS)),)
	single-build := 1
	ifneq ($(filter-out $(single-targets), $(MAKECMDGOALS)),)
		mixed-build := 1
	endif
endif

# For "make -j clean all", "make -j mrproper defconfig all", etc.
ifneq ($(filter $(clean-targets),$(MAKECMDGOALS)),)
        ifneq ($(filter-out $(clean-targets),$(MAKECMDGOALS)),)
		mixed-build := 1
        endif
endif

# install and modules_install need also be processed one by one
ifneq ($(filter install,$(MAKECMDGOALS)),)
        ifneq ($(filter modules_install,$(MAKECMDGOALS)),)
		mixed-build := 1
        endif
endif

ifdef mixed-build
# ===========================================================================
# We're called with mixed targets (*config and build targets).
# Handle them one by one.

PHONY += $(MAKECMDGOALS) __build_one_by_one

$(MAKECMDGOALS): __build_one_by_one
	@:

__build_one_by_one:
	$(Q)set -e; \
	for i in $(MAKECMDGOALS); do \
		$(MAKE) -f $(srctree)/Makefile $$i; \
	done

else # !mixed-build

include scripts/Kbuild.include

# Read KERNELRELEASE from include/config/kernel.release (if it exists)
KERNELRELEASE = $(shell cat include/config/kernel.release 2> /dev/null)
KERNELVERSION = $(VERSION)$(if $(PATCHLEVEL),.$(PATCHLEVEL)$(if $(SUBLEVEL),.$(SUBLEVEL)))$(EXTRAVERSION)
export VERSION PATCHLEVEL SUBLEVEL KERNELRELEASE KERNELVERSION

include scripts/subarch.include

# Cross compiling and selecting different set of gcc/bin-utils
# ---------------------------------------------------------------------------
#
# When performing cross compilation for other architectures ARCH shall be set
# to the target architecture. (See arch/* for the possibilities).
# ARCH can be set during invocation of make:
# make ARCH=ia64
# Another way is to have ARCH set in the environment.
# The default ARCH is the host where make is executed.

# CROSS_COMPILE specify the prefix used for all executables used
# during compilation. Only gcc and related bin-utils executables
# are prefixed with $(CROSS_COMPILE).
# CROSS_COMPILE can be set on the command line
# make CROSS_COMPILE=ia64-linux-
# Alternatively CROSS_COMPILE can be set in the environment.
# Default value for CROSS_COMPILE is not to prefix executables
# Note: Some architectures assign CROSS_COMPILE in their arch/*/Makefile
ARCH		?= $(SUBARCH)

# Architecture as present in compile.h
UTS_MACHINE 	:= $(ARCH)
SRCARCH 	:= $(ARCH)

# Additional ARCH settings for x86
ifeq ($(ARCH),i386)
        SRCARCH := x86
endif
ifeq ($(ARCH),x86_64)
        SRCARCH := x86
endif

# Additional ARCH settings for sparc
ifeq ($(ARCH),sparc32)
       SRCARCH := sparc
endif
ifeq ($(ARCH),sparc64)
       SRCARCH := sparc
endif

# Additional ARCH settings for sh
ifeq ($(ARCH),sh64)
       SRCARCH := sh
endif

KCONFIG_CONFIG	?= .config
export KCONFIG_CONFIG

# Default file for 'make defconfig'. This may be overridden by arch-Makefile.
export KBUILD_DEFCONFIG := defconfig

# SHELL used by kbuild
CONFIG_SHELL := sh

HOST_LFS_CFLAGS := $(shell getconf LFS_CFLAGS 2>/dev/null)
HOST_LFS_LDFLAGS := $(shell getconf LFS_LDFLAGS 2>/dev/null)
HOST_LFS_LIBS := $(shell getconf LFS_LIBS 2>/dev/null)

ifneq ($(LLVM),)
HOSTCC	= clang
HOSTCXX	= clang++
else
HOSTCC	= gcc
HOSTCXX	= g++
endif

export KBUILD_USERCFLAGS := -Wall -Wmissing-prototypes -Wstrict-prototypes \
			      -O2 -fomit-frame-pointer -std=gnu89
export KBUILD_USERLDFLAGS :=

KBUILD_HOSTCFLAGS   := $(KBUILD_USERCFLAGS) $(HOST_LFS_CFLAGS) $(HOSTCFLAGS)
KBUILD_HOSTCXXFLAGS := -Wall -O2 $(HOST_LFS_CFLAGS) $(HOSTCXXFLAGS)
KBUILD_HOSTLDFLAGS  := $(HOST_LFS_LDFLAGS) $(HOSTLDFLAGS)
KBUILD_HOSTLDLIBS   := $(HOST_LFS_LIBS) $(HOSTLDLIBS)

# Make variables (CC, etc...)
CPP		= $(CC) -E
ifneq ($(LLVM),)
CC		= clang
LD		= ld.lld
AR		= llvm-ar
NM		= llvm-nm
OBJCOPY		= llvm-objcopy
OBJDUMP		= llvm-objdump
READELF		= llvm-readelf
STRIP		= llvm-strip
else
CC		= $(CROSS_COMPILE)gcc
LD		= $(CROSS_COMPILE)ld$(if $(wildcard $(lastword $(CROSS_COMPILE))ld.bfd),.bfd)
AR		= $(CROSS_COMPILE)ar
NM		= $(CROSS_COMPILE)nm
OBJCOPY		= $(CROSS_COMPILE)objcopy
OBJDUMP		= $(CROSS_COMPILE)objdump
READELF		= $(CROSS_COMPILE)readelf
STRIP		= $(CROSS_COMPILE)strip
endif
PAHOLE		= pahole
RESOLVE_BTFIDS	= $(objtree)/tools/bpf/resolve_btfids/resolve_btfids
LEX		= flex
YACC		= bison
AWK		= awk
INSTALLKERNEL  := installkernel
DEPMOD		= depmod
PERL		= perl
PYTHON		= python
PYTHON3		= python3
CHECK		= sparse
BASH		= bash
KGZIP		= gzip
KBZIP2		= bzip2
KLZOP		= lzop
LZMA		= lzma
LZ4		= lz4
XZ		= xz
ZSTD		= zstd

CHECKFLAGS     := -D__linux__ -Dlinux -D__STDC__ -Dunix -D__unix__ \
		  -Wbitwise -Wno-return-void -Wno-unknown-attribute $(CF)
NOSTDINC_FLAGS :=
CFLAGS_MODULE   =
AFLAGS_MODULE   =
LDFLAGS_MODULE  =
CFLAGS_KERNEL	=
AFLAGS_KERNEL	=
LDFLAGS_vmlinux =

# Use USERINCLUDE when you must reference the UAPI directories only.
USERINCLUDE    := \
		-I$(srctree)/arch/$(SRCARCH)/include/uapi \
		-I$(objtree)/arch/$(SRCARCH)/include/generated/uapi \
		-I$(srctree)/include/uapi \
		-I$(objtree)/include/generated/uapi \
                -include $(srctree)/include/linux/kconfig.h

# Use LINUXINCLUDE when you must reference the include/ directory.
# Needed to be compatible with the O= option
LINUXINCLUDE    := \
		-I$(srctree)/arch/$(SRCARCH)/include \
		-I$(objtree)/arch/$(SRCARCH)/include/generated \
		$(if $(building_out_of_srctree),-I$(srctree)/include) \
		-I$(objtree)/include \
		$(USERINCLUDE)

KBUILD_AFLAGS   := -D__ASSEMBLY__ -fno-PIE
KBUILD_CFLAGS   := -Wall -Wundef -Werror=strict-prototypes -Wno-trigraphs \
		   -fno-strict-aliasing -fno-common -fshort-wchar -fno-PIE \
		   -Werror=implicit-function-declaration -Werror=implicit-int \
		   -Werror=return-type -Wno-format-security \
		   -std=gnu89
KBUILD_CPPFLAGS := -D__KERNEL__
KBUILD_AFLAGS_KERNEL :=
KBUILD_CFLAGS_KERNEL :=
KBUILD_AFLAGS_MODULE  := -DMODULE
KBUILD_CFLAGS_MODULE  := -DMODULE
KBUILD_LDFLAGS_MODULE :=
KBUILD_LDFLAGS :=
CLANG_FLAGS :=

export ARCH SRCARCH CONFIG_SHELL BASH HOSTCC KBUILD_HOSTCFLAGS CROSS_COMPILE LD CC
export CPP AR NM STRIP OBJCOPY OBJDUMP READELF PAHOLE RESOLVE_BTFIDS LEX YACC AWK INSTALLKERNEL
export PERL PYTHON PYTHON3 CHECK CHECKFLAGS MAKE UTS_MACHINE HOSTCXX
export KGZIP KBZIP2 KLZOP LZMA LZ4 XZ ZSTD
export KBUILD_HOSTCXXFLAGS KBUILD_HOSTLDFLAGS KBUILD_HOSTLDLIBS LDFLAGS_MODULE

export KBUILD_CPPFLAGS NOSTDINC_FLAGS LINUXINCLUDE OBJCOPYFLAGS KBUILD_LDFLAGS
export KBUILD_CFLAGS CFLAGS_KERNEL CFLAGS_MODULE
export KBUILD_AFLAGS AFLAGS_KERNEL AFLAGS_MODULE
export KBUILD_AFLAGS_MODULE KBUILD_CFLAGS_MODULE KBUILD_LDFLAGS_MODULE
export KBUILD_AFLAGS_KERNEL KBUILD_CFLAGS_KERNEL

# Files to ignore in find ... statements

export RCS_FIND_IGNORE := \( -name SCCS -o -name BitKeeper -o -name .svn -o    \
			  -name CVS -o -name .pc -o -name .hg -o -name .git \) \
			  -prune -o
export RCS_TAR_IGNORE := --exclude SCCS --exclude BitKeeper --exclude .svn \
			 --exclude CVS --exclude .pc --exclude .hg --exclude .git

# ===========================================================================
# Rules shared between *config targets and build targets

# Basic helpers built in scripts/basic/
PHONY += scripts_basic
scripts_basic:
	$(Q)$(MAKE) $(build)=scripts/basic
	$(Q)rm -f .tmp_quiet_recordmcount

PHONY += outputmakefile
# Before starting out-of-tree build, make sure the source tree is clean.
# outputmakefile generates a Makefile in the output directory, if using a
# separate output directory. This allows convenient use of make in the
# output directory.
# At the same time when output Makefile generated, generate .gitignore to
# ignore whole output directory
outputmakefile:
ifdef building_out_of_srctree
	$(Q)if [ -f $(srctree)/.config -o \
		 -d $(srctree)/include/config -o \
		 -d $(srctree)/arch/$(SRCARCH)/include/generated ]; then \
		echo >&2 "***"; \
		echo >&2 "*** The source tree is not clean, please run 'make$(if $(findstring command line, $(origin ARCH)), ARCH=$(ARCH)) mrproper'"; \
		echo >&2 "*** in $(abs_srctree)";\
		echo >&2 "***"; \
		false; \
	fi
	$(Q)ln -fsn $(srctree) source
	$(Q)$(CONFIG_SHELL) $(srctree)/scripts/mkmakefile $(srctree)
	$(Q)test -e .gitignore || \
	{ echo "# this is build directory, ignore it"; echo "*"; } > .gitignore
endif

ifneq ($(shell $(CC) --version 2>&1 | head -n 1 | grep clang),)
ifneq ($(CROSS_COMPILE),)
CLANG_FLAGS	+= --target=$(notdir $(CROSS_COMPILE:%-=%))
GCC_TOOLCHAIN_DIR := $(dir $(shell which $(CROSS_COMPILE)elfedit))
CLANG_FLAGS	+= --prefix=$(GCC_TOOLCHAIN_DIR)$(notdir $(CROSS_COMPILE))
GCC_TOOLCHAIN	:= $(realpath $(GCC_TOOLCHAIN_DIR)/..)
endif
ifneq ($(GCC_TOOLCHAIN),)
CLANG_FLAGS	+= --gcc-toolchain=$(GCC_TOOLCHAIN)
endif
ifneq ($(LLVM_IAS),1)
CLANG_FLAGS	+= -no-integrated-as
endif
CLANG_FLAGS	+= -Werror=unknown-warning-option
KBUILD_CFLAGS	+= $(CLANG_FLAGS)
KBUILD_AFLAGS	+= $(CLANG_FLAGS)
export CLANG_FLAGS
endif

# The expansion should be delayed until arch/$(SRCARCH)/Makefile is included.
# Some architectures define CROSS_COMPILE in arch/$(SRCARCH)/Makefile.
# CC_VERSION_TEXT is referenced from Kconfig (so it needs export),
# and from include/config/auto.conf.cmd to detect the compiler upgrade.
CC_VERSION_TEXT = $(shell $(CC) --version 2>/dev/null | head -n 1)

ifdef config-build
# ===========================================================================
# *config targets only - make sure prerequisites are updated, and descend
# in scripts/kconfig to make the *config target

# Read arch specific Makefile to set KBUILD_DEFCONFIG as needed.
# KBUILD_DEFCONFIG may point out an alternative default configuration
# used for 'make defconfig'
include arch/$(SRCARCH)/Makefile
export KBUILD_DEFCONFIG KBUILD_KCONFIG CC_VERSION_TEXT

config: outputmakefile scripts_basic FORCE
	$(Q)$(MAKE) $(build)=scripts/kconfig $@

%config: outputmakefile scripts_basic FORCE
	$(Q)$(MAKE) $(build)=scripts/kconfig $@

else #!config-build
# ===========================================================================
# Build targets only - this includes vmlinux, arch specific targets, clean
# targets and others. In general all targets except *config targets.

# If building an external module we do not care about the all: rule
# but instead __all depend on modules
PHONY += all
ifeq ($(KBUILD_EXTMOD),)
__all: all
else
__all: modules
endif

# Decide whether to build built-in, modular, or both.
# Normally, just do built-in.

KBUILD_MODULES :=
KBUILD_BUILTIN := 1

# If we have only "make modules", don't compile built-in objects.
ifeq ($(MAKECMDGOALS),modules)
  KBUILD_BUILTIN :=
endif

# If we have "make <whatever> modules", compile modules
# in addition to whatever we do anyway.
# Just "make" or "make all" shall build modules as well

ifneq ($(filter all modules nsdeps %compile_commands.json clang-%,$(MAKECMDGOALS)),)
  KBUILD_MODULES := 1
endif

ifeq ($(MAKECMDGOALS),)
  KBUILD_MODULES := 1
endif

export KBUILD_MODULES KBUILD_BUILTIN

ifdef need-config
include include/config/auto.conf
endif

ifeq ($(KBUILD_EXTMOD),)
# Objects we will link into vmlinux / subdirs we need to visit
core-y		:= init/ usr/
drivers-y	:= drivers/ sound/
drivers-$(CONFIG_SAMPLES) += samples/
drivers-y	+= net/ virt/
libs-y		:= lib/
endif # KBUILD_EXTMOD

ifndef KBUILD_MIXED_TREE
# The all: target is the default when no target is given on the
# command line.
# This allow a user to issue only 'make' to build a kernel including modules
# Defaults to vmlinux, but the arch makefile usually adds further targets
all: vmlinux
endif

CFLAGS_GCOV	:= -fprofile-arcs -ftest-coverage \
	$(call cc-option,-fno-tree-loop-im) \
	$(call cc-disable-warning,maybe-uninitialized,)
export CFLAGS_GCOV

# The arch Makefiles can override CC_FLAGS_FTRACE. We may also append it later.
ifdef CONFIG_FUNCTION_TRACER
  CC_FLAGS_FTRACE := -pg
endif

RETPOLINE_CFLAGS_GCC := -mindirect-branch=thunk-extern -mindirect-branch-register
RETPOLINE_VDSO_CFLAGS_GCC := -mindirect-branch=thunk-inline -mindirect-branch-register
RETPOLINE_CFLAGS_CLANG := -mretpoline-external-thunk
RETPOLINE_VDSO_CFLAGS_CLANG := -mretpoline
RETPOLINE_CFLAGS := $(call cc-option,$(RETPOLINE_CFLAGS_GCC),$(call cc-option,$(RETPOLINE_CFLAGS_CLANG)))
RETPOLINE_VDSO_CFLAGS := $(call cc-option,$(RETPOLINE_VDSO_CFLAGS_GCC),$(call cc-option,$(RETPOLINE_VDSO_CFLAGS_CLANG)))
export RETPOLINE_CFLAGS
export RETPOLINE_VDSO_CFLAGS

include arch/$(SRCARCH)/Makefile

ifdef need-config
ifdef may-sync-config
# Read in dependencies to all Kconfig* files, make sure to run syncconfig if
# changes are detected. This should be included after arch/$(SRCARCH)/Makefile
# because some architectures define CROSS_COMPILE there.
include include/config/auto.conf.cmd

$(KCONFIG_CONFIG):
	@echo >&2 '***'
	@echo >&2 '*** Configuration file "$@" not found!'
	@echo >&2 '***'
	@echo >&2 '*** Please run some configurator (e.g. "make oldconfig" or'
	@echo >&2 '*** "make menuconfig" or "make xconfig").'
	@echo >&2 '***'
	@/bin/false

# The actual configuration files used during the build are stored in
# include/generated/ and include/config/. Update them if .config is newer than
# include/config/auto.conf (which mirrors .config).
#
# This exploits the 'multi-target pattern rule' trick.
# The syncconfig should be executed only once to make all the targets.
# (Note: use the grouped target '&:' when we bump to GNU Make 4.3)
#
# Do not use $(call cmd,...) here. That would suppress prompts from syncconfig,
# so you cannot notice that Kconfig is waiting for the user input.
%/config/auto.conf %/config/auto.conf.cmd %/generated/autoconf.h: $(KCONFIG_CONFIG)
	$(Q)$(kecho) "  SYNC    $@"
	$(Q)$(MAKE) -f $(srctree)/Makefile syncconfig
else # !may-sync-config
# External modules and some install targets need include/generated/autoconf.h
# and include/config/auto.conf but do not care if they are up-to-date.
# Use auto.conf to trigger the test
PHONY += include/config/auto.conf

include/config/auto.conf:
	$(Q)test -e include/generated/autoconf.h -a -e $@ || (		\
	echo >&2;							\
	echo >&2 "  ERROR: Kernel configuration is invalid.";		\
	echo >&2 "         include/generated/autoconf.h or $@ are missing.";\
	echo >&2 "         Run 'make oldconfig && make prepare' on kernel src to fix it.";	\
	echo >&2 ;							\
	/bin/false)

endif # may-sync-config
endif # need-config

KBUILD_CFLAGS	+= $(call cc-option,-fno-delete-null-pointer-checks,)
KBUILD_CFLAGS	+= $(call cc-disable-warning,frame-address,)
KBUILD_CFLAGS	+= $(call cc-disable-warning, format-truncation)
KBUILD_CFLAGS	+= $(call cc-disable-warning, format-overflow)
KBUILD_CFLAGS	+= $(call cc-disable-warning, address-of-packed-member)

ifdef CONFIG_CC_OPTIMIZE_FOR_PERFORMANCE
KBUILD_CFLAGS += -O2
else ifdef CONFIG_CC_OPTIMIZE_FOR_PERFORMANCE_O3
KBUILD_CFLAGS += -O3
else ifdef CONFIG_CC_OPTIMIZE_FOR_SIZE
KBUILD_CFLAGS += -Os
endif

# Tell gcc to never replace conditional load with a non-conditional one
KBUILD_CFLAGS	+= $(call cc-option,--param=allow-store-data-races=0)
KBUILD_CFLAGS	+= $(call cc-option,-fno-allow-store-data-races)

ifdef CONFIG_READABLE_ASM
# Disable optimizations that make assembler listings hard to read.
# reorder blocks reorders the control in the function
# ipa clone creates specialized cloned functions
# partial inlining inlines only parts of functions
KBUILD_CFLAGS += $(call cc-option,-fno-reorder-blocks,) \
                 $(call cc-option,-fno-ipa-cp-clone,) \
                 $(call cc-option,-fno-partial-inlining)
endif

ifneq ($(CONFIG_FRAME_WARN),0)
KBUILD_CFLAGS += -Wframe-larger-than=$(CONFIG_FRAME_WARN)
endif

stackp-flags-y                                    := -fno-stack-protector
stackp-flags-$(CONFIG_STACKPROTECTOR)             := -fstack-protector
stackp-flags-$(CONFIG_STACKPROTECTOR_STRONG)      := -fstack-protector-strong

KBUILD_CFLAGS += $(stackp-flags-y)

ifdef CONFIG_CC_IS_CLANG
KBUILD_CPPFLAGS += -Qunused-arguments
KBUILD_CFLAGS += -Wno-format-invalid-specifier
KBUILD_CFLAGS += -Wno-gnu
# CLANG uses a _MergedGlobals as optimization, but this breaks modpost, as the
# source of a reference will be _MergedGlobals and not on of the whitelisted names.
# See modpost pattern 2
KBUILD_CFLAGS += -mno-global-merge
else

# Warn about unmarked fall-throughs in switch statement.
# Disabled for clang while comment to attribute conversion happens and
# https://github.com/ClangBuiltLinux/linux/issues/636 is discussed.
KBUILD_CFLAGS += $(call cc-option,-Wimplicit-fallthrough,)
endif

# These warnings generated too much noise in a regular build.
# Use make W=1 to enable them (see scripts/Makefile.extrawarn)
KBUILD_CFLAGS += $(call cc-disable-warning, unused-but-set-variable)

KBUILD_CFLAGS += $(call cc-disable-warning, unused-const-variable)
ifdef CONFIG_FRAME_POINTER
KBUILD_CFLAGS	+= -fno-omit-frame-pointer -fno-optimize-sibling-calls
else
# Some targets (ARM with Thumb2, for example), can't be built with frame
# pointers.  For those, we don't have FUNCTION_TRACER automatically
# select FRAME_POINTER.  However, FUNCTION_TRACER adds -pg, and this is
# incompatible with -fomit-frame-pointer with current GCC, so we don't use
# -fomit-frame-pointer with FUNCTION_TRACER.
ifndef CONFIG_FUNCTION_TRACER
KBUILD_CFLAGS	+= -fomit-frame-pointer
endif
endif

# Initialize all stack variables with a 0xAA pattern.
ifdef CONFIG_INIT_STACK_ALL_PATTERN
KBUILD_CFLAGS	+= -ftrivial-auto-var-init=pattern
endif

# Initialize all stack variables with a zero value.
ifdef CONFIG_INIT_STACK_ALL_ZERO
# Future support for zero initialization is still being debated, see
# https://bugs.llvm.org/show_bug.cgi?id=45497. These flags are subject to being
# renamed or dropped.
KBUILD_CFLAGS	+= -ftrivial-auto-var-init=zero
KBUILD_CFLAGS	+= -enable-trivial-auto-var-init-zero-knowing-it-will-be-removed-from-clang
endif

DEBUG_CFLAGS	:=

# Workaround for GCC versions < 5.0
# https://gcc.gnu.org/bugzilla/show_bug.cgi?id=61801
ifdef CONFIG_CC_IS_GCC
DEBUG_CFLAGS	+= $(call cc-ifversion, -lt, 0500, $(call cc-option, -fno-var-tracking-assignments))
endif

ifdef CONFIG_DEBUG_INFO

ifdef CONFIG_DEBUG_INFO_SPLIT
DEBUG_CFLAGS	+= -gsplit-dwarf
else
DEBUG_CFLAGS	+= -g
endif

ifneq ($(LLVM_IAS),1)
KBUILD_AFLAGS	+= -Wa,-gdwarf-2
endif

ifdef CONFIG_DEBUG_INFO_DWARF4
DEBUG_CFLAGS	+= -gdwarf-4
endif

ifdef CONFIG_DEBUG_INFO_REDUCED
DEBUG_CFLAGS	+= $(call cc-option, -femit-struct-debug-baseonly) \
		   $(call cc-option,-fno-var-tracking)
endif

ifdef CONFIG_DEBUG_INFO_COMPRESSED
DEBUG_CFLAGS	+= -gz=zlib
KBUILD_AFLAGS	+= -gz=zlib
KBUILD_LDFLAGS	+= --compress-debug-sections=zlib
endif

endif # CONFIG_DEBUG_INFO

KBUILD_CFLAGS += $(DEBUG_CFLAGS)
export DEBUG_CFLAGS

ifdef CONFIG_FUNCTION_TRACER
ifdef CONFIG_FTRACE_MCOUNT_USE_CC
  CC_FLAGS_FTRACE	+= -mrecord-mcount
  ifdef CONFIG_HAVE_NOP_MCOUNT
    ifeq ($(call cc-option-yn, -mnop-mcount),y)
      CC_FLAGS_FTRACE	+= -mnop-mcount
      CC_FLAGS_USING	+= -DCC_USING_NOP_MCOUNT
    endif
  endif
endif
ifdef CONFIG_FTRACE_MCOUNT_USE_OBJTOOL
  CC_FLAGS_USING	+= -DCC_USING_NOP_MCOUNT
endif
ifdef CONFIG_FTRACE_MCOUNT_USE_RECORDMCOUNT
  ifdef CONFIG_HAVE_C_RECORDMCOUNT
    BUILD_C_RECORDMCOUNT := y
    export BUILD_C_RECORDMCOUNT
  endif
endif
ifdef CONFIG_HAVE_FENTRY
  ifeq ($(call cc-option-yn, -mfentry),y)
    CC_FLAGS_FTRACE	+= -mfentry
    CC_FLAGS_USING	+= -DCC_USING_FENTRY
  endif
endif
export CC_FLAGS_FTRACE
KBUILD_CFLAGS	+= $(CC_FLAGS_FTRACE) $(CC_FLAGS_USING)
KBUILD_AFLAGS	+= $(CC_FLAGS_USING)
endif

# We trigger additional mismatches with less inlining
ifdef CONFIG_DEBUG_SECTION_MISMATCH
KBUILD_CFLAGS += $(call cc-option, -fno-inline-functions-called-once)
endif

ifdef CONFIG_LD_DEAD_CODE_DATA_ELIMINATION
KBUILD_CFLAGS_KERNEL += -ffunction-sections -fdata-sections
LDFLAGS_vmlinux += --gc-sections
endif

ifdef CONFIG_SHADOW_CALL_STACK
CC_FLAGS_SCS	:= -fsanitize=shadow-call-stack
KBUILD_CFLAGS	+= $(CC_FLAGS_SCS)
export CC_FLAGS_SCS
endif

ifdef CONFIG_LTO_CLANG
ifdef CONFIG_LTO_CLANG_THIN
CC_FLAGS_LTO	:= -flto=thin -fsplit-lto-unit
KBUILD_LDFLAGS	+= --thinlto-cache-dir=$(extmod-prefix).thinlto-cache
else
CC_FLAGS_LTO	:= -flto
endif

ifeq ($(SRCARCH),x86)
# TODO(b/182572011): Revert workaround for compiler / linker bug.
CC_FLAGS_LTO	+= -fvisibility=hidden
else
CC_FLAGS_LTO	+= -fvisibility=default
endif

# Limit inlining across translation units to reduce binary size
KBUILD_LDFLAGS += -mllvm -import-instr-limit=5
endif

ifdef CONFIG_LTO
KBUILD_CFLAGS	+= $(CC_FLAGS_LTO)
export CC_FLAGS_LTO
endif

ifdef CONFIG_CFI_CLANG
CC_FLAGS_CFI	:= -fsanitize=cfi \
		   -fsanitize-cfi-cross-dso \
		   -fno-sanitize-cfi-canonical-jump-tables \
		   -fno-sanitize-blacklist

ifdef CONFIG_CFI_PERMISSIVE
CC_FLAGS_CFI	+= -fsanitize-recover=cfi \
		   -fno-sanitize-trap=cfi
else
ifndef CONFIG_UBSAN_TRAP
CC_FLAGS_CFI	+= -ftrap-function=__ubsan_handle_cfi_check_fail_abort
endif
endif

# If LTO flags are filtered out, we must also filter out CFI.
CC_FLAGS_LTO	+= $(CC_FLAGS_CFI)
KBUILD_CFLAGS	+= $(CC_FLAGS_CFI)
export CC_FLAGS_CFI
endif

ifdef CONFIG_DEBUG_FORCE_FUNCTION_ALIGN_32B
KBUILD_CFLAGS += -falign-functions=32
endif

# arch Makefile may override CC so keep this after arch Makefile is included
NOSTDINC_FLAGS += -nostdinc -isystem $(shell $(CC) -print-file-name=include)

# warn about C99 declaration after statement
KBUILD_CFLAGS += -Wdeclaration-after-statement

# Variable Length Arrays (VLAs) should not be used anywhere in the kernel
KBUILD_CFLAGS += -Wvla

# disable pointer signed / unsigned warnings in gcc 4.0
KBUILD_CFLAGS += -Wno-pointer-sign

# disable stringop warnings in gcc 8+
KBUILD_CFLAGS += $(call cc-disable-warning, stringop-truncation)

# We'll want to enable this eventually, but it's not going away for 5.7 at least
KBUILD_CFLAGS += $(call cc-disable-warning, zero-length-bounds)
KBUILD_CFLAGS += $(call cc-disable-warning, array-bounds)
KBUILD_CFLAGS += $(call cc-disable-warning, stringop-overflow)

# Another good warning that we'll want to enable eventually
KBUILD_CFLAGS += $(call cc-disable-warning, restrict)

# Enabled with W=2, disabled by default as noisy
KBUILD_CFLAGS += $(call cc-disable-warning, maybe-uninitialized)

# disable invalid "can't wrap" optimizations for signed / pointers
KBUILD_CFLAGS	+= -fno-strict-overflow

# Make sure -fstack-check isn't enabled (like gentoo apparently did)
KBUILD_CFLAGS  += -fno-stack-check

# conserve stack if available
KBUILD_CFLAGS   += $(call cc-option,-fconserve-stack)

# Prohibit date/time macros, which would make the build non-deterministic
KBUILD_CFLAGS   += -Werror=date-time

# enforce correct pointer usage
KBUILD_CFLAGS   += $(call cc-option,-Werror=incompatible-pointer-types)

# Require designated initializers for all marked structures
KBUILD_CFLAGS   += $(call cc-option,-Werror=designated-init)

# change __FILE__ to the relative path from the srctree
KBUILD_CPPFLAGS += $(call cc-option,-fmacro-prefix-map=$(srctree)/=)

# include additional Makefiles when needed
include-y			:= scripts/Makefile.extrawarn
include-$(CONFIG_KASAN)		+= scripts/Makefile.kasan
include-$(CONFIG_KCSAN)		+= scripts/Makefile.kcsan
include-$(CONFIG_UBSAN)		+= scripts/Makefile.ubsan
include-$(CONFIG_KCOV)		+= scripts/Makefile.kcov
include-$(CONFIG_GCC_PLUGINS)	+= scripts/Makefile.gcc-plugins

include $(addprefix $(srctree)/, $(include-y))

# scripts/Makefile.gcc-plugins is intentionally included last.
# Do not add $(call cc-option,...) below this line. When you build the kernel
# from the clean source tree, the GCC plugins do not exist at this point.

# Add user supplied CPPFLAGS, AFLAGS and CFLAGS as the last assignments
KBUILD_CPPFLAGS += $(KCPPFLAGS)
KBUILD_AFLAGS   += $(KAFLAGS)
KBUILD_CFLAGS   += $(KCFLAGS)

KBUILD_LDFLAGS_MODULE += --build-id=sha1
LDFLAGS_vmlinux += --build-id=sha1

ifeq ($(CONFIG_STRIP_ASM_SYMS),y)
LDFLAGS_vmlinux	+= $(call ld-option, -X,)
endif

ifeq ($(CONFIG_RELR),y)
LDFLAGS_vmlinux	+= --pack-dyn-relocs=relr --use-android-relr-tags
endif

# We never want expected sections to be placed heuristically by the
# linker. All sections should be explicitly named in the linker script.
ifdef CONFIG_LD_ORPHAN_WARN
LDFLAGS_vmlinux += --orphan-handling=warn
endif

# Align the bit size of userspace programs with the kernel
KBUILD_USERCFLAGS  += $(filter -m32 -m64 --target=%, $(KBUILD_CFLAGS))
KBUILD_USERLDFLAGS += $(filter -m32 -m64 --target=%, $(KBUILD_CFLAGS))

# make the checker run with the right architecture
CHECKFLAGS += --arch=$(ARCH)

# insure the checker run with the right endianness
CHECKFLAGS += $(if $(CONFIG_CPU_BIG_ENDIAN),-mbig-endian,-mlittle-endian)

# the checker needs the correct machine size
CHECKFLAGS += $(if $(CONFIG_64BIT),-m64,-m32)

# Default kernel image to build when no specific target is given.
# KBUILD_IMAGE may be overruled on the command line or
# set in the environment
# Also any assignments in arch/$(ARCH)/Makefile take precedence over
# this default value
export KBUILD_IMAGE ?= vmlinux

#
# INSTALL_PATH specifies where to place the updated kernel and system map
# images. Default is /boot, but you can set it to other values
export	INSTALL_PATH ?= /boot

#
# INSTALL_DTBS_PATH specifies a prefix for relocations required by build roots.
# Like INSTALL_MOD_PATH, it isn't defined in the Makefile, but can be passed as
# an argument if needed. Otherwise it defaults to the kernel install path
#
export INSTALL_DTBS_PATH ?= $(INSTALL_PATH)/dtbs/$(KERNELRELEASE)

#
# INSTALL_MOD_PATH specifies a prefix to MODLIB for module directory
# relocations required by build roots.  This is not defined in the
# makefile but the argument can be passed to make if needed.
#

MODLIB	= $(INSTALL_MOD_PATH)/lib/modules/$(KERNELRELEASE)
export MODLIB

#
# INSTALL_MOD_STRIP, if defined, will cause modules to be
# stripped after they are installed.  If INSTALL_MOD_STRIP is '1', then
# the default option --strip-debug will be used.  Otherwise,
# INSTALL_MOD_STRIP value will be used as the options to the strip command.

ifdef INSTALL_MOD_STRIP
ifeq ($(INSTALL_MOD_STRIP),1)
mod_strip_cmd = $(STRIP) --strip-debug
else
mod_strip_cmd = $(STRIP) $(INSTALL_MOD_STRIP)
endif # INSTALL_MOD_STRIP=1
else
mod_strip_cmd = true
endif # INSTALL_MOD_STRIP
export mod_strip_cmd

# CONFIG_MODULE_COMPRESS, if defined, will cause module to be compressed
# after they are installed in agreement with CONFIG_MODULE_COMPRESS_GZIP,
# CONFIG_MODULE_COMPRESS_XZ, or CONFIG_MODULE_COMPRESS_ZSTD.

mod_compress_cmd = true
ifdef CONFIG_MODULE_COMPRESS
  ifdef CONFIG_MODULE_COMPRESS_GZIP
    mod_compress_cmd = $(KGZIP) -n -f
  endif # CONFIG_MODULE_COMPRESS_GZIP
  ifdef CONFIG_MODULE_COMPRESS_XZ
    mod_compress_cmd = $(XZ) -f
  endif # CONFIG_MODULE_COMPRESS_XZ
  ifdef CONFIG_MODULE_COMPRESS_ZSTD
    mod_compress_cmd = $(ZSTD) -T0 -20 --ultra --rm -f
  endif
endif # CONFIG_MODULE_COMPRESS
export mod_compress_cmd

ifdef CONFIG_MODULE_SIG_ALL
$(eval $(call config_filename,MODULE_SIG_KEY))

mod_sign_cmd = scripts/sign-file $(CONFIG_MODULE_SIG_HASH) $(MODULE_SIG_KEY_SRCPREFIX)$(CONFIG_MODULE_SIG_KEY) certs/signing_key.x509
else
mod_sign_cmd = true
endif
export mod_sign_cmd

HOST_LIBELF_LIBS = $(shell pkg-config libelf --libs 2>/dev/null || echo -lelf)

has_libelf := $(call try-run,\
                echo "int main() {}" | \
                $(HOSTCC) $(KBUILD_HOSTCFLAGS) -xc -o /dev/null $(KBUILD_HOSTLDFLAGS) $(HOST_LIBELF_LIBS) -,1,0)

ifdef CONFIG_STACK_VALIDATION
  ifeq ($(has_libelf),1)
    objtool_target := tools/objtool FORCE
  else
    SKIP_STACK_VALIDATION := 1
    export SKIP_STACK_VALIDATION
  endif
endif

PHONY += resolve_btfids_clean

resolve_btfids_O = $(abspath $(objtree))/tools/bpf/resolve_btfids

# tools/bpf/resolve_btfids directory might not exist
# in output directory, skip its clean in that case
resolve_btfids_clean:
ifneq ($(wildcard $(resolve_btfids_O)),)
	$(Q)$(MAKE) -sC $(srctree)/tools/bpf/resolve_btfids O=$(resolve_btfids_O) clean
endif

ifdef CONFIG_BPF
ifdef CONFIG_DEBUG_INFO_BTF
  ifeq ($(has_libelf),1)
    resolve_btfids_target := tools/bpf/resolve_btfids FORCE
  else
    ERROR_RESOLVE_BTFIDS := 1
  endif
endif # CONFIG_DEBUG_INFO_BTF
endif # CONFIG_BPF

PHONY += prepare0

export MODORDER := $(extmod-prefix)modules.order
export MODULES_NSDEPS := $(extmod-prefix)modules.nsdeps

# ---------------------------------------------------------------------------
# Kernel headers

PHONY += headers

#Default location for installed headers
ifeq ($(KBUILD_EXTMOD),)
PHONY += archheaders archscripts
hdr-inst := -f $(srctree)/scripts/Makefile.headersinst obj
headers: $(version_h) scripts_unifdef uapi-asm-generic archheaders archscripts
else
hdr-prefix = $(KBUILD_EXTMOD)/
hdr-inst := -f $(srctree)/scripts/Makefile.headersinst dst=$(KBUILD_EXTMOD)/usr/include objtree=$(objtree)/$(KBUILD_EXTMOD) obj
endif

export INSTALL_HDR_PATH = $(objtree)/$(hdr-prefix)usr

quiet_cmd_headers_install = INSTALL $(INSTALL_HDR_PATH)/include
      cmd_headers_install = \
	mkdir -p $(INSTALL_HDR_PATH); \
	rsync -mrl --include='*/' --include='*\.h' --exclude='*' \
	$(hdr-prefix)usr/include $(INSTALL_HDR_PATH);

PHONY += headers_install
headers_install: headers
	$(call cmd,headers_install)

headers:
ifeq ($(KBUILD_EXTMOD),)
	$(if $(wildcard $(srctree)/arch/$(SRCARCH)/include/uapi/asm/Kbuild),, \
	  $(error Headers not exportable for the $(SRCARCH) architecture))
endif
	$(Q)$(MAKE) $(hdr-inst)=$(hdr-prefix)include/uapi
	$(Q)$(MAKE) $(hdr-inst)=$(hdr-prefix)arch/$(SRCARCH)/include/uapi

ifeq ($(KBUILD_EXTMOD),)
core-y		+= kernel/ certs/ mm/ fs/ ipc/ security/ crypto/ block/

vmlinux-dirs	:= $(patsubst %/,%,$(filter %/, \
		     $(core-y) $(core-m) $(drivers-y) $(drivers-m) \
		     $(libs-y) $(libs-m)))

vmlinux-alldirs	:= $(sort $(vmlinux-dirs) Documentation \
		     $(patsubst %/,%,$(filter %/, $(core-) \
			$(drivers-) $(libs-))))

subdir-modorder := $(addsuffix modules.order,$(filter %/, \
			$(core-y) $(core-m) $(libs-y) $(libs-m) \
			$(drivers-y) $(drivers-m)))

build-dirs	:= $(vmlinux-dirs)
clean-dirs	:= $(vmlinux-alldirs)

# Externally visible symbols (used by link-vmlinux.sh)
KBUILD_VMLINUX_OBJS := $(head-y) $(patsubst %/,%/built-in.a, $(core-y))
KBUILD_VMLINUX_OBJS += $(addsuffix built-in.a, $(filter %/, $(libs-y)))
ifdef CONFIG_MODULES
KBUILD_VMLINUX_OBJS += $(patsubst %/, %/lib.a, $(filter %/, $(libs-y)))
KBUILD_VMLINUX_LIBS := $(filter-out %/, $(libs-y))
else
KBUILD_VMLINUX_LIBS := $(patsubst %/,%/lib.a, $(libs-y))
endif
KBUILD_VMLINUX_OBJS += $(patsubst %/,%/built-in.a, $(drivers-y))

export KBUILD_VMLINUX_OBJS KBUILD_VMLINUX_LIBS
export KBUILD_LDS          := arch/$(SRCARCH)/kernel/vmlinux.lds
# used by scripts/Makefile.package
export KBUILD_ALLDIRS := $(sort $(filter-out arch/%,$(vmlinux-alldirs)) LICENSES arch include scripts tools)

vmlinux-deps := $(KBUILD_LDS) $(KBUILD_VMLINUX_OBJS) $(KBUILD_VMLINUX_LIBS)

# Recurse until adjust_autoksyms.sh is satisfied
PHONY += autoksyms_recursive
ifdef CONFIG_TRIM_UNUSED_KSYMS
# For the kernel to actually contain only the needed exported symbols,
# we have to build modules as well to determine what those symbols are.
# (this can be evaluated only once include/config/auto.conf has been included)
KBUILD_MODULES := 1

autoksyms_recursive: descend modules.order
	$(Q)$(CONFIG_SHELL) $(srctree)/scripts/adjust_autoksyms.sh \
	  "$(MAKE) -f $(srctree)/Makefile vmlinux"
endif

autoksyms_h := $(if $(CONFIG_TRIM_UNUSED_KSYMS), include/generated/autoksyms.h)

quiet_cmd_autoksyms_h = GEN     $@
      cmd_autoksyms_h = mkdir -p $(dir $@); \
			$(CONFIG_SHELL) $(srctree)/scripts/gen_autoksyms.sh $@

$(autoksyms_h):
	$(call cmd,autoksyms_h)

ARCH_POSTLINK := $(wildcard $(srctree)/arch/$(SRCARCH)/Makefile.postlink)

# Final link of vmlinux with optional arch pass after final link
cmd_link-vmlinux =                                                 \
	$(CONFIG_SHELL) $< "$(LD)" "$(KBUILD_LDFLAGS)" "$(LDFLAGS_vmlinux)";    \
	$(if $(ARCH_POSTLINK), $(MAKE) -f $(ARCH_POSTLINK) $@, true)

ifndef KBUILD_MIXED_TREE
vmlinux: scripts/link-vmlinux.sh autoksyms_recursive $(vmlinux-deps) FORCE
	+$(call if_changed,link-vmlinux)
endif

targets := vmlinux

# The actual objects are generated when descending,
# make sure no implicit rule kicks in
$(sort $(vmlinux-deps) $(subdir-modorder)): descend ;

filechk_kernel.release = \
	echo "$(KERNELVERSION)$$($(CONFIG_SHELL) $(srctree)/scripts/setlocalversion \
		$(srctree) $(BRANCH) $(KMI_GENERATION))"

# Store (new) KERNELRELEASE string in include/config/kernel.release
include/config/kernel.release: FORCE
	$(call filechk,kernel.release)

# Additional helpers built in scripts/
# Carefully list dependencies so we do not try to build scripts twice
# in parallel
PHONY += scripts
scripts: scripts_basic scripts_dtc
	$(Q)$(MAKE) $(build)=$(@)

# Things we need to do before we recursively start building the kernel
# or the modules are listed in "prepare".
# A multi level approach is used. prepareN is processed before prepareN-1.
# archprepare is used in arch Makefiles and when processed asm symlink,
# version.h and scripts_basic is processed / created.

PHONY += prepare archprepare

archprepare: outputmakefile archheaders archscripts scripts include/config/kernel.release \
	asm-generic $(version_h) $(autoksyms_h) include/generated/utsrelease.h \
	include/generated/autoconf.h

prepare0: archprepare
	$(Q)$(MAKE) $(build)=scripts/mod
	$(Q)$(MAKE) $(build)=.

# All the preparing..
prepare: prepare0 prepare-objtool prepare-resolve_btfids

# Support for using generic headers in asm-generic
asm-generic := -f $(srctree)/scripts/Makefile.asm-generic obj

PHONY += asm-generic uapi-asm-generic
asm-generic: uapi-asm-generic
	$(Q)$(MAKE) $(asm-generic)=arch/$(SRCARCH)/include/generated/asm \
	generic=include/asm-generic
uapi-asm-generic:
	$(Q)$(MAKE) $(asm-generic)=arch/$(SRCARCH)/include/generated/uapi/asm \
	generic=include/uapi/asm-generic

PHONY += prepare-objtool prepare-resolve_btfids
prepare-objtool: $(objtool_target)
ifeq ($(SKIP_STACK_VALIDATION),1)
ifdef CONFIG_FTRACE_MCOUNT_USE_OBJTOOL
	@echo "error: Cannot generate __mcount_loc for CONFIG_DYNAMIC_FTRACE=y, please install libelf-dev, libelf-devel or elfutils-libelf-devel" >&2
	@false
endif
ifdef CONFIG_UNWINDER_ORC
	@echo "error: Cannot generate ORC metadata for CONFIG_UNWINDER_ORC=y, please install libelf-dev, libelf-devel or elfutils-libelf-devel" >&2
	@false
else
	@echo "warning: Cannot use CONFIG_STACK_VALIDATION=y, please install libelf-dev, libelf-devel or elfutils-libelf-devel" >&2
endif
endif

prepare-resolve_btfids: $(resolve_btfids_target)
ifeq ($(ERROR_RESOLVE_BTFIDS),1)
	@echo "error: Cannot resolve BTF IDs for CONFIG_DEBUG_INFO_BTF, please install libelf-dev, libelf-devel or elfutils-libelf-devel" >&2
	@false
endif
# Generate some files
# ---------------------------------------------------------------------------

# KERNELRELEASE can change from a few different places, meaning version.h
# needs to be updated, so this check is forced on all builds

uts_len := 64
define filechk_utsrelease.h
	if [ `echo -n "$(KERNELRELEASE)" | wc -c ` -gt $(uts_len) ]; then \
	  echo '"$(KERNELRELEASE)" exceeds $(uts_len) characters' >&2;    \
	  exit 1;                                                         \
	fi;                                                               \
	echo \#define UTS_RELEASE \"$(KERNELRELEASE)\"
endef

define filechk_version.h
	if [ $(SUBLEVEL) -gt 255 ]; then                                 \
		echo \#define LINUX_VERSION_CODE $(shell                 \
		expr $(VERSION) \* 65536 + $(PATCHLEVEL) \* 256 + 255); \
	else                                                             \
		echo \#define LINUX_VERSION_CODE $(shell                 \
		expr $(VERSION) \* 65536 + $(PATCHLEVEL) \* 256 + $(SUBLEVEL)); \
	fi;                                                              \
	echo '#define KERNEL_VERSION(a,b,c) (((a) << 16) + ((b) << 8) +  \
	((c) > 255 ? 255 : (c)))'
endef

$(version_h): PATCHLEVEL := $(if $(PATCHLEVEL), $(PATCHLEVEL), 0)
$(version_h): SUBLEVEL := $(if $(SUBLEVEL), $(SUBLEVEL), 0)
$(version_h): FORCE
	$(call filechk,version.h)
	$(Q)rm -f $(old_version_h)

include/generated/utsrelease.h: include/config/kernel.release FORCE
	$(call filechk,utsrelease.h)

PHONY += headerdep
headerdep:
	$(Q)find $(srctree)/include/ -name '*.h' | xargs --max-args 1 \
	$(srctree)/scripts/headerdep.pl -I$(srctree)/include

# Deprecated. It is no-op now.
PHONY += headers_check
headers_check:
	@:

ifdef CONFIG_HEADERS_INSTALL
prepare: headers
endif

PHONY += scripts_unifdef
scripts_unifdef: scripts_basic
	$(Q)$(MAKE) $(build)=scripts scripts/unifdef

# ---------------------------------------------------------------------------
# Kernel selftest

PHONY += kselftest
kselftest:
	$(Q)$(MAKE) -C $(srctree)/tools/testing/selftests run_tests

kselftest-%: FORCE
	$(Q)$(MAKE) -C $(srctree)/tools/testing/selftests $*

PHONY += kselftest-merge
kselftest-merge:
	$(if $(wildcard $(objtree)/.config),, $(error No .config exists, config your kernel first!))
	$(Q)find $(srctree)/tools/testing/selftests -name config | \
		xargs $(srctree)/scripts/kconfig/merge_config.sh -m $(objtree)/.config
	$(Q)$(MAKE) -f $(srctree)/Makefile olddefconfig

# ---------------------------------------------------------------------------
# Devicetree files

ifneq ($(wildcard $(srctree)/arch/$(SRCARCH)/boot/dts/),)
dtstree := arch/$(SRCARCH)/boot/dts
endif

ifneq ($(dtstree),)

%.dtb: include/config/kernel.release scripts_dtc
	$(Q)$(MAKE) $(build)=$(dtstree) $(dtstree)/$@

PHONY += dtbs dtbs_install dtbs_check
dtbs: include/config/kernel.release scripts_dtc
	$(Q)$(MAKE) $(build)=$(dtstree)

ifneq ($(filter dtbs_check, $(MAKECMDGOALS)),)
export CHECK_DTBS=y
dtbs: dt_binding_check
endif

dtbs_check: dtbs

dtbs_install:
	$(Q)$(MAKE) $(dtbinst)=$(dtstree) dst=$(INSTALL_DTBS_PATH)

ifdef CONFIG_OF_EARLY_FLATTREE
all: dtbs
endif

endif

PHONY += scripts_dtc
scripts_dtc: scripts_basic
	$(Q)$(MAKE) $(build)=scripts/dtc

ifneq ($(filter dt_binding_check, $(MAKECMDGOALS)),)
export CHECK_DT_BINDING=y
endif

PHONY += dt_binding_check
dt_binding_check: scripts_dtc
	$(Q)$(MAKE) $(build)=Documentation/devicetree/bindings

# ---------------------------------------------------------------------------
# Modules

ifdef CONFIG_MODULES

# By default, build modules as well

all: modules

# When we're building modules with modversions, we need to consider
# the built-in objects during the descend as well, in order to
# make sure the checksums are up to date before we record them.
ifdef CONFIG_MODVERSIONS
  KBUILD_BUILTIN := 1
endif

# Build modules
#
# A module can be listed more than once in obj-m resulting in
# duplicate lines in modules.order files.  Those are removed
# using awk while concatenating to the final file.

PHONY += modules
# if KBUILD_BUILTIN && !KBUILD_MIXED_TREE, depend on vmlinux
modules: $(if $(KBUILD_BUILTIN), $(if $(KBUILD_MIXED_TREE),,vmlinux))
modules: modules_check modules_prepare
	$(Q)$(MAKE) -f $(srctree)/scripts/Makefile.modpost

PHONY += modules_check
modules_check: modules.order
	$(Q)$(CONFIG_SHELL) $(srctree)/scripts/modules-check.sh $<

cmd_modules_order = $(AWK) '!x[$$0]++' $(real-prereqs) > $@

modules.order: $(subdir-modorder) FORCE
	$(call if_changed,modules_order)

targets += modules.order

# Target to prepare building external modules
PHONY += modules_prepare
modules_prepare: prepare
	$(Q)$(MAKE) $(build)=scripts scripts/module.lds

# Target to install modules
PHONY += modules_install
modules_install: _modinst_ _modinst_post

PHONY += _modinst_
_modinst_:
	@rm -rf $(MODLIB)/kernel
	@rm -f $(MODLIB)/source
	@mkdir -p $(MODLIB)/kernel
	@ln -s $(abspath $(srctree)) $(MODLIB)/source
	@if [ ! $(objtree) -ef  $(MODLIB)/build ]; then \
		rm -f $(MODLIB)/build ; \
		ln -s $(CURDIR) $(MODLIB)/build ; \
	fi
	@sed 's:^:kernel/:' modules.order > $(MODLIB)/modules.order
	@cp -f $(mixed-build-prefix)modules.builtin $(MODLIB)/
	@cp -f $(or $(mixed-build-prefix),$(objtree)/)modules.builtin.modinfo $(MODLIB)/
	$(Q)$(MAKE) -f $(srctree)/scripts/Makefile.modinst

# This depmod is only for convenience to give the initial
# boot a modules.dep even before / is mounted read-write.  However the
# boot script depmod is the master version.
PHONY += _modinst_post
_modinst_post: _modinst_
	$(call cmd,depmod)

ifeq ($(CONFIG_MODULE_SIG), y)
PHONY += modules_sign
modules_sign:
	$(Q)$(MAKE) -f $(srctree)/scripts/Makefile.modsign
endif

else # CONFIG_MODULES

# Modules not configured
# ---------------------------------------------------------------------------

PHONY += modules modules_install
modules modules_install:
	@echo >&2
	@echo >&2 "The present kernel configuration has modules disabled."
	@echo >&2 "Type 'make config' and enable loadable module support."
	@echo >&2 "Then build a kernel with module support enabled."
	@echo >&2
	@exit 1

endif # CONFIG_MODULES

###
# Cleaning is done on three levels.
# make clean     Delete most generated files
#                Leave enough to build external modules
# make mrproper  Delete the current configuration, and all generated files
# make distclean Remove editor backup files, patch leftover files and the like

# Directories & files removed with 'make clean'
CLEAN_FILES += include/ksym vmlinux.symvers modules-only.symvers \
	       modules.builtin modules.builtin.modinfo modules.nsdeps \
	       compile_commands.json .thinlto-cache

# Directories & files removed with 'make mrproper'
MRPROPER_FILES += include/config include/generated          \
		  arch/$(SRCARCH)/include/generated .tmp_objdiff \
		  debian snap tar-install \
		  .config .config.old .version \
		  Module.symvers \
		  signing_key.pem signing_key.priv signing_key.x509	\
		  x509.genkey extra_certificates signing_key.x509.keyid	\
		  signing_key.x509.signer vmlinux-gdb.py \
		  *.spec

# Directories & files removed with 'make distclean'
DISTCLEAN_FILES += tags TAGS cscope* GPATH GTAGS GRTAGS GSYMS

# clean - Delete most, but leave enough to build external modules
#
clean: rm-files := $(CLEAN_FILES)

PHONY += archclean vmlinuxclean

vmlinuxclean:
	$(Q)$(CONFIG_SHELL) $(srctree)/scripts/link-vmlinux.sh clean
	$(Q)$(if $(ARCH_POSTLINK), $(MAKE) -f $(ARCH_POSTLINK) clean)

clean: archclean vmlinuxclean resolve_btfids_clean

# mrproper - Delete all generated files, including .config
#
mrproper: rm-files := $(wildcard $(MRPROPER_FILES))
mrproper-dirs      := $(addprefix _mrproper_,scripts)

PHONY += $(mrproper-dirs) mrproper
$(mrproper-dirs):
	$(Q)$(MAKE) $(clean)=$(patsubst _mrproper_%,%,$@)

mrproper: clean $(mrproper-dirs)
	$(call cmd,rmfiles)

# distclean
#
distclean: rm-files := $(wildcard $(DISTCLEAN_FILES))

PHONY += distclean

distclean: mrproper
	$(call cmd,rmfiles)
	@find $(srctree) $(RCS_FIND_IGNORE) \
		\( -name '*.orig' -o -name '*.rej' -o -name '*~' \
		-o -name '*.bak' -o -name '#*#' -o -name '*%' \
		-o -name 'core' \) \
		-type f -print | xargs rm -f


# Packaging of the kernel to various formats
# ---------------------------------------------------------------------------

%src-pkg: FORCE
	$(Q)$(MAKE) -f $(srctree)/scripts/Makefile.package $@
%pkg: include/config/kernel.release FORCE
	$(Q)$(MAKE) -f $(srctree)/scripts/Makefile.package $@

# Brief documentation of the typical targets used
# ---------------------------------------------------------------------------

boards := $(wildcard $(srctree)/arch/$(SRCARCH)/configs/*_defconfig)
boards := $(sort $(notdir $(boards)))
board-dirs := $(dir $(wildcard $(srctree)/arch/$(SRCARCH)/configs/*/*_defconfig))
board-dirs := $(sort $(notdir $(board-dirs:/=)))

PHONY += help
help:
	@echo  'Cleaning targets:'
	@echo  '  clean		  - Remove most generated files but keep the config and'
	@echo  '                    enough build support to build external modules'
	@echo  '  mrproper	  - Remove all generated files + config + various backup files'
	@echo  '  distclean	  - mrproper + remove editor backup and patch files'
	@echo  ''
	@echo  'Configuration targets:'
	@$(MAKE) -f $(srctree)/scripts/kconfig/Makefile help
	@echo  ''
	@echo  'Other generic targets:'
	@echo  '  all		  - Build all targets marked with [*]'
	@echo  '* vmlinux	  - Build the bare kernel'
	@echo  '* modules	  - Build all modules'
	@echo  '  modules_install - Install all modules to INSTALL_MOD_PATH (default: /)'
	@echo  '  dir/            - Build all files in dir and below'
	@echo  '  dir/file.[ois]  - Build specified target only'
	@echo  '  dir/file.ll     - Build the LLVM assembly file'
	@echo  '                    (requires compiler support for LLVM assembly generation)'
	@echo  '  dir/file.lst    - Build specified mixed source/assembly target only'
	@echo  '                    (requires a recent binutils and recent build (System.map))'
	@echo  '  dir/file.ko     - Build module including final link'
	@echo  '  modules_prepare - Set up for building external modules'
	@echo  '  tags/TAGS	  - Generate tags file for editors'
	@echo  '  cscope	  - Generate cscope index'
	@echo  '  gtags           - Generate GNU GLOBAL index'
	@echo  '  kernelrelease	  - Output the release version string (use with make -s)'
	@echo  '  kernelversion	  - Output the version stored in Makefile (use with make -s)'
	@echo  '  image_name	  - Output the image name (use with make -s)'
	@echo  '  headers_install - Install sanitised kernel headers to INSTALL_HDR_PATH'; \
	 echo  '                    (default: $(INSTALL_HDR_PATH))'; \
	 echo  ''
	@echo  'Static analysers:'
	@echo  '  checkstack      - Generate a list of stack hogs'
	@echo  '  versioncheck    - Sanity check on version.h usage'
	@echo  '  includecheck    - Check for duplicate included header files'
	@echo  '  export_report   - List the usages of all exported symbols'
	@echo  '  headerdep       - Detect inclusion cycles in headers'
	@echo  '  coccicheck      - Check with Coccinelle'
	@echo  '  clang-analyzer  - Check with clang static analyzer'
	@echo  '  clang-tidy      - Check with clang-tidy'
	@echo  ''
	@echo  'Tools:'
	@echo  '  nsdeps          - Generate missing symbol namespace dependencies'
	@echo  ''
	@echo  'Kernel selftest:'
	@echo  '  kselftest         - Build and run kernel selftest'
	@echo  '                      Build, install, and boot kernel before'
	@echo  '                      running kselftest on it'
	@echo  '                      Run as root for full coverage'
	@echo  '  kselftest-all     - Build kernel selftest'
	@echo  '  kselftest-install - Build and install kernel selftest'
	@echo  '  kselftest-clean   - Remove all generated kselftest files'
	@echo  '  kselftest-merge   - Merge all the config dependencies of'
	@echo  '		      kselftest to existing .config.'
	@echo  ''
	@$(if $(dtstree), \
		echo 'Devicetree:'; \
		echo '* dtbs             - Build device tree blobs for enabled boards'; \
		echo '  dtbs_install     - Install dtbs to $(INSTALL_DTBS_PATH)'; \
		echo '  dt_binding_check - Validate device tree binding documents'; \
		echo '  dtbs_check       - Validate device tree source files';\
		echo '')

	@echo 'Userspace tools targets:'
	@echo '  use "make tools/help"'
	@echo '  or  "cd tools; make help"'
	@echo  ''
	@echo  'Kernel packaging:'
	@$(MAKE) -f $(srctree)/scripts/Makefile.package help
	@echo  ''
	@echo  'Documentation targets:'
	@$(MAKE) -f $(srctree)/Documentation/Makefile dochelp
	@echo  ''
	@echo  'Architecture specific targets ($(SRCARCH)):'
	@$(if $(archhelp),$(archhelp),\
		echo '  No architecture specific help defined for $(SRCARCH)')
	@echo  ''
	@$(if $(boards), \
		$(foreach b, $(boards), \
		printf "  %-27s - Build for %s\\n" $(b) $(subst _defconfig,,$(b));) \
		echo '')
	@$(if $(board-dirs), \
		$(foreach b, $(board-dirs), \
		printf "  %-16s - Show %s-specific targets\\n" help-$(b) $(b);) \
		printf "  %-16s - Show all of the above\\n" help-boards; \
		echo '')

	@echo  '  make V=0|1 [targets] 0 => quiet build (default), 1 => verbose build'
	@echo  '  make V=2   [targets] 2 => give reason for rebuild of target'
	@echo  '  make O=dir [targets] Locate all output files in "dir", including .config'
	@echo  '  make C=1   [targets] Check re-compiled c source with $$CHECK'
	@echo  '                       (sparse by default)'
	@echo  '  make C=2   [targets] Force check of all c source with $$CHECK'
	@echo  '  make RECORDMCOUNT_WARN=1 [targets] Warn about ignored mcount sections'
	@echo  '  make W=n   [targets] Enable extra build checks, n=1,2,3 where'
	@echo  '		1: warnings which may be relevant and do not occur too often'
	@echo  '		2: warnings which occur quite often but may still be relevant'
	@echo  '		3: more obscure warnings, can most likely be ignored'
	@echo  '		Multiple levels can be combined with W=12 or W=123'
	@echo  ''
	@echo  'Execute "make" or "make all" to build all targets marked with [*] '
	@echo  'For further info see the ./README file'


help-board-dirs := $(addprefix help-,$(board-dirs))

help-boards: $(help-board-dirs)

boards-per-dir = $(sort $(notdir $(wildcard $(srctree)/arch/$(SRCARCH)/configs/$*/*_defconfig)))

$(help-board-dirs): help-%:
	@echo  'Architecture specific targets ($(SRCARCH) $*):'
	@$(if $(boards-per-dir), \
		$(foreach b, $(boards-per-dir), \
		printf "  %-24s - Build for %s\\n" $*/$(b) $(subst _defconfig,,$(b));) \
		echo '')


# Documentation targets
# ---------------------------------------------------------------------------
DOC_TARGETS := xmldocs latexdocs pdfdocs htmldocs epubdocs cleandocs \
	       linkcheckdocs dochelp refcheckdocs
PHONY += $(DOC_TARGETS)
$(DOC_TARGETS):
	$(Q)$(MAKE) $(build)=Documentation $@

# Misc
# ---------------------------------------------------------------------------

PHONY += scripts_gdb
scripts_gdb: prepare0
	$(Q)$(MAKE) $(build)=scripts/gdb
	$(Q)ln -fsn $(abspath $(srctree)/scripts/gdb/vmlinux-gdb.py)

ifdef CONFIG_GDB_SCRIPTS
all: scripts_gdb
endif

else # KBUILD_EXTMOD

###
# External module support.
# When building external modules the kernel used as basis is considered
# read-only, and no consistency checks are made and the make
# system is not used on the basis kernel. If updates are required
# in the basis kernel ordinary make commands (without M=...) must
# be used.
#
# The following are the only valid targets when building external
# modules.
# make M=dir clean     Delete all automatically generated files
# make M=dir modules   Make all modules in specified dir
# make M=dir	       Same as 'make M=dir modules'
# make M=dir modules_install
#                      Install the modules built in the module directory
#                      Assumes install directory is already created

# We are always building only modules.
KBUILD_BUILTIN :=
KBUILD_MODULES := 1

build-dirs := $(KBUILD_EXTMOD)
PHONY += modules
modules: $(MODORDER)
	$(Q)$(MAKE) -f $(srctree)/scripts/Makefile.modpost

$(MODORDER): descend
	@:

PHONY += modules_install
modules_install: _emodinst_ _emodinst_post

install-dir := $(if $(INSTALL_MOD_DIR),$(INSTALL_MOD_DIR),extra)
PHONY += _emodinst_
_emodinst_:
	$(Q)mkdir -p $(MODLIB)/$(install-dir)
	$(Q)$(MAKE) -f $(srctree)/scripts/Makefile.modinst

PHONY += _emodinst_post
_emodinst_post: _emodinst_
	$(call cmd,depmod)

compile_commands.json: $(extmod-prefix)compile_commands.json
PHONY += compile_commands.json

clean-dirs := $(KBUILD_EXTMOD)
clean: rm-files := $(KBUILD_EXTMOD)/Module.symvers $(KBUILD_EXTMOD)/modules.nsdeps \
	$(KBUILD_EXTMOD)/compile_commands.json $(KBUILD_EXTMOD)/.thinlto-cache

PHONY += help
help:
	@echo  '  Building external modules.'
	@echo  '  Syntax: make -C path/to/kernel/src M=$$PWD target'
	@echo  ''
	@echo  '  modules         - default target, build the module(s)'
	@echo  '  modules_install - install the module'
	@echo  '  headers_install - Install sanitised kernel headers to INSTALL_HDR_PATH'
	@echo  '                    (default: $(abspath $(INSTALL_HDR_PATH)))'
	@echo  '  clean           - remove generated files in module directory only'
	@echo  ''

# no-op for external module builds
PHONY += prepare modules_prepare

endif # KBUILD_EXTMOD

# Single targets
# ---------------------------------------------------------------------------
# To build individual files in subdirectories, you can do like this:
#
#   make foo/bar/baz.s
#
# The supported suffixes for single-target are listed in 'single-targets'
#
# To build only under specific subdirectories, you can do like this:
#
#   make foo/bar/baz/

ifdef single-build

# .ko is special because modpost is needed
single-ko := $(sort $(filter %.ko, $(MAKECMDGOALS)))
single-no-ko := $(sort $(patsubst %.ko,%.mod, $(MAKECMDGOALS)))

$(single-ko): single_modpost
	@:
$(single-no-ko): descend
	@:

ifeq ($(KBUILD_EXTMOD),)
# For the single build of in-tree modules, use a temporary file to avoid
# the situation of modules_install installing an invalid modules.order.
MODORDER := .modules.tmp
endif

PHONY += single_modpost
single_modpost: $(single-no-ko) modules_prepare
	$(Q){ $(foreach m, $(single-ko), echo $(extmod-prefix)$m;) } > $(MODORDER)
	$(Q)$(MAKE) -f $(srctree)/scripts/Makefile.modpost

KBUILD_MODULES := 1

export KBUILD_SINGLE_TARGETS := $(addprefix $(extmod-prefix), $(single-no-ko))

# trim unrelated directories
build-dirs := $(foreach d, $(build-dirs), \
			$(if $(filter $(d)/%, $(KBUILD_SINGLE_TARGETS)), $(d)))

endif

ifndef CONFIG_MODULES
KBUILD_MODULES :=
endif

# Handle descending into subdirectories listed in $(build-dirs)
# Preset locale variables to speed up the build process. Limit locale
# tweaks to this spot to avoid wrong language settings when running
# make menuconfig etc.
# Error messages still appears in the original language
PHONY += descend $(build-dirs)
descend: $(build-dirs)
$(build-dirs): prepare
	$(Q)$(MAKE) $(build)=$@ \
	single-build=$(if $(filter-out $@/, $(filter $@/%, $(KBUILD_SINGLE_TARGETS))),1) \
	$(if $(KBUILD_MIXED_TREE),,need-builtin=1) need-modorder=1

clean-dirs := $(addprefix _clean_, $(clean-dirs))
PHONY += $(clean-dirs) clean
$(clean-dirs):
	$(Q)$(MAKE) $(clean)=$(patsubst _clean_%,%,$@)

clean: $(clean-dirs)
	$(call cmd,rmfiles)
	@find $(if $(KBUILD_EXTMOD), $(KBUILD_EXTMOD), .) $(RCS_FIND_IGNORE) \
		\( -name '*.[aios]' -o -name '*.ko' -o -name '.*.cmd' \
		-o -name '*.ko.*' \
		-o -name '*.dtb' -o -name '*.dtb.S' -o -name '*.dt.yaml' \
		-o -name '*.dwo' -o -name '*.lst' \
		-o -name '*.su' -o -name '*.mod' \
		-o -name '.*.d' -o -name '.*.tmp' -o -name '*.mod.c' \
		-o -name '*.lex.c' -o -name '*.tab.[ch]' \
		-o -name '*.asn1.[ch]' \
		-o -name '*.symtypes' -o -name 'modules.order' \
		-o -name '.tmp_*.o.*' \
		-o -name '*.c.[012]*.*' \
		-o -name '*.ll' \
		-o -name '*.gcno' \
		-o -name '*.*.symversions' \) -type f -print | xargs rm -f

# Generate tags for editors
# ---------------------------------------------------------------------------
quiet_cmd_tags = GEN     $@
      cmd_tags = $(BASH) $(srctree)/scripts/tags.sh $@

tags TAGS cscope gtags: FORCE
	$(call cmd,tags)

# Script to generate missing namespace dependencies
# ---------------------------------------------------------------------------

PHONY += nsdeps
nsdeps: export KBUILD_NSDEPS=1
nsdeps: modules
	$(Q)$(CONFIG_SHELL) $(srctree)/scripts/nsdeps

# Clang Tooling
# ---------------------------------------------------------------------------

quiet_cmd_gen_compile_commands = GEN     $@
      cmd_gen_compile_commands = $(PYTHON3) $< -a $(AR) -o $@ $(filter-out $<, $(real-prereqs))

$(extmod-prefix)compile_commands.json: scripts/clang-tools/gen_compile_commands.py \
	$(if $(KBUILD_EXTMOD),,$(KBUILD_VMLINUX_OBJS) $(KBUILD_VMLINUX_LIBS)) \
	$(if $(CONFIG_MODULES), $(MODORDER)) FORCE
	$(call if_changed,gen_compile_commands)

targets += $(extmod-prefix)compile_commands.json

PHONY += clang-tidy clang-analyzer

ifdef CONFIG_CC_IS_CLANG
quiet_cmd_clang_tools = CHECK   $<
      cmd_clang_tools = $(PYTHON3) $(srctree)/scripts/clang-tools/run-clang-tools.py $@ $<

clang-tidy clang-analyzer: $(extmod-prefix)compile_commands.json
	$(call cmd,clang_tools)
else
clang-tidy clang-analyzer:
	@echo "$@ requires CC=clang" >&2
	@false
endif

# Scripts to check various things for consistency
# ---------------------------------------------------------------------------

PHONY += includecheck versioncheck coccicheck export_report

includecheck:
	find $(srctree)/* $(RCS_FIND_IGNORE) \
		-name '*.[hcS]' -type f -print | sort \
		| xargs $(PERL) -w $(srctree)/scripts/checkincludes.pl

versioncheck:
	find $(srctree)/* $(RCS_FIND_IGNORE) \
		-name '*.[hcS]' -type f -print | sort \
		| xargs $(PERL) -w $(srctree)/scripts/checkversion.pl

coccicheck:
	$(Q)$(BASH) $(srctree)/scripts/$@

export_report:
	$(PERL) $(srctree)/scripts/export_report.pl

PHONY += checkstack kernelrelease kernelversion image_name

# UML needs a little special treatment here.  It wants to use the host
# toolchain, so needs $(SUBARCH) passed to checkstack.pl.  Everyone
# else wants $(ARCH), including people doing cross-builds, which means
# that $(SUBARCH) doesn't work here.
ifeq ($(ARCH), um)
CHECKSTACK_ARCH := $(SUBARCH)
else
CHECKSTACK_ARCH := $(ARCH)
endif
checkstack:
	$(OBJDUMP) -d vmlinux $$(find . -name '*.ko') | \
	$(PERL) $(srctree)/scripts/checkstack.pl $(CHECKSTACK_ARCH)

kernelrelease:
	@echo "$(KERNELVERSION)$$($(CONFIG_SHELL) $(srctree)/scripts/setlocalversion \
		$(srctree) $(BRANCH) $(KMI_GENERATION))"

kernelversion:
	@echo $(KERNELVERSION)

image_name:
	@echo $(KBUILD_IMAGE)

# Clear a bunch of variables before executing the submake

ifeq ($(quiet),silent_)
tools_silent=s
endif

tools/: FORCE
	$(Q)mkdir -p $(objtree)/tools
	$(Q)$(MAKE) LDFLAGS= MAKEFLAGS="$(tools_silent) $(filter --j% -j,$(MAKEFLAGS))" O=$(abspath $(objtree)) subdir=tools -C $(srctree)/tools/

tools/%: FORCE
	$(Q)mkdir -p $(objtree)/tools
	$(Q)$(MAKE) LDFLAGS= MAKEFLAGS="$(tools_silent) $(filter --j% -j,$(MAKEFLAGS))" O=$(abspath $(objtree)) subdir=tools -C $(srctree)/tools/ $*

quiet_cmd_rmfiles = $(if $(wildcard $(rm-files)),CLEAN   $(wildcard $(rm-files)))
      cmd_rmfiles = rm -rf $(rm-files)

# Run depmod only if we have System.map and depmod is executable
quiet_cmd_depmod = DEPMOD  $(KERNELRELEASE)
      cmd_depmod = $(CONFIG_SHELL) $(srctree)/scripts/depmod.sh $(DEPMOD) \
                   $(KERNELRELEASE) $(mixed-build-prefix)

# read saved command lines for existing targets
existing-targets := $(wildcard $(sort $(targets)))

-include $(foreach f,$(existing-targets),$(dir $(f)).$(notdir $(f)).cmd)

endif # config-build
endif # mixed-build
endif # need-sub-make

PHONY += FORCE
FORCE:

# Declare the contents of the PHONY variable as phony.  We keep that
# information in a variable so we can use it in if_changed and friends.
.PHONY: $(PHONY)<|MERGE_RESOLUTION|>--- conflicted
+++ resolved
@@ -1,13 +1,8 @@
 # SPDX-License-Identifier: GPL-2.0
 VERSION = 5
 PATCHLEVEL = 10
-<<<<<<< HEAD
-SUBLEVEL = 50
+SUBLEVEL = 56
 EXTRAVERSION = -GoogleLTS
-=======
-SUBLEVEL = 56
-EXTRAVERSION =
->>>>>>> f3bc3374
 NAME = Dare mighty things
 
 # *DOCUMENTATION*
