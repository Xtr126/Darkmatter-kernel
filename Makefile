--- conflicted
+++ resolved
@@ -1,13 +1,8 @@
 # SPDX-License-Identifier: GPL-2.0
 VERSION = 5
 PATCHLEVEL = 15
-<<<<<<< HEAD
-SUBLEVEL = 125
+SUBLEVEL = 127
 EXTRAVERSION = -GoogleLTS
-=======
-SUBLEVEL = 127
-EXTRAVERSION =
->>>>>>> ee6126f6
 NAME = Trick or Treat
 
 # *DOCUMENTATION*
