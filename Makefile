VERSION = 4
PATCHLEVEL = 9
<<<<<<< HEAD
SUBLEVEL = 257
EXTRAVERSION = -zen-GoogleLTS
=======
SUBLEVEL = 262
EXTRAVERSION =
>>>>>>> 7a6828c2
NAME = Roaring Lionus

# *DOCUMENTATION*
# To see a list of typical targets execute "make help"
# More info can be located in ./README
# Comments in this file are targeted only to the developer, do not
# expect to learn how to build the kernel reading this file.

# o Do not use make's built-in rules and variables
#   (this increases performance and avoids hard-to-debug behaviour);
# o Look for make include files relative to root of kernel src
MAKEFLAGS += -rR --include-dir=$(CURDIR)

# Avoid funny character set dependencies
unexport LC_ALL
LC_COLLATE=C
LC_NUMERIC=C
export LC_COLLATE LC_NUMERIC

# Avoid interference with shell env settings
unexport GREP_OPTIONS

# We are using a recursive build, so we need to do a little thinking
# to get the ordering right.
#
# Most importantly: sub-Makefiles should only ever modify files in
# their own directory. If in some directory we have a dependency on
# a file in another dir (which doesn't happen often, but it's often
# unavoidable when linking the built-in.o targets which finally
# turn into vmlinux), we will call a sub make in that other dir, and
# after that we are sure that everything which is in that other dir
# is now up to date.
#
# The only cases where we need to modify files which have global
# effects are thus separated out and done before the recursive
# descending is started. They are now explicitly listed as the
# prepare rule.

# Beautify output
# ---------------------------------------------------------------------------
#
# Normally, we echo the whole command before executing it. By making
# that echo $($(quiet)$(cmd)), we now have the possibility to set
# $(quiet) to choose other forms of output instead, e.g.
#
#         quiet_cmd_cc_o_c = Compiling $(RELDIR)/$@
#         cmd_cc_o_c       = $(CC) $(c_flags) -c -o $@ $<
#
# If $(quiet) is empty, the whole command will be printed.
# If it is set to "quiet_", only the short version will be printed.
# If it is set to "silent_", nothing will be printed at all, since
# the variable $(silent_cmd_cc_o_c) doesn't exist.
#
# A simple variant is to prefix commands with $(Q) - that's useful
# for commands that shall be hidden in non-verbose mode.
#
#	$(Q)ln $@ :<
#
# If KBUILD_VERBOSE equals 0 then the above command will be hidden.
# If KBUILD_VERBOSE equals 1 then the above command is displayed.
#
# To put more focus on warnings, be less verbose as default
# Use 'make V=1' to see the full commands

ifeq ("$(origin V)", "command line")
  KBUILD_VERBOSE = $(V)
endif
ifndef KBUILD_VERBOSE
  KBUILD_VERBOSE = 0
endif

ifeq ($(KBUILD_VERBOSE),1)
  quiet =
  Q =
else
  quiet=quiet_
  Q = @
endif

# If the user is running make -s (silent mode), suppress echoing of
# commands

ifneq ($(filter 4.%,$(MAKE_VERSION)),)	# make-4
ifneq ($(filter %s ,$(firstword x$(MAKEFLAGS))),)
  quiet=silent_
  tools_silent=s
endif
else					# make-3.8x
ifneq ($(filter s% -s%,$(MAKEFLAGS)),)
  quiet=silent_
  tools_silent=-s
endif
endif

export quiet Q KBUILD_VERBOSE

# kbuild supports saving output files in a separate directory.
# To locate output files in a separate directory two syntaxes are supported.
# In both cases the working directory must be the root of the kernel src.
# 1) O=
# Use "make O=dir/to/store/output/files/"
#
# 2) Set KBUILD_OUTPUT
# Set the environment variable KBUILD_OUTPUT to point to the directory
# where the output files shall be placed.
# export KBUILD_OUTPUT=dir/to/store/output/files/
# make
#
# The O= assignment takes precedence over the KBUILD_OUTPUT environment
# variable.

# KBUILD_SRC is set on invocation of make in OBJ directory
# KBUILD_SRC is not intended to be used by the regular user (for now)
ifeq ($(KBUILD_SRC),)

# OK, Make called in directory where kernel src resides
# Do we want to locate output files in a separate directory?
ifeq ("$(origin O)", "command line")
  KBUILD_OUTPUT := $(O)
endif

# That's our default target when none is given on the command line
PHONY := _all
_all:

# Cancel implicit rules on top Makefile
$(CURDIR)/Makefile Makefile: ;

ifneq ($(words $(subst :, ,$(CURDIR))), 1)
  $(error main directory cannot contain spaces nor colons)
endif

ifneq ($(KBUILD_OUTPUT),)
# Invoke a second make in the output directory, passing relevant variables
# check that the output directory actually exists
saved-output := $(KBUILD_OUTPUT)
KBUILD_OUTPUT := $(shell mkdir -p $(KBUILD_OUTPUT) && cd $(KBUILD_OUTPUT) \
								&& /bin/pwd)
$(if $(KBUILD_OUTPUT),, \
     $(error failed to create output directory "$(saved-output)"))

PHONY += $(MAKECMDGOALS) sub-make

$(filter-out _all sub-make $(CURDIR)/Makefile, $(MAKECMDGOALS)) _all: sub-make
	@:

sub-make:
	$(Q)$(MAKE) -C $(KBUILD_OUTPUT) KBUILD_SRC=$(CURDIR) \
	-f $(CURDIR)/Makefile $(filter-out _all sub-make,$(MAKECMDGOALS))

# Leave processing to above invocation of make
skip-makefile := 1
endif # ifneq ($(KBUILD_OUTPUT),)
endif # ifeq ($(KBUILD_SRC),)

# We process the rest of the Makefile if this is the final invocation of make
ifeq ($(skip-makefile),)

# Do not print "Entering directory ...",
# but we want to display it when entering to the output directory
# so that IDEs/editors are able to understand relative filenames.
MAKEFLAGS += --no-print-directory

# Call a source code checker (by default, "sparse") as part of the
# C compilation.
#
# Use 'make C=1' to enable checking of only re-compiled files.
# Use 'make C=2' to enable checking of *all* source files, regardless
# of whether they are re-compiled or not.
#
# See the file "Documentation/sparse.txt" for more details, including
# where to get the "sparse" utility.

ifeq ("$(origin C)", "command line")
  KBUILD_CHECKSRC = $(C)
endif
ifndef KBUILD_CHECKSRC
  KBUILD_CHECKSRC = 0
endif

# Use make M=dir to specify directory of external module to build
# Old syntax make ... SUBDIRS=$PWD is still supported
# Setting the environment variable KBUILD_EXTMOD take precedence
ifdef SUBDIRS
  KBUILD_EXTMOD ?= $(SUBDIRS)
endif

ifeq ("$(origin M)", "command line")
  KBUILD_EXTMOD := $(M)
endif

# If building an external module we do not care about the all: rule
# but instead _all depend on modules
PHONY += all
ifeq ($(KBUILD_EXTMOD),)
_all: all
else
_all: modules
endif

ifeq ($(KBUILD_SRC),)
        # building in the source tree
        srctree := .
else
        ifeq ($(KBUILD_SRC)/,$(dir $(CURDIR)))
                # building in a subdirectory of the source tree
                srctree := ..
        else
                srctree := $(KBUILD_SRC)
        endif
endif
objtree		:= .
src		:= $(srctree)
obj		:= $(objtree)

VPATH		:= $(srctree)$(if $(KBUILD_EXTMOD),:$(KBUILD_EXTMOD))

export srctree objtree VPATH

# SUBARCH tells the usermode build what the underlying arch is.  That is set
# first, and if a usermode build is happening, the "ARCH=um" on the command
# line overrides the setting of ARCH below.  If a native build is happening,
# then ARCH is assigned, getting whatever value it gets normally, and
# SUBARCH is subsequently ignored.

SUBARCH := $(shell uname -m | sed -e s/i.86/x86/ -e s/x86_64/x86/ \
				  -e s/sun4u/sparc64/ \
				  -e s/arm.*/arm/ -e s/sa110/arm/ \
				  -e s/s390x/s390/ -e s/parisc64/parisc/ \
				  -e s/ppc.*/powerpc/ -e s/mips.*/mips/ \
				  -e s/sh[234].*/sh/ -e s/aarch64.*/arm64/ )

# Cross compiling and selecting different set of gcc/bin-utils
# ---------------------------------------------------------------------------
#
# When performing cross compilation for other architectures ARCH shall be set
# to the target architecture. (See arch/* for the possibilities).
# ARCH can be set during invocation of make:
# make ARCH=ia64
# Another way is to have ARCH set in the environment.
# The default ARCH is the host where make is executed.

# CROSS_COMPILE specify the prefix used for all executables used
# during compilation. Only gcc and related bin-utils executables
# are prefixed with $(CROSS_COMPILE).
# CROSS_COMPILE can be set on the command line
# make CROSS_COMPILE=ia64-linux-
# Alternatively CROSS_COMPILE can be set in the environment.
# A third alternative is to store a setting in .config so that plain
# "make" in the configured kernel build directory always uses that.
# Default value for CROSS_COMPILE is not to prefix executables
# Note: Some architectures assign CROSS_COMPILE in their arch/*/Makefile
ARCH		?= $(SUBARCH)
CROSS_COMPILE	?= $(CONFIG_CROSS_COMPILE:"%"=%)

# Architecture as present in compile.h
UTS_MACHINE 	:= $(ARCH)
SRCARCH 	:= $(ARCH)

# Additional ARCH settings for x86
ifeq ($(ARCH),i386)
        SRCARCH := x86
endif
ifeq ($(ARCH),x86_64)
        SRCARCH := x86
endif

# Additional ARCH settings for sparc
ifeq ($(ARCH),sparc32)
       SRCARCH := sparc
endif
ifeq ($(ARCH),sparc64)
       SRCARCH := sparc
endif

# Additional ARCH settings for sh
ifeq ($(ARCH),sh64)
       SRCARCH := sh
endif

# Additional ARCH settings for tile
ifeq ($(ARCH),tilepro)
       SRCARCH := tile
endif
ifeq ($(ARCH),tilegx)
       SRCARCH := tile
endif

# Where to locate arch specific headers
hdr-arch  := $(SRCARCH)

KCONFIG_CONFIG	?= .config
export KCONFIG_CONFIG

# SHELL used by kbuild
CONFIG_SHELL := $(shell if [ -x "$$BASH" ]; then echo $$BASH; \
	  else if [ -x /bin/bash ]; then echo /bin/bash; \
	  else echo sh; fi ; fi)

HOSTCC       = gcc
HOSTCXX      = g++
HOSTCFLAGS   := -Wall -Wmissing-prototypes -Wstrict-prototypes -O2 -fomit-frame-pointer -std=gnu89
HOSTCXXFLAGS = -O2

# Decide whether to build built-in, modular, or both.
# Normally, just do built-in.

KBUILD_MODULES :=
KBUILD_BUILTIN := 1

# If we have only "make modules", don't compile built-in objects.
ifeq ($(MAKECMDGOALS),modules)
  KBUILD_BUILTIN :=
endif

# If we have "make <whatever> modules", compile modules
# in addition to whatever we do anyway.
# Just "make" or "make all" shall build modules as well

ifneq ($(filter all _all modules,$(MAKECMDGOALS)),)
  KBUILD_MODULES := 1
endif

ifeq ($(MAKECMDGOALS),)
  KBUILD_MODULES := 1
endif

export KBUILD_MODULES KBUILD_BUILTIN
export KBUILD_CHECKSRC KBUILD_SRC KBUILD_EXTMOD

# We need some generic definitions (do not try to remake the file).
scripts/Kbuild.include: ;
include scripts/Kbuild.include

# Make variables (CC, etc...)
AS		= $(CROSS_COMPILE)as
LD		= $(CROSS_COMPILE)ld$(if $(wildcard $(lastword $(CROSS_COMPILE))ld.bfd),.bfd)
LDGOLD		= $(CROSS_COMPILE)ld.gold
CC		= $(CROSS_COMPILE)gcc
CPP		= $(CC) -E
AR		= $(CROSS_COMPILE)ar
NM		= $(CROSS_COMPILE)nm
STRIP		= $(CROSS_COMPILE)strip
OBJCOPY		= $(CROSS_COMPILE)objcopy
OBJDUMP		= $(CROSS_COMPILE)objdump
AWK		= awk
GENKSYMS	= scripts/genksyms/genksyms
INSTALLKERNEL  := installkernel
DEPMOD		= depmod
PERL		= perl
PYTHON		= python
CHECK		= sparse

CHECKFLAGS     := -D__linux__ -Dlinux -D__STDC__ -Dunix -D__unix__ \
		  -Wbitwise -Wno-return-void $(CF)
NOSTDINC_FLAGS  =
CFLAGS_MODULE   =
AFLAGS_MODULE   =
LDFLAGS_MODULE  =
CFLAGS_KERNEL	=
AFLAGS_KERNEL	=
LDFLAGS_vmlinux =

# Use USERINCLUDE when you must reference the UAPI directories only.
USERINCLUDE    := \
		-I$(srctree)/arch/$(hdr-arch)/include/uapi \
		-I$(objtree)/arch/$(hdr-arch)/include/generated/uapi \
		-I$(srctree)/include/uapi \
		-I$(objtree)/include/generated/uapi \
                -include $(srctree)/include/linux/kconfig.h

# Use LINUXINCLUDE when you must reference the include/ directory.
# Needed to be compatible with the O= option
LINUXINCLUDE    := \
		-I$(srctree)/arch/$(hdr-arch)/include \
		-I$(objtree)/arch/$(hdr-arch)/include/generated/uapi \
		-I$(objtree)/arch/$(hdr-arch)/include/generated \
		$(if $(KBUILD_SRC), -I$(srctree)/include) \
		-I$(objtree)/include

LINUXINCLUDE	+= $(filter-out $(LINUXINCLUDE),$(USERINCLUDE))

KBUILD_AFLAGS   := -D__ASSEMBLY__
KBUILD_CFLAGS   := -Wall -Wundef -Wstrict-prototypes -Wno-trigraphs \
		   -fno-strict-aliasing -fno-common -fshort-wchar \
		   -Werror-implicit-function-declaration \
		   -Wno-format-security \
		   -std=gnu89
KBUILD_CPPFLAGS := -D__KERNEL__
KBUILD_AFLAGS_KERNEL :=
KBUILD_CFLAGS_KERNEL :=
KBUILD_AFLAGS_MODULE  := -DMODULE
KBUILD_CFLAGS_MODULE  := -DMODULE
KBUILD_LDFLAGS_MODULE := -T $(srctree)/scripts/module-common.lds
GCC_PLUGINS_CFLAGS :=
CLANG_FLAGS :=

# Read KERNELRELEASE from include/config/kernel.release (if it exists)
KERNELRELEASE = $(shell cat include/config/kernel.release 2> /dev/null)
KERNELVERSION = $(VERSION)$(if $(PATCHLEVEL),.$(PATCHLEVEL)$(if $(SUBLEVEL),.$(SUBLEVEL)))$(EXTRAVERSION)

export VERSION PATCHLEVEL SUBLEVEL KERNELRELEASE KERNELVERSION
export ARCH SRCARCH CONFIG_SHELL HOSTCC HOSTCFLAGS CROSS_COMPILE AS LD CC
export CPP AR NM STRIP OBJCOPY OBJDUMP
export MAKE AWK GENKSYMS INSTALLKERNEL PERL PYTHON UTS_MACHINE
export HOSTCXX HOSTCXXFLAGS LDFLAGS_MODULE CHECK CHECKFLAGS

export KBUILD_CPPFLAGS NOSTDINC_FLAGS LINUXINCLUDE OBJCOPYFLAGS LDFLAGS
export KBUILD_CFLAGS CFLAGS_KERNEL CFLAGS_MODULE
export CFLAGS_KASAN CFLAGS_KASAN_NOSANITIZE CFLAGS_UBSAN
export KBUILD_AFLAGS AFLAGS_KERNEL AFLAGS_MODULE
export KBUILD_AFLAGS_MODULE KBUILD_CFLAGS_MODULE KBUILD_LDFLAGS_MODULE
export KBUILD_AFLAGS_KERNEL KBUILD_CFLAGS_KERNEL
export KBUILD_ARFLAGS

# When compiling out-of-tree modules, put MODVERDIR in the module
# tree rather than in the kernel tree. The kernel tree might
# even be read-only.
export MODVERDIR := $(if $(KBUILD_EXTMOD),$(firstword $(KBUILD_EXTMOD))/).tmp_versions

# Files to ignore in find ... statements

export RCS_FIND_IGNORE := \( -name SCCS -o -name BitKeeper -o -name .svn -o    \
			  -name CVS -o -name .pc -o -name .hg -o -name .git \) \
			  -prune -o
export RCS_TAR_IGNORE := --exclude SCCS --exclude BitKeeper --exclude .svn \
			 --exclude CVS --exclude .pc --exclude .hg --exclude .git

# ===========================================================================
# Rules shared between *config targets and build targets

# Basic helpers built in scripts/
PHONY += scripts_basic
scripts_basic:
	$(Q)$(MAKE) $(build)=scripts/basic
	$(Q)rm -f .tmp_quiet_recordmcount

# To avoid any implicit rule to kick in, define an empty command.
scripts/basic/%: scripts_basic ;

PHONY += outputmakefile
# outputmakefile generates a Makefile in the output directory, if using a
# separate output directory. This allows convenient use of make in the
# output directory.
outputmakefile:
ifneq ($(KBUILD_SRC),)
	$(Q)ln -fsn $(srctree) source
	$(Q)$(CONFIG_SHELL) $(srctree)/scripts/mkmakefile \
	    $(srctree) $(objtree) $(VERSION) $(PATCHLEVEL)
endif

# Support for using generic headers in asm-generic
PHONY += asm-generic
asm-generic:
	$(Q)$(MAKE) -f $(srctree)/scripts/Makefile.asm-generic \
	            src=asm obj=arch/$(SRCARCH)/include/generated/asm
	$(Q)$(MAKE) -f $(srctree)/scripts/Makefile.asm-generic \
	            src=uapi/asm obj=arch/$(SRCARCH)/include/generated/uapi/asm

# To make sure we do not include .config for any of the *config targets
# catch them early, and hand them over to scripts/kconfig/Makefile
# It is allowed to specify more targets when calling make, including
# mixing *config targets and build targets.
# For example 'make oldconfig all'.
# Detect when mixed targets is specified, and make a second invocation
# of make so .config is not included in this case either (for *config).

version_h := include/generated/uapi/linux/version.h
old_version_h := include/linux/version.h

no-dot-config-targets := clean mrproper distclean \
			 cscope gtags TAGS tags help% %docs check% coccicheck \
			 $(version_h) headers_% archheaders archscripts \
			 kernelversion %src-pkg

config-targets := 0
mixed-targets  := 0
dot-config     := 1

ifneq ($(filter $(no-dot-config-targets), $(MAKECMDGOALS)),)
	ifeq ($(filter-out $(no-dot-config-targets), $(MAKECMDGOALS)),)
		dot-config := 0
	endif
endif

ifeq ($(KBUILD_EXTMOD),)
        ifneq ($(filter config %config,$(MAKECMDGOALS)),)
                config-targets := 1
                ifneq ($(words $(MAKECMDGOALS)),1)
                        mixed-targets := 1
                endif
        endif
endif
# install and module_install need also be processed one by one
ifneq ($(filter install,$(MAKECMDGOALS)),)
        ifneq ($(filter modules_install,$(MAKECMDGOALS)),)
	        mixed-targets := 1
        endif
endif

ifeq ($(cc-name),clang)
ifneq ($(CROSS_COMPILE),)
CLANG_TRIPLE    ?= $(CROSS_COMPILE)
CLANG_FLAGS	+= --target=$(notdir $(CLANG_TRIPLE:%-=%))
GCC_TOOLCHAIN_DIR := $(dir $(shell which $(CROSS_COMPILE)elfedit))
CLANG_FLAGS	+= --prefix=$(GCC_TOOLCHAIN_DIR)$(notdir $(CROSS_COMPILE))
GCC_TOOLCHAIN	:= $(realpath $(GCC_TOOLCHAIN_DIR)/..)
endif
ifneq ($(GCC_TOOLCHAIN),)
CLANG_FLAGS	+= --gcc-toolchain=$(GCC_TOOLCHAIN)
endif
CLANG_FLAGS	+= -no-integrated-as
CLANG_FLAGS	+= -Werror=unknown-warning-option
KBUILD_CFLAGS	+= $(CLANG_FLAGS)
KBUILD_AFLAGS	+= $(CLANG_FLAGS)
endif


ifeq ($(mixed-targets),1)
# ===========================================================================
# We're called with mixed targets (*config and build targets).
# Handle them one by one.

PHONY += $(MAKECMDGOALS) __build_one_by_one

$(filter-out __build_one_by_one, $(MAKECMDGOALS)): __build_one_by_one
	@:

__build_one_by_one:
	$(Q)set -e; \
	for i in $(MAKECMDGOALS); do \
		$(MAKE) -f $(srctree)/Makefile $$i; \
	done

else
ifeq ($(config-targets),1)
# ===========================================================================
# *config targets only - make sure prerequisites are updated, and descend
# in scripts/kconfig to make the *config target

# Read arch specific Makefile to set KBUILD_DEFCONFIG as needed.
# KBUILD_DEFCONFIG may point out an alternative default configuration
# used for 'make defconfig'
include arch/$(SRCARCH)/Makefile
export KBUILD_DEFCONFIG KBUILD_KCONFIG

config: scripts_basic outputmakefile FORCE
	$(Q)$(MAKE) $(build)=scripts/kconfig $@

%config: scripts_basic outputmakefile FORCE
	$(Q)$(MAKE) $(build)=scripts/kconfig $@

else
# ===========================================================================
# Build targets only - this includes vmlinux, arch specific targets, clean
# targets and others. In general all targets except *config targets.

ifeq ($(KBUILD_EXTMOD),)
# Additional helpers built in scripts/
# Carefully list dependencies so we do not try to build scripts twice
# in parallel
PHONY += scripts
scripts: scripts_basic include/config/auto.conf include/config/tristate.conf \
	 asm-generic gcc-plugins
	$(Q)$(MAKE) $(build)=$(@)

# Objects we will link into vmlinux / subdirs we need to visit
init-y		:= init/
drivers-y	:= drivers/ sound/ firmware/
net-y		:= net/
libs-y		:= lib/
core-y		:= usr/
virt-y		:= virt/
endif # KBUILD_EXTMOD

ifeq ($(dot-config),1)
# Read in config
-include include/config/auto.conf

ifeq ($(KBUILD_EXTMOD),)
# Read in dependencies to all Kconfig* files, make sure to run
# oldconfig if changes are detected.
-include include/config/auto.conf.cmd

# To avoid any implicit rule to kick in, define an empty command
$(KCONFIG_CONFIG) include/config/auto.conf.cmd: ;

# If .config is newer than include/config/auto.conf, someone tinkered
# with it and forgot to run make oldconfig.
# if auto.conf.cmd is missing then we are probably in a cleaned tree so
# we execute the config step to be sure to catch updated Kconfig files
include/config/%.conf: $(KCONFIG_CONFIG) include/config/auto.conf.cmd
	$(Q)$(MAKE) -f $(srctree)/Makefile silentoldconfig
else
# external modules needs include/generated/autoconf.h and include/config/auto.conf
# but do not care if they are up-to-date. Use auto.conf to trigger the test
PHONY += include/config/auto.conf

include/config/auto.conf:
	$(Q)test -e include/generated/autoconf.h -a -e $@ || (		\
	echo >&2;							\
	echo >&2 "  ERROR: Kernel configuration is invalid.";		\
	echo >&2 "         include/generated/autoconf.h or $@ are missing.";\
	echo >&2 "         Run 'make oldconfig && make prepare' on kernel src to fix it.";	\
	echo >&2 ;							\
	/bin/false)

endif # KBUILD_EXTMOD

else
# Dummy target needed, because used as prerequisite
include/config/auto.conf: ;
endif # $(dot-config)

# For the kernel to actually contain only the needed exported symbols,
# we have to build modules as well to determine what those symbols are.
# (this can be evaluated only once include/config/auto.conf has been included)
ifdef CONFIG_TRIM_UNUSED_KSYMS
  KBUILD_MODULES := 1
endif

# The all: target is the default when no target is given on the
# command line.
# This allow a user to issue only 'make' to build a kernel including modules
# Defaults to vmlinux, but the arch makefile usually adds further targets
all: vmlinux

KBUILD_CFLAGS	+= $(call cc-option,-fno-PIE)
KBUILD_AFLAGS	+= $(call cc-option,-fno-PIE)
CFLAGS_GCOV	:= -fprofile-arcs -ftest-coverage -fno-tree-loop-im $(call cc-disable-warning,maybe-uninitialized,)
CFLAGS_KCOV	:= $(call cc-option,-fsanitize-coverage=trace-pc,)
export CFLAGS_GCOV CFLAGS_KCOV

# Make toolchain changes before including arch/$(SRCARCH)/Makefile to ensure
# ar/cc/ld-* macros return correct values.
ifdef CONFIG_LTO_CLANG
# use GNU gold with LLVMgold for LTO linking, and LD for vmlinux_link
LDFINAL_vmlinux := $(LD)
LD		:= $(LDGOLD)
LDFLAGS		+= -plugin LLVMgold.so
# use llvm-ar for building symbol tables from IR files, and llvm-dis instead
# of objdump for processing symbol versions and exports
LLVM_AR		:= llvm-ar
LLVM_DIS	:= llvm-dis
export LLVM_AR LLVM_DIS
endif

# The arch Makefile can set ARCH_{CPP,A,C}FLAGS to override the default
# values of the respective KBUILD_* variables
ARCH_CPPFLAGS :=
ARCH_AFLAGS :=
ARCH_CFLAGS :=
include arch/$(SRCARCH)/Makefile

KBUILD_CFLAGS	+= $(call cc-option,-fno-delete-null-pointer-checks,)
KBUILD_CFLAGS	+= $(call cc-disable-warning,frame-address,)
KBUILD_CFLAGS	+= $(call cc-disable-warning, format-truncation)
KBUILD_CFLAGS	+= $(call cc-disable-warning, format-overflow)
KBUILD_CFLAGS	+= $(call cc-disable-warning, int-in-bool-context)
KBUILD_CFLAGS	+= $(call cc-disable-warning, address-of-packed-member)
KBUILD_CFLAGS	+= $(call cc-disable-warning, attribute-alias)

ifdef CONFIG_LD_DEAD_CODE_DATA_ELIMINATION
KBUILD_CFLAGS	+= $(call cc-option,-ffunction-sections,)
KBUILD_CFLAGS	+= $(call cc-option,-fdata-sections,)
endif

ifdef CONFIG_LTO_CLANG
lto-clang-flags	:= -flto -fvisibility=hidden

# allow disabling only clang LTO where needed
DISABLE_LTO_CLANG := -fno-lto -fvisibility=default
export DISABLE_LTO_CLANG
endif

ifdef CONFIG_LTO
lto-flags	:= $(lto-clang-flags)
KBUILD_CFLAGS	+= $(lto-flags)

DISABLE_LTO	:= $(DISABLE_LTO_CLANG)
export DISABLE_LTO

# LDFINAL_vmlinux and LDFLAGS_FINAL_vmlinux can be set to override
# the linker and flags for vmlinux_link.
export LDFINAL_vmlinux LDFLAGS_FINAL_vmlinux
endif

ifdef CONFIG_CFI_CLANG
cfi-clang-flags	+= -fsanitize=cfi
DISABLE_CFI_CLANG := -fno-sanitize=cfi
ifdef CONFIG_MODULES
cfi-clang-flags	+= -fsanitize-cfi-cross-dso
DISABLE_CFI_CLANG += -fno-sanitize-cfi-cross-dso
endif
ifdef CONFIG_CFI_PERMISSIVE
cfi-clang-flags	+= -fsanitize-recover=cfi -fno-sanitize-trap=cfi
endif

# also disable CFI when LTO is disabled
DISABLE_LTO_CLANG += $(DISABLE_CFI_CLANG)
# allow disabling only clang CFI where needed
export DISABLE_CFI_CLANG
endif

ifdef CONFIG_CFI
# cfi-flags are re-tested in prepare-compiler-check
cfi-flags	:= $(cfi-clang-flags)
KBUILD_CFLAGS	+= $(cfi-flags)

DISABLE_CFI	:= $(DISABLE_CFI_CLANG)
DISABLE_LTO	+= $(DISABLE_CFI)
export DISABLE_CFI
endif

ifdef CONFIG_CC_OPTIMIZE_FOR_SIZE
KBUILD_CFLAGS	+= -Os $(call cc-disable-warning,maybe-uninitialized,)
else
ifdef CONFIG_CC_OPTIMIZE_HARDER
KBUILD_CFLAGS	+= -O3 $(call cc-disable-warning,maybe-uninitialized,)
else
ifdef CONFIG_PROFILE_ALL_BRANCHES
KBUILD_CFLAGS	+= -O2 $(call cc-disable-warning,maybe-uninitialized,)
else
KBUILD_CFLAGS   += -O2
endif
endif
endif

KBUILD_CFLAGS += $(call cc-ifversion, -lt, 0409, \
			$(call cc-disable-warning,maybe-uninitialized,))

# Tell gcc to never replace conditional load with a non-conditional one
KBUILD_CFLAGS	+= $(call cc-option,--param=allow-store-data-races=0)
KBUILD_CFLAGS	+= $(call cc-option,-fno-allow-store-data-races)

# check for 'asm goto'
ifeq ($(shell $(CONFIG_SHELL) $(srctree)/scripts/gcc-goto.sh $(CC) $(KBUILD_CFLAGS)), y)
	KBUILD_CFLAGS += -DCC_HAVE_ASM_GOTO
	KBUILD_AFLAGS += -DCC_HAVE_ASM_GOTO
endif

include scripts/Makefile.gcc-plugins

ifdef CONFIG_READABLE_ASM
# Disable optimizations that make assembler listings hard to read.
# reorder blocks reorders the control in the function
# ipa clone creates specialized cloned functions
# partial inlining inlines only parts of functions
KBUILD_CFLAGS += $(call cc-option,-fno-reorder-blocks,) \
                 $(call cc-option,-fno-ipa-cp-clone,) \
                 $(call cc-option,-fno-partial-inlining)
endif

ifneq ($(CONFIG_FRAME_WARN),0)
KBUILD_CFLAGS += $(call cc-option,-Wframe-larger-than=${CONFIG_FRAME_WARN})
endif

# This selects the stack protector compiler flag. Testing it is delayed
# until after .config has been reprocessed, in the prepare-compiler-check
# target.
ifdef CONFIG_CC_STACKPROTECTOR_REGULAR
  stackp-flag := -fstack-protector
  stackp-name := REGULAR
else
ifdef CONFIG_CC_STACKPROTECTOR_STRONG
  stackp-flag := -fstack-protector-strong
  stackp-name := STRONG
else
  # Force off for distro compilers that enable stack protector by default.
  stackp-flag := $(call cc-option, -fno-stack-protector)
endif
endif
# Find arch-specific stack protector compiler sanity-checking script.
ifdef CONFIG_CC_STACKPROTECTOR
  stackp-path := $(srctree)/scripts/gcc-$(SRCARCH)_$(BITS)-has-stack-protector.sh
  stackp-check := $(wildcard $(stackp-path))
endif
KBUILD_CFLAGS += $(stackp-flag)

ifeq ($(cc-name),clang)
KBUILD_CPPFLAGS += $(call cc-option,-Qunused-arguments,)
KBUILD_CFLAGS += $(call cc-disable-warning, format-invalid-specifier)
KBUILD_CFLAGS += $(call cc-disable-warning, gnu)
KBUILD_CFLAGS += $(call cc-disable-warning, duplicate-decl-specifier)
# Quiet clang warning: comparison of unsigned expression < 0 is always false
KBUILD_CFLAGS += $(call cc-disable-warning, tautological-compare)
# CLANG uses a _MergedGlobals as optimization, but this breaks modpost, as the
# source of a reference will be _MergedGlobals and not on of the whitelisted names.
# See modpost pattern 2
KBUILD_CFLAGS += $(call cc-option, -mno-global-merge,)
KBUILD_CFLAGS += $(call cc-option, -fcatch-undefined-behavior)
else

# These warnings generated too much noise in a regular build.
# Use make W=1 to enable them (see scripts/Makefile.extrawarn)
KBUILD_CFLAGS += $(call cc-disable-warning, unused-but-set-variable)
endif

KBUILD_CFLAGS += $(call cc-disable-warning, unused-const-variable)
ifdef CONFIG_FRAME_POINTER
KBUILD_CFLAGS	+= -fno-omit-frame-pointer -fno-optimize-sibling-calls
else
# Some targets (ARM with Thumb2, for example), can't be built with frame
# pointers.  For those, we don't have FUNCTION_TRACER automatically
# select FRAME_POINTER.  However, FUNCTION_TRACER adds -pg, and this is
# incompatible with -fomit-frame-pointer with current GCC, so we don't use
# -fomit-frame-pointer with FUNCTION_TRACER.
ifndef CONFIG_FUNCTION_TRACER
KBUILD_CFLAGS	+= -fomit-frame-pointer
endif
endif

KBUILD_CFLAGS   += $(call cc-option, -fno-var-tracking-assignments)

ifdef CONFIG_DEBUG_INFO
ifdef CONFIG_DEBUG_INFO_SPLIT
KBUILD_CFLAGS   += $(call cc-option, -gsplit-dwarf, -g)
else
KBUILD_CFLAGS	+= -g
endif
KBUILD_AFLAGS	+= -Wa,-gdwarf-2
endif
ifdef CONFIG_DEBUG_INFO_DWARF4
KBUILD_CFLAGS	+= $(call cc-option, -gdwarf-4,)
endif

ifdef CONFIG_DEBUG_INFO_REDUCED
KBUILD_CFLAGS 	+= $(call cc-option, -femit-struct-debug-baseonly) \
		   $(call cc-option,-fno-var-tracking)
endif

ifdef CONFIG_FUNCTION_TRACER
ifndef CC_FLAGS_FTRACE
CC_FLAGS_FTRACE := -pg
endif
ifdef CONFIG_FTRACE_MCOUNT_RECORD
  # gcc 5 supports generating the mcount tables directly
  ifeq ($(call cc-option-yn,-mrecord-mcount),y)
    CC_FLAGS_FTRACE	+= -mrecord-mcount
    export CC_USING_RECORD_MCOUNT := 1
  endif
endif
export CC_FLAGS_FTRACE
ifdef CONFIG_HAVE_FENTRY
CC_USING_FENTRY	:= $(call cc-option, -mfentry -DCC_USING_FENTRY)
endif
KBUILD_CFLAGS	+= $(CC_FLAGS_FTRACE) $(CC_USING_FENTRY)
KBUILD_AFLAGS	+= $(CC_USING_FENTRY)
ifdef CONFIG_DYNAMIC_FTRACE
	ifdef CONFIG_HAVE_C_RECORDMCOUNT
		BUILD_C_RECORDMCOUNT := y
		export BUILD_C_RECORDMCOUNT
	endif
endif
endif

# We trigger additional mismatches with less inlining
ifdef CONFIG_DEBUG_SECTION_MISMATCH
KBUILD_CFLAGS += $(call cc-option, -fno-inline-functions-called-once)
endif

# arch Makefile may override CC so keep this after arch Makefile is included
NOSTDINC_FLAGS += -nostdinc -isystem $(shell $(CC) -print-file-name=include)
CHECKFLAGS     += $(NOSTDINC_FLAGS)

# warn about C99 declaration after statement
KBUILD_CFLAGS += $(call cc-option,-Wdeclaration-after-statement,)

# disable pointer signed / unsigned warnings in gcc 4.0
KBUILD_CFLAGS += $(call cc-disable-warning, pointer-sign)

# disable stringop warnings in gcc 8+
KBUILD_CFLAGS += $(call cc-disable-warning, stringop-truncation)

# We'll want to enable this eventually, but it's not going away for 5.7 at least
KBUILD_CFLAGS += $(call cc-disable-warning, zero-length-bounds)
KBUILD_CFLAGS += $(call cc-disable-warning, array-bounds)
KBUILD_CFLAGS += $(call cc-disable-warning, stringop-overflow)

# Another good warning that we'll want to enable eventually
KBUILD_CFLAGS += $(call cc-disable-warning, restrict)

# Enabled with W=2, disabled by default as noisy
KBUILD_CFLAGS += $(call cc-disable-warning, maybe-uninitialized)

# disable invalid "can't wrap" optimizations for signed / pointers
KBUILD_CFLAGS	+= $(call cc-option,-fno-strict-overflow)

# clang sets -fmerge-all-constants by default as optimization, but this
# is non-conforming behavior for C and in fact breaks the kernel, so we
# need to disable it here generally.
KBUILD_CFLAGS	+= $(call cc-option,-fno-merge-all-constants)

# for gcc -fno-merge-all-constants disables everything, but it is fine
# to have actual conforming behavior enabled.
KBUILD_CFLAGS	+= $(call cc-option,-fmerge-constants)

# Make sure -fstack-check isn't enabled (like gentoo apparently did)
KBUILD_CFLAGS  += $(call cc-option,-fno-stack-check,)

# conserve stack if available
KBUILD_CFLAGS   += $(call cc-option,-fconserve-stack)

# disallow errors like 'EXPORT_GPL(foo);' with missing header
KBUILD_CFLAGS   += $(call cc-option,-Werror=implicit-int)

# require functions to have arguments in prototypes, not empty 'int foo()'
KBUILD_CFLAGS   += $(call cc-option,-Werror=strict-prototypes)

# Prohibit date/time macros, which would make the build non-deterministic
KBUILD_CFLAGS   += $(call cc-option,-Werror=date-time)

# enforce correct pointer usage
KBUILD_CFLAGS   += $(call cc-option,-Werror=incompatible-pointer-types)

# Require designated initializers for all marked structures
KBUILD_CFLAGS   += $(call cc-option,-Werror=designated-init)

# change __FILE__ to the relative path from the srctree
KBUILD_CFLAGS	+= $(call cc-option,-fmacro-prefix-map=$(srctree)/=)

# use the deterministic mode of AR if available
KBUILD_ARFLAGS := $(call ar-option,D)

include scripts/Makefile.kasan
include scripts/Makefile.extrawarn
include scripts/Makefile.ubsan

# Add any arch overrides and user supplied CPPFLAGS, AFLAGS and CFLAGS as the
# last assignments
KBUILD_CPPFLAGS += $(ARCH_CPPFLAGS) $(KCPPFLAGS)
KBUILD_AFLAGS   += $(ARCH_AFLAGS)   $(KAFLAGS)
KBUILD_CFLAGS   += $(ARCH_CFLAGS)   $(KCFLAGS)

# Use --build-id when available.
LDFLAGS_BUILD_ID = $(patsubst -Wl$(comma)%,%,\
			      $(call cc-ldoption, -Wl$(comma)--build-id,))
KBUILD_LDFLAGS_MODULE += $(LDFLAGS_BUILD_ID)
LDFLAGS_vmlinux += $(LDFLAGS_BUILD_ID)

ifdef CONFIG_LD_DEAD_CODE_DATA_ELIMINATION
LDFLAGS_vmlinux	+= $(call ld-option, --gc-sections,)
endif

ifeq ($(CONFIG_STRIP_ASM_SYMS),y)
LDFLAGS_vmlinux	+= $(call ld-option, -X,)
endif

# Default kernel image to build when no specific target is given.
# KBUILD_IMAGE may be overruled on the command line or
# set in the environment
# Also any assignments in arch/$(ARCH)/Makefile take precedence over
# this default value
export KBUILD_IMAGE ?= vmlinux

#
# INSTALL_PATH specifies where to place the updated kernel and system map
# images. Default is /boot, but you can set it to other values
export	INSTALL_PATH ?= /boot

#
# INSTALL_DTBS_PATH specifies a prefix for relocations required by build roots.
# Like INSTALL_MOD_PATH, it isn't defined in the Makefile, but can be passed as
# an argument if needed. Otherwise it defaults to the kernel install path
#
export INSTALL_DTBS_PATH ?= $(INSTALL_PATH)/dtbs/$(KERNELRELEASE)

#
# INSTALL_MOD_PATH specifies a prefix to MODLIB for module directory
# relocations required by build roots.  This is not defined in the
# makefile but the argument can be passed to make if needed.
#

MODLIB	= $(INSTALL_MOD_PATH)/lib/modules/$(KERNELRELEASE)
export MODLIB

#
# INSTALL_MOD_STRIP, if defined, will cause modules to be
# stripped after they are installed.  If INSTALL_MOD_STRIP is '1', then
# the default option --strip-debug will be used.  Otherwise,
# INSTALL_MOD_STRIP value will be used as the options to the strip command.

ifdef INSTALL_MOD_STRIP
ifeq ($(INSTALL_MOD_STRIP),1)
mod_strip_cmd = $(STRIP) --strip-debug
else
mod_strip_cmd = $(STRIP) $(INSTALL_MOD_STRIP)
endif # INSTALL_MOD_STRIP=1
else
mod_strip_cmd = true
endif # INSTALL_MOD_STRIP
export mod_strip_cmd

# CONFIG_MODULE_COMPRESS, if defined, will cause module to be compressed
# after they are installed in agreement with CONFIG_MODULE_COMPRESS_GZIP
# or CONFIG_MODULE_COMPRESS_XZ.

mod_compress_cmd = true
ifdef CONFIG_MODULE_COMPRESS
  ifdef CONFIG_MODULE_COMPRESS_GZIP
    mod_compress_cmd = gzip -n -f
  endif # CONFIG_MODULE_COMPRESS_GZIP
  ifdef CONFIG_MODULE_COMPRESS_XZ
    mod_compress_cmd = xz -f
  endif # CONFIG_MODULE_COMPRESS_XZ
endif # CONFIG_MODULE_COMPRESS
export mod_compress_cmd

# Select initial ramdisk compression format, default is gzip(1).
# This shall be used by the dracut(8) tool while creating an initramfs image.
#
INITRD_COMPRESS-y                  := gzip
INITRD_COMPRESS-$(CONFIG_RD_BZIP2) := bzip2
INITRD_COMPRESS-$(CONFIG_RD_LZMA)  := lzma
INITRD_COMPRESS-$(CONFIG_RD_XZ)    := xz
INITRD_COMPRESS-$(CONFIG_RD_LZO)   := lzo
INITRD_COMPRESS-$(CONFIG_RD_LZ4)   := lz4
# do not export INITRD_COMPRESS, since we didn't actually
# choose a sane default compression above.
# export INITRD_COMPRESS := $(INITRD_COMPRESS-y)

ifdef CONFIG_MODULE_SIG_ALL
$(eval $(call config_filename,MODULE_SIG_KEY))

mod_sign_cmd = scripts/sign-file $(CONFIG_MODULE_SIG_HASH) $(MODULE_SIG_KEY_SRCPREFIX)$(CONFIG_MODULE_SIG_KEY) certs/signing_key.x509
else
mod_sign_cmd = true
endif
export mod_sign_cmd


ifeq ($(KBUILD_EXTMOD),)
core-y		+= kernel/ certs/ mm/ fs/ ipc/ security/ crypto/ block/

vmlinux-dirs	:= $(patsubst %/,%,$(filter %/, $(init-y) $(init-m) \
		     $(core-y) $(core-m) $(drivers-y) $(drivers-m) \
		     $(net-y) $(net-m) $(libs-y) $(libs-m) $(virt-y)))

vmlinux-alldirs	:= $(sort $(vmlinux-dirs) $(patsubst %/,%,$(filter %/, \
		     $(init-) $(core-) $(drivers-) $(net-) $(libs-) $(virt-))))

init-y		:= $(patsubst %/, %/built-in.o, $(init-y))
core-y		:= $(patsubst %/, %/built-in.o, $(core-y))
drivers-y	:= $(patsubst %/, %/built-in.o, $(drivers-y))
net-y		:= $(patsubst %/, %/built-in.o, $(net-y))
libs-y1		:= $(patsubst %/, %/lib.a, $(libs-y))
libs-y2		:= $(patsubst %/, %/built-in.o, $(libs-y))
libs-y		:= $(libs-y1) $(libs-y2)
virt-y		:= $(patsubst %/, %/built-in.o, $(virt-y))

# Externally visible symbols (used by link-vmlinux.sh)
export KBUILD_VMLINUX_INIT := $(head-y) $(init-y)
export KBUILD_VMLINUX_MAIN := $(core-y) $(libs-y) $(drivers-y) $(net-y) $(virt-y)
export KBUILD_LDS          := arch/$(SRCARCH)/kernel/vmlinux.lds
export LDFLAGS_vmlinux
# used by scripts/pacmage/Makefile
export KBUILD_ALLDIRS := $(sort $(filter-out arch/%,$(vmlinux-alldirs)) arch Documentation include samples scripts tools)

vmlinux-deps := $(KBUILD_LDS) $(KBUILD_VMLINUX_INIT) $(KBUILD_VMLINUX_MAIN)

# Include targets which we want to execute sequentially if the rest of the
# kernel build went well. If CONFIG_TRIM_UNUSED_KSYMS is set, this might be
# evaluated more than once.
PHONY += vmlinux_prereq
vmlinux_prereq: $(vmlinux-deps) FORCE
ifdef CONFIG_HEADERS_CHECK
	$(Q)$(MAKE) -f $(srctree)/Makefile headers_check
endif
ifdef CONFIG_GDB_SCRIPTS
	$(Q)ln -fsn `cd $(srctree) && /bin/pwd`/scripts/gdb/vmlinux-gdb.py
endif
ifdef CONFIG_TRIM_UNUSED_KSYMS
	$(Q)$(CONFIG_SHELL) $(srctree)/scripts/adjust_autoksyms.sh \
	  "$(MAKE) -f $(srctree)/Makefile vmlinux"
endif

# standalone target for easier testing
include/generated/autoksyms.h: FORCE
	$(Q)$(CONFIG_SHELL) $(srctree)/scripts/adjust_autoksyms.sh true

ARCH_POSTLINK := $(wildcard $(srctree)/arch/$(SRCARCH)/Makefile.postlink)

# Final link of vmlinux with optional arch pass after final link
    cmd_link-vmlinux =                                                 \
	$(CONFIG_SHELL) $< $(LD) $(LDFLAGS) $(LDFLAGS_vmlinux) ;       \
	$(if $(ARCH_POSTLINK), $(MAKE) -f $(ARCH_POSTLINK) $@, true)

vmlinux: scripts/link-vmlinux.sh vmlinux_prereq $(vmlinux-deps) FORCE
	+$(call if_changed,link-vmlinux)

# Build samples along the rest of the kernel
ifdef CONFIG_SAMPLES
vmlinux-dirs += samples
endif

# The actual objects are generated when descending,
# make sure no implicit rule kicks in
$(sort $(vmlinux-deps)): $(vmlinux-dirs) ;

# Handle descending into subdirectories listed in $(vmlinux-dirs)
# Preset locale variables to speed up the build process. Limit locale
# tweaks to this spot to avoid wrong language settings when running
# make menuconfig etc.
# Error messages still appears in the original language

PHONY += $(vmlinux-dirs)
$(vmlinux-dirs): prepare scripts
	$(Q)$(MAKE) $(build)=$@

define filechk_kernel.release
	echo "$(KERNELVERSION)$$($(CONFIG_SHELL) $(srctree)/scripts/setlocalversion $(srctree))"
endef

# Store (new) KERNELRELEASE string in include/config/kernel.release
include/config/kernel.release: include/config/auto.conf FORCE
	$(call filechk,kernel.release)


# Things we need to do before we recursively start building the kernel
# or the modules are listed in "prepare".
# A multi level approach is used. prepareN is processed before prepareN-1.
# archprepare is used in arch Makefiles and when processed asm symlink,
# version.h and scripts_basic is processed / created.

# Listed in dependency order
PHONY += prepare archprepare prepare0 prepare1 prepare2 prepare3

# prepare3 is used to check if we are building in a separate output directory,
# and if so do:
# 1) Check that make has not been executed in the kernel src $(srctree)
prepare3: include/config/kernel.release
ifneq ($(KBUILD_SRC),)
	@$(kecho) '  Using $(srctree) as source for kernel'
	$(Q)if [ -f $(srctree)/.config -o -d $(srctree)/include/config ]; then \
		echo >&2 "  $(srctree) is not clean, please run 'make mrproper'"; \
		echo >&2 "  in the '$(srctree)' directory.";\
		/bin/false; \
	fi;
endif

# prepare2 creates a makefile if using a separate output directory.
# From this point forward, .config has been reprocessed, so any rules
# that need to depend on updated CONFIG_* values can be checked here.
prepare2: prepare3 prepare-compiler-check outputmakefile asm-generic

prepare1: prepare2 $(version_h) include/generated/utsrelease.h \
                   include/config/auto.conf
	$(cmd_crmodverdir)

archprepare: archheaders archscripts prepare1 scripts_basic

prepare0: archprepare gcc-plugins
	$(Q)$(MAKE) $(build)=.

# All the preparing..
prepare: prepare0 prepare-objtool

ifdef CONFIG_STACK_VALIDATION
  has_libelf := $(call try-run,\
		echo "int main() {}" | $(HOSTCC) -xc -o /dev/null -lelf -,1,0)
  ifeq ($(has_libelf),1)
    objtool_target := tools/objtool FORCE
  else
    $(warning "Cannot use CONFIG_STACK_VALIDATION, please install libelf-dev, libelf-devel or elfutils-libelf-devel")
    SKIP_STACK_VALIDATION := 1
    export SKIP_STACK_VALIDATION
  endif
endif

PHONY += prepare-objtool
prepare-objtool: $(objtool_target)

# Check for CONFIG flags that require compiler support. Abort the build
# after .config has been processed, but before the kernel build starts.
#
# For security-sensitive CONFIG options, we don't want to fallback and/or
# silently change which compiler flags will be used, since that leads to
# producing kernels with different security feature characteristics
# depending on the compiler used. (For example, "But I selected
# CC_STACKPROTECTOR_STRONG! Why did it build with _REGULAR?!")
PHONY += prepare-compiler-check
prepare-compiler-check: FORCE
# Make sure we're using a supported toolchain with LTO_CLANG
ifdef CONFIG_LTO_CLANG
  ifneq ($(call clang-ifversion, -ge, 0500, y), y)
	@echo Cannot use CONFIG_LTO_CLANG: requires clang 5.0 or later >&2 && exit 1
  endif
  ifneq ($(call gold-ifversion, -ge, 112000000, y), y)
	@echo Cannot use CONFIG_LTO_CLANG: requires GNU gold 1.12 or later >&2 && exit 1
  endif
endif
# Make sure compiler supports LTO flags
ifdef lto-flags
  ifeq ($(call cc-option, $(lto-flags)),)
	@echo Cannot use CONFIG_LTO: $(lto-flags) not supported by compiler \
		>&2 && exit 1
  endif
endif
# Make sure compiler supports requested stack protector flag.
ifdef stackp-name
  ifeq ($(call cc-option, $(stackp-flag)),)
	@echo Cannot use CONFIG_CC_STACKPROTECTOR_$(stackp-name): \
		  $(stackp-flag) not supported by compiler >&2 && exit 1
  endif
endif
# Make sure compiler does not have buggy stack-protector support.
ifdef stackp-check
  ifneq ($(shell $(CONFIG_SHELL) $(stackp-check) $(CC) $(KBUILD_CPPFLAGS) $(biarch)),y)
	@echo Cannot use CONFIG_CC_STACKPROTECTOR_$(stackp-name): \
                  $(stackp-flag) available but compiler is broken >&2 && exit 1
  endif
endif
ifdef cfi-flags
  ifeq ($(call cc-option, $(cfi-flags)),)
	@echo Cannot use CONFIG_CFI: $(cfi-flags) not supported by compiler >&2 && exit 1
  endif
endif
	@:

# Generate some files
# ---------------------------------------------------------------------------

# KERNELRELEASE can change from a few different places, meaning version.h
# needs to be updated, so this check is forced on all builds

uts_len := 64
ifneq (,$(BUILD_NUMBER))
	UTS_RELEASE=$(KERNELRELEASE)-ab$(BUILD_NUMBER)
else
	UTS_RELEASE=$(KERNELRELEASE)
endif
define filechk_utsrelease.h
	if [ `echo -n "$(UTS_RELEASE)" | wc -c ` -gt $(uts_len) ]; then \
	  echo '"$(UTS_RELEASE)" exceeds $(uts_len) characters' >&2;    \
	  exit 1;                                                       \
	fi;                                                             \
	(echo \#define UTS_RELEASE \"$(UTS_RELEASE)\";)
endef

define filechk_version.h
	(echo \#define LINUX_VERSION_CODE $(shell                         \
	expr $(VERSION) \* 65536 + 0$(PATCHLEVEL) \* 256 + 255); \
	echo '#define KERNEL_VERSION(a,b,c) (((a) << 16) + ((b) << 8) + (c))';)
endef

$(version_h): $(srctree)/Makefile FORCE
	$(call filechk,version.h)
	$(Q)rm -f $(old_version_h)

include/generated/utsrelease.h: include/config/kernel.release FORCE
	$(call filechk,utsrelease.h)

PHONY += headerdep
headerdep:
	$(Q)find $(srctree)/include/ -name '*.h' | xargs --max-args 1 \
	$(srctree)/scripts/headerdep.pl -I$(srctree)/include

# ---------------------------------------------------------------------------
# Firmware install
INSTALL_FW_PATH=$(INSTALL_MOD_PATH)/lib/firmware
export INSTALL_FW_PATH

PHONY += firmware_install
firmware_install:
	@mkdir -p $(objtree)/firmware
	$(Q)$(MAKE) -f $(srctree)/scripts/Makefile.fwinst obj=firmware __fw_install

# ---------------------------------------------------------------------------
# Kernel headers

#Default location for installed headers
export INSTALL_HDR_PATH = $(objtree)/usr

# If we do an all arch process set dst to asm-$(hdr-arch)
hdr-dst = $(if $(KBUILD_HEADERS), dst=include/asm-$(hdr-arch), dst=include/asm)

PHONY += archheaders
archheaders:

PHONY += archscripts
archscripts:

PHONY += __headers
__headers: $(version_h) scripts_basic asm-generic archheaders archscripts
	$(Q)$(MAKE) $(build)=scripts build_unifdef

PHONY += headers_install_all
headers_install_all:
	$(Q)$(CONFIG_SHELL) $(srctree)/scripts/headers.sh install

PHONY += headers_install
headers_install: __headers
	$(if $(wildcard $(srctree)/arch/$(hdr-arch)/include/uapi/asm/Kbuild),, \
	  $(error Headers not exportable for the $(SRCARCH) architecture))
	$(Q)$(MAKE) $(hdr-inst)=include/uapi
	$(Q)$(MAKE) $(hdr-inst)=arch/$(hdr-arch)/include/uapi/asm $(hdr-dst)

PHONY += headers_check_all
headers_check_all: headers_install_all
	$(Q)$(CONFIG_SHELL) $(srctree)/scripts/headers.sh check

PHONY += headers_check
headers_check: headers_install
	$(Q)$(MAKE) $(hdr-inst)=include/uapi HDRCHECK=1
	$(Q)$(MAKE) $(hdr-inst)=arch/$(hdr-arch)/include/uapi/asm $(hdr-dst) HDRCHECK=1

# ---------------------------------------------------------------------------
# Kernel selftest

PHONY += kselftest
kselftest:
	$(Q)$(MAKE) -C tools/testing/selftests run_tests

kselftest-clean:
	$(Q)$(MAKE) -C tools/testing/selftests clean

PHONY += kselftest-merge
kselftest-merge:
	$(if $(wildcard $(objtree)/.config),, $(error No .config exists, config your kernel first!))
	$(Q)$(CONFIG_SHELL) $(srctree)/scripts/kconfig/merge_config.sh \
		-m $(objtree)/.config \
		$(srctree)/tools/testing/selftests/*/config
	+$(Q)$(MAKE) -f $(srctree)/Makefile olddefconfig

# ---------------------------------------------------------------------------
# Modules

ifdef CONFIG_MODULES

# By default, build modules as well

all: modules

# When we're building modules with modversions, we need to consider
# the built-in objects during the descend as well, in order to
# make sure the checksums are up to date before we record them.
ifdef CONFIG_MODVERSIONS
  KBUILD_BUILTIN := 1
endif

# Build modules
#
# A module can be listed more than once in obj-m resulting in
# duplicate lines in modules.order files.  Those are removed
# using awk while concatenating to the final file.

PHONY += modules
modules: $(vmlinux-dirs) $(if $(KBUILD_BUILTIN),vmlinux) modules.builtin
	$(Q)$(AWK) '!x[$$0]++' $(vmlinux-dirs:%=$(objtree)/%/modules.order) > $(objtree)/modules.order
	@$(kecho) '  Building modules, stage 2.';
	$(Q)$(MAKE) -f $(srctree)/scripts/Makefile.modpost
	$(Q)$(MAKE) -f $(srctree)/scripts/Makefile.fwinst obj=firmware __fw_modbuild

modules.builtin: $(vmlinux-dirs:%=%/modules.builtin)
	$(Q)$(AWK) '!x[$$0]++' $^ > $(objtree)/modules.builtin

%/modules.builtin: include/config/auto.conf
	$(Q)$(MAKE) $(modbuiltin)=$*


# Target to prepare building external modules
PHONY += modules_prepare
modules_prepare: prepare scripts

# Target to install modules
PHONY += modules_install
modules_install: _modinst_ _modinst_post

PHONY += _modinst_
_modinst_:
	@rm -rf $(MODLIB)/kernel
	@rm -f $(MODLIB)/source
	@mkdir -p $(MODLIB)/kernel
	@ln -s `cd $(srctree) && /bin/pwd` $(MODLIB)/source
	@if [ ! $(objtree) -ef  $(MODLIB)/build ]; then \
		rm -f $(MODLIB)/build ; \
		ln -s $(CURDIR) $(MODLIB)/build ; \
	fi
	@cp -f $(objtree)/modules.order $(MODLIB)/
	@cp -f $(objtree)/modules.builtin $(MODLIB)/
	$(Q)$(MAKE) -f $(srctree)/scripts/Makefile.modinst

# This depmod is only for convenience to give the initial
# boot a modules.dep even before / is mounted read-write.  However the
# boot script depmod is the master version.
PHONY += _modinst_post
_modinst_post: _modinst_
	$(Q)$(MAKE) -f $(srctree)/scripts/Makefile.fwinst obj=firmware __fw_modinst
	$(call cmd,depmod)

ifeq ($(CONFIG_MODULE_SIG), y)
PHONY += modules_sign
modules_sign:
	$(Q)$(MAKE) -f $(srctree)/scripts/Makefile.modsign
endif

else # CONFIG_MODULES

# Modules not configured
# ---------------------------------------------------------------------------

PHONY += modules modules_install
modules modules_install:
	@echo >&2
	@echo >&2 "The present kernel configuration has modules disabled."
	@echo >&2 "Type 'make config' and enable loadable module support."
	@echo >&2 "Then build a kernel with module support enabled."
	@echo >&2
	@exit 1

endif # CONFIG_MODULES

###
# Cleaning is done on three levels.
# make clean     Delete most generated files
#                Leave enough to build external modules
# make mrproper  Delete the current configuration, and all generated files
# make distclean Remove editor backup files, patch leftover files and the like

# Directories & files removed with 'make clean'
CLEAN_DIRS  += $(MODVERDIR)

# Directories & files removed with 'make mrproper'
MRPROPER_DIRS  += include/config usr/include include/generated          \
		  arch/*/include/generated .tmp_objdiff
MRPROPER_FILES += .config .config.old .version .old_version \
		  Module.symvers tags TAGS cscope* GPATH GTAGS GRTAGS GSYMS \
		  signing_key.pem signing_key.priv signing_key.x509	\
		  x509.genkey extra_certificates signing_key.x509.keyid	\
		  signing_key.x509.signer vmlinux-gdb.py

# clean - Delete most, but leave enough to build external modules
#
clean: rm-dirs  := $(CLEAN_DIRS)
clean: rm-files := $(CLEAN_FILES)
clean-dirs      := $(addprefix _clean_, . $(vmlinux-alldirs) Documentation samples)

PHONY += $(clean-dirs) clean archclean vmlinuxclean
$(clean-dirs):
	$(Q)$(MAKE) $(clean)=$(patsubst _clean_%,%,$@)

vmlinuxclean:
	$(Q)$(CONFIG_SHELL) $(srctree)/scripts/link-vmlinux.sh clean
	$(Q)$(if $(ARCH_POSTLINK), $(MAKE) -f $(ARCH_POSTLINK) clean)

clean: archclean vmlinuxclean

# mrproper - Delete all generated files, including .config
#
mrproper: rm-dirs  := $(wildcard $(MRPROPER_DIRS))
mrproper: rm-files := $(wildcard $(MRPROPER_FILES))
mrproper-dirs      := $(addprefix _mrproper_,Documentation/DocBook scripts)

PHONY += $(mrproper-dirs) mrproper archmrproper
$(mrproper-dirs):
	$(Q)$(MAKE) $(clean)=$(patsubst _mrproper_%,%,$@)

mrproper: clean archmrproper $(mrproper-dirs)
	$(call cmd,rmdirs)
	$(call cmd,rmfiles)

# distclean
#
PHONY += distclean

distclean: mrproper
	@find $(srctree) $(RCS_FIND_IGNORE) \
		\( -name '*.orig' -o -name '*.rej' -o -name '*~' \
		-o -name '*.bak' -o -name '#*#' -o -name '.*.orig' \
		-o -name '.*.rej' -o -name '*%'  -o -name 'core' \) \
		-type f -print | xargs rm -f


# Packaging of the kernel to various formats
# ---------------------------------------------------------------------------
# rpm target kept for backward compatibility
package-dir	:= scripts/package

%src-pkg: FORCE
	$(Q)$(MAKE) $(build)=$(package-dir) $@
%pkg: include/config/kernel.release FORCE
	$(Q)$(MAKE) $(build)=$(package-dir) $@
rpm: include/config/kernel.release FORCE
	$(Q)$(MAKE) $(build)=$(package-dir) $@


# Brief documentation of the typical targets used
# ---------------------------------------------------------------------------

boards := $(wildcard $(srctree)/arch/$(SRCARCH)/configs/*_defconfig)
boards := $(sort $(notdir $(boards)))
board-dirs := $(dir $(wildcard $(srctree)/arch/$(SRCARCH)/configs/*/*_defconfig))
board-dirs := $(sort $(notdir $(board-dirs:/=)))

PHONY += help
help:
	@echo  'Cleaning targets:'
	@echo  '  clean		  - Remove most generated files but keep the config and'
	@echo  '                    enough build support to build external modules'
	@echo  '  mrproper	  - Remove all generated files + config + various backup files'
	@echo  '  distclean	  - mrproper + remove editor backup and patch files'
	@echo  ''
	@echo  'Configuration targets:'
	@$(MAKE) -f $(srctree)/scripts/kconfig/Makefile help
	@echo  ''
	@echo  'Other generic targets:'
	@echo  '  all		  - Build all targets marked with [*]'
	@echo  '* vmlinux	  - Build the bare kernel'
	@echo  '* modules	  - Build all modules'
	@echo  '  modules_install - Install all modules to INSTALL_MOD_PATH (default: /)'
	@echo  '  firmware_install- Install all firmware to INSTALL_FW_PATH'
	@echo  '                    (default: $$(INSTALL_MOD_PATH)/lib/firmware)'
	@echo  '  dir/            - Build all files in dir and below'
	@echo  '  dir/file.[ois]  - Build specified target only'
	@echo  '  dir/file.ll     - Build the LLVM assembly file'
	@echo  '                    (requires compiler support for LLVM assembly generation)'
	@echo  '  dir/file.lst    - Build specified mixed source/assembly target only'
	@echo  '                    (requires a recent binutils and recent build (System.map))'
	@echo  '  dir/file.ko     - Build module including final link'
	@echo  '  modules_prepare - Set up for building external modules'
	@echo  '  tags/TAGS	  - Generate tags file for editors'
	@echo  '  cscope	  - Generate cscope index'
	@echo  '  gtags           - Generate GNU GLOBAL index'
	@echo  '  kernelrelease	  - Output the release version string (use with make -s)'
	@echo  '  kernelversion	  - Output the version stored in Makefile (use with make -s)'
	@echo  '  image_name	  - Output the image name (use with make -s)'
	@echo  '  headers_install - Install sanitised kernel headers to INSTALL_HDR_PATH'; \
	 echo  '                    (default: $(INSTALL_HDR_PATH))'; \
	 echo  ''
	@echo  'Static analysers'
	@echo  '  checkstack      - Generate a list of stack hogs'
	@echo  '  namespacecheck  - Name space analysis on compiled kernel'
	@echo  '  versioncheck    - Sanity check on version.h usage'
	@echo  '  includecheck    - Check for duplicate included header files'
	@echo  '  export_report   - List the usages of all exported symbols'
	@echo  '  headers_check   - Sanity check on exported headers'
	@echo  '  headerdep       - Detect inclusion cycles in headers'
	@$(MAKE) -f $(srctree)/scripts/Makefile.help checker-help
	@echo  ''
	@echo  'Kernel selftest'
	@echo  '  kselftest       - Build and run kernel selftest (run as root)'
	@echo  '                    Build, install, and boot kernel before'
	@echo  '                    running kselftest on it'
	@echo  '  kselftest-clean - Remove all generated kselftest files'
	@echo  '  kselftest-merge - Merge all the config dependencies of kselftest to existed'
	@echo  '                    .config.'
	@echo  ''
	@echo  'Kernel packaging:'
	@$(MAKE) $(build)=$(package-dir) help
	@echo  ''
	@echo  'Documentation targets:'
	@$(MAKE) -f $(srctree)/Documentation/Makefile.sphinx dochelp
	@echo  ''
	@$(MAKE) -f $(srctree)/Documentation/DocBook/Makefile dochelp
	@echo  ''
	@echo  'Architecture specific targets ($(SRCARCH)):'
	@$(if $(archhelp),$(archhelp),\
		echo '  No architecture specific help defined for $(SRCARCH)')
	@echo  ''
	@$(if $(boards), \
		$(foreach b, $(boards), \
		printf "  %-24s - Build for %s\\n" $(b) $(subst _defconfig,,$(b));) \
		echo '')
	@$(if $(board-dirs), \
		$(foreach b, $(board-dirs), \
		printf "  %-16s - Show %s-specific targets\\n" help-$(b) $(b);) \
		printf "  %-16s - Show all of the above\\n" help-boards; \
		echo '')

	@echo  '  make V=0|1 [targets] 0 => quiet build (default), 1 => verbose build'
	@echo  '  make V=2   [targets] 2 => give reason for rebuild of target'
	@echo  '  make O=dir [targets] Locate all output files in "dir", including .config'
	@echo  '  make C=1   [targets] Check all c source with $$CHECK (sparse by default)'
	@echo  '  make C=2   [targets] Force check of all c source with $$CHECK'
	@echo  '  make RECORDMCOUNT_WARN=1 [targets] Warn about ignored mcount sections'
	@echo  '  make W=n   [targets] Enable extra gcc checks, n=1,2,3 where'
	@echo  '		1: warnings which may be relevant and do not occur too often'
	@echo  '		2: warnings which occur quite often but may still be relevant'
	@echo  '		3: more obscure warnings, can most likely be ignored'
	@echo  '		Multiple levels can be combined with W=12 or W=123'
	@echo  ''
	@echo  'Execute "make" or "make all" to build all targets marked with [*] '
	@echo  'For further info see the ./README file'


help-board-dirs := $(addprefix help-,$(board-dirs))

help-boards: $(help-board-dirs)

boards-per-dir = $(sort $(notdir $(wildcard $(srctree)/arch/$(SRCARCH)/configs/$*/*_defconfig)))

$(help-board-dirs): help-%:
	@echo  'Architecture specific targets ($(SRCARCH) $*):'
	@$(if $(boards-per-dir), \
		$(foreach b, $(boards-per-dir), \
		printf "  %-24s - Build for %s\\n" $*/$(b) $(subst _defconfig,,$(b));) \
		echo '')


# Documentation targets
# ---------------------------------------------------------------------------
DOC_TARGETS := xmldocs sgmldocs psdocs latexdocs pdfdocs htmldocs mandocs installmandocs epubdocs cleandocs
PHONY += $(DOC_TARGETS)
$(DOC_TARGETS): scripts_basic FORCE
	$(Q)$(MAKE) $(build)=scripts build_docproc build_check-lc_ctype
	$(Q)$(MAKE) $(build)=Documentation -f $(srctree)/Documentation/Makefile.sphinx $@
	$(Q)$(MAKE) $(build)=Documentation/DocBook $@

else # KBUILD_EXTMOD

###
# External module support.
# When building external modules the kernel used as basis is considered
# read-only, and no consistency checks are made and the make
# system is not used on the basis kernel. If updates are required
# in the basis kernel ordinary make commands (without M=...) must
# be used.
#
# The following are the only valid targets when building external
# modules.
# make M=dir clean     Delete all automatically generated files
# make M=dir modules   Make all modules in specified dir
# make M=dir	       Same as 'make M=dir modules'
# make M=dir modules_install
#                      Install the modules built in the module directory
#                      Assumes install directory is already created

# We are always building modules
KBUILD_MODULES := 1

PHONY += $(objtree)/Module.symvers
$(objtree)/Module.symvers:
	@test -e $(objtree)/Module.symvers || ( \
	echo; \
	echo "  WARNING: Symbol version dump $(objtree)/Module.symvers"; \
	echo "           is missing; modules will have no dependencies and modversions."; \
	echo )

module-dirs := $(addprefix _module_,$(KBUILD_EXTMOD))
PHONY += $(module-dirs) modules
$(module-dirs): prepare $(objtree)/Module.symvers
	$(Q)$(MAKE) $(build)=$(patsubst _module_%,%,$@)

modules: $(module-dirs)
	@$(kecho) '  Building modules, stage 2.';
	$(Q)$(MAKE) -f $(srctree)/scripts/Makefile.modpost

PHONY += modules_install
modules_install: _emodinst_ _emodinst_post

install-dir := $(if $(INSTALL_MOD_DIR),$(INSTALL_MOD_DIR),extra)
PHONY += _emodinst_
_emodinst_:
	$(Q)mkdir -p $(MODLIB)/$(install-dir)
	$(Q)$(MAKE) -f $(srctree)/scripts/Makefile.modinst

PHONY += _emodinst_post
_emodinst_post: _emodinst_
	$(call cmd,depmod)

clean-dirs := $(addprefix _clean_,$(KBUILD_EXTMOD))

PHONY += $(clean-dirs) clean
$(clean-dirs):
	$(Q)$(MAKE) $(clean)=$(patsubst _clean_%,%,$@)

clean:	rm-dirs := $(MODVERDIR)
clean: rm-files := $(KBUILD_EXTMOD)/Module.symvers

PHONY += help
help:
	@echo  '  Building external modules.'
	@echo  '  Syntax: make -C path/to/kernel/src M=$$PWD target'
	@echo  ''
	@echo  '  modules         - default target, build the module(s)'
	@echo  '  modules_install - install the module'
	@echo  '  clean           - remove generated files in module directory only'
	@echo  ''

# Dummies...
PHONY += prepare scripts
prepare:
	$(cmd_crmodverdir)
scripts: ;
endif # KBUILD_EXTMOD

clean: $(clean-dirs)
	$(call cmd,rmdirs)
	$(call cmd,rmfiles)
	@find $(if $(KBUILD_EXTMOD), $(KBUILD_EXTMOD), .) $(RCS_FIND_IGNORE) \
		\( -name '*.[oas]' -o -name '*.ko' -o -name '.*.cmd' \
		-o -name '*.ko.*' \
		-o -name '*.dwo'  \
		-o -name '*.su'  \
		-o -name '.*.d' -o -name '.*.tmp' -o -name '*.mod.c' \
		-o -name '*.symtypes' -o -name 'modules.order' \
		-o -name modules.builtin -o -name '.tmp_*.o.*' \
		-o -name '*.c.[012]*.*' \
		-o -name '*.ll' \
		-o -name '*.gcno' \
		-o -name '*.*.symversions' \) -type f -print | xargs rm -f

# Generate tags for editors
# ---------------------------------------------------------------------------
quiet_cmd_tags = GEN     $@
      cmd_tags = $(CONFIG_SHELL) $(srctree)/scripts/tags.sh $@

tags TAGS cscope gtags: FORCE
	$(call cmd,tags)

# Scripts to check various things for consistency
# ---------------------------------------------------------------------------

PHONY += includecheck versioncheck coccicheck namespacecheck export_report

includecheck:
	find $(srctree)/* $(RCS_FIND_IGNORE) \
		-name '*.[hcS]' -type f -print | sort \
		| xargs $(PERL) -w $(srctree)/scripts/checkincludes.pl

versioncheck:
	find $(srctree)/* $(RCS_FIND_IGNORE) \
		-name '*.[hcS]' -type f -print | sort \
		| xargs $(PERL) -w $(srctree)/scripts/checkversion.pl

coccicheck:
	$(Q)$(CONFIG_SHELL) $(srctree)/scripts/$@

namespacecheck:
	$(PERL) $(srctree)/scripts/namespace.pl

export_report:
	$(PERL) $(srctree)/scripts/export_report.pl

endif #ifeq ($(config-targets),1)
endif #ifeq ($(mixed-targets),1)

PHONY += checkstack kernelrelease kernelversion image_name

# UML needs a little special treatment here.  It wants to use the host
# toolchain, so needs $(SUBARCH) passed to checkstack.pl.  Everyone
# else wants $(ARCH), including people doing cross-builds, which means
# that $(SUBARCH) doesn't work here.
ifeq ($(ARCH), um)
CHECKSTACK_ARCH := $(SUBARCH)
else
CHECKSTACK_ARCH := $(ARCH)
endif
checkstack:
	$(OBJDUMP) -d vmlinux $$(find . -name '*.ko') | \
	$(PERL) $(src)/scripts/checkstack.pl $(CHECKSTACK_ARCH)

kernelrelease:
	@echo "$(KERNELVERSION)$$($(CONFIG_SHELL) $(srctree)/scripts/setlocalversion $(srctree))"

kernelversion:
	@echo $(KERNELVERSION)

image_name:
	@echo $(KBUILD_IMAGE)

# Clear a bunch of variables before executing the submake
tools/: FORCE
	$(Q)mkdir -p $(objtree)/tools
	$(Q)$(MAKE) LDFLAGS= MAKEFLAGS="$(tools_silent) $(filter --j% -j,$(MAKEFLAGS))" O=$(shell cd $(objtree) && /bin/pwd) subdir=tools -C $(src)/tools/

tools/%: FORCE
	$(Q)mkdir -p $(objtree)/tools
	$(Q)$(MAKE) LDFLAGS= MAKEFLAGS="$(tools_silent) $(filter --j% -j,$(MAKEFLAGS))" O=$(shell cd $(objtree) && /bin/pwd) subdir=tools -C $(src)/tools/ $*

# Single targets
# ---------------------------------------------------------------------------
# Single targets are compatible with:
# - build with mixed source and output
# - build with separate output dir 'make O=...'
# - external modules
#
#  target-dir => where to store outputfile
#  build-dir  => directory in kernel source tree to use

ifeq ($(KBUILD_EXTMOD),)
        build-dir  = $(patsubst %/,%,$(dir $@))
        target-dir = $(dir $@)
else
        zap-slash=$(filter-out .,$(patsubst %/,%,$(dir $@)))
        build-dir  = $(KBUILD_EXTMOD)$(if $(zap-slash),/$(zap-slash))
        target-dir = $(if $(KBUILD_EXTMOD),$(dir $<),$(dir $@))
endif

%.s: %.c prepare scripts FORCE
	$(Q)$(MAKE) $(build)=$(build-dir) $(target-dir)$(notdir $@)
%.i: %.c prepare scripts FORCE
	$(Q)$(MAKE) $(build)=$(build-dir) $(target-dir)$(notdir $@)
%.o: %.c prepare scripts FORCE
	$(Q)$(MAKE) $(build)=$(build-dir) $(target-dir)$(notdir $@)
%.lst: %.c prepare scripts FORCE
	$(Q)$(MAKE) $(build)=$(build-dir) $(target-dir)$(notdir $@)
%.s: %.S prepare scripts FORCE
	$(Q)$(MAKE) $(build)=$(build-dir) $(target-dir)$(notdir $@)
%.o: %.S prepare scripts FORCE
	$(Q)$(MAKE) $(build)=$(build-dir) $(target-dir)$(notdir $@)
%.symtypes: %.c prepare scripts FORCE
	$(Q)$(MAKE) $(build)=$(build-dir) $(target-dir)$(notdir $@)
%.ll: %.c prepare scripts FORCE
	$(Q)$(MAKE) $(build)=$(build-dir) $(target-dir)$(notdir $@)

# Modules
/: prepare scripts FORCE
	$(Q)$(MAKE) KBUILD_MODULES=$(if $(CONFIG_MODULES),1) \
	$(build)=$(build-dir)
# Make sure the latest headers are built for Documentation
Documentation/ samples/: headers_install
%/: prepare scripts FORCE
	$(Q)$(MAKE) KBUILD_MODULES=$(if $(CONFIG_MODULES),1) \
	$(build)=$(build-dir)
%.ko: prepare scripts FORCE
	$(Q)$(MAKE) KBUILD_MODULES=$(if $(CONFIG_MODULES),1)   \
	$(build)=$(build-dir) $(@:.ko=.o)
	$(Q)$(MAKE) -f $(srctree)/scripts/Makefile.modpost

# FIXME Should go into a make.lib or something
# ===========================================================================

quiet_cmd_rmdirs = $(if $(wildcard $(rm-dirs)),CLEAN   $(wildcard $(rm-dirs)))
      cmd_rmdirs = rm -rf $(rm-dirs)

quiet_cmd_rmfiles = $(if $(wildcard $(rm-files)),CLEAN   $(wildcard $(rm-files)))
      cmd_rmfiles = rm -f $(rm-files)

# Run depmod only if we have System.map and depmod is executable
quiet_cmd_depmod = DEPMOD  $(KERNELRELEASE)
      cmd_depmod = $(CONFIG_SHELL) $(srctree)/scripts/depmod.sh $(DEPMOD) \
                   $(KERNELRELEASE) "$(patsubst y,_,$(CONFIG_HAVE_UNDERSCORE_SYMBOL_PREFIX))"

# Create temporary dir for module support files
# clean it up only when building all modules
cmd_crmodverdir = $(Q)mkdir -p $(MODVERDIR) \
                  $(if $(KBUILD_MODULES),; rm -f $(MODVERDIR)/*)

# read all saved command lines

targets := $(wildcard $(sort $(targets)))
cmd_files := $(wildcard .*.cmd $(foreach f,$(targets),$(dir $(f)).$(notdir $(f)).cmd))

ifneq ($(cmd_files),)
  $(cmd_files): ;	# Do not try to update included dependency files
  include $(cmd_files)
endif

endif	# skip-makefile

PHONY += FORCE
FORCE:

# Declare the contents of the .PHONY variable as phony.  We keep that
# information in a variable so we can use it in if_changed and friends.
.PHONY: $(PHONY)<|MERGE_RESOLUTION|>--- conflicted
+++ resolved
@@ -1,12 +1,7 @@
 VERSION = 4
 PATCHLEVEL = 9
-<<<<<<< HEAD
-SUBLEVEL = 257
+SUBLEVEL = 262
 EXTRAVERSION = -zen-GoogleLTS
-=======
-SUBLEVEL = 262
-EXTRAVERSION =
->>>>>>> 7a6828c2
 NAME = Roaring Lionus
 
 # *DOCUMENTATION*
