# SPDX-License-Identifier: GPL-2.0
VERSION = 4
PATCHLEVEL = 19
<<<<<<< HEAD
SUBLEVEL = 160
EXTRAVERSION = -GoogleLTS
=======
SUBLEVEL = 164
EXTRAVERSION =
>>>>>>> d7151442
NAME = "People's Front"

# *DOCUMENTATION*
# To see a list of typical targets execute "make help"
# More info can be located in ./README
# Comments in this file are targeted only to the developer, do not
# expect to learn how to build the kernel reading this file.

# That's our default target when none is given on the command line
PHONY := _all
_all:

# o Do not use make's built-in rules and variables
#   (this increases performance and avoids hard-to-debug behaviour);
# o Look for make include files relative to root of kernel src
MAKEFLAGS += -rR --include-dir=$(CURDIR)

# Avoid funny character set dependencies
unexport LC_ALL
LC_COLLATE=C
LC_NUMERIC=C
export LC_COLLATE LC_NUMERIC

# Avoid interference with shell env settings
unexport GREP_OPTIONS

# We are using a recursive build, so we need to do a little thinking
# to get the ordering right.
#
# Most importantly: sub-Makefiles should only ever modify files in
# their own directory. If in some directory we have a dependency on
# a file in another dir (which doesn't happen often, but it's often
# unavoidable when linking the built-in.a targets which finally
# turn into vmlinux), we will call a sub make in that other dir, and
# after that we are sure that everything which is in that other dir
# is now up to date.
#
# The only cases where we need to modify files which have global
# effects are thus separated out and done before the recursive
# descending is started. They are now explicitly listed as the
# prepare rule.

# Beautify output
# ---------------------------------------------------------------------------
#
# Normally, we echo the whole command before executing it. By making
# that echo $($(quiet)$(cmd)), we now have the possibility to set
# $(quiet) to choose other forms of output instead, e.g.
#
#         quiet_cmd_cc_o_c = Compiling $(RELDIR)/$@
#         cmd_cc_o_c       = $(CC) $(c_flags) -c -o $@ $<
#
# If $(quiet) is empty, the whole command will be printed.
# If it is set to "quiet_", only the short version will be printed.
# If it is set to "silent_", nothing will be printed at all, since
# the variable $(silent_cmd_cc_o_c) doesn't exist.
#
# A simple variant is to prefix commands with $(Q) - that's useful
# for commands that shall be hidden in non-verbose mode.
#
#	$(Q)ln $@ :<
#
# If KBUILD_VERBOSE equals 0 then the above command will be hidden.
# If KBUILD_VERBOSE equals 1 then the above command is displayed.
#
# To put more focus on warnings, be less verbose as default
# Use 'make V=1' to see the full commands

ifeq ("$(origin V)", "command line")
  KBUILD_VERBOSE = $(V)
endif
ifndef KBUILD_VERBOSE
  KBUILD_VERBOSE = 0
endif

ifeq ($(KBUILD_VERBOSE),1)
  quiet =
  Q =
else
  quiet=quiet_
  Q = @
endif

# If the user is running make -s (silent mode), suppress echoing of
# commands

ifneq ($(findstring s,$(filter-out --%,$(MAKEFLAGS))),)
  quiet=silent_
  tools_silent=s
endif

export quiet Q KBUILD_VERBOSE

# kbuild supports saving output files in a separate directory.
# To locate output files in a separate directory two syntaxes are supported.
# In both cases the working directory must be the root of the kernel src.
# 1) O=
# Use "make O=dir/to/store/output/files/"
#
# 2) Set KBUILD_OUTPUT
# Set the environment variable KBUILD_OUTPUT to point to the directory
# where the output files shall be placed.
# export KBUILD_OUTPUT=dir/to/store/output/files/
# make
#
# The O= assignment takes precedence over the KBUILD_OUTPUT environment
# variable.

# KBUILD_SRC is not intended to be used by the regular user (for now),
# it is set on invocation of make with KBUILD_OUTPUT or O= specified.
ifeq ($(KBUILD_SRC),)

# OK, Make called in directory where kernel src resides
# Do we want to locate output files in a separate directory?
ifeq ("$(origin O)", "command line")
  KBUILD_OUTPUT := $(O)
endif

# Cancel implicit rules on top Makefile
$(CURDIR)/Makefile Makefile: ;

ifneq ($(words $(subst :, ,$(CURDIR))), 1)
  $(error main directory cannot contain spaces nor colons)
endif

ifneq ($(KBUILD_OUTPUT),)
# check that the output directory actually exists
saved-output := $(KBUILD_OUTPUT)
KBUILD_OUTPUT := $(shell mkdir -p $(KBUILD_OUTPUT) && cd $(KBUILD_OUTPUT) \
								&& pwd)
$(if $(KBUILD_OUTPUT),, \
     $(error failed to create output directory "$(saved-output)"))

PHONY += $(MAKECMDGOALS) sub-make

$(filter-out _all sub-make $(CURDIR)/Makefile, $(MAKECMDGOALS)) _all: sub-make
	@:

# Invoke a second make in the output directory, passing relevant variables
sub-make:
	$(Q)$(MAKE) -C $(KBUILD_OUTPUT) KBUILD_SRC=$(CURDIR) \
	-f $(CURDIR)/Makefile $(filter-out _all sub-make,$(MAKECMDGOALS))

# Leave processing to above invocation of make
skip-makefile := 1
endif # ifneq ($(KBUILD_OUTPUT),)
endif # ifeq ($(KBUILD_SRC),)

# We process the rest of the Makefile if this is the final invocation of make
ifeq ($(skip-makefile),)

# Do not print "Entering directory ...",
# but we want to display it when entering to the output directory
# so that IDEs/editors are able to understand relative filenames.
MAKEFLAGS += --no-print-directory

# Call a source code checker (by default, "sparse") as part of the
# C compilation.
#
# Use 'make C=1' to enable checking of only re-compiled files.
# Use 'make C=2' to enable checking of *all* source files, regardless
# of whether they are re-compiled or not.
#
# See the file "Documentation/dev-tools/sparse.rst" for more details,
# including where to get the "sparse" utility.

ifeq ("$(origin C)", "command line")
  KBUILD_CHECKSRC = $(C)
endif
ifndef KBUILD_CHECKSRC
  KBUILD_CHECKSRC = 0
endif

# Use make M=dir to specify directory of external module to build
# Old syntax make ... SUBDIRS=$PWD is still supported
# Setting the environment variable KBUILD_EXTMOD take precedence
ifdef SUBDIRS
  KBUILD_EXTMOD ?= $(SUBDIRS)
endif

ifeq ("$(origin M)", "command line")
  KBUILD_EXTMOD := $(M)
endif

ifeq ($(KBUILD_SRC),)
        # building in the source tree
        srctree := .
else
        ifeq ($(KBUILD_SRC)/,$(dir $(CURDIR)))
                # building in a subdirectory of the source tree
                srctree := ..
        else
                srctree := $(KBUILD_SRC)
        endif
endif

export KBUILD_CHECKSRC KBUILD_EXTMOD KBUILD_SRC

objtree		:= .
src		:= $(srctree)
obj		:= $(objtree)

VPATH		:= $(srctree)$(if $(KBUILD_EXTMOD),:$(KBUILD_EXTMOD))

export srctree objtree VPATH

# To make sure we do not include .config for any of the *config targets
# catch them early, and hand them over to scripts/kconfig/Makefile
# It is allowed to specify more targets when calling make, including
# mixing *config targets and build targets.
# For example 'make oldconfig all'.
# Detect when mixed targets is specified, and make a second invocation
# of make so .config is not included in this case either (for *config).

version_h := include/generated/uapi/linux/version.h
old_version_h := include/linux/version.h

clean-targets := %clean mrproper cleandocs
no-dot-config-targets := $(clean-targets) \
			 cscope gtags TAGS tags help% %docs check% coccicheck \
			 $(version_h) headers_% archheaders archscripts \
			 %asm-generic kernelversion %src-pkg
no-sync-config-targets := $(no-dot-config-targets) install %install \
			   kernelrelease

config-targets  := 0
mixed-targets   := 0
dot-config      := 1
may-sync-config := 1

ifneq ($(filter $(no-dot-config-targets), $(MAKECMDGOALS)),)
	ifeq ($(filter-out $(no-dot-config-targets), $(MAKECMDGOALS)),)
		dot-config := 0
	endif
endif

ifneq ($(filter $(no-sync-config-targets), $(MAKECMDGOALS)),)
	ifeq ($(filter-out $(no-sync-config-targets), $(MAKECMDGOALS)),)
		may-sync-config := 0
	endif
endif

ifneq ($(KBUILD_EXTMOD),)
	may-sync-config := 0
endif

ifeq ($(KBUILD_EXTMOD),)
        ifneq ($(filter config %config,$(MAKECMDGOALS)),)
                config-targets := 1
                ifneq ($(words $(MAKECMDGOALS)),1)
                        mixed-targets := 1
                endif
        endif
endif

# For "make -j clean all", "make -j mrproper defconfig all", etc.
ifneq ($(filter $(clean-targets),$(MAKECMDGOALS)),)
        ifneq ($(filter-out $(clean-targets),$(MAKECMDGOALS)),)
                mixed-targets := 1
        endif
endif

# install and modules_install need also be processed one by one
ifneq ($(filter install,$(MAKECMDGOALS)),)
        ifneq ($(filter modules_install,$(MAKECMDGOALS)),)
	        mixed-targets := 1
        endif
endif

ifeq ($(mixed-targets),1)
# ===========================================================================
# We're called with mixed targets (*config and build targets).
# Handle them one by one.

PHONY += $(MAKECMDGOALS) __build_one_by_one

$(filter-out __build_one_by_one, $(MAKECMDGOALS)): __build_one_by_one
	@:

__build_one_by_one:
	$(Q)set -e; \
	for i in $(MAKECMDGOALS); do \
		$(MAKE) -f $(srctree)/Makefile $$i; \
	done

else

# We need some generic definitions (do not try to remake the file).
scripts/Kbuild.include: ;
include scripts/Kbuild.include

# Read KERNELRELEASE from include/config/kernel.release (if it exists)
KERNELRELEASE = $(shell cat include/config/kernel.release 2> /dev/null)
KERNELVERSION = $(VERSION)$(if $(PATCHLEVEL),.$(PATCHLEVEL)$(if $(SUBLEVEL),.$(SUBLEVEL)))$(EXTRAVERSION)
export VERSION PATCHLEVEL SUBLEVEL KERNELRELEASE KERNELVERSION

include scripts/subarch.include

# Cross compiling and selecting different set of gcc/bin-utils
# ---------------------------------------------------------------------------
#
# When performing cross compilation for other architectures ARCH shall be set
# to the target architecture. (See arch/* for the possibilities).
# ARCH can be set during invocation of make:
# make ARCH=ia64
# Another way is to have ARCH set in the environment.
# The default ARCH is the host where make is executed.

# CROSS_COMPILE specify the prefix used for all executables used
# during compilation. Only gcc and related bin-utils executables
# are prefixed with $(CROSS_COMPILE).
# CROSS_COMPILE can be set on the command line
# make CROSS_COMPILE=ia64-linux-
# Alternatively CROSS_COMPILE can be set in the environment.
# Default value for CROSS_COMPILE is not to prefix executables
# Note: Some architectures assign CROSS_COMPILE in their arch/*/Makefile
ARCH		?= $(SUBARCH)

# Architecture as present in compile.h
UTS_MACHINE 	:= $(ARCH)
SRCARCH 	:= $(ARCH)

# Additional ARCH settings for x86
ifeq ($(ARCH),i386)
        SRCARCH := x86
endif
ifeq ($(ARCH),x86_64)
        SRCARCH := x86
endif

# Additional ARCH settings for sparc
ifeq ($(ARCH),sparc32)
       SRCARCH := sparc
endif
ifeq ($(ARCH),sparc64)
       SRCARCH := sparc
endif

# Additional ARCH settings for sh
ifeq ($(ARCH),sh64)
       SRCARCH := sh
endif

KCONFIG_CONFIG	?= .config
export KCONFIG_CONFIG

# SHELL used by kbuild
CONFIG_SHELL := $(shell if [ -x "$$BASH" ]; then echo $$BASH; \
	  else if [ -x /bin/bash ]; then echo /bin/bash; \
	  else echo sh; fi ; fi)

HOST_LFS_CFLAGS := $(shell getconf LFS_CFLAGS 2>/dev/null)
HOST_LFS_LDFLAGS := $(shell getconf LFS_LDFLAGS 2>/dev/null)
HOST_LFS_LIBS := $(shell getconf LFS_LIBS 2>/dev/null)

ifneq ($(LLVM),)
HOSTCC	= clang
HOSTCXX	= clang++
else
HOSTCC	= gcc
HOSTCXX	= g++
endif
KBUILD_HOSTCFLAGS   := -Wall -Wmissing-prototypes -Wstrict-prototypes -O2 \
		-fomit-frame-pointer -std=gnu89 $(HOST_LFS_CFLAGS) \
		$(HOSTCFLAGS)
KBUILD_HOSTCXXFLAGS := -O2 $(HOST_LFS_CFLAGS) $(HOSTCXXFLAGS)
KBUILD_HOSTLDFLAGS  := $(HOST_LFS_LDFLAGS) $(HOSTLDFLAGS)
KBUILD_HOSTLDLIBS   := $(HOST_LFS_LIBS) $(HOSTLDLIBS)

# Make variables (CC, etc...)
CPP		= $(CC) -E
ifneq ($(LLVM),)
CC		= clang
LD		= ld.lld
AR		= llvm-ar
NM		= llvm-nm
OBJCOPY		= llvm-objcopy
OBJDUMP		= llvm-objdump
READELF		= llvm-readelf
OBJSIZE		= llvm-size
STRIP		= llvm-strip
else
CC		= $(CROSS_COMPILE)gcc
LD		= $(CROSS_COMPILE)ld
AR		= $(CROSS_COMPILE)ar
NM		= $(CROSS_COMPILE)nm
OBJCOPY		= $(CROSS_COMPILE)objcopy
OBJDUMP		= $(CROSS_COMPILE)objdump
READELF		= $(CROSS_COMPILE)readelf
OBJSIZE		= $(CROSS_COMPILE)size
STRIP		= $(CROSS_COMPILE)strip
endif
LEX		= flex
YACC		= bison
AWK		= awk
GENKSYMS	= scripts/genksyms/genksyms
INSTALLKERNEL  := installkernel
DEPMOD		= /sbin/depmod
PERL		= perl
PYTHON		= python
PYTHON2		= python2
PYTHON3		= python3
CHECK		= sparse

CHECKFLAGS     := -D__linux__ -Dlinux -D__STDC__ -Dunix -D__unix__ \
		  -Wbitwise -Wno-return-void -Wno-unknown-attribute $(CF)
NOSTDINC_FLAGS  =
CFLAGS_MODULE   =
AFLAGS_MODULE   =
LDFLAGS_MODULE  =
CFLAGS_KERNEL	=
AFLAGS_KERNEL	=
LDFLAGS_vmlinux =

# Use USERINCLUDE when you must reference the UAPI directories only.
USERINCLUDE    := \
		-I$(srctree)/arch/$(SRCARCH)/include/uapi \
		-I$(objtree)/arch/$(SRCARCH)/include/generated/uapi \
		-I$(srctree)/include/uapi \
		-I$(objtree)/include/generated/uapi \
                -include $(srctree)/include/linux/kconfig.h

# Use LINUXINCLUDE when you must reference the include/ directory.
# Needed to be compatible with the O= option
LINUXINCLUDE    := \
		-I$(srctree)/arch/$(SRCARCH)/include \
		-I$(objtree)/arch/$(SRCARCH)/include/generated \
		$(if $(KBUILD_SRC), -I$(srctree)/include) \
		-I$(objtree)/include \
		$(USERINCLUDE)

KBUILD_AFLAGS   := -D__ASSEMBLY__
KBUILD_CFLAGS   := -Wall -Wundef -Wstrict-prototypes -Wno-trigraphs \
		   -fno-strict-aliasing -fno-common -fshort-wchar \
		   -Werror-implicit-function-declaration \
		   -Wno-format-security \
		   -std=gnu89
KBUILD_CPPFLAGS := -D__KERNEL__
KBUILD_AFLAGS_KERNEL :=
KBUILD_CFLAGS_KERNEL :=
KBUILD_AFLAGS_MODULE  := -DMODULE
KBUILD_CFLAGS_MODULE  := -DMODULE
KBUILD_LDFLAGS_MODULE := -T $(srctree)/scripts/module-common.lds
KBUILD_LDFLAGS :=
GCC_PLUGINS_CFLAGS :=
CLANG_FLAGS :=

export ARCH SRCARCH CONFIG_SHELL HOSTCC KBUILD_HOSTCFLAGS CROSS_COMPILE LD CC
export CPP AR NM STRIP OBJCOPY OBJDUMP OBJSIZE READELF KBUILD_HOSTLDFLAGS KBUILD_HOSTLDLIBS
export MAKE LEX YACC AWK GENKSYMS INSTALLKERNEL PERL PYTHON PYTHON2 PYTHON3 UTS_MACHINE
export HOSTCXX KBUILD_HOSTCXXFLAGS LDFLAGS_MODULE CHECK CHECKFLAGS

export KBUILD_CPPFLAGS NOSTDINC_FLAGS LINUXINCLUDE OBJCOPYFLAGS KBUILD_LDFLAGS
export KBUILD_CFLAGS CFLAGS_KERNEL CFLAGS_MODULE
export CFLAGS_KASAN CFLAGS_KASAN_NOSANITIZE CFLAGS_UBSAN
export KBUILD_AFLAGS AFLAGS_KERNEL AFLAGS_MODULE
export KBUILD_AFLAGS_MODULE KBUILD_CFLAGS_MODULE KBUILD_LDFLAGS_MODULE
export KBUILD_AFLAGS_KERNEL KBUILD_CFLAGS_KERNEL
export KBUILD_ARFLAGS

# When compiling out-of-tree modules, put MODVERDIR in the module
# tree rather than in the kernel tree. The kernel tree might
# even be read-only.
export MODVERDIR := $(if $(KBUILD_EXTMOD),$(firstword $(KBUILD_EXTMOD))/).tmp_versions

# Files to ignore in find ... statements

export RCS_FIND_IGNORE := \( -name SCCS -o -name BitKeeper -o -name .svn -o    \
			  -name CVS -o -name .pc -o -name .hg -o -name .git \) \
			  -prune -o
export RCS_TAR_IGNORE := --exclude SCCS --exclude BitKeeper --exclude .svn \
			 --exclude CVS --exclude .pc --exclude .hg --exclude .git

# ===========================================================================
# Rules shared between *config targets and build targets

# Basic helpers built in scripts/basic/
PHONY += scripts_basic
scripts_basic:
	$(Q)$(MAKE) $(build)=scripts/basic
	$(Q)rm -f .tmp_quiet_recordmcount

# To avoid any implicit rule to kick in, define an empty command.
scripts/basic/%: scripts_basic ;

PHONY += outputmakefile
# outputmakefile generates a Makefile in the output directory, if using a
# separate output directory. This allows convenient use of make in the
# output directory.
outputmakefile:
ifneq ($(KBUILD_SRC),)
	$(Q)ln -fsn $(srctree) source
	$(Q)$(CONFIG_SHELL) $(srctree)/scripts/mkmakefile \
	    $(srctree) $(objtree) $(VERSION) $(PATCHLEVEL)
endif

ifeq ($(cc-name),clang)
ifneq ($(CROSS_COMPILE),)
CLANG_FLAGS	+= --target=$(notdir $(CROSS_COMPILE:%-=%))
GCC_TOOLCHAIN_DIR := $(dir $(shell which $(CROSS_COMPILE)elfedit))
CLANG_FLAGS	+= --prefix=$(GCC_TOOLCHAIN_DIR)$(notdir $(CROSS_COMPILE))
GCC_TOOLCHAIN	:= $(realpath $(GCC_TOOLCHAIN_DIR)/..)
endif
ifneq ($(GCC_TOOLCHAIN),)
CLANG_FLAGS	+= --gcc-toolchain=$(GCC_TOOLCHAIN)
endif
ifneq ($(LLVM_IAS),1)
CLANG_FLAGS	+= -no-integrated-as
endif
CLANG_FLAGS	+= -Werror=unknown-warning-option
KBUILD_CFLAGS	+= $(CLANG_FLAGS)
KBUILD_AFLAGS	+= $(CLANG_FLAGS)
export CLANG_FLAGS
endif

RETPOLINE_CFLAGS_GCC := -mindirect-branch=thunk-extern -mindirect-branch-register
RETPOLINE_VDSO_CFLAGS_GCC := -mindirect-branch=thunk-inline -mindirect-branch-register
RETPOLINE_CFLAGS_CLANG := -mretpoline-external-thunk
RETPOLINE_VDSO_CFLAGS_CLANG := -mretpoline
RETPOLINE_CFLAGS := $(call cc-option,$(RETPOLINE_CFLAGS_GCC),$(call cc-option,$(RETPOLINE_CFLAGS_CLANG)))
RETPOLINE_VDSO_CFLAGS := $(call cc-option,$(RETPOLINE_VDSO_CFLAGS_GCC),$(call cc-option,$(RETPOLINE_VDSO_CFLAGS_CLANG)))
export RETPOLINE_CFLAGS
export RETPOLINE_VDSO_CFLAGS

KBUILD_CFLAGS	+= $(call cc-option,-fno-PIE)
KBUILD_AFLAGS	+= $(call cc-option,-fno-PIE)

# The expansion should be delayed until arch/$(SRCARCH)/Makefile is included.
# Some architectures define CROSS_COMPILE in arch/$(SRCARCH)/Makefile.
# CC_VERSION_TEXT is referenced from Kconfig (so it needs export),
# and from include/config/auto.conf.cmd to detect the compiler upgrade.
CC_VERSION_TEXT = $(shell $(CC) --version | head -n 1)

ifeq ($(config-targets),1)
# ===========================================================================
# *config targets only - make sure prerequisites are updated, and descend
# in scripts/kconfig to make the *config target

# Read arch specific Makefile to set KBUILD_DEFCONFIG as needed.
# KBUILD_DEFCONFIG may point out an alternative default configuration
# used for 'make defconfig'
include arch/$(SRCARCH)/Makefile
export KBUILD_DEFCONFIG KBUILD_KCONFIG CC_VERSION_TEXT

config: scripts_basic outputmakefile FORCE
	$(Q)$(MAKE) $(build)=scripts/kconfig $@

%config: scripts_basic outputmakefile FORCE
	$(Q)$(MAKE) $(build)=scripts/kconfig $@

else
# ===========================================================================
# Build targets only - this includes vmlinux, arch specific targets, clean
# targets and others. In general all targets except *config targets.

# If building an external module we do not care about the all: rule
# but instead _all depend on modules
PHONY += all
ifeq ($(KBUILD_EXTMOD),)
_all: all
else
_all: modules
endif

# Decide whether to build built-in, modular, or both.
# Normally, just do built-in.

KBUILD_MODULES :=
KBUILD_BUILTIN := 1

# If we have only "make modules", don't compile built-in objects.
ifeq ($(MAKECMDGOALS),modules)
  KBUILD_BUILTIN :=
endif

# If we have "make <whatever> modules", compile modules
# in addition to whatever we do anyway.
# Just "make" or "make all" shall build modules as well

ifneq ($(filter all _all modules,$(MAKECMDGOALS)),)
  KBUILD_MODULES := 1
endif

ifeq ($(MAKECMDGOALS),)
  KBUILD_MODULES := 1
endif

export KBUILD_MODULES KBUILD_BUILTIN

ifeq ($(KBUILD_EXTMOD),)
# Objects we will link into vmlinux / subdirs we need to visit
init-y		:= init/
drivers-y	:= drivers/ sound/ firmware/
net-y		:= net/
libs-y		:= lib/
core-y		:= usr/
virt-y		:= virt/
endif # KBUILD_EXTMOD

ifeq ($(dot-config),1)
include include/config/auto.conf
endif

# The all: target is the default when no target is given on the
# command line.
# This allow a user to issue only 'make' to build a kernel including modules
# Defaults to vmlinux, but the arch makefile usually adds further targets
all: vmlinux

CFLAGS_GCOV	:= -fprofile-arcs -ftest-coverage \
	$(call cc-option,-fno-tree-loop-im) \
	$(call cc-disable-warning,maybe-uninitialized,)
export CFLAGS_GCOV

# The arch Makefiles can override CC_FLAGS_FTRACE. We may also append it later.
ifdef CONFIG_FUNCTION_TRACER
  CC_FLAGS_FTRACE := -pg
endif

# Make toolchain changes before including arch/$(SRCARCH)/Makefile to ensure
# ar/cc/ld-* macros return correct values.
ifdef CONFIG_LTO_CLANG
# use llvm-ar for building symbol tables from IR files, and llvm-nm instead
# of objdump for processing symbol versions and exports
LLVM_AR		:= llvm-ar
LLVM_NM		:= llvm-nm
export LLVM_AR LLVM_NM
endif

# The arch Makefile can set ARCH_{CPP,A,C}FLAGS to override the default
# values of the respective KBUILD_* variables
ARCH_CPPFLAGS :=
ARCH_AFLAGS :=
ARCH_CFLAGS :=
include arch/$(SRCARCH)/Makefile

ifeq ($(dot-config),1)
ifeq ($(may-sync-config),1)
# Read in dependencies to all Kconfig* files, make sure to run syncconfig if
# changes are detected. This should be included after arch/$(SRCARCH)/Makefile
# because some architectures define CROSS_COMPILE there.
include include/config/auto.conf.cmd

# To avoid any implicit rule to kick in, define an empty command
$(KCONFIG_CONFIG): ;

# The actual configuration files used during the build are stored in
# include/generated/ and include/config/. Update them if .config is newer than
# include/config/auto.conf (which mirrors .config).
#
# This exploits the 'multi-target pattern rule' trick.
# The syncconfig should be executed only once to make all the targets.
%/auto.conf %/auto.conf.cmd %/tristate.conf: $(KCONFIG_CONFIG)
	$(Q)$(MAKE) -f $(srctree)/Makefile syncconfig
else
# External modules and some install targets need include/generated/autoconf.h
# and include/config/auto.conf but do not care if they are up-to-date.
# Use auto.conf to trigger the test
PHONY += include/config/auto.conf

include/config/auto.conf:
	$(Q)test -e include/generated/autoconf.h -a -e $@ || (		\
	echo >&2;							\
	echo >&2 "  ERROR: Kernel configuration is invalid.";		\
	echo >&2 "         include/generated/autoconf.h or $@ are missing.";\
	echo >&2 "         Run 'make oldconfig && make prepare' on kernel src to fix it.";	\
	echo >&2 ;							\
	/bin/false)

endif # may-sync-config
endif # $(dot-config)

KBUILD_CFLAGS	+= $(call cc-option,-fno-delete-null-pointer-checks,)
KBUILD_CFLAGS	+= $(call cc-disable-warning,frame-address,)
KBUILD_CFLAGS	+= $(call cc-disable-warning, format-truncation)
KBUILD_CFLAGS	+= $(call cc-disable-warning, format-overflow)
KBUILD_CFLAGS	+= $(call cc-disable-warning, int-in-bool-context)
KBUILD_CFLAGS	+= $(call cc-disable-warning, address-of-packed-member)

ifdef CONFIG_CC_OPTIMIZE_FOR_SIZE
KBUILD_CFLAGS   += -Os
else
KBUILD_CFLAGS   += -O2
endif

# Tell gcc to never replace conditional load with a non-conditional one
KBUILD_CFLAGS	+= $(call cc-option,--param=allow-store-data-races=0)
KBUILD_CFLAGS	+= $(call cc-option,-fno-allow-store-data-races)

# check for 'asm goto'
ifeq ($(call shell-cached,$(CONFIG_SHELL) $(srctree)/scripts/gcc-goto.sh $(CC) $(KBUILD_CFLAGS)), y)
	KBUILD_CFLAGS += -DCC_HAVE_ASM_GOTO
	KBUILD_AFLAGS += -DCC_HAVE_ASM_GOTO
endif

include scripts/Makefile.kcov
include scripts/Makefile.gcc-plugins

ifdef CONFIG_READABLE_ASM
# Disable optimizations that make assembler listings hard to read.
# reorder blocks reorders the control in the function
# ipa clone creates specialized cloned functions
# partial inlining inlines only parts of functions
KBUILD_CFLAGS += $(call cc-option,-fno-reorder-blocks,) \
                 $(call cc-option,-fno-ipa-cp-clone,) \
                 $(call cc-option,-fno-partial-inlining)
endif

ifneq ($(CONFIG_FRAME_WARN),0)
KBUILD_CFLAGS += $(call cc-option,-Wframe-larger-than=${CONFIG_FRAME_WARN})
endif

stackp-flags-$(CONFIG_CC_HAS_STACKPROTECTOR_NONE) := -fno-stack-protector
stackp-flags-$(CONFIG_STACKPROTECTOR)             := -fstack-protector
stackp-flags-$(CONFIG_STACKPROTECTOR_STRONG)      := -fstack-protector-strong

KBUILD_CFLAGS += $(stackp-flags-y)

ifeq ($(cc-name),clang)
KBUILD_CPPFLAGS += $(call cc-option,-Qunused-arguments,)
KBUILD_CFLAGS += $(call cc-disable-warning, format-invalid-specifier)
KBUILD_CFLAGS += $(call cc-disable-warning, gnu)
# Quiet clang warning: comparison of unsigned expression < 0 is always false
KBUILD_CFLAGS += $(call cc-disable-warning, tautological-compare)
# CLANG uses a _MergedGlobals as optimization, but this breaks modpost, as the
# source of a reference will be _MergedGlobals and not on of the whitelisted names.
# See modpost pattern 2
KBUILD_CFLAGS += $(call cc-option, -mno-global-merge,)
KBUILD_CFLAGS += $(call cc-option, -fcatch-undefined-behavior)
else

# These warnings generated too much noise in a regular build.
# Use make W=1 to enable them (see scripts/Makefile.extrawarn)
KBUILD_CFLAGS += $(call cc-disable-warning, unused-but-set-variable)
endif

KBUILD_CFLAGS += $(call cc-disable-warning, unused-const-variable)
ifdef CONFIG_FRAME_POINTER
KBUILD_CFLAGS	+= -fno-omit-frame-pointer -fno-optimize-sibling-calls
else
# Some targets (ARM with Thumb2, for example), can't be built with frame
# pointers.  For those, we don't have FUNCTION_TRACER automatically
# select FRAME_POINTER.  However, FUNCTION_TRACER adds -pg, and this is
# incompatible with -fomit-frame-pointer with current GCC, so we don't use
# -fomit-frame-pointer with FUNCTION_TRACER.
ifndef CONFIG_FUNCTION_TRACER
KBUILD_CFLAGS	+= -fomit-frame-pointer
endif
endif

# Initialize all stack variables with a 0xAA pattern.
ifdef CONFIG_INIT_STACK_ALL_PATTERN
KBUILD_CFLAGS	+= -ftrivial-auto-var-init=pattern
endif

# Initialize all stack variables with a zero value.
ifdef CONFIG_INIT_STACK_ALL_ZERO
# Future support for zero initialization is still being debated, see
# https://bugs.llvm.org/show_bug.cgi?id=45497. These flags are subject to being
# renamed or dropped.
KBUILD_CFLAGS	+= -ftrivial-auto-var-init=zero
KBUILD_CFLAGS	+= -enable-trivial-auto-var-init-zero-knowing-it-will-be-removed-from-clang
endif

KBUILD_CFLAGS   += $(call cc-option, -fno-var-tracking-assignments)

ifdef CONFIG_DEBUG_INFO
ifdef CONFIG_DEBUG_INFO_SPLIT
KBUILD_CFLAGS   += $(call cc-option, -gsplit-dwarf, -g)
else
KBUILD_CFLAGS	+= -g
endif
ifneq ($(LLVM_IAS),1)
KBUILD_AFLAGS	+= -Wa,-gdwarf-2
endif
endif

ifdef CONFIG_DEBUG_INFO_DWARF4
KBUILD_CFLAGS	+= $(call cc-option, -gdwarf-4,)
endif

ifdef CONFIG_DEBUG_INFO_REDUCED
KBUILD_CFLAGS 	+= $(call cc-option, -femit-struct-debug-baseonly) \
		   $(call cc-option,-fno-var-tracking)
endif

ifdef CONFIG_FUNCTION_TRACER
ifdef CONFIG_FTRACE_MCOUNT_RECORD
  # gcc 5 supports generating the mcount tables directly
  ifeq ($(call cc-option-yn,-mrecord-mcount),y)
    CC_FLAGS_FTRACE	+= -mrecord-mcount
    export CC_USING_RECORD_MCOUNT := 1
  endif
  ifdef CONFIG_HAVE_NOP_MCOUNT
    ifeq ($(call cc-option-yn, -mnop-mcount),y)
      CC_FLAGS_FTRACE	+= -mnop-mcount
      CC_FLAGS_USING	+= -DCC_USING_NOP_MCOUNT
    endif
  endif
endif
ifdef CONFIG_HAVE_FENTRY
  ifeq ($(call cc-option-yn, -mfentry),y)
    CC_FLAGS_FTRACE	+= -mfentry
    CC_FLAGS_USING	+= -DCC_USING_FENTRY
  endif
endif
export CC_FLAGS_FTRACE
KBUILD_CFLAGS	+= $(CC_FLAGS_FTRACE) $(CC_FLAGS_USING)
KBUILD_AFLAGS	+= $(CC_FLAGS_USING)
ifdef CONFIG_DYNAMIC_FTRACE
	ifdef CONFIG_HAVE_C_RECORDMCOUNT
		BUILD_C_RECORDMCOUNT := y
		export BUILD_C_RECORDMCOUNT
	endif
endif
endif

# We trigger additional mismatches with less inlining
ifdef CONFIG_DEBUG_SECTION_MISMATCH
KBUILD_CFLAGS += $(call cc-option, -fno-inline-functions-called-once)
endif

ifdef CONFIG_LD_DEAD_CODE_DATA_ELIMINATION
KBUILD_CFLAGS_KERNEL += -ffunction-sections -fdata-sections
LDFLAGS_vmlinux += --gc-sections
endif

ifdef CONFIG_LTO_CLANG
ifdef CONFIG_THINLTO
lto-clang-flags	:= -flto=thin
KBUILD_LDFLAGS	+= --thinlto-cache-dir=.thinlto-cache
else
lto-clang-flags	:= -flto
endif
lto-clang-flags += -fvisibility=default $(call cc-option, -fsplit-lto-unit)

# Limit inlining across translation units to reduce binary size
LD_FLAGS_LTO_CLANG := -mllvm -import-instr-limit=5

KBUILD_LDFLAGS += $(LD_FLAGS_LTO_CLANG)
KBUILD_LDFLAGS_MODULE += $(LD_FLAGS_LTO_CLANG)

KBUILD_LDFLAGS_MODULE += -T scripts/module-lto.lds

# allow disabling only clang LTO where needed
DISABLE_LTO_CLANG := -fno-lto
export DISABLE_LTO_CLANG
endif

ifdef CONFIG_LTO
LTO_CFLAGS	:= $(lto-clang-flags)
KBUILD_CFLAGS	+= $(LTO_CFLAGS)

DISABLE_LTO	:= $(DISABLE_LTO_CLANG)
export LTO_CFLAGS DISABLE_LTO
endif

ifdef CONFIG_CFI_CLANG
cfi-clang-flags	+= -fsanitize=cfi -fno-sanitize-cfi-canonical-jump-tables \
		   -fno-sanitize-blacklist
DISABLE_CFI_CLANG := -fno-sanitize=cfi
ifdef CONFIG_MODULES
cfi-clang-flags	+= -fsanitize-cfi-cross-dso
DISABLE_CFI_CLANG += -fno-sanitize-cfi-cross-dso
endif
ifdef CONFIG_CFI_PERMISSIVE
cfi-clang-flags	+= -fsanitize-recover=cfi -fno-sanitize-trap=cfi
endif

# also disable CFI when LTO is disabled
DISABLE_LTO_CLANG += $(DISABLE_CFI_CLANG)
# allow disabling only clang CFI where needed
export DISABLE_CFI_CLANG
endif

ifdef CONFIG_CFI
CFI_CFLAGS	:= $(cfi-clang-flags)
KBUILD_CFLAGS	+= $(CFI_CFLAGS)

DISABLE_CFI	:= $(DISABLE_CFI_CLANG)
DISABLE_LTO	+= $(DISABLE_CFI)
export CFI_CFLAGS DISABLE_CFI
endif

ifdef CONFIG_SHADOW_CALL_STACK
CC_FLAGS_SCS	:= -fsanitize=shadow-call-stack
KBUILD_CFLAGS	+= $(CC_FLAGS_SCS)
export CC_FLAGS_SCS
endif

# arch Makefile may override CC so keep this after arch Makefile is included
NOSTDINC_FLAGS += -nostdinc -isystem $(shell $(CC) -print-file-name=include)

# warn about C99 declaration after statement
KBUILD_CFLAGS += $(call cc-option,-Wdeclaration-after-statement,)

# disable pointer signed / unsigned warnings in gcc 4.0
KBUILD_CFLAGS += $(call cc-disable-warning, pointer-sign)

# disable stringop warnings in gcc 8+
KBUILD_CFLAGS += $(call cc-disable-warning, stringop-truncation)

# We'll want to enable this eventually, but it's not going away for 5.7 at least
KBUILD_CFLAGS += $(call cc-disable-warning, zero-length-bounds)
KBUILD_CFLAGS += $(call cc-disable-warning, array-bounds)
KBUILD_CFLAGS += $(call cc-disable-warning, stringop-overflow)

# Another good warning that we'll want to enable eventually
KBUILD_CFLAGS += $(call cc-disable-warning, restrict)

# Enabled with W=2, disabled by default as noisy
KBUILD_CFLAGS += $(call cc-disable-warning, maybe-uninitialized)

# disable invalid "can't wrap" optimizations for signed / pointers
KBUILD_CFLAGS	+= $(call cc-option,-fno-strict-overflow)

# clang sets -fmerge-all-constants by default as optimization, but this
# is non-conforming behavior for C and in fact breaks the kernel, so we
# need to disable it here generally.
KBUILD_CFLAGS	+= $(call cc-option,-fno-merge-all-constants)

# for gcc -fno-merge-all-constants disables everything, but it is fine
# to have actual conforming behavior enabled.
KBUILD_CFLAGS	+= $(call cc-option,-fmerge-constants)

# Make sure -fstack-check isn't enabled (like gentoo apparently did)
KBUILD_CFLAGS  += $(call cc-option,-fno-stack-check,)

# conserve stack if available
KBUILD_CFLAGS   += $(call cc-option,-fconserve-stack)

# disallow errors like 'EXPORT_GPL(foo);' with missing header
KBUILD_CFLAGS   += $(call cc-option,-Werror=implicit-int)

# require functions to have arguments in prototypes, not empty 'int foo()'
KBUILD_CFLAGS   += $(call cc-option,-Werror=strict-prototypes)

# Prohibit date/time macros, which would make the build non-deterministic
KBUILD_CFLAGS   += $(call cc-option,-Werror=date-time)

# enforce correct pointer usage
KBUILD_CFLAGS   += $(call cc-option,-Werror=incompatible-pointer-types)

# Require designated initializers for all marked structures
KBUILD_CFLAGS   += $(call cc-option,-Werror=designated-init)

# change __FILE__ to the relative path from the srctree
KBUILD_CFLAGS	+= $(call cc-option,-fmacro-prefix-map=$(srctree)/=)

# ensure -fcf-protection is disabled when using retpoline as it is
# incompatible with -mindirect-branch=thunk-extern
ifdef CONFIG_RETPOLINE
KBUILD_CFLAGS += $(call cc-option,-fcf-protection=none)
endif

# use the deterministic mode of AR if available
KBUILD_ARFLAGS := $(call ar-option,D)

include scripts/Makefile.kasan
include scripts/Makefile.extrawarn
include scripts/Makefile.ubsan

# Add any arch overrides and user supplied CPPFLAGS, AFLAGS and CFLAGS as the
# last assignments
KBUILD_CPPFLAGS += $(ARCH_CPPFLAGS) $(KCPPFLAGS)
KBUILD_AFLAGS   += $(ARCH_AFLAGS)   $(KAFLAGS)
KBUILD_CFLAGS   += $(ARCH_CFLAGS)   $(KCFLAGS)

# Use --build-id when available.
LDFLAGS_BUILD_ID := $(call ld-option, --build-id)
KBUILD_LDFLAGS_MODULE += $(LDFLAGS_BUILD_ID)
LDFLAGS_vmlinux += $(LDFLAGS_BUILD_ID)

ifeq ($(CONFIG_STRIP_ASM_SYMS),y)
LDFLAGS_vmlinux	+= $(call ld-option, -X,)
endif

ifeq ($(CONFIG_RELR),y)
LDFLAGS_vmlinux	+= --pack-dyn-relocs=relr
endif

# insure the checker run with the right endianness
CHECKFLAGS += $(if $(CONFIG_CPU_BIG_ENDIAN),-mbig-endian,-mlittle-endian)

# the checker needs the correct machine size
CHECKFLAGS += $(if $(CONFIG_64BIT),-m64,-m32)

# Default kernel image to build when no specific target is given.
# KBUILD_IMAGE may be overruled on the command line or
# set in the environment
# Also any assignments in arch/$(ARCH)/Makefile take precedence over
# this default value
export KBUILD_IMAGE ?= vmlinux

#
# INSTALL_PATH specifies where to place the updated kernel and system map
# images. Default is /boot, but you can set it to other values
export	INSTALL_PATH ?= /boot

#
# INSTALL_DTBS_PATH specifies a prefix for relocations required by build roots.
# Like INSTALL_MOD_PATH, it isn't defined in the Makefile, but can be passed as
# an argument if needed. Otherwise it defaults to the kernel install path
#
export INSTALL_DTBS_PATH ?= $(INSTALL_PATH)/dtbs/$(KERNELRELEASE)

#
# INSTALL_MOD_PATH specifies a prefix to MODLIB for module directory
# relocations required by build roots.  This is not defined in the
# makefile but the argument can be passed to make if needed.
#

MODLIB	= $(INSTALL_MOD_PATH)/lib/modules/$(KERNELRELEASE)
export MODLIB

#
# INSTALL_MOD_STRIP, if defined, will cause modules to be
# stripped after they are installed.  If INSTALL_MOD_STRIP is '1', then
# the default option --strip-debug will be used.  Otherwise,
# INSTALL_MOD_STRIP value will be used as the options to the strip command.

ifdef INSTALL_MOD_STRIP
ifeq ($(INSTALL_MOD_STRIP),1)
mod_strip_cmd = $(STRIP) --strip-debug
else
mod_strip_cmd = $(STRIP) $(INSTALL_MOD_STRIP)
endif # INSTALL_MOD_STRIP=1
else
mod_strip_cmd = true
endif # INSTALL_MOD_STRIP
export mod_strip_cmd

# CONFIG_MODULE_COMPRESS, if defined, will cause module to be compressed
# after they are installed in agreement with CONFIG_MODULE_COMPRESS_GZIP
# or CONFIG_MODULE_COMPRESS_XZ.

mod_compress_cmd = true
ifdef CONFIG_MODULE_COMPRESS
  ifdef CONFIG_MODULE_COMPRESS_GZIP
    mod_compress_cmd = gzip -n -f
  endif # CONFIG_MODULE_COMPRESS_GZIP
  ifdef CONFIG_MODULE_COMPRESS_XZ
    mod_compress_cmd = xz -f
  endif # CONFIG_MODULE_COMPRESS_XZ
endif # CONFIG_MODULE_COMPRESS
export mod_compress_cmd

# Select initial ramdisk compression format, default is gzip(1).
# This shall be used by the dracut(8) tool while creating an initramfs image.
#
INITRD_COMPRESS-y                  := gzip
INITRD_COMPRESS-$(CONFIG_RD_BZIP2) := bzip2
INITRD_COMPRESS-$(CONFIG_RD_LZMA)  := lzma
INITRD_COMPRESS-$(CONFIG_RD_XZ)    := xz
INITRD_COMPRESS-$(CONFIG_RD_LZO)   := lzo
INITRD_COMPRESS-$(CONFIG_RD_LZ4)   := lz4
# do not export INITRD_COMPRESS, since we didn't actually
# choose a sane default compression above.
# export INITRD_COMPRESS := $(INITRD_COMPRESS-y)

ifdef CONFIG_MODULE_SIG_ALL
$(eval $(call config_filename,MODULE_SIG_KEY))

mod_sign_cmd = scripts/sign-file $(CONFIG_MODULE_SIG_HASH) $(MODULE_SIG_KEY_SRCPREFIX)$(CONFIG_MODULE_SIG_KEY) certs/signing_key.x509
else
mod_sign_cmd = true
endif
export mod_sign_cmd

HOST_LIBELF_LIBS = $(shell pkg-config libelf --libs 2>/dev/null || echo -lelf)

ifdef CONFIG_STACK_VALIDATION
  has_libelf := $(call try-run,\
		echo "int main() {}" | $(HOSTCC) -xc -o /dev/null $(HOST_LIBELF_LIBS) -,1,0)
  ifeq ($(has_libelf),1)
    objtool_target := tools/objtool FORCE
  else
    SKIP_STACK_VALIDATION := 1
    export SKIP_STACK_VALIDATION
  endif
endif

PHONY += prepare0

ifeq ($(KBUILD_EXTMOD),)
core-y		+= kernel/ certs/ mm/ fs/ ipc/ security/ crypto/ block/

vmlinux-dirs	:= $(patsubst %/,%,$(filter %/, $(init-y) $(init-m) \
		     $(core-y) $(core-m) $(drivers-y) $(drivers-m) \
		     $(net-y) $(net-m) $(libs-y) $(libs-m) $(virt-y)))

vmlinux-alldirs	:= $(sort $(vmlinux-dirs) $(patsubst %/,%,$(filter %/, \
		     $(init-) $(core-) $(drivers-) $(net-) $(libs-) $(virt-))))

init-y		:= $(patsubst %/, %/built-in.a, $(init-y))
core-y		:= $(patsubst %/, %/built-in.a, $(core-y))
drivers-y	:= $(patsubst %/, %/built-in.a, $(drivers-y))
net-y		:= $(patsubst %/, %/built-in.a, $(net-y))
libs-y1		:= $(patsubst %/, %/lib.a, $(libs-y))
libs-y2		:= $(patsubst %/, %/built-in.a, $(filter-out %.a, $(libs-y)))
libs-lds	:= $(strip $(patsubst %/, %/.lib-ksyms.o.lds, $(libs-y)))
virt-y		:= $(patsubst %/, %/built-in.a, $(virt-y))

# Externally visible symbols (used by link-vmlinux.sh)
export KBUILD_VMLINUX_INIT := $(head-y) $(init-y)
export KBUILD_VMLINUX_MAIN := $(core-y) $(libs-y2) $(drivers-y) $(net-y) $(virt-y)
export KBUILD_VMLINUX_LIBS := $(libs-y1)
export KBUILD_LDS          := arch/$(SRCARCH)/kernel/vmlinux.lds
export KBUILD_EXTRA_LDS    := $(libs-lds)
export LDFLAGS_vmlinux
# used by scripts/package/Makefile
export KBUILD_ALLDIRS := $(sort $(filter-out arch/%,$(vmlinux-alldirs)) arch Documentation include samples scripts tools)

vmlinux-deps := $(KBUILD_LDS) $(KBUILD_EXTRA_LDS) $(KBUILD_VMLINUX_INIT) $(KBUILD_VMLINUX_MAIN) $(KBUILD_VMLINUX_LIBS)

# Recurse until adjust_autoksyms.sh is satisfied
PHONY += autoksyms_recursive
autoksyms_recursive: $(vmlinux-deps)
ifdef CONFIG_TRIM_UNUSED_KSYMS
	$(Q)$(CONFIG_SHELL) $(srctree)/scripts/adjust_autoksyms.sh \
	  "$(MAKE) -f $(srctree)/Makefile vmlinux"
endif

# For the kernel to actually contain only the needed exported symbols,
# we have to build modules as well to determine what those symbols are.
# (this can be evaluated only once include/config/auto.conf has been included)
ifdef CONFIG_TRIM_UNUSED_KSYMS
  KBUILD_MODULES := 1
endif

autoksyms_h := $(if $(CONFIG_TRIM_UNUSED_KSYMS), include/generated/autoksyms.h)

quiet_cmd_autoksyms_h = GEN     $@
      cmd_autoksyms_h = mkdir -p $(dir $@); \
			$(CONFIG_SHELL) $(srctree)/scripts/gen_autoksyms.sh $@

$(autoksyms_h):
	$(call cmd,autoksyms_h)

ARCH_POSTLINK := $(wildcard $(srctree)/arch/$(SRCARCH)/Makefile.postlink)

# Final link of vmlinux with optional arch pass after final link
cmd_link-vmlinux =                                                 \
	$(CONFIG_SHELL) $< $(LD) $(KBUILD_LDFLAGS) $(LDFLAGS_vmlinux) ;    \
	$(if $(ARCH_POSTLINK), $(MAKE) -f $(ARCH_POSTLINK) $@, true)

vmlinux: scripts/link-vmlinux.sh autoksyms_recursive $(vmlinux-deps) FORCE
ifdef CONFIG_HEADERS_CHECK
	$(Q)$(MAKE) -f $(srctree)/Makefile headers_check
endif
ifdef CONFIG_GDB_SCRIPTS
	$(Q)ln -fsn $(abspath $(srctree)/scripts/gdb/vmlinux-gdb.py)
endif
	+$(call if_changed,link-vmlinux)

# Build samples along the rest of the kernel. This needs headers_install.
ifdef CONFIG_SAMPLES
vmlinux-dirs += samples
samples: headers_install
endif

# The actual objects are generated when descending,
# make sure no implicit rule kicks in
$(sort $(vmlinux-deps)): $(vmlinux-dirs) ;

# Handle descending into subdirectories listed in $(vmlinux-dirs)
# Preset locale variables to speed up the build process. Limit locale
# tweaks to this spot to avoid wrong language settings when running
# make menuconfig etc.
# Error messages still appears in the original language

PHONY += $(vmlinux-dirs)
$(vmlinux-dirs): prepare scripts
	$(Q)$(MAKE) $(build)=$@ need-builtin=1

define filechk_kernel.release
	echo "$(KERNELVERSION)$$($(CONFIG_SHELL) $(srctree)/scripts/setlocalversion \
		$(srctree) $(BRANCH) $(KMI_GENERATION))"
endef

# Store (new) KERNELRELEASE string in include/config/kernel.release
include/config/kernel.release: $(srctree)/Makefile FORCE
	$(call filechk,kernel.release)

# Additional helpers built in scripts/
# Carefully list dependencies so we do not try to build scripts twice
# in parallel
PHONY += scripts
scripts: scripts_basic asm-generic gcc-plugins $(autoksyms_h)
	$(Q)$(MAKE) $(build)=$(@)

# Things we need to do before we recursively start building the kernel
# or the modules are listed in "prepare".
# A multi level approach is used. prepareN is processed before prepareN-1.
# archprepare is used in arch Makefiles and when processed asm symlink,
# version.h and scripts_basic is processed / created.

PHONY += prepare archprepare prepare1 prepare2 prepare3

# prepare3 is used to check if we are building in a separate output directory,
# and if so do:
# 1) Check that make has not been executed in the kernel src $(srctree)
prepare3: include/config/kernel.release
ifneq ($(KBUILD_SRC),)
	@$(kecho) '  Using $(srctree) as source for kernel'
	$(Q)if [ -f $(srctree)/.config -o -d $(srctree)/include/config ]; then \
		echo >&2 "  $(srctree) is not clean, please run 'make mrproper'"; \
		echo >&2 "  in the '$(srctree)' directory.";\
		/bin/false; \
	fi;
endif

# prepare2 creates a makefile if using a separate output directory.
# From this point forward, .config has been reprocessed, so any rules
# that need to depend on updated CONFIG_* values can be checked here.
prepare2: prepare3 outputmakefile asm-generic

prepare1: prepare2 $(version_h) $(autoksyms_h) include/generated/utsrelease.h
	$(cmd_crmodverdir)

archprepare: archheaders archscripts prepare1 scripts_basic

prepare0: archprepare gcc-plugins
	$(Q)$(MAKE) $(build)=.

# All the preparing..
prepare: prepare0 prepare-objtool

# Support for using generic headers in asm-generic
PHONY += asm-generic uapi-asm-generic
asm-generic: uapi-asm-generic
	$(Q)$(MAKE) -f $(srctree)/scripts/Makefile.asm-generic \
	            src=asm obj=arch/$(SRCARCH)/include/generated/asm
uapi-asm-generic:
	$(Q)$(MAKE) -f $(srctree)/scripts/Makefile.asm-generic \
	            src=uapi/asm obj=arch/$(SRCARCH)/include/generated/uapi/asm

PHONY += prepare-objtool
prepare-objtool: $(objtool_target)
ifeq ($(SKIP_STACK_VALIDATION),1)
ifdef CONFIG_UNWINDER_ORC
	@echo "error: Cannot generate ORC metadata for CONFIG_UNWINDER_ORC=y, please install libelf-dev, libelf-devel or elfutils-libelf-devel" >&2
	@false
else
	@echo "warning: Cannot use CONFIG_STACK_VALIDATION=y, please install libelf-dev, libelf-devel or elfutils-libelf-devel" >&2
endif
endif

# Generate some files
# ---------------------------------------------------------------------------

# KERNELRELEASE can change from a few different places, meaning version.h
# needs to be updated, so this check is forced on all builds

uts_len := 64
ifneq (,$(BUILD_NUMBER))
	UTS_RELEASE=$(KERNELRELEASE)-ab$(BUILD_NUMBER)
else
	UTS_RELEASE=$(KERNELRELEASE)
endif
define filechk_utsrelease.h
	if [ `echo -n "$(UTS_RELEASE)" | wc -c ` -gt $(uts_len) ]; then \
		echo '"$(UTS_RELEASE)" exceeds $(uts_len) characters' >&2;    \
		exit 1;                                                       \
	fi;                                                             \
	(echo \#define UTS_RELEASE \"$(UTS_RELEASE)\";)
endef

define filechk_version.h
	(echo \#define LINUX_VERSION_CODE $(shell                         \
	expr $(VERSION) \* 65536 + 0$(PATCHLEVEL) \* 256 + 0$(SUBLEVEL)); \
	echo '#define KERNEL_VERSION(a,b,c) (((a) << 16) + ((b) << 8) + (c))';)
endef

$(version_h): FORCE
	$(call filechk,version.h)
	$(Q)rm -f $(old_version_h)

include/generated/utsrelease.h: include/config/kernel.release FORCE
	$(call filechk,utsrelease.h)

PHONY += headerdep
headerdep:
	$(Q)find $(srctree)/include/ -name '*.h' | xargs --max-args 1 \
	$(srctree)/scripts/headerdep.pl -I$(srctree)/include

# ---------------------------------------------------------------------------
# Kernel headers

#Default location for installed headers
export INSTALL_HDR_PATH = $(objtree)/usr

# If we do an all arch process set dst to include/arch-$(SRCARCH)
hdr-dst = $(if $(KBUILD_HEADERS), dst=include/arch-$(SRCARCH), dst=include)

PHONY += archheaders
archheaders:

PHONY += archscripts
archscripts:

PHONY += __headers
__headers: $(version_h) scripts_basic uapi-asm-generic archheaders archscripts
	$(Q)$(MAKE) $(build)=scripts build_unifdef

PHONY += headers_install_all
headers_install_all:
	$(Q)$(CONFIG_SHELL) $(srctree)/scripts/headers.sh install

PHONY += headers_install
headers_install: __headers
	$(if $(wildcard $(srctree)/arch/$(SRCARCH)/include/uapi/asm/Kbuild),, \
	  $(error Headers not exportable for the $(SRCARCH) architecture))
	$(Q)$(MAKE) $(hdr-inst)=include/uapi dst=include
	$(Q)$(MAKE) $(hdr-inst)=arch/$(SRCARCH)/include/uapi $(hdr-dst)

PHONY += headers_check_all
headers_check_all: headers_install_all
	$(Q)$(CONFIG_SHELL) $(srctree)/scripts/headers.sh check

PHONY += headers_check
headers_check: headers_install
	$(Q)$(MAKE) $(hdr-inst)=include/uapi dst=include HDRCHECK=1
	$(Q)$(MAKE) $(hdr-inst)=arch/$(SRCARCH)/include/uapi $(hdr-dst) HDRCHECK=1

# ---------------------------------------------------------------------------
# Kernel selftest

PHONY += kselftest
kselftest:
	$(Q)$(MAKE) -C $(srctree)/tools/testing/selftests run_tests

PHONY += kselftest-clean
kselftest-clean:
	$(Q)$(MAKE) -C $(srctree)/tools/testing/selftests clean

PHONY += kselftest-merge
kselftest-merge:
	$(if $(wildcard $(objtree)/.config),, $(error No .config exists, config your kernel first!))
	$(Q)$(CONFIG_SHELL) $(srctree)/scripts/kconfig/merge_config.sh \
		-m $(objtree)/.config \
		$(srctree)/tools/testing/selftests/*/config
	+$(Q)$(MAKE) -f $(srctree)/Makefile olddefconfig

# ---------------------------------------------------------------------------
# Modules

ifdef CONFIG_MODULES

# By default, build modules as well

all: modules

# When we're building modules with modversions, we need to consider
# the built-in objects during the descend as well, in order to
# make sure the checksums are up to date before we record them.
ifdef CONFIG_MODVERSIONS
  KBUILD_BUILTIN := 1
endif

# Build modules
#
# A module can be listed more than once in obj-m resulting in
# duplicate lines in modules.order files.  Those are removed
# using awk while concatenating to the final file.

PHONY += modules
modules: $(vmlinux-dirs) $(if $(KBUILD_BUILTIN),vmlinux) modules.builtin
	$(Q)$(AWK) '!x[$$0]++' $(vmlinux-dirs:%=$(objtree)/%/modules.order) > $(objtree)/modules.order
	@$(kecho) '  Building modules, stage 2.';
	$(Q)$(MAKE) -f $(srctree)/scripts/Makefile.modpost

modules.builtin: $(vmlinux-dirs:%=%/modules.builtin)
	$(Q)$(AWK) '!x[$$0]++' $^ > $(objtree)/modules.builtin

%/modules.builtin: include/config/auto.conf include/config/tristate.conf
	$(Q)$(MAKE) $(modbuiltin)=$*


# Target to prepare building external modules
PHONY += modules_prepare
modules_prepare: prepare scripts

# Target to install modules
PHONY += modules_install
modules_install: _modinst_ _modinst_post

PHONY += _modinst_
_modinst_:
	@rm -rf $(MODLIB)/kernel
	@rm -f $(MODLIB)/source
	@mkdir -p $(MODLIB)/kernel
	@ln -s $(abspath $(srctree)) $(MODLIB)/source
	@if [ ! $(objtree) -ef  $(MODLIB)/build ]; then \
		rm -f $(MODLIB)/build ; \
		ln -s $(CURDIR) $(MODLIB)/build ; \
	fi
	@cp -f $(objtree)/modules.order $(MODLIB)/
	@cp -f $(objtree)/modules.builtin $(MODLIB)/
	$(Q)$(MAKE) -f $(srctree)/scripts/Makefile.modinst

# This depmod is only for convenience to give the initial
# boot a modules.dep even before / is mounted read-write.  However the
# boot script depmod is the master version.
PHONY += _modinst_post
_modinst_post: _modinst_
	$(call cmd,depmod)

ifeq ($(CONFIG_MODULE_SIG), y)
PHONY += modules_sign
modules_sign:
	$(Q)$(MAKE) -f $(srctree)/scripts/Makefile.modsign
endif

else # CONFIG_MODULES

# Modules not configured
# ---------------------------------------------------------------------------

PHONY += modules modules_install
modules modules_install:
	@echo >&2
	@echo >&2 "The present kernel configuration has modules disabled."
	@echo >&2 "Type 'make config' and enable loadable module support."
	@echo >&2 "Then build a kernel with module support enabled."
	@echo >&2
	@exit 1

endif # CONFIG_MODULES

###
# Cleaning is done on three levels.
# make clean     Delete most generated files
#                Leave enough to build external modules
# make mrproper  Delete the current configuration, and all generated files
# make distclean Remove editor backup files, patch leftover files and the like

# Directories & files removed with 'make clean'
CLEAN_DIRS  += $(MODVERDIR) include/ksym

# Directories & files removed with 'make mrproper'
MRPROPER_DIRS  += include/config usr/include include/generated          \
		  arch/*/include/generated .tmp_objdiff
MRPROPER_FILES += .config .config.old .version \
		  Module.symvers tags TAGS cscope* GPATH GTAGS GRTAGS GSYMS \
		  signing_key.pem signing_key.priv signing_key.x509	\
		  x509.genkey extra_certificates signing_key.x509.keyid	\
		  signing_key.x509.signer vmlinux-gdb.py

# clean - Delete most, but leave enough to build external modules
#
clean: rm-dirs  := $(CLEAN_DIRS)
clean: rm-files := $(CLEAN_FILES)
clean-dirs      := $(addprefix _clean_, . $(vmlinux-alldirs) Documentation samples)

PHONY += $(clean-dirs) clean archclean vmlinuxclean
$(clean-dirs):
	$(Q)$(MAKE) $(clean)=$(patsubst _clean_%,%,$@)

vmlinuxclean:
	$(Q)$(CONFIG_SHELL) $(srctree)/scripts/link-vmlinux.sh clean
	$(Q)$(if $(ARCH_POSTLINK), $(MAKE) -f $(ARCH_POSTLINK) clean)

clean: archclean vmlinuxclean

# mrproper - Delete all generated files, including .config
#
mrproper: rm-dirs  := $(wildcard $(MRPROPER_DIRS))
mrproper: rm-files := $(wildcard $(MRPROPER_FILES))
mrproper-dirs      := $(addprefix _mrproper_,scripts)

PHONY += $(mrproper-dirs) mrproper archmrproper
$(mrproper-dirs):
	$(Q)$(MAKE) $(clean)=$(patsubst _mrproper_%,%,$@)

mrproper: clean archmrproper $(mrproper-dirs)
	$(call cmd,rmdirs)
	$(call cmd,rmfiles)

# distclean
#
PHONY += distclean

distclean: mrproper
	@find $(srctree) $(RCS_FIND_IGNORE) \
		\( -name '*.orig' -o -name '*.rej' -o -name '*~' \
		-o -name '*.bak' -o -name '#*#' -o -name '*%' \
		-o -name 'core' \) \
		-type f -print | xargs rm -f


# Packaging of the kernel to various formats
# ---------------------------------------------------------------------------
package-dir	:= scripts/package

%src-pkg: FORCE
	$(Q)$(MAKE) $(build)=$(package-dir) $@
%pkg: include/config/kernel.release FORCE
	$(Q)$(MAKE) $(build)=$(package-dir) $@


# Brief documentation of the typical targets used
# ---------------------------------------------------------------------------

boards := $(wildcard $(srctree)/arch/$(SRCARCH)/configs/*_defconfig)
boards := $(sort $(notdir $(boards)))
board-dirs := $(dir $(wildcard $(srctree)/arch/$(SRCARCH)/configs/*/*_defconfig))
board-dirs := $(sort $(notdir $(board-dirs:/=)))

PHONY += help
help:
	@echo  'Cleaning targets:'
	@echo  '  clean		  - Remove most generated files but keep the config and'
	@echo  '                    enough build support to build external modules'
	@echo  '  mrproper	  - Remove all generated files + config + various backup files'
	@echo  '  distclean	  - mrproper + remove editor backup and patch files'
	@echo  ''
	@echo  'Configuration targets:'
	@$(MAKE) -f $(srctree)/scripts/kconfig/Makefile help
	@echo  ''
	@echo  'Other generic targets:'
	@echo  '  all		  - Build all targets marked with [*]'
	@echo  '* vmlinux	  - Build the bare kernel'
	@echo  '* modules	  - Build all modules'
	@echo  '  modules_install - Install all modules to INSTALL_MOD_PATH (default: /)'
	@echo  '  dir/            - Build all files in dir and below'
	@echo  '  dir/file.[ois]  - Build specified target only'
	@echo  '  dir/file.ll     - Build the LLVM assembly file'
	@echo  '                    (requires compiler support for LLVM assembly generation)'
	@echo  '  dir/file.lst    - Build specified mixed source/assembly target only'
	@echo  '                    (requires a recent binutils and recent build (System.map))'
	@echo  '  dir/file.ko     - Build module including final link'
	@echo  '  modules_prepare - Set up for building external modules'
	@echo  '  tags/TAGS	  - Generate tags file for editors'
	@echo  '  cscope	  - Generate cscope index'
	@echo  '  gtags           - Generate GNU GLOBAL index'
	@echo  '  kernelrelease	  - Output the release version string (use with make -s)'
	@echo  '  kernelversion	  - Output the version stored in Makefile (use with make -s)'
	@echo  '  image_name	  - Output the image name (use with make -s)'
	@echo  '  headers_install - Install sanitised kernel headers to INSTALL_HDR_PATH'; \
	 echo  '                    (default: $(INSTALL_HDR_PATH))'; \
	 echo  ''
	@echo  'Static analysers:'
	@echo  '  checkstack      - Generate a list of stack hogs'
	@echo  '  namespacecheck  - Name space analysis on compiled kernel'
	@echo  '  versioncheck    - Sanity check on version.h usage'
	@echo  '  includecheck    - Check for duplicate included header files'
	@echo  '  export_report   - List the usages of all exported symbols'
	@echo  '  headers_check   - Sanity check on exported headers'
	@echo  '  headerdep       - Detect inclusion cycles in headers'
	@echo  '  coccicheck      - Check with Coccinelle'
	@echo  ''
	@echo  'Kernel selftest:'
	@echo  '  kselftest       - Build and run kernel selftest (run as root)'
	@echo  '                    Build, install, and boot kernel before'
	@echo  '                    running kselftest on it'
	@echo  '  kselftest-clean - Remove all generated kselftest files'
	@echo  '  kselftest-merge - Merge all the config dependencies of kselftest to existing'
	@echo  '                    .config.'
	@echo  ''
	@echo 'Userspace tools targets:'
	@echo '  use "make tools/help"'
	@echo '  or  "cd tools; make help"'
	@echo  ''
	@echo  'Kernel packaging:'
	@$(MAKE) $(build)=$(package-dir) help
	@echo  ''
	@echo  'Documentation targets:'
	@$(MAKE) -f $(srctree)/Documentation/Makefile dochelp
	@echo  ''
	@echo  'Architecture specific targets ($(SRCARCH)):'
	@$(if $(archhelp),$(archhelp),\
		echo '  No architecture specific help defined for $(SRCARCH)')
	@echo  ''
	@$(if $(boards), \
		$(foreach b, $(boards), \
		printf "  %-24s - Build for %s\\n" $(b) $(subst _defconfig,,$(b));) \
		echo '')
	@$(if $(board-dirs), \
		$(foreach b, $(board-dirs), \
		printf "  %-16s - Show %s-specific targets\\n" help-$(b) $(b);) \
		printf "  %-16s - Show all of the above\\n" help-boards; \
		echo '')

	@echo  '  make V=0|1 [targets] 0 => quiet build (default), 1 => verbose build'
	@echo  '  make V=2   [targets] 2 => give reason for rebuild of target'
	@echo  '  make O=dir [targets] Locate all output files in "dir", including .config'
	@echo  '  make C=1   [targets] Check re-compiled c source with $$CHECK (sparse by default)'
	@echo  '  make C=2   [targets] Force check of all c source with $$CHECK'
	@echo  '  make RECORDMCOUNT_WARN=1 [targets] Warn about ignored mcount sections'
	@echo  '  make W=n   [targets] Enable extra gcc checks, n=1,2,3 where'
	@echo  '		1: warnings which may be relevant and do not occur too often'
	@echo  '		2: warnings which occur quite often but may still be relevant'
	@echo  '		3: more obscure warnings, can most likely be ignored'
	@echo  '		Multiple levels can be combined with W=12 or W=123'
	@echo  ''
	@echo  'Execute "make" or "make all" to build all targets marked with [*] '
	@echo  'For further info see the ./README file'


help-board-dirs := $(addprefix help-,$(board-dirs))

help-boards: $(help-board-dirs)

boards-per-dir = $(sort $(notdir $(wildcard $(srctree)/arch/$(SRCARCH)/configs/$*/*_defconfig)))

$(help-board-dirs): help-%:
	@echo  'Architecture specific targets ($(SRCARCH) $*):'
	@$(if $(boards-per-dir), \
		$(foreach b, $(boards-per-dir), \
		printf "  %-24s - Build for %s\\n" $*/$(b) $(subst _defconfig,,$(b));) \
		echo '')


# Documentation targets
# ---------------------------------------------------------------------------
DOC_TARGETS := xmldocs latexdocs pdfdocs htmldocs epubdocs cleandocs \
	       linkcheckdocs dochelp refcheckdocs
PHONY += $(DOC_TARGETS)
$(DOC_TARGETS): scripts_basic FORCE
	$(Q)$(MAKE) $(build)=Documentation $@

else # KBUILD_EXTMOD

###
# External module support.
# When building external modules the kernel used as basis is considered
# read-only, and no consistency checks are made and the make
# system is not used on the basis kernel. If updates are required
# in the basis kernel ordinary make commands (without M=...) must
# be used.
#
# The following are the only valid targets when building external
# modules.
# make M=dir clean     Delete all automatically generated files
# make M=dir modules   Make all modules in specified dir
# make M=dir	       Same as 'make M=dir modules'
# make M=dir modules_install
#                      Install the modules built in the module directory
#                      Assumes install directory is already created

# We are always building modules
KBUILD_MODULES := 1

PHONY += $(objtree)/Module.symvers
$(objtree)/Module.symvers:
	@test -e $(objtree)/Module.symvers || ( \
	echo; \
	echo "  WARNING: Symbol version dump $(objtree)/Module.symvers"; \
	echo "           is missing; modules will have no dependencies and modversions."; \
	echo )

module-dirs := $(addprefix _module_,$(KBUILD_EXTMOD))
PHONY += $(module-dirs) modules
$(module-dirs): prepare $(objtree)/Module.symvers
	$(Q)$(MAKE) $(build)=$(patsubst _module_%,%,$@)

modules: $(module-dirs)
	@$(kecho) '  Building modules, stage 2.';
	$(Q)$(MAKE) -f $(srctree)/scripts/Makefile.modpost

PHONY += modules_install
modules_install: _emodinst_ _emodinst_post

install-dir := $(if $(INSTALL_MOD_DIR),$(INSTALL_MOD_DIR),extra)
PHONY += _emodinst_
_emodinst_:
	$(Q)mkdir -p $(MODLIB)/$(install-dir)
	$(Q)$(MAKE) -f $(srctree)/scripts/Makefile.modinst

PHONY += _emodinst_post
_emodinst_post: _emodinst_
	$(call cmd,depmod)

clean-dirs := $(addprefix _clean_,$(KBUILD_EXTMOD))

PHONY += $(clean-dirs) clean
$(clean-dirs):
	$(Q)$(MAKE) $(clean)=$(patsubst _clean_%,%,$@)

clean:	rm-dirs := $(MODVERDIR)
clean: rm-files := $(KBUILD_EXTMOD)/Module.symvers

PHONY += help
help:
	@echo  '  Building external modules.'
	@echo  '  Syntax: make -C path/to/kernel/src M=$$PWD target'
	@echo  ''
	@echo  '  modules         - default target, build the module(s)'
	@echo  '  modules_install - install the module'
	@echo  '  clean           - remove generated files in module directory only'
	@echo  ''

# Dummies...
PHONY += prepare scripts
prepare:
	$(cmd_crmodverdir)
scripts: ;
endif # KBUILD_EXTMOD

clean: $(clean-dirs)
	$(call cmd,rmdirs)
	$(call cmd,rmfiles)
	@find $(if $(KBUILD_EXTMOD), $(KBUILD_EXTMOD), .) $(RCS_FIND_IGNORE) \
		\( -name '*.[aios]' -o -name '*.ko' -o -name '.*.cmd' \
		-o -name '*.ko.*' -o -name '*.dtb' -o -name '*.dtb.S' \
		-o -name '*.dwo' -o -name '*.lst' \
		-o -name '*.su'  \
		-o -name '.*.d' -o -name '.*.tmp' -o -name '*.mod.c' \
		-o -name '*.lex.c' -o -name '*.tab.[ch]' \
		-o -name '*.asn1.[ch]' \
		-o -name '*.symtypes' -o -name 'modules.order' \
		-o -name modules.builtin -o -name '.tmp_*.o.*' \
		-o -name '*.c.[012]*.*' \
		-o -name '*.ll' \
		-o -name '*.gcno' \
		-o -name '*.*.symversions' \) -type f -print | xargs rm -f

# Generate tags for editors
# ---------------------------------------------------------------------------
quiet_cmd_tags = GEN     $@
      cmd_tags = $(CONFIG_SHELL) $(srctree)/scripts/tags.sh $@

tags TAGS cscope gtags: FORCE
	$(call cmd,tags)

# Scripts to check various things for consistency
# ---------------------------------------------------------------------------

PHONY += includecheck versioncheck coccicheck namespacecheck export_report

includecheck:
	find $(srctree)/* $(RCS_FIND_IGNORE) \
		-name '*.[hcS]' -type f -print | sort \
		| xargs $(PERL) -w $(srctree)/scripts/checkincludes.pl

versioncheck:
	find $(srctree)/* $(RCS_FIND_IGNORE) \
		-name '*.[hcS]' -type f -print | sort \
		| xargs $(PERL) -w $(srctree)/scripts/checkversion.pl

coccicheck:
	$(Q)$(CONFIG_SHELL) $(srctree)/scripts/$@

namespacecheck:
	$(PERL) $(srctree)/scripts/namespace.pl

export_report:
	$(PERL) $(srctree)/scripts/export_report.pl

endif #ifeq ($(config-targets),1)
endif #ifeq ($(mixed-targets),1)

PHONY += checkstack kernelrelease kernelversion image_name

# UML needs a little special treatment here.  It wants to use the host
# toolchain, so needs $(SUBARCH) passed to checkstack.pl.  Everyone
# else wants $(ARCH), including people doing cross-builds, which means
# that $(SUBARCH) doesn't work here.
ifeq ($(ARCH), um)
CHECKSTACK_ARCH := $(SUBARCH)
else
CHECKSTACK_ARCH := $(ARCH)
endif
checkstack:
	$(OBJDUMP) -d vmlinux $$(find . -name '*.ko') | \
	$(PERL) $(src)/scripts/checkstack.pl $(CHECKSTACK_ARCH)

kernelrelease:
	@echo "$(KERNELVERSION)$$($(CONFIG_SHELL) $(srctree)/scripts/setlocalversion \
		$(srctree) $(BRANCH) $(KMI_GENERATION))"

kernelversion:
	@echo $(KERNELVERSION)

image_name:
	@echo $(KBUILD_IMAGE)

# Clear a bunch of variables before executing the submake
tools/: FORCE
	$(Q)mkdir -p $(objtree)/tools
	$(Q)$(MAKE) LDFLAGS= MAKEFLAGS="$(tools_silent) $(filter --j% -j,$(MAKEFLAGS))" O=$(abspath $(objtree)) subdir=tools -C $(src)/tools/

tools/%: FORCE
	$(Q)mkdir -p $(objtree)/tools
	$(Q)$(MAKE) LDFLAGS= MAKEFLAGS="$(tools_silent) $(filter --j% -j,$(MAKEFLAGS))" O=$(abspath $(objtree)) subdir=tools -C $(src)/tools/ $*

# Single targets
# ---------------------------------------------------------------------------
# Single targets are compatible with:
# - build with mixed source and output
# - build with separate output dir 'make O=...'
# - external modules
#
#  target-dir => where to store outputfile
#  build-dir  => directory in kernel source tree to use

ifeq ($(KBUILD_EXTMOD),)
        build-dir  = $(patsubst %/,%,$(dir $@))
        target-dir = $(dir $@)
else
        zap-slash=$(filter-out .,$(patsubst %/,%,$(dir $@)))
        build-dir  = $(KBUILD_EXTMOD)$(if $(zap-slash),/$(zap-slash))
        target-dir = $(if $(KBUILD_EXTMOD),$(dir $<),$(dir $@))
endif

%.s: %.c prepare scripts FORCE
	$(Q)$(MAKE) $(build)=$(build-dir) $(target-dir)$(notdir $@)
%.i: %.c prepare scripts FORCE
	$(Q)$(MAKE) $(build)=$(build-dir) $(target-dir)$(notdir $@)
%.o: %.c prepare scripts FORCE
	$(Q)$(MAKE) $(build)=$(build-dir) $(target-dir)$(notdir $@)
%.lst: %.c prepare scripts FORCE
	$(Q)$(MAKE) $(build)=$(build-dir) $(target-dir)$(notdir $@)
%.s: %.S prepare scripts FORCE
	$(Q)$(MAKE) $(build)=$(build-dir) $(target-dir)$(notdir $@)
%.o: %.S prepare scripts FORCE
	$(Q)$(MAKE) $(build)=$(build-dir) $(target-dir)$(notdir $@)
%.symtypes: %.c prepare scripts FORCE
	$(Q)$(MAKE) $(build)=$(build-dir) $(target-dir)$(notdir $@)
%.ll: %.c prepare scripts FORCE
	$(Q)$(MAKE) $(build)=$(build-dir) $(target-dir)$(notdir $@)

# Modules
/: prepare scripts FORCE
	$(Q)$(MAKE) KBUILD_MODULES=$(if $(CONFIG_MODULES),1) \
	$(build)=$(build-dir)
# Make sure the latest headers are built for Documentation
Documentation/ samples/: headers_install
%/: prepare scripts FORCE
	$(Q)$(MAKE) KBUILD_MODULES=$(if $(CONFIG_MODULES),1) \
	$(build)=$(build-dir)
%.ko: prepare scripts FORCE
	$(Q)$(MAKE) KBUILD_MODULES=$(if $(CONFIG_MODULES),1)   \
	$(build)=$(build-dir) $(@:.ko=.o)
	$(Q)$(MAKE) -f $(srctree)/scripts/Makefile.modpost

# FIXME Should go into a make.lib or something
# ===========================================================================

quiet_cmd_rmdirs = $(if $(wildcard $(rm-dirs)),CLEAN   $(wildcard $(rm-dirs)))
      cmd_rmdirs = rm -rf $(rm-dirs)

quiet_cmd_rmfiles = $(if $(wildcard $(rm-files)),CLEAN   $(wildcard $(rm-files)))
      cmd_rmfiles = rm -f $(rm-files)

# Run depmod only if we have System.map and depmod is executable
quiet_cmd_depmod = DEPMOD  $(KERNELRELEASE)
      cmd_depmod = $(CONFIG_SHELL) $(srctree)/scripts/depmod.sh $(DEPMOD) \
                   $(KERNELRELEASE)

# Create temporary dir for module support files
# clean it up only when building all modules
cmd_crmodverdir = $(Q)mkdir -p $(MODVERDIR) \
                  $(if $(KBUILD_MODULES),; rm -f $(MODVERDIR)/*)

# read all saved command lines

cmd_files := $(wildcard .*.cmd $(foreach f,$(sort $(targets)),$(dir $(f)).$(notdir $(f)).cmd))

ifneq ($(cmd_files),)
  $(cmd_files): ;	# Do not try to update included dependency files
  include $(cmd_files)
endif

endif	# skip-makefile

PHONY += FORCE
FORCE:

# Declare the contents of the PHONY variable as phony.  We keep that
# information in a variable so we can use it in if_changed and friends.
.PHONY: $(PHONY)<|MERGE_RESOLUTION|>--- conflicted
+++ resolved
@@ -1,13 +1,8 @@
 # SPDX-License-Identifier: GPL-2.0
 VERSION = 4
 PATCHLEVEL = 19
-<<<<<<< HEAD
-SUBLEVEL = 160
+SUBLEVEL = 164
 EXTRAVERSION = -GoogleLTS
-=======
-SUBLEVEL = 164
-EXTRAVERSION =
->>>>>>> d7151442
 NAME = "People's Front"
 
 # *DOCUMENTATION*
