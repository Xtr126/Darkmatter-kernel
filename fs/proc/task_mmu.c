// SPDX-License-Identifier: GPL-2.0
#include <linux/pagewalk.h>
#include <linux/vmacache.h>
#include <linux/hugetlb.h>
#include <linux/huge_mm.h>
#include <linux/mount.h>
#include <linux/seq_file.h>
#include <linux/highmem.h>
#include <linux/ptrace.h>
#include <linux/slab.h>
#include <linux/pagemap.h>
#include <linux/mempolicy.h>
#include <linux/rmap.h>
#include <linux/swap.h>
#include <linux/sched/mm.h>
#include <linux/swapops.h>
#include <linux/mmu_notifier.h>
#include <linux/page_idle.h>
#include <linux/shmem_fs.h>
#include <linux/uaccess.h>
#include <linux/pkeys.h>

#include <asm/elf.h>
#include <asm/tlb.h>
#include <asm/tlbflush.h>
#include "internal.h"

#define SEQ_PUT_DEC(str, val) \
		seq_put_decimal_ull_width(m, str, (val) << (PAGE_SHIFT-10), 8)
void task_mem(struct seq_file *m, struct mm_struct *mm)
{
	unsigned long text, lib, swap, anon, file, shmem;
	unsigned long hiwater_vm, total_vm, hiwater_rss, total_rss;

	anon = get_mm_counter(mm, MM_ANONPAGES);
	file = get_mm_counter(mm, MM_FILEPAGES);
	shmem = get_mm_counter(mm, MM_SHMEMPAGES);

	/*
	 * Note: to minimize their overhead, mm maintains hiwater_vm and
	 * hiwater_rss only when about to *lower* total_vm or rss.  Any
	 * collector of these hiwater stats must therefore get total_vm
	 * and rss too, which will usually be the higher.  Barriers? not
	 * worth the effort, such snapshots can always be inconsistent.
	 */
	hiwater_vm = total_vm = mm->total_vm;
	if (hiwater_vm < mm->hiwater_vm)
		hiwater_vm = mm->hiwater_vm;
	hiwater_rss = total_rss = anon + file + shmem;
	if (hiwater_rss < mm->hiwater_rss)
		hiwater_rss = mm->hiwater_rss;

	/* split executable areas between text and lib */
	text = PAGE_ALIGN(mm->end_code) - (mm->start_code & PAGE_MASK);
	text = min(text, mm->exec_vm << PAGE_SHIFT);
	lib = (mm->exec_vm << PAGE_SHIFT) - text;

	swap = get_mm_counter(mm, MM_SWAPENTS);
	SEQ_PUT_DEC("VmPeak:\t", hiwater_vm);
	SEQ_PUT_DEC(" kB\nVmSize:\t", total_vm);
	SEQ_PUT_DEC(" kB\nVmLck:\t", mm->locked_vm);
	SEQ_PUT_DEC(" kB\nVmPin:\t", atomic64_read(&mm->pinned_vm));
	SEQ_PUT_DEC(" kB\nVmHWM:\t", hiwater_rss);
	SEQ_PUT_DEC(" kB\nVmRSS:\t", total_rss);
	SEQ_PUT_DEC(" kB\nRssAnon:\t", anon);
	SEQ_PUT_DEC(" kB\nRssFile:\t", file);
	SEQ_PUT_DEC(" kB\nRssShmem:\t", shmem);
	SEQ_PUT_DEC(" kB\nVmData:\t", mm->data_vm);
	SEQ_PUT_DEC(" kB\nVmStk:\t", mm->stack_vm);
	seq_put_decimal_ull_width(m,
		    " kB\nVmExe:\t", text >> 10, 8);
	seq_put_decimal_ull_width(m,
		    " kB\nVmLib:\t", lib >> 10, 8);
	seq_put_decimal_ull_width(m,
		    " kB\nVmPTE:\t", mm_pgtables_bytes(mm) >> 10, 8);
	SEQ_PUT_DEC(" kB\nVmSwap:\t", swap);
	seq_puts(m, " kB\n");
	hugetlb_report_usage(m, mm);
}
#undef SEQ_PUT_DEC

unsigned long task_vsize(struct mm_struct *mm)
{
	return PAGE_SIZE * mm->total_vm;
}

unsigned long task_statm(struct mm_struct *mm,
			 unsigned long *shared, unsigned long *text,
			 unsigned long *data, unsigned long *resident)
{
	*shared = get_mm_counter(mm, MM_FILEPAGES) +
			get_mm_counter(mm, MM_SHMEMPAGES);
	*text = (PAGE_ALIGN(mm->end_code) - (mm->start_code & PAGE_MASK))
								>> PAGE_SHIFT;
	*data = mm->data_vm + mm->stack_vm;
	*resident = *shared + get_mm_counter(mm, MM_ANONPAGES);
	return mm->total_vm;
}

static void seq_print_vma_name(struct seq_file *m, struct vm_area_struct *vma)
{
	struct mm_struct *mm = vma->vm_mm;
	char anon_name[NAME_MAX + 1];
	int n;

	n = access_remote_vm_locked(mm, (unsigned long)vma_anon_name(vma), anon_name,
				    NAME_MAX, 0);
	if (n > 0) {
		seq_puts(m, "[anon:");
		seq_write(m, anon_name, strnlen(anon_name, n));
		seq_putc(m, ']');
	}
}

#ifdef CONFIG_NUMA
/*
 * Save get_task_policy() for show_numa_map().
 */
static void hold_task_mempolicy(struct proc_maps_private *priv)
{
	struct task_struct *task = priv->task;

	task_lock(task);
	priv->task_mempolicy = get_task_policy(task);
	mpol_get(priv->task_mempolicy);
	task_unlock(task);
}
static void release_task_mempolicy(struct proc_maps_private *priv)
{
	mpol_put(priv->task_mempolicy);
}
#else
static void hold_task_mempolicy(struct proc_maps_private *priv)
{
}
static void release_task_mempolicy(struct proc_maps_private *priv)
{
}
#endif

static void seq_print_vma_name(struct seq_file *m, struct vm_area_struct *vma)
{
	const char __user *name = vma_get_anon_name(vma);
	struct mm_struct *mm = vma->vm_mm;

	unsigned long page_start_vaddr;
	unsigned long page_offset;
	unsigned long num_pages;
	unsigned long max_len = NAME_MAX;
	int i;

	page_start_vaddr = (unsigned long)name & PAGE_MASK;
	page_offset = (unsigned long)name - page_start_vaddr;
	num_pages = DIV_ROUND_UP(page_offset + max_len, PAGE_SIZE);

	seq_puts(m, "[anon:");

	for (i = 0; i < num_pages; i++) {
		int len;
		int write_len;
		const char *kaddr;
		long pages_pinned;
		struct page *page;

		pages_pinned = get_user_pages_remote(mm, page_start_vaddr, 1, 0,
						     &page, NULL, NULL);
		if (pages_pinned < 1) {
			seq_puts(m, "<fault>]");
			return;
		}

		kaddr = (const char *)kmap(page);
		len = min(max_len, PAGE_SIZE - page_offset);
		write_len = strnlen(kaddr + page_offset, len);
		seq_write(m, kaddr + page_offset, write_len);
		kunmap(page);
		put_page(page);

		/* if strnlen hit a null terminator then we're done */
		if (write_len != len)
			break;

		max_len -= len;
		page_offset = 0;
		page_start_vaddr += PAGE_SIZE;
	}

	seq_putc(m, ']');
}

static void *m_start(struct seq_file *m, loff_t *ppos)
{
	struct proc_maps_private *priv = m->private;
	unsigned long last_addr = *ppos;
	struct mm_struct *mm;
	struct vm_area_struct *vma;

	/* See m_next(). Zero at the start or after lseek. */
	if (last_addr == -1UL)
		return NULL;

	priv->task = get_proc_task(priv->inode);
	if (!priv->task)
		return ERR_PTR(-ESRCH);

	mm = priv->mm;
	if (!mm || !mmget_not_zero(mm)) {
		put_task_struct(priv->task);
		priv->task = NULL;
		return NULL;
	}

	if (mmap_read_lock_killable(mm)) {
		mmput(mm);
		put_task_struct(priv->task);
		priv->task = NULL;
		return ERR_PTR(-EINTR);
	}

	hold_task_mempolicy(priv);
	priv->tail_vma = get_gate_vma(mm);

	vma = find_vma(mm, last_addr);
	if (vma)
		return vma;

	return priv->tail_vma;
}

static void *m_next(struct seq_file *m, void *v, loff_t *ppos)
{
	struct proc_maps_private *priv = m->private;
	struct vm_area_struct *next, *vma = v;

	if (vma == priv->tail_vma)
		next = NULL;
	else if (vma->vm_next)
		next = vma->vm_next;
	else
		next = priv->tail_vma;

	*ppos = next ? next->vm_start : -1UL;

	return next;
}

static void m_stop(struct seq_file *m, void *v)
{
	struct proc_maps_private *priv = m->private;
	struct mm_struct *mm = priv->mm;

	if (!priv->task)
		return;

	release_task_mempolicy(priv);
	mmap_read_unlock(mm);
	mmput(mm);
	put_task_struct(priv->task);
	priv->task = NULL;
}

static int proc_maps_open(struct inode *inode, struct file *file,
			const struct seq_operations *ops, int psize)
{
	struct proc_maps_private *priv = __seq_open_private(file, ops, psize);

	if (!priv)
		return -ENOMEM;

	priv->inode = inode;
	priv->mm = proc_mem_open(inode, PTRACE_MODE_READ);
	if (IS_ERR(priv->mm)) {
		int err = PTR_ERR(priv->mm);

		seq_release_private(inode, file);
		return err;
	}

	return 0;
}

static int proc_map_release(struct inode *inode, struct file *file)
{
	struct seq_file *seq = file->private_data;
	struct proc_maps_private *priv = seq->private;

	if (priv->mm)
		mmdrop(priv->mm);

	return seq_release_private(inode, file);
}

static int do_maps_open(struct inode *inode, struct file *file,
			const struct seq_operations *ops)
{
	return proc_maps_open(inode, file, ops,
				sizeof(struct proc_maps_private));
}

/*
 * Indicate if the VMA is a stack for the given task; for
 * /proc/PID/maps that is the stack of the main task.
 */
static int is_stack(struct vm_area_struct *vma)
{
	/*
	 * We make no effort to guess what a given thread considers to be
	 * its "stack".  It's not even well-defined for programs written
	 * languages like Go.
	 */
	return vma->vm_start <= vma->vm_mm->start_stack &&
		vma->vm_end >= vma->vm_mm->start_stack;
}

static void show_vma_header_prefix(struct seq_file *m,
				   unsigned long start, unsigned long end,
				   vm_flags_t flags, unsigned long long pgoff,
				   dev_t dev, unsigned long ino)
{
	seq_setwidth(m, 25 + sizeof(void *) * 6 - 1);
	seq_put_hex_ll(m, NULL, start, 8);
	seq_put_hex_ll(m, "-", end, 8);
	seq_putc(m, ' ');
	seq_putc(m, flags & VM_READ ? 'r' : '-');
	seq_putc(m, flags & VM_WRITE ? 'w' : '-');
	seq_putc(m, flags & VM_EXEC ? 'x' : '-');
	seq_putc(m, flags & VM_MAYSHARE ? 's' : 'p');
	seq_put_hex_ll(m, " ", pgoff, 8);
	seq_put_hex_ll(m, " ", MAJOR(dev), 2);
	seq_put_hex_ll(m, ":", MINOR(dev), 2);
	seq_put_decimal_ull(m, " ", ino);
	seq_putc(m, ' ');
}

static void
show_map_vma(struct seq_file *m, struct vm_area_struct *vma)
{
	struct mm_struct *mm = vma->vm_mm;
	struct file *file = vma->vm_file;
	vm_flags_t flags = vma->vm_flags;
	unsigned long ino = 0;
	unsigned long long pgoff = 0;
	unsigned long start, end;
	dev_t dev = 0;
	const char *name = NULL;

	if (file) {
		struct inode *inode = file_inode(vma->vm_file);
		dev = inode->i_sb->s_dev;
		ino = inode->i_ino;
		pgoff = ((loff_t)vma->vm_pgoff) << PAGE_SHIFT;
	}

	start = vma->vm_start;
	end = vma->vm_end;
	show_vma_header_prefix(m, start, end, flags, pgoff, dev, ino);

	/*
	 * Print the dentry name for named mappings, and a
	 * special [heap] marker for the heap:
	 */
	if (file) {
		seq_pad(m, ' ');
		seq_file_path(m, file, "\n");
		goto done;
	}

	if (vma->vm_ops && vma->vm_ops->name) {
		name = vma->vm_ops->name(vma);
		if (name)
			goto done;
	}

	name = arch_vma_name(vma);
	if (!name) {
		if (!mm) {
			name = "[vdso]";
			goto done;
		}

		if (vma->vm_start <= mm->brk &&
		    vma->vm_end >= mm->start_brk) {
			name = "[heap]";
			goto done;
		}

		if (is_stack(vma)) {
			name = "[stack]";
			goto done;
		}

<<<<<<< HEAD
		if (vma_anon_name(vma)) {
=======
		if (vma_get_anon_name(vma)) {
>>>>>>> 85b85c38
			seq_pad(m, ' ');
			seq_print_vma_name(m, vma);
		}
	}

done:
	if (name) {
		seq_pad(m, ' ');
		seq_puts(m, name);
	}
	seq_putc(m, '\n');
}

static int show_map(struct seq_file *m, void *v)
{
	show_map_vma(m, v);
	return 0;
}

static const struct seq_operations proc_pid_maps_op = {
	.start	= m_start,
	.next	= m_next,
	.stop	= m_stop,
	.show	= show_map
};

static int pid_maps_open(struct inode *inode, struct file *file)
{
	return do_maps_open(inode, file, &proc_pid_maps_op);
}

const struct file_operations proc_pid_maps_operations = {
	.open		= pid_maps_open,
	.read		= seq_read,
	.llseek		= seq_lseek,
	.release	= proc_map_release,
};

/*
 * Proportional Set Size(PSS): my share of RSS.
 *
 * PSS of a process is the count of pages it has in memory, where each
 * page is divided by the number of processes sharing it.  So if a
 * process has 1000 pages all to itself, and 1000 shared with one other
 * process, its PSS will be 1500.
 *
 * To keep (accumulated) division errors low, we adopt a 64bit
 * fixed-point pss counter to minimize division errors. So (pss >>
 * PSS_SHIFT) would be the real byte count.
 *
 * A shift of 12 before division means (assuming 4K page size):
 * 	- 1M 3-user-pages add up to 8KB errors;
 * 	- supports mapcount up to 2^24, or 16M;
 * 	- supports PSS up to 2^52 bytes, or 4PB.
 */
#define PSS_SHIFT 12

#ifdef CONFIG_PROC_PAGE_MONITOR
struct mem_size_stats {
	unsigned long resident;
	unsigned long shared_clean;
	unsigned long shared_dirty;
	unsigned long private_clean;
	unsigned long private_dirty;
	unsigned long referenced;
	unsigned long anonymous;
	unsigned long lazyfree;
	unsigned long anonymous_thp;
	unsigned long shmem_thp;
	unsigned long file_thp;
	unsigned long swap;
	unsigned long shared_hugetlb;
	unsigned long private_hugetlb;
	u64 pss;
	u64 pss_anon;
	u64 pss_file;
	u64 pss_shmem;
	u64 pss_locked;
	u64 swap_pss;
	bool check_shmem_swap;
};

static void smaps_page_accumulate(struct mem_size_stats *mss,
		struct page *page, unsigned long size, unsigned long pss,
		bool dirty, bool locked, bool private)
{
	mss->pss += pss;

	if (PageAnon(page))
		mss->pss_anon += pss;
	else if (PageSwapBacked(page))
		mss->pss_shmem += pss;
	else
		mss->pss_file += pss;

	if (locked)
		mss->pss_locked += pss;

	if (dirty || PageDirty(page)) {
		if (private)
			mss->private_dirty += size;
		else
			mss->shared_dirty += size;
	} else {
		if (private)
			mss->private_clean += size;
		else
			mss->shared_clean += size;
	}
}

static void smaps_account(struct mem_size_stats *mss, struct page *page,
		bool compound, bool young, bool dirty, bool locked)
{
	int i, nr = compound ? compound_nr(page) : 1;
	unsigned long size = nr * PAGE_SIZE;

	/*
	 * First accumulate quantities that depend only on |size| and the type
	 * of the compound page.
	 */
	if (PageAnon(page)) {
		mss->anonymous += size;
		if (!PageSwapBacked(page) && !dirty && !PageDirty(page))
			mss->lazyfree += size;
	}

	mss->resident += size;
	/* Accumulate the size in pages that have been accessed. */
	if (young || page_is_young(page) || PageReferenced(page))
		mss->referenced += size;

	/*
	 * Then accumulate quantities that may depend on sharing, or that may
	 * differ page-by-page.
	 *
	 * page_count(page) == 1 guarantees the page is mapped exactly once.
	 * If any subpage of the compound page mapped with PTE it would elevate
	 * page_count().
	 */
	if (page_count(page) == 1) {
		smaps_page_accumulate(mss, page, size, size << PSS_SHIFT, dirty,
			locked, true);
		return;
	}
	for (i = 0; i < nr; i++, page++) {
		int mapcount = page_mapcount(page);
		unsigned long pss = PAGE_SIZE << PSS_SHIFT;
		if (mapcount >= 2)
			pss /= mapcount;
		smaps_page_accumulate(mss, page, PAGE_SIZE, pss, dirty, locked,
				      mapcount < 2);
	}
}

#ifdef CONFIG_SHMEM
static int smaps_pte_hole(unsigned long addr, unsigned long end,
			  __always_unused int depth, struct mm_walk *walk)
{
	struct mem_size_stats *mss = walk->private;

	mss->swap += shmem_partial_swap_usage(
			walk->vma->vm_file->f_mapping, addr, end);

	return 0;
}
#else
#define smaps_pte_hole		NULL
#endif /* CONFIG_SHMEM */

static void smaps_pte_entry(pte_t *pte, unsigned long addr,
		struct mm_walk *walk)
{
	struct mem_size_stats *mss = walk->private;
	struct vm_area_struct *vma = walk->vma;
	bool locked = !!(vma->vm_flags & VM_LOCKED);
	struct page *page = NULL;

	if (pte_present(*pte)) {
		page = vm_normal_page(vma, addr, *pte);
	} else if (is_swap_pte(*pte)) {
		swp_entry_t swpent = pte_to_swp_entry(*pte);

		if (!non_swap_entry(swpent)) {
			int mapcount;

			mss->swap += PAGE_SIZE;
			mapcount = swp_swapcount(swpent);
			if (mapcount >= 2) {
				u64 pss_delta = (u64)PAGE_SIZE << PSS_SHIFT;

				do_div(pss_delta, mapcount);
				mss->swap_pss += pss_delta;
			} else {
				mss->swap_pss += (u64)PAGE_SIZE << PSS_SHIFT;
			}
		} else if (is_migration_entry(swpent))
			page = migration_entry_to_page(swpent);
		else if (is_device_private_entry(swpent))
			page = device_private_entry_to_page(swpent);
	} else if (unlikely(IS_ENABLED(CONFIG_SHMEM) && mss->check_shmem_swap
							&& pte_none(*pte))) {
		page = xa_load(&vma->vm_file->f_mapping->i_pages,
						linear_page_index(vma, addr));
		if (xa_is_value(page))
			mss->swap += PAGE_SIZE;
		return;
	}

	if (!page)
		return;

	smaps_account(mss, page, false, pte_young(*pte), pte_dirty(*pte), locked);
}

#ifdef CONFIG_TRANSPARENT_HUGEPAGE
static void smaps_pmd_entry(pmd_t *pmd, unsigned long addr,
		struct mm_walk *walk)
{
	struct mem_size_stats *mss = walk->private;
	struct vm_area_struct *vma = walk->vma;
	bool locked = !!(vma->vm_flags & VM_LOCKED);
	struct page *page = NULL;

	if (pmd_present(*pmd)) {
		/* FOLL_DUMP will return -EFAULT on huge zero page */
		page = follow_trans_huge_pmd(vma, addr, pmd, FOLL_DUMP);
	} else if (unlikely(thp_migration_supported() && is_swap_pmd(*pmd))) {
		swp_entry_t entry = pmd_to_swp_entry(*pmd);

		if (is_migration_entry(entry))
			page = migration_entry_to_page(entry);
	}
	if (IS_ERR_OR_NULL(page))
		return;
	if (PageAnon(page))
		mss->anonymous_thp += HPAGE_PMD_SIZE;
	else if (PageSwapBacked(page))
		mss->shmem_thp += HPAGE_PMD_SIZE;
	else if (is_zone_device_page(page))
		/* pass */;
	else
		mss->file_thp += HPAGE_PMD_SIZE;
	smaps_account(mss, page, true, pmd_young(*pmd), pmd_dirty(*pmd), locked);
}
#else
static void smaps_pmd_entry(pmd_t *pmd, unsigned long addr,
		struct mm_walk *walk)
{
}
#endif

static int smaps_pte_range(pmd_t *pmd, unsigned long addr, unsigned long end,
			   struct mm_walk *walk)
{
	struct vm_area_struct *vma = walk->vma;
	pte_t *pte;
	spinlock_t *ptl;

	ptl = pmd_trans_huge_lock(pmd, vma);
	if (ptl) {
		smaps_pmd_entry(pmd, addr, walk);
		spin_unlock(ptl);
		goto out;
	}

	if (pmd_trans_unstable(pmd))
		goto out;
	/*
	 * The mmap_lock held all the way back in m_start() is what
	 * keeps khugepaged out of here and from collapsing things
	 * in here.
	 */
	pte = pte_offset_map_lock(vma->vm_mm, pmd, addr, &ptl);
	for (; addr != end; pte++, addr += PAGE_SIZE)
		smaps_pte_entry(pte, addr, walk);
	pte_unmap_unlock(pte - 1, ptl);
out:
	cond_resched();
	return 0;
}

static void show_smap_vma_flags(struct seq_file *m, struct vm_area_struct *vma)
{
	/*
	 * Don't forget to update Documentation/ on changes.
	 */
	static const char mnemonics[BITS_PER_LONG][2] = {
		/*
		 * In case if we meet a flag we don't know about.
		 */
		[0 ... (BITS_PER_LONG-1)] = "??",

		[ilog2(VM_READ)]	= "rd",
		[ilog2(VM_WRITE)]	= "wr",
		[ilog2(VM_EXEC)]	= "ex",
		[ilog2(VM_SHARED)]	= "sh",
		[ilog2(VM_MAYREAD)]	= "mr",
		[ilog2(VM_MAYWRITE)]	= "mw",
		[ilog2(VM_MAYEXEC)]	= "me",
		[ilog2(VM_MAYSHARE)]	= "ms",
		[ilog2(VM_GROWSDOWN)]	= "gd",
		[ilog2(VM_PFNMAP)]	= "pf",
		[ilog2(VM_DENYWRITE)]	= "dw",
		[ilog2(VM_LOCKED)]	= "lo",
		[ilog2(VM_IO)]		= "io",
		[ilog2(VM_SEQ_READ)]	= "sr",
		[ilog2(VM_RAND_READ)]	= "rr",
		[ilog2(VM_DONTCOPY)]	= "dc",
		[ilog2(VM_DONTEXPAND)]	= "de",
		[ilog2(VM_ACCOUNT)]	= "ac",
		[ilog2(VM_NORESERVE)]	= "nr",
		[ilog2(VM_HUGETLB)]	= "ht",
		[ilog2(VM_SYNC)]	= "sf",
		[ilog2(VM_ARCH_1)]	= "ar",
		[ilog2(VM_WIPEONFORK)]	= "wf",
		[ilog2(VM_DONTDUMP)]	= "dd",
#ifdef CONFIG_ARM64_BTI
		[ilog2(VM_ARM64_BTI)]	= "bt",
#endif
#ifdef CONFIG_MEM_SOFT_DIRTY
		[ilog2(VM_SOFTDIRTY)]	= "sd",
#endif
		[ilog2(VM_MIXEDMAP)]	= "mm",
		[ilog2(VM_HUGEPAGE)]	= "hg",
		[ilog2(VM_NOHUGEPAGE)]	= "nh",
		[ilog2(VM_MERGEABLE)]	= "mg",
		[ilog2(VM_UFFD_MISSING)]= "um",
		[ilog2(VM_UFFD_WP)]	= "uw",
#ifdef CONFIG_ARM64_MTE
		[ilog2(VM_MTE)]		= "mt",
		[ilog2(VM_MTE_ALLOWED)]	= "",
#endif
#ifdef CONFIG_ARCH_HAS_PKEYS
		/* These come out via ProtectionKey: */
		[ilog2(VM_PKEY_BIT0)]	= "",
		[ilog2(VM_PKEY_BIT1)]	= "",
		[ilog2(VM_PKEY_BIT2)]	= "",
		[ilog2(VM_PKEY_BIT3)]	= "",
#if VM_PKEY_BIT4
		[ilog2(VM_PKEY_BIT4)]	= "",
#endif
#endif /* CONFIG_ARCH_HAS_PKEYS */
	};
	size_t i;

	seq_puts(m, "VmFlags: ");
	for (i = 0; i < BITS_PER_LONG; i++) {
		if (!mnemonics[i][0])
			continue;
		if (vma->vm_flags & (1UL << i)) {
			seq_putc(m, mnemonics[i][0]);
			seq_putc(m, mnemonics[i][1]);
			seq_putc(m, ' ');
		}
	}
	seq_putc(m, '\n');
}

#ifdef CONFIG_HUGETLB_PAGE
static int smaps_hugetlb_range(pte_t *pte, unsigned long hmask,
				 unsigned long addr, unsigned long end,
				 struct mm_walk *walk)
{
	struct mem_size_stats *mss = walk->private;
	struct vm_area_struct *vma = walk->vma;
	struct page *page = NULL;

	if (pte_present(*pte)) {
		page = vm_normal_page(vma, addr, *pte);
	} else if (is_swap_pte(*pte)) {
		swp_entry_t swpent = pte_to_swp_entry(*pte);

		if (is_migration_entry(swpent))
			page = migration_entry_to_page(swpent);
		else if (is_device_private_entry(swpent))
			page = device_private_entry_to_page(swpent);
	}
	if (page) {
		int mapcount = page_mapcount(page);

		if (mapcount >= 2)
			mss->shared_hugetlb += huge_page_size(hstate_vma(vma));
		else
			mss->private_hugetlb += huge_page_size(hstate_vma(vma));
	}
	return 0;
}
#else
#define smaps_hugetlb_range	NULL
#endif /* HUGETLB_PAGE */

static const struct mm_walk_ops smaps_walk_ops = {
	.pmd_entry		= smaps_pte_range,
	.hugetlb_entry		= smaps_hugetlb_range,
};

static const struct mm_walk_ops smaps_shmem_walk_ops = {
	.pmd_entry		= smaps_pte_range,
	.hugetlb_entry		= smaps_hugetlb_range,
	.pte_hole		= smaps_pte_hole,
};

/*
 * Gather mem stats from @vma with the indicated beginning
 * address @start, and keep them in @mss.
 *
 * Use vm_start of @vma as the beginning address if @start is 0.
 */
static void smap_gather_stats(struct vm_area_struct *vma,
		struct mem_size_stats *mss, unsigned long start)
{
	const struct mm_walk_ops *ops = &smaps_walk_ops;

	/* Invalid start */
	if (start >= vma->vm_end)
		return;

#ifdef CONFIG_SHMEM
	/* In case of smaps_rollup, reset the value from previous vma */
	mss->check_shmem_swap = false;
	if (vma->vm_file && shmem_mapping(vma->vm_file->f_mapping)) {
		/*
		 * For shared or readonly shmem mappings we know that all
		 * swapped out pages belong to the shmem object, and we can
		 * obtain the swap value much more efficiently. For private
		 * writable mappings, we might have COW pages that are
		 * not affected by the parent swapped out pages of the shmem
		 * object, so we have to distinguish them during the page walk.
		 * Unless we know that the shmem object (or the part mapped by
		 * our VMA) has no swapped out pages at all.
		 */
		unsigned long shmem_swapped = shmem_swap_usage(vma);

		if (!start && (!shmem_swapped || (vma->vm_flags & VM_SHARED) ||
					!(vma->vm_flags & VM_WRITE))) {
			mss->swap += shmem_swapped;
		} else {
			mss->check_shmem_swap = true;
			ops = &smaps_shmem_walk_ops;
		}
	}
#endif
	/* mmap_lock is held in m_start */
	if (!start)
		walk_page_vma(vma, ops, mss);
	else
		walk_page_range(vma->vm_mm, start, vma->vm_end, ops, mss);
}

#define SEQ_PUT_DEC(str, val) \
		seq_put_decimal_ull_width(m, str, (val) >> 10, 8)

/* Show the contents common for smaps and smaps_rollup */
static void __show_smap(struct seq_file *m, const struct mem_size_stats *mss,
	bool rollup_mode)
{
	SEQ_PUT_DEC("Rss:            ", mss->resident);
	SEQ_PUT_DEC(" kB\nPss:            ", mss->pss >> PSS_SHIFT);
	if (rollup_mode) {
		/*
		 * These are meaningful only for smaps_rollup, otherwise two of
		 * them are zero, and the other one is the same as Pss.
		 */
		SEQ_PUT_DEC(" kB\nPss_Anon:       ",
			mss->pss_anon >> PSS_SHIFT);
		SEQ_PUT_DEC(" kB\nPss_File:       ",
			mss->pss_file >> PSS_SHIFT);
		SEQ_PUT_DEC(" kB\nPss_Shmem:      ",
			mss->pss_shmem >> PSS_SHIFT);
	}
	SEQ_PUT_DEC(" kB\nShared_Clean:   ", mss->shared_clean);
	SEQ_PUT_DEC(" kB\nShared_Dirty:   ", mss->shared_dirty);
	SEQ_PUT_DEC(" kB\nPrivate_Clean:  ", mss->private_clean);
	SEQ_PUT_DEC(" kB\nPrivate_Dirty:  ", mss->private_dirty);
	SEQ_PUT_DEC(" kB\nReferenced:     ", mss->referenced);
	SEQ_PUT_DEC(" kB\nAnonymous:      ", mss->anonymous);
	SEQ_PUT_DEC(" kB\nLazyFree:       ", mss->lazyfree);
	SEQ_PUT_DEC(" kB\nAnonHugePages:  ", mss->anonymous_thp);
	SEQ_PUT_DEC(" kB\nShmemPmdMapped: ", mss->shmem_thp);
	SEQ_PUT_DEC(" kB\nFilePmdMapped:  ", mss->file_thp);
	SEQ_PUT_DEC(" kB\nShared_Hugetlb: ", mss->shared_hugetlb);
	seq_put_decimal_ull_width(m, " kB\nPrivate_Hugetlb: ",
				  mss->private_hugetlb >> 10, 7);
	SEQ_PUT_DEC(" kB\nSwap:           ", mss->swap);
	SEQ_PUT_DEC(" kB\nSwapPss:        ",
					mss->swap_pss >> PSS_SHIFT);
	SEQ_PUT_DEC(" kB\nLocked:         ",
					mss->pss_locked >> PSS_SHIFT);
	seq_puts(m, " kB\n");
}

static int show_smap(struct seq_file *m, void *v)
{
	struct vm_area_struct *vma = v;
	struct mem_size_stats mss;

	memset(&mss, 0, sizeof(mss));

	smap_gather_stats(vma, &mss, 0);

	show_map_vma(m, vma);
	if (vma_get_anon_name(vma)) {
		seq_puts(m, "Name:           ");
		seq_print_vma_name(m, vma);
		seq_putc(m, '\n');
	}

	SEQ_PUT_DEC("Size:           ", vma->vm_end - vma->vm_start);
	SEQ_PUT_DEC(" kB\nKernelPageSize: ", vma_kernel_pagesize(vma));
	SEQ_PUT_DEC(" kB\nMMUPageSize:    ", vma_mmu_pagesize(vma));
	seq_puts(m, " kB\n");

	__show_smap(m, &mss, false);

	seq_printf(m, "THPeligible:    %d\n",
		   transparent_hugepage_enabled(vma));

	if (arch_pkeys_enabled())
		seq_printf(m, "ProtectionKey:  %8u\n", vma_pkey(vma));
	show_smap_vma_flags(m, vma);

	return 0;
}

static int show_smaps_rollup(struct seq_file *m, void *v)
{
	struct proc_maps_private *priv = m->private;
	struct mem_size_stats mss;
	struct mm_struct *mm;
	struct vm_area_struct *vma;
	unsigned long last_vma_end = 0;
	int ret = 0;

	priv->task = get_proc_task(priv->inode);
	if (!priv->task)
		return -ESRCH;

	mm = priv->mm;
	if (!mm || !mmget_not_zero(mm)) {
		ret = -ESRCH;
		goto out_put_task;
	}

	memset(&mss, 0, sizeof(mss));

	ret = mmap_read_lock_killable(mm);
	if (ret)
		goto out_put_mm;

	hold_task_mempolicy(priv);

	for (vma = priv->mm->mmap; vma;) {
		smap_gather_stats(vma, &mss, 0);
		last_vma_end = vma->vm_end;

		/*
		 * Release mmap_lock temporarily if someone wants to
		 * access it for write request.
		 */
		if (mmap_lock_is_contended(mm)) {
			mmap_read_unlock(mm);
			ret = mmap_read_lock_killable(mm);
			if (ret) {
				release_task_mempolicy(priv);
				goto out_put_mm;
			}

			/*
			 * After dropping the lock, there are four cases to
			 * consider. See the following example for explanation.
			 *
			 *   +------+------+-----------+
			 *   | VMA1 | VMA2 | VMA3      |
			 *   +------+------+-----------+
			 *   |      |      |           |
			 *  4k     8k     16k         400k
			 *
			 * Suppose we drop the lock after reading VMA2 due to
			 * contention, then we get:
			 *
			 *	last_vma_end = 16k
			 *
			 * 1) VMA2 is freed, but VMA3 exists:
			 *
			 *    find_vma(mm, 16k - 1) will return VMA3.
			 *    In this case, just continue from VMA3.
			 *
			 * 2) VMA2 still exists:
			 *
			 *    find_vma(mm, 16k - 1) will return VMA2.
			 *    Iterate the loop like the original one.
			 *
			 * 3) No more VMAs can be found:
			 *
			 *    find_vma(mm, 16k - 1) will return NULL.
			 *    No more things to do, just break.
			 *
			 * 4) (last_vma_end - 1) is the middle of a vma (VMA'):
			 *
			 *    find_vma(mm, 16k - 1) will return VMA' whose range
			 *    contains last_vma_end.
			 *    Iterate VMA' from last_vma_end.
			 */
			vma = find_vma(mm, last_vma_end - 1);
			/* Case 3 above */
			if (!vma)
				break;

			/* Case 1 above */
			if (vma->vm_start >= last_vma_end)
				continue;

			/* Case 4 above */
			if (vma->vm_end > last_vma_end)
				smap_gather_stats(vma, &mss, last_vma_end);
		}
		/* Case 2 above */
		vma = vma->vm_next;
	}

	show_vma_header_prefix(m, priv->mm->mmap->vm_start,
			       last_vma_end, 0, 0, 0, 0);
	seq_pad(m, ' ');
	seq_puts(m, "[rollup]\n");

	__show_smap(m, &mss, true);

	release_task_mempolicy(priv);
	mmap_read_unlock(mm);

out_put_mm:
	mmput(mm);
out_put_task:
	put_task_struct(priv->task);
	priv->task = NULL;

	return ret;
}
#undef SEQ_PUT_DEC

static const struct seq_operations proc_pid_smaps_op = {
	.start	= m_start,
	.next	= m_next,
	.stop	= m_stop,
	.show	= show_smap
};

static int pid_smaps_open(struct inode *inode, struct file *file)
{
	return do_maps_open(inode, file, &proc_pid_smaps_op);
}

static int smaps_rollup_open(struct inode *inode, struct file *file)
{
	int ret;
	struct proc_maps_private *priv;

	priv = kzalloc(sizeof(*priv), GFP_KERNEL_ACCOUNT);
	if (!priv)
		return -ENOMEM;

	ret = single_open(file, show_smaps_rollup, priv);
	if (ret)
		goto out_free;

	priv->inode = inode;
	priv->mm = proc_mem_open(inode, PTRACE_MODE_READ);
	if (IS_ERR(priv->mm)) {
		ret = PTR_ERR(priv->mm);

		single_release(inode, file);
		goto out_free;
	}

	return 0;

out_free:
	kfree(priv);
	return ret;
}

static int smaps_rollup_release(struct inode *inode, struct file *file)
{
	struct seq_file *seq = file->private_data;
	struct proc_maps_private *priv = seq->private;

	if (priv->mm)
		mmdrop(priv->mm);

	kfree(priv);
	return single_release(inode, file);
}

const struct file_operations proc_pid_smaps_operations = {
	.open		= pid_smaps_open,
	.read		= seq_read,
	.llseek		= seq_lseek,
	.release	= proc_map_release,
};

const struct file_operations proc_pid_smaps_rollup_operations = {
	.open		= smaps_rollup_open,
	.read		= seq_read,
	.llseek		= seq_lseek,
	.release	= smaps_rollup_release,
};

enum clear_refs_types {
	CLEAR_REFS_ALL = 1,
	CLEAR_REFS_ANON,
	CLEAR_REFS_MAPPED,
	CLEAR_REFS_SOFT_DIRTY,
	CLEAR_REFS_MM_HIWATER_RSS,
	CLEAR_REFS_LAST,
};

struct clear_refs_private {
	enum clear_refs_types type;
};

#ifdef CONFIG_MEM_SOFT_DIRTY
static inline void clear_soft_dirty(struct vm_area_struct *vma,
		unsigned long addr, pte_t *pte)
{
	/*
	 * The soft-dirty tracker uses #PF-s to catch writes
	 * to pages, so write-protect the pte as well. See the
	 * Documentation/admin-guide/mm/soft-dirty.rst for full description
	 * of how soft-dirty works.
	 */
	pte_t ptent = *pte;

	if (pte_present(ptent)) {
		pte_t old_pte;

		old_pte = ptep_modify_prot_start(vma, addr, pte);
		ptent = pte_wrprotect(old_pte);
		ptent = pte_clear_soft_dirty(ptent);
		ptep_modify_prot_commit(vma, addr, pte, old_pte, ptent);
	} else if (is_swap_pte(ptent)) {
		ptent = pte_swp_clear_soft_dirty(ptent);
		set_pte_at(vma->vm_mm, addr, pte, ptent);
	}
}
#else
static inline void clear_soft_dirty(struct vm_area_struct *vma,
		unsigned long addr, pte_t *pte)
{
}
#endif

#if defined(CONFIG_MEM_SOFT_DIRTY) && defined(CONFIG_TRANSPARENT_HUGEPAGE)
static inline void clear_soft_dirty_pmd(struct vm_area_struct *vma,
		unsigned long addr, pmd_t *pmdp)
{
	pmd_t old, pmd = *pmdp;

	if (pmd_present(pmd)) {
		/* See comment in change_huge_pmd() */
		old = pmdp_invalidate(vma, addr, pmdp);
		if (pmd_dirty(old))
			pmd = pmd_mkdirty(pmd);
		if (pmd_young(old))
			pmd = pmd_mkyoung(pmd);

		pmd = pmd_wrprotect(pmd);
		pmd = pmd_clear_soft_dirty(pmd);

		set_pmd_at(vma->vm_mm, addr, pmdp, pmd);
	} else if (is_migration_entry(pmd_to_swp_entry(pmd))) {
		pmd = pmd_swp_clear_soft_dirty(pmd);
		set_pmd_at(vma->vm_mm, addr, pmdp, pmd);
	}
}
#else
static inline void clear_soft_dirty_pmd(struct vm_area_struct *vma,
		unsigned long addr, pmd_t *pmdp)
{
}
#endif

static int clear_refs_pte_range(pmd_t *pmd, unsigned long addr,
				unsigned long end, struct mm_walk *walk)
{
	struct clear_refs_private *cp = walk->private;
	struct vm_area_struct *vma = walk->vma;
	pte_t *pte, ptent;
	spinlock_t *ptl;
	struct page *page;

	ptl = pmd_trans_huge_lock(pmd, vma);
	if (ptl) {
		if (cp->type == CLEAR_REFS_SOFT_DIRTY) {
			clear_soft_dirty_pmd(vma, addr, pmd);
			goto out;
		}

		if (!pmd_present(*pmd))
			goto out;

		page = pmd_page(*pmd);

		/* Clear accessed and referenced bits. */
		pmdp_test_and_clear_young(vma, addr, pmd);
		test_and_clear_page_young(page);
		ClearPageReferenced(page);
out:
		spin_unlock(ptl);
		return 0;
	}

	if (pmd_trans_unstable(pmd))
		return 0;

	pte = pte_offset_map_lock(vma->vm_mm, pmd, addr, &ptl);
	for (; addr != end; pte++, addr += PAGE_SIZE) {
		ptent = *pte;

		if (cp->type == CLEAR_REFS_SOFT_DIRTY) {
			clear_soft_dirty(vma, addr, pte);
			continue;
		}

		if (!pte_present(ptent))
			continue;

		page = vm_normal_page(vma, addr, ptent);
		if (!page)
			continue;

		/* Clear accessed and referenced bits. */
		ptep_test_and_clear_young(vma, addr, pte);
		test_and_clear_page_young(page);
		ClearPageReferenced(page);
	}
	pte_unmap_unlock(pte - 1, ptl);
	cond_resched();
	return 0;
}

static int clear_refs_test_walk(unsigned long start, unsigned long end,
				struct mm_walk *walk)
{
	struct clear_refs_private *cp = walk->private;
	struct vm_area_struct *vma = walk->vma;

	if (vma->vm_flags & VM_PFNMAP)
		return 1;

	/*
	 * Writing 1 to /proc/pid/clear_refs affects all pages.
	 * Writing 2 to /proc/pid/clear_refs only affects anonymous pages.
	 * Writing 3 to /proc/pid/clear_refs only affects file mapped pages.
	 * Writing 4 to /proc/pid/clear_refs affects all pages.
	 */
	if (cp->type == CLEAR_REFS_ANON && vma->vm_file)
		return 1;
	if (cp->type == CLEAR_REFS_MAPPED && !vma->vm_file)
		return 1;
	return 0;
}

static const struct mm_walk_ops clear_refs_walk_ops = {
	.pmd_entry		= clear_refs_pte_range,
	.test_walk		= clear_refs_test_walk,
};

static ssize_t clear_refs_write(struct file *file, const char __user *buf,
				size_t count, loff_t *ppos)
{
	struct task_struct *task;
	char buffer[PROC_NUMBUF];
	struct mm_struct *mm;
	struct vm_area_struct *vma;
	enum clear_refs_types type;
	struct mmu_gather tlb;
	int itype;
	int rv;

	memset(buffer, 0, sizeof(buffer));
	if (count > sizeof(buffer) - 1)
		count = sizeof(buffer) - 1;
	if (copy_from_user(buffer, buf, count))
		return -EFAULT;
	rv = kstrtoint(strstrip(buffer), 10, &itype);
	if (rv < 0)
		return rv;
	type = (enum clear_refs_types)itype;
	if (type < CLEAR_REFS_ALL || type >= CLEAR_REFS_LAST)
		return -EINVAL;

	task = get_proc_task(file_inode(file));
	if (!task)
		return -ESRCH;
	mm = get_task_mm(task);
	if (mm) {
		struct mmu_notifier_range range;
		struct clear_refs_private cp = {
			.type = type,
		};

		if (type == CLEAR_REFS_MM_HIWATER_RSS) {
			if (mmap_write_lock_killable(mm)) {
				count = -EINTR;
				goto out_mm;
			}

			/*
			 * Writing 5 to /proc/pid/clear_refs resets the peak
			 * resident set size to this mm's current rss value.
			 */
			reset_mm_hiwater_rss(mm);
			mmap_write_unlock(mm);
			goto out_mm;
		}

		if (mmap_read_lock_killable(mm)) {
			count = -EINTR;
			goto out_mm;
		}
		tlb_gather_mmu(&tlb, mm, 0, -1);
		if (type == CLEAR_REFS_SOFT_DIRTY) {
			for (vma = mm->mmap; vma; vma = vma->vm_next) {
				if (!(vma->vm_flags & VM_SOFTDIRTY))
					continue;
				mmap_read_unlock(mm);
				if (mmap_write_lock_killable(mm)) {
					count = -EINTR;
					goto out_mm;
				}
				for (vma = mm->mmap; vma; vma = vma->vm_next) {
					vma->vm_flags &= ~VM_SOFTDIRTY;
					vma_set_page_prot(vma);
				}
				mmap_write_downgrade(mm);
				break;
			}

			mmu_notifier_range_init(&range, MMU_NOTIFY_SOFT_DIRTY,
						0, NULL, mm, 0, -1UL);
			mmu_notifier_invalidate_range_start(&range);
		}
		walk_page_range(mm, 0, mm->highest_vm_end, &clear_refs_walk_ops,
				&cp);
		if (type == CLEAR_REFS_SOFT_DIRTY)
			mmu_notifier_invalidate_range_end(&range);
		tlb_finish_mmu(&tlb, 0, -1);
		mmap_read_unlock(mm);
out_mm:
		mmput(mm);
	}
	put_task_struct(task);

	return count;
}

const struct file_operations proc_clear_refs_operations = {
	.write		= clear_refs_write,
	.llseek		= noop_llseek,
};

typedef struct {
	u64 pme;
} pagemap_entry_t;

struct pagemapread {
	int pos, len;		/* units: PM_ENTRY_BYTES, not bytes */
	pagemap_entry_t *buffer;
	bool show_pfn;
};

#define PAGEMAP_WALK_SIZE	(PMD_SIZE)
#define PAGEMAP_WALK_MASK	(PMD_MASK)

#define PM_ENTRY_BYTES		sizeof(pagemap_entry_t)
#define PM_PFRAME_BITS		55
#define PM_PFRAME_MASK		GENMASK_ULL(PM_PFRAME_BITS - 1, 0)
#define PM_SOFT_DIRTY		BIT_ULL(55)
#define PM_MMAP_EXCLUSIVE	BIT_ULL(56)
#define PM_FILE			BIT_ULL(61)
#define PM_SWAP			BIT_ULL(62)
#define PM_PRESENT		BIT_ULL(63)

#define PM_END_OF_BUFFER    1

static inline pagemap_entry_t make_pme(u64 frame, u64 flags)
{
	return (pagemap_entry_t) { .pme = (frame & PM_PFRAME_MASK) | flags };
}

static int add_to_pagemap(unsigned long addr, pagemap_entry_t *pme,
			  struct pagemapread *pm)
{
	pm->buffer[pm->pos++] = *pme;
	if (pm->pos >= pm->len)
		return PM_END_OF_BUFFER;
	return 0;
}

static int pagemap_pte_hole(unsigned long start, unsigned long end,
			    __always_unused int depth, struct mm_walk *walk)
{
	struct pagemapread *pm = walk->private;
	unsigned long addr = start;
	int err = 0;

	while (addr < end) {
		struct vm_area_struct *vma = find_vma(walk->mm, addr);
		pagemap_entry_t pme = make_pme(0, 0);
		/* End of address space hole, which we mark as non-present. */
		unsigned long hole_end;

		if (vma)
			hole_end = min(end, vma->vm_start);
		else
			hole_end = end;

		for (; addr < hole_end; addr += PAGE_SIZE) {
			err = add_to_pagemap(addr, &pme, pm);
			if (err)
				goto out;
		}

		if (!vma)
			break;

		/* Addresses in the VMA. */
		if (vma->vm_flags & VM_SOFTDIRTY)
			pme = make_pme(0, PM_SOFT_DIRTY);
		for (; addr < min(end, vma->vm_end); addr += PAGE_SIZE) {
			err = add_to_pagemap(addr, &pme, pm);
			if (err)
				goto out;
		}
	}
out:
	return err;
}

static pagemap_entry_t pte_to_pagemap_entry(struct pagemapread *pm,
		struct vm_area_struct *vma, unsigned long addr, pte_t pte)
{
	u64 frame = 0, flags = 0;
	struct page *page = NULL;

	if (pte_present(pte)) {
		if (pm->show_pfn)
			frame = pte_pfn(pte);
		flags |= PM_PRESENT;
		page = vm_normal_page(vma, addr, pte);
		if (pte_soft_dirty(pte))
			flags |= PM_SOFT_DIRTY;
	} else if (is_swap_pte(pte)) {
		swp_entry_t entry;
		if (pte_swp_soft_dirty(pte))
			flags |= PM_SOFT_DIRTY;
		entry = pte_to_swp_entry(pte);
		if (pm->show_pfn)
			frame = swp_type(entry) |
				(swp_offset(entry) << MAX_SWAPFILES_SHIFT);
		flags |= PM_SWAP;
		if (is_migration_entry(entry))
			page = migration_entry_to_page(entry);

		if (is_device_private_entry(entry))
			page = device_private_entry_to_page(entry);
	}

	if (page && !PageAnon(page))
		flags |= PM_FILE;
	if (page && page_mapcount(page) == 1)
		flags |= PM_MMAP_EXCLUSIVE;
	if (vma->vm_flags & VM_SOFTDIRTY)
		flags |= PM_SOFT_DIRTY;

	return make_pme(frame, flags);
}

static int pagemap_pmd_range(pmd_t *pmdp, unsigned long addr, unsigned long end,
			     struct mm_walk *walk)
{
	struct vm_area_struct *vma = walk->vma;
	struct pagemapread *pm = walk->private;
	spinlock_t *ptl;
	pte_t *pte, *orig_pte;
	int err = 0;

#ifdef CONFIG_TRANSPARENT_HUGEPAGE
	ptl = pmd_trans_huge_lock(pmdp, vma);
	if (ptl) {
		u64 flags = 0, frame = 0;
		pmd_t pmd = *pmdp;
		struct page *page = NULL;

		if (vma->vm_flags & VM_SOFTDIRTY)
			flags |= PM_SOFT_DIRTY;

		if (pmd_present(pmd)) {
			page = pmd_page(pmd);

			flags |= PM_PRESENT;
			if (pmd_soft_dirty(pmd))
				flags |= PM_SOFT_DIRTY;
			if (pm->show_pfn)
				frame = pmd_pfn(pmd) +
					((addr & ~PMD_MASK) >> PAGE_SHIFT);
		}
#ifdef CONFIG_ARCH_ENABLE_THP_MIGRATION
		else if (is_swap_pmd(pmd)) {
			swp_entry_t entry = pmd_to_swp_entry(pmd);
			unsigned long offset;

			if (pm->show_pfn) {
				offset = swp_offset(entry) +
					((addr & ~PMD_MASK) >> PAGE_SHIFT);
				frame = swp_type(entry) |
					(offset << MAX_SWAPFILES_SHIFT);
			}
			flags |= PM_SWAP;
			if (pmd_swp_soft_dirty(pmd))
				flags |= PM_SOFT_DIRTY;
			VM_BUG_ON(!is_pmd_migration_entry(pmd));
			page = migration_entry_to_page(entry);
		}
#endif

		if (page && page_mapcount(page) == 1)
			flags |= PM_MMAP_EXCLUSIVE;

		for (; addr != end; addr += PAGE_SIZE) {
			pagemap_entry_t pme = make_pme(frame, flags);

			err = add_to_pagemap(addr, &pme, pm);
			if (err)
				break;
			if (pm->show_pfn) {
				if (flags & PM_PRESENT)
					frame++;
				else if (flags & PM_SWAP)
					frame += (1 << MAX_SWAPFILES_SHIFT);
			}
		}
		spin_unlock(ptl);
		return err;
	}

	if (pmd_trans_unstable(pmdp))
		return 0;
#endif /* CONFIG_TRANSPARENT_HUGEPAGE */

	/*
	 * We can assume that @vma always points to a valid one and @end never
	 * goes beyond vma->vm_end.
	 */
	orig_pte = pte = pte_offset_map_lock(walk->mm, pmdp, addr, &ptl);
	for (; addr < end; pte++, addr += PAGE_SIZE) {
		pagemap_entry_t pme;

		pme = pte_to_pagemap_entry(pm, vma, addr, *pte);
		err = add_to_pagemap(addr, &pme, pm);
		if (err)
			break;
	}
	pte_unmap_unlock(orig_pte, ptl);

	cond_resched();

	return err;
}

#ifdef CONFIG_HUGETLB_PAGE
/* This function walks within one hugetlb entry in the single call */
static int pagemap_hugetlb_range(pte_t *ptep, unsigned long hmask,
				 unsigned long addr, unsigned long end,
				 struct mm_walk *walk)
{
	struct pagemapread *pm = walk->private;
	struct vm_area_struct *vma = walk->vma;
	u64 flags = 0, frame = 0;
	int err = 0;
	pte_t pte;

	if (vma->vm_flags & VM_SOFTDIRTY)
		flags |= PM_SOFT_DIRTY;

	pte = huge_ptep_get(ptep);
	if (pte_present(pte)) {
		struct page *page = pte_page(pte);

		if (!PageAnon(page))
			flags |= PM_FILE;

		if (page_mapcount(page) == 1)
			flags |= PM_MMAP_EXCLUSIVE;

		flags |= PM_PRESENT;
		if (pm->show_pfn)
			frame = pte_pfn(pte) +
				((addr & ~hmask) >> PAGE_SHIFT);
	}

	for (; addr != end; addr += PAGE_SIZE) {
		pagemap_entry_t pme = make_pme(frame, flags);

		err = add_to_pagemap(addr, &pme, pm);
		if (err)
			return err;
		if (pm->show_pfn && (flags & PM_PRESENT))
			frame++;
	}

	cond_resched();

	return err;
}
#else
#define pagemap_hugetlb_range	NULL
#endif /* HUGETLB_PAGE */

static const struct mm_walk_ops pagemap_ops = {
	.pmd_entry	= pagemap_pmd_range,
	.pte_hole	= pagemap_pte_hole,
	.hugetlb_entry	= pagemap_hugetlb_range,
};

/*
 * /proc/pid/pagemap - an array mapping virtual pages to pfns
 *
 * For each page in the address space, this file contains one 64-bit entry
 * consisting of the following:
 *
 * Bits 0-54  page frame number (PFN) if present
 * Bits 0-4   swap type if swapped
 * Bits 5-54  swap offset if swapped
 * Bit  55    pte is soft-dirty (see Documentation/admin-guide/mm/soft-dirty.rst)
 * Bit  56    page exclusively mapped
 * Bits 57-60 zero
 * Bit  61    page is file-page or shared-anon
 * Bit  62    page swapped
 * Bit  63    page present
 *
 * If the page is not present but in swap, then the PFN contains an
 * encoding of the swap file number and the page's offset into the
 * swap. Unmapped pages return a null PFN. This allows determining
 * precisely which pages are mapped (or in swap) and comparing mapped
 * pages between processes.
 *
 * Efficient users of this interface will use /proc/pid/maps to
 * determine which areas of memory are actually mapped and llseek to
 * skip over unmapped regions.
 */
static ssize_t pagemap_read(struct file *file, char __user *buf,
			    size_t count, loff_t *ppos)
{
	struct mm_struct *mm = file->private_data;
	struct pagemapread pm;
	unsigned long src;
	unsigned long svpfn;
	unsigned long start_vaddr;
	unsigned long end_vaddr;
	int ret = 0, copied = 0;

	if (!mm || !mmget_not_zero(mm))
		goto out;

	ret = -EINVAL;
	/* file position must be aligned */
	if ((*ppos % PM_ENTRY_BYTES) || (count % PM_ENTRY_BYTES))
		goto out_mm;

	ret = 0;
	if (!count)
		goto out_mm;

	/* do not disclose physical addresses: attack vector */
	pm.show_pfn = file_ns_capable(file, &init_user_ns, CAP_SYS_ADMIN);

	pm.len = (PAGEMAP_WALK_SIZE >> PAGE_SHIFT);
	pm.buffer = kmalloc_array(pm.len, PM_ENTRY_BYTES, GFP_KERNEL);
	ret = -ENOMEM;
	if (!pm.buffer)
		goto out_mm;

	src = *ppos;
	svpfn = src / PM_ENTRY_BYTES;
	end_vaddr = mm->task_size;

	/* watch out for wraparound */
	start_vaddr = end_vaddr;
	if (svpfn <= (ULONG_MAX >> PAGE_SHIFT))
		start_vaddr = untagged_addr(svpfn << PAGE_SHIFT);

	/* Ensure the address is inside the task */
	if (start_vaddr > mm->task_size)
		start_vaddr = end_vaddr;

	/*
	 * The odds are that this will stop walking way
	 * before end_vaddr, because the length of the
	 * user buffer is tracked in "pm", and the walk
	 * will stop when we hit the end of the buffer.
	 */
	ret = 0;
	while (count && (start_vaddr < end_vaddr)) {
		int len;
		unsigned long end;

		pm.pos = 0;
		end = (start_vaddr + PAGEMAP_WALK_SIZE) & PAGEMAP_WALK_MASK;
		/* overflow ? */
		if (end < start_vaddr || end > end_vaddr)
			end = end_vaddr;
		ret = mmap_read_lock_killable(mm);
		if (ret)
			goto out_free;
		ret = walk_page_range(mm, start_vaddr, end, &pagemap_ops, &pm);
		mmap_read_unlock(mm);
		start_vaddr = end;

		len = min(count, PM_ENTRY_BYTES * pm.pos);
		if (copy_to_user(buf, pm.buffer, len)) {
			ret = -EFAULT;
			goto out_free;
		}
		copied += len;
		buf += len;
		count -= len;
	}
	*ppos += copied;
	if (!ret || ret == PM_END_OF_BUFFER)
		ret = copied;

out_free:
	kfree(pm.buffer);
out_mm:
	mmput(mm);
out:
	return ret;
}

static int pagemap_open(struct inode *inode, struct file *file)
{
	struct mm_struct *mm;

	mm = proc_mem_open(inode, PTRACE_MODE_READ);
	if (IS_ERR(mm))
		return PTR_ERR(mm);
	file->private_data = mm;
	return 0;
}

static int pagemap_release(struct inode *inode, struct file *file)
{
	struct mm_struct *mm = file->private_data;

	if (mm)
		mmdrop(mm);
	return 0;
}

const struct file_operations proc_pagemap_operations = {
	.llseek		= mem_lseek, /* borrow this */
	.read		= pagemap_read,
	.open		= pagemap_open,
	.release	= pagemap_release,
};
#endif /* CONFIG_PROC_PAGE_MONITOR */

#ifdef CONFIG_NUMA

struct numa_maps {
	unsigned long pages;
	unsigned long anon;
	unsigned long active;
	unsigned long writeback;
	unsigned long mapcount_max;
	unsigned long dirty;
	unsigned long swapcache;
	unsigned long node[MAX_NUMNODES];
};

struct numa_maps_private {
	struct proc_maps_private proc_maps;
	struct numa_maps md;
};

static void gather_stats(struct page *page, struct numa_maps *md, int pte_dirty,
			unsigned long nr_pages)
{
	int count = page_mapcount(page);

	md->pages += nr_pages;
	if (pte_dirty || PageDirty(page))
		md->dirty += nr_pages;

	if (PageSwapCache(page))
		md->swapcache += nr_pages;

	if (PageActive(page) || PageUnevictable(page))
		md->active += nr_pages;

	if (PageWriteback(page))
		md->writeback += nr_pages;

	if (PageAnon(page))
		md->anon += nr_pages;

	if (count > md->mapcount_max)
		md->mapcount_max = count;

	md->node[page_to_nid(page)] += nr_pages;
}

static struct page *can_gather_numa_stats(pte_t pte, struct vm_area_struct *vma,
		unsigned long addr)
{
	struct page *page;
	int nid;

	if (!pte_present(pte))
		return NULL;

	page = vm_normal_page(vma, addr, pte);
	if (!page)
		return NULL;

	if (PageReserved(page))
		return NULL;

	nid = page_to_nid(page);
	if (!node_isset(nid, node_states[N_MEMORY]))
		return NULL;

	return page;
}

#ifdef CONFIG_TRANSPARENT_HUGEPAGE
static struct page *can_gather_numa_stats_pmd(pmd_t pmd,
					      struct vm_area_struct *vma,
					      unsigned long addr)
{
	struct page *page;
	int nid;

	if (!pmd_present(pmd))
		return NULL;

	page = vm_normal_page_pmd(vma, addr, pmd);
	if (!page)
		return NULL;

	if (PageReserved(page))
		return NULL;

	nid = page_to_nid(page);
	if (!node_isset(nid, node_states[N_MEMORY]))
		return NULL;

	return page;
}
#endif

static int gather_pte_stats(pmd_t *pmd, unsigned long addr,
		unsigned long end, struct mm_walk *walk)
{
	struct numa_maps *md = walk->private;
	struct vm_area_struct *vma = walk->vma;
	spinlock_t *ptl;
	pte_t *orig_pte;
	pte_t *pte;

#ifdef CONFIG_TRANSPARENT_HUGEPAGE
	ptl = pmd_trans_huge_lock(pmd, vma);
	if (ptl) {
		struct page *page;

		page = can_gather_numa_stats_pmd(*pmd, vma, addr);
		if (page)
			gather_stats(page, md, pmd_dirty(*pmd),
				     HPAGE_PMD_SIZE/PAGE_SIZE);
		spin_unlock(ptl);
		return 0;
	}

	if (pmd_trans_unstable(pmd))
		return 0;
#endif
	orig_pte = pte = pte_offset_map_lock(walk->mm, pmd, addr, &ptl);
	do {
		struct page *page = can_gather_numa_stats(*pte, vma, addr);
		if (!page)
			continue;
		gather_stats(page, md, pte_dirty(*pte), 1);

	} while (pte++, addr += PAGE_SIZE, addr != end);
	pte_unmap_unlock(orig_pte, ptl);
	cond_resched();
	return 0;
}
#ifdef CONFIG_HUGETLB_PAGE
static int gather_hugetlb_stats(pte_t *pte, unsigned long hmask,
		unsigned long addr, unsigned long end, struct mm_walk *walk)
{
	pte_t huge_pte = huge_ptep_get(pte);
	struct numa_maps *md;
	struct page *page;

	if (!pte_present(huge_pte))
		return 0;

	page = pte_page(huge_pte);
	if (!page)
		return 0;

	md = walk->private;
	gather_stats(page, md, pte_dirty(huge_pte), 1);
	return 0;
}

#else
static int gather_hugetlb_stats(pte_t *pte, unsigned long hmask,
		unsigned long addr, unsigned long end, struct mm_walk *walk)
{
	return 0;
}
#endif

static const struct mm_walk_ops show_numa_ops = {
	.hugetlb_entry = gather_hugetlb_stats,
	.pmd_entry = gather_pte_stats,
};

/*
 * Display pages allocated per node and memory policy via /proc.
 */
static int show_numa_map(struct seq_file *m, void *v)
{
	struct numa_maps_private *numa_priv = m->private;
	struct proc_maps_private *proc_priv = &numa_priv->proc_maps;
	struct vm_area_struct *vma = v;
	struct numa_maps *md = &numa_priv->md;
	struct file *file = vma->vm_file;
	struct mm_struct *mm = vma->vm_mm;
	struct mempolicy *pol;
	char buffer[64];
	int nid;

	if (!mm)
		return 0;

	/* Ensure we start with an empty set of numa_maps statistics. */
	memset(md, 0, sizeof(*md));

	pol = __get_vma_policy(vma, vma->vm_start);
	if (pol) {
		mpol_to_str(buffer, sizeof(buffer), pol);
		mpol_cond_put(pol);
	} else {
		mpol_to_str(buffer, sizeof(buffer), proc_priv->task_mempolicy);
	}

	seq_printf(m, "%08lx %s", vma->vm_start, buffer);

	if (file) {
		seq_puts(m, " file=");
		seq_file_path(m, file, "\n\t= ");
	} else if (vma->vm_start <= mm->brk && vma->vm_end >= mm->start_brk) {
		seq_puts(m, " heap");
	} else if (is_stack(vma)) {
		seq_puts(m, " stack");
	}

	if (is_vm_hugetlb_page(vma))
		seq_puts(m, " huge");

	/* mmap_lock is held by m_start */
	walk_page_vma(vma, &show_numa_ops, md);

	if (!md->pages)
		goto out;

	if (md->anon)
		seq_printf(m, " anon=%lu", md->anon);

	if (md->dirty)
		seq_printf(m, " dirty=%lu", md->dirty);

	if (md->pages != md->anon && md->pages != md->dirty)
		seq_printf(m, " mapped=%lu", md->pages);

	if (md->mapcount_max > 1)
		seq_printf(m, " mapmax=%lu", md->mapcount_max);

	if (md->swapcache)
		seq_printf(m, " swapcache=%lu", md->swapcache);

	if (md->active < md->pages && !is_vm_hugetlb_page(vma))
		seq_printf(m, " active=%lu", md->active);

	if (md->writeback)
		seq_printf(m, " writeback=%lu", md->writeback);

	for_each_node_state(nid, N_MEMORY)
		if (md->node[nid])
			seq_printf(m, " N%d=%lu", nid, md->node[nid]);

	seq_printf(m, " kernelpagesize_kB=%lu", vma_kernel_pagesize(vma) >> 10);
out:
	seq_putc(m, '\n');
	return 0;
}

static const struct seq_operations proc_pid_numa_maps_op = {
	.start  = m_start,
	.next   = m_next,
	.stop   = m_stop,
	.show   = show_numa_map,
};

static int pid_numa_maps_open(struct inode *inode, struct file *file)
{
	return proc_maps_open(inode, file, &proc_pid_numa_maps_op,
				sizeof(struct numa_maps_private));
}

const struct file_operations proc_pid_numa_maps_operations = {
	.open		= pid_numa_maps_open,
	.read		= seq_read,
	.llseek		= seq_lseek,
	.release	= proc_map_release,
};

#endif /* CONFIG_NUMA */<|MERGE_RESOLUTION|>--- conflicted
+++ resolved
@@ -389,11 +389,7 @@
 			goto done;
 		}
 
-<<<<<<< HEAD
 		if (vma_anon_name(vma)) {
-=======
-		if (vma_get_anon_name(vma)) {
->>>>>>> 85b85c38
 			seq_pad(m, ' ');
 			seq_print_vma_name(m, vma);
 		}
