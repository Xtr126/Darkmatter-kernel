--- conflicted
+++ resolved
@@ -9,9 +9,5 @@
 	      keysetup_v1.o \
 	      policy.o
 
-<<<<<<< HEAD
 fscrypto-$(CONFIG_BLOCK) += bio.o
-=======
-fscrypto-$(CONFIG_BLOCK) += bio.o
-fscrypto-$(CONFIG_FS_ENCRYPTION_INLINE_CRYPT) += inline_crypt.o
->>>>>>> 146c22ec
+fscrypto-$(CONFIG_FS_ENCRYPTION_INLINE_CRYPT) += inline_crypt.o