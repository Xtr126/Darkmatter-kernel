// SPDX-License-Identifier: GPL-2.0-only
/*
 * This contains encryption functions for per-file encryption.
 *
 * Copyright (C) 2015, Google, Inc.
 * Copyright (C) 2015, Motorola Mobility
 *
 * Written by Michael Halcrow, 2014.
 *
 * Filename encryption additions
 *	Uday Savagaonkar, 2014
 * Encryption policy handling additions
 *	Ildar Muslukhov, 2014
 * Add fscrypt_pullback_bio_page()
 *	Jaegeuk Kim, 2015.
 *
 * This has not yet undergone a rigorous security audit.
 *
 * The usage of AES-XTS should conform to recommendations in NIST
 * Special Publication 800-38E and IEEE P1619/D16.
 */

#include <linux/pagemap.h>
#include <linux/mempool.h>
#include <linux/module.h>
#include <linux/scatterlist.h>
#include <linux/ratelimit.h>
#include <crypto/skcipher.h>
#include "fscrypt_private.h"

static unsigned int num_prealloc_crypto_pages = 32;

module_param(num_prealloc_crypto_pages, uint, 0444);
MODULE_PARM_DESC(num_prealloc_crypto_pages,
		"Number of crypto pages to preallocate");

static mempool_t *fscrypt_bounce_page_pool = NULL;

static struct workqueue_struct *fscrypt_read_workqueue;
static DEFINE_MUTEX(fscrypt_init_mutex);

struct kmem_cache *fscrypt_info_cachep;

void fscrypt_enqueue_decrypt_work(struct work_struct *work)
{
	queue_work(fscrypt_read_workqueue, work);
}
EXPORT_SYMBOL(fscrypt_enqueue_decrypt_work);

struct page *fscrypt_alloc_bounce_page(gfp_t gfp_flags)
{
	return mempool_alloc(fscrypt_bounce_page_pool, gfp_flags);
}

/**
 * fscrypt_free_bounce_page() - free a ciphertext bounce page
 * @bounce_page: the bounce page to free, or NULL
 *
 * Free a bounce page that was allocated by fscrypt_encrypt_pagecache_blocks(),
 * or by fscrypt_alloc_bounce_page() directly.
 */
void fscrypt_free_bounce_page(struct page *bounce_page)
{
	if (!bounce_page)
		return;
	set_page_private(bounce_page, (unsigned long)NULL);
	ClearPagePrivate(bounce_page);
	mempool_free(bounce_page, fscrypt_bounce_page_pool);
}
EXPORT_SYMBOL(fscrypt_free_bounce_page);

/*
 * Generate the IV for the given logical block number within the given file.
 * For filenames encryption, lblk_num == 0.
 *
<<<<<<< HEAD
 * Keep this in sync with fscrypt_limit_dio_pages().  fscrypt_limit_dio_pages()
=======
 * Keep this in sync with fscrypt_limit_io_blocks().  fscrypt_limit_io_blocks()
>>>>>>> 5f85626b
 * needs to know about any IV generation methods where the low bits of IV don't
 * simply contain the lblk_num (e.g., IV_INO_LBLK_32).
 */
void fscrypt_generate_iv(union fscrypt_iv *iv, u64 lblk_num,
			 const struct fscrypt_info *ci)
{
	u8 flags = fscrypt_policy_flags(&ci->ci_policy);

	memset(iv, 0, ci->ci_mode->ivsize);

	if (flags & FSCRYPT_POLICY_FLAG_IV_INO_LBLK_64) {
		WARN_ON_ONCE(lblk_num > U32_MAX);
		WARN_ON_ONCE(ci->ci_inode->i_ino > U32_MAX);
		lblk_num |= (u64)ci->ci_inode->i_ino << 32;
	} else if (flags & FSCRYPT_POLICY_FLAG_IV_INO_LBLK_32) {
		WARN_ON_ONCE(lblk_num > U32_MAX);
		lblk_num = (u32)(ci->ci_hashed_ino + lblk_num);
	} else if (flags & FSCRYPT_POLICY_FLAG_DIRECT_KEY) {
		memcpy(iv->nonce, ci->ci_nonce, FSCRYPT_FILE_NONCE_SIZE);
	}
	iv->lblk_num = cpu_to_le64(lblk_num);
}

/* Encrypt or decrypt a single filesystem block of file contents */
int fscrypt_crypt_block(const struct inode *inode, fscrypt_direction_t rw,
			u64 lblk_num, struct page *src_page,
			struct page *dest_page, unsigned int len,
			unsigned int offs, gfp_t gfp_flags)
{
	union fscrypt_iv iv;
	struct skcipher_request *req = NULL;
	DECLARE_CRYPTO_WAIT(wait);
	struct scatterlist dst, src;
	struct fscrypt_info *ci = inode->i_crypt_info;
	struct crypto_skcipher *tfm = ci->ci_enc_key.tfm;
	int res = 0;

	if (WARN_ON_ONCE(len <= 0))
		return -EINVAL;
	if (WARN_ON_ONCE(len % FS_CRYPTO_BLOCK_SIZE != 0))
		return -EINVAL;

	fscrypt_generate_iv(&iv, lblk_num, ci);

	req = skcipher_request_alloc(tfm, gfp_flags);
	if (!req)
		return -ENOMEM;

	skcipher_request_set_callback(
		req, CRYPTO_TFM_REQ_MAY_BACKLOG | CRYPTO_TFM_REQ_MAY_SLEEP,
		crypto_req_done, &wait);

	sg_init_table(&dst, 1);
	sg_set_page(&dst, dest_page, len, offs);
	sg_init_table(&src, 1);
	sg_set_page(&src, src_page, len, offs);
	skcipher_request_set_crypt(req, &src, &dst, len, &iv);
	if (rw == FS_DECRYPT)
		res = crypto_wait_req(crypto_skcipher_decrypt(req), &wait);
	else
		res = crypto_wait_req(crypto_skcipher_encrypt(req), &wait);
	skcipher_request_free(req);
	if (res) {
		fscrypt_err(inode, "%scryption failed for block %llu: %d",
			    (rw == FS_DECRYPT ? "De" : "En"), lblk_num, res);
		return res;
	}
	return 0;
}

/**
 * fscrypt_encrypt_pagecache_blocks() - Encrypt filesystem blocks from a
 *					pagecache page
 * @page:      The locked pagecache page containing the block(s) to encrypt
 * @len:       Total size of the block(s) to encrypt.  Must be a nonzero
 *		multiple of the filesystem's block size.
 * @offs:      Byte offset within @page of the first block to encrypt.  Must be
 *		a multiple of the filesystem's block size.
 * @gfp_flags: Memory allocation flags.  See details below.
 *
 * A new bounce page is allocated, and the specified block(s) are encrypted into
 * it.  In the bounce page, the ciphertext block(s) will be located at the same
 * offsets at which the plaintext block(s) were located in the source page; any
 * other parts of the bounce page will be left uninitialized.  However, normally
 * blocksize == PAGE_SIZE and the whole page is encrypted at once.
 *
 * This is for use by the filesystem's ->writepages() method.
 *
 * The bounce page allocation is mempool-backed, so it will always succeed when
 * @gfp_flags includes __GFP_DIRECT_RECLAIM, e.g. when it's GFP_NOFS.  However,
 * only the first page of each bio can be allocated this way.  To prevent
 * deadlocks, for any additional pages a mask like GFP_NOWAIT must be used.
 *
 * Return: the new encrypted bounce page on success; an ERR_PTR() on failure
 */
struct page *fscrypt_encrypt_pagecache_blocks(struct page *page,
					      unsigned int len,
					      unsigned int offs,
					      gfp_t gfp_flags)

{
	const struct inode *inode = page->mapping->host;
	const unsigned int blockbits = inode->i_blkbits;
	const unsigned int blocksize = 1 << blockbits;
	struct page *ciphertext_page;
	u64 lblk_num = ((u64)page->index << (PAGE_SHIFT - blockbits)) +
		       (offs >> blockbits);
	unsigned int i;
	int err;

	if (WARN_ON_ONCE(!PageLocked(page)))
		return ERR_PTR(-EINVAL);

	if (WARN_ON_ONCE(len <= 0 || !IS_ALIGNED(len | offs, blocksize)))
		return ERR_PTR(-EINVAL);

	ciphertext_page = fscrypt_alloc_bounce_page(gfp_flags);
	if (!ciphertext_page)
		return ERR_PTR(-ENOMEM);

	for (i = offs; i < offs + len; i += blocksize, lblk_num++) {
		err = fscrypt_crypt_block(inode, FS_ENCRYPT, lblk_num,
					  page, ciphertext_page,
					  blocksize, i, gfp_flags);
		if (err) {
			fscrypt_free_bounce_page(ciphertext_page);
			return ERR_PTR(err);
		}
	}
	SetPagePrivate(ciphertext_page);
	set_page_private(ciphertext_page, (unsigned long)page);
	return ciphertext_page;
}
EXPORT_SYMBOL(fscrypt_encrypt_pagecache_blocks);

/**
 * fscrypt_encrypt_block_inplace() - Encrypt a filesystem block in-place
 * @inode:     The inode to which this block belongs
 * @page:      The page containing the block to encrypt
 * @len:       Size of block to encrypt.  Doesn't need to be a multiple of the
 *		fs block size, but must be a multiple of FS_CRYPTO_BLOCK_SIZE.
 * @offs:      Byte offset within @page at which the block to encrypt begins
 * @lblk_num:  Filesystem logical block number of the block, i.e. the 0-based
 *		number of the block within the file
 * @gfp_flags: Memory allocation flags
 *
 * Encrypt a possibly-compressed filesystem block that is located in an
 * arbitrary page, not necessarily in the original pagecache page.  The @inode
 * and @lblk_num must be specified, as they can't be determined from @page.
 *
 * Return: 0 on success; -errno on failure
 */
int fscrypt_encrypt_block_inplace(const struct inode *inode, struct page *page,
				  unsigned int len, unsigned int offs,
				  u64 lblk_num, gfp_t gfp_flags)
{
	return fscrypt_crypt_block(inode, FS_ENCRYPT, lblk_num, page, page,
				   len, offs, gfp_flags);
}
EXPORT_SYMBOL(fscrypt_encrypt_block_inplace);

/**
 * fscrypt_decrypt_pagecache_blocks() - Decrypt filesystem blocks in a
 *					pagecache page
 * @page:      The locked pagecache page containing the block(s) to decrypt
 * @len:       Total size of the block(s) to decrypt.  Must be a nonzero
 *		multiple of the filesystem's block size.
 * @offs:      Byte offset within @page of the first block to decrypt.  Must be
 *		a multiple of the filesystem's block size.
 *
 * The specified block(s) are decrypted in-place within the pagecache page,
 * which must still be locked and not uptodate.  Normally, blocksize ==
 * PAGE_SIZE and the whole page is decrypted at once.
 *
 * This is for use by the filesystem's ->readpages() method.
 *
 * Return: 0 on success; -errno on failure
 */
int fscrypt_decrypt_pagecache_blocks(struct page *page, unsigned int len,
				     unsigned int offs)
{
	const struct inode *inode = page->mapping->host;
	const unsigned int blockbits = inode->i_blkbits;
	const unsigned int blocksize = 1 << blockbits;
	u64 lblk_num = ((u64)page->index << (PAGE_SHIFT - blockbits)) +
		       (offs >> blockbits);
	unsigned int i;
	int err;

	if (WARN_ON_ONCE(!PageLocked(page)))
		return -EINVAL;

	if (WARN_ON_ONCE(len <= 0 || !IS_ALIGNED(len | offs, blocksize)))
		return -EINVAL;

	for (i = offs; i < offs + len; i += blocksize, lblk_num++) {
		err = fscrypt_crypt_block(inode, FS_DECRYPT, lblk_num, page,
					  page, blocksize, i, GFP_NOFS);
		if (err)
			return err;
	}
	return 0;
}
EXPORT_SYMBOL(fscrypt_decrypt_pagecache_blocks);

/**
 * fscrypt_decrypt_block_inplace() - Decrypt a filesystem block in-place
 * @inode:     The inode to which this block belongs
 * @page:      The page containing the block to decrypt
 * @len:       Size of block to decrypt.  Doesn't need to be a multiple of the
 *		fs block size, but must be a multiple of FS_CRYPTO_BLOCK_SIZE.
 * @offs:      Byte offset within @page at which the block to decrypt begins
 * @lblk_num:  Filesystem logical block number of the block, i.e. the 0-based
 *		number of the block within the file
 *
 * Decrypt a possibly-compressed filesystem block that is located in an
 * arbitrary page, not necessarily in the original pagecache page.  The @inode
 * and @lblk_num must be specified, as they can't be determined from @page.
 *
 * Return: 0 on success; -errno on failure
 */
int fscrypt_decrypt_block_inplace(const struct inode *inode, struct page *page,
				  unsigned int len, unsigned int offs,
				  u64 lblk_num)
{
	return fscrypt_crypt_block(inode, FS_DECRYPT, lblk_num, page, page,
				   len, offs, GFP_NOFS);
}
EXPORT_SYMBOL(fscrypt_decrypt_block_inplace);

/**
 * fscrypt_initialize() - allocate major buffers for fs encryption.
 * @cop_flags:  fscrypt operations flags
 *
 * We only call this when we start accessing encrypted files, since it
 * results in memory getting allocated that wouldn't otherwise be used.
 *
 * Return: 0 on success; -errno on failure
 */
int fscrypt_initialize(unsigned int cop_flags)
{
	int err = 0;

	/* No need to allocate a bounce page pool if this FS won't use it. */
	if (cop_flags & FS_CFLG_OWN_PAGES)
		return 0;

	mutex_lock(&fscrypt_init_mutex);
	if (fscrypt_bounce_page_pool)
		goto out_unlock;

	err = -ENOMEM;
	fscrypt_bounce_page_pool =
		mempool_create_page_pool(num_prealloc_crypto_pages, 0);
	if (!fscrypt_bounce_page_pool)
		goto out_unlock;

	err = 0;
out_unlock:
	mutex_unlock(&fscrypt_init_mutex);
	return err;
}

void fscrypt_msg(const struct inode *inode, const char *level,
		 const char *fmt, ...)
{
	static DEFINE_RATELIMIT_STATE(rs, DEFAULT_RATELIMIT_INTERVAL,
				      DEFAULT_RATELIMIT_BURST);
	struct va_format vaf;
	va_list args;

	if (!__ratelimit(&rs))
		return;

	va_start(args, fmt);
	vaf.fmt = fmt;
	vaf.va = &args;
	if (inode && inode->i_ino)
		printk("%sfscrypt (%s, inode %lu): %pV\n",
		       level, inode->i_sb->s_id, inode->i_ino, &vaf);
	else if (inode)
		printk("%sfscrypt (%s): %pV\n", level, inode->i_sb->s_id, &vaf);
	else
		printk("%sfscrypt: %pV\n", level, &vaf);
	va_end(args);
}

/**
 * fscrypt_init() - Set up for fs encryption.
 *
 * Return: 0 on success; -errno on failure
 */
static int __init fscrypt_init(void)
{
	int err = -ENOMEM;

	/*
	 * Use an unbound workqueue to allow bios to be decrypted in parallel
	 * even when they happen to complete on the same CPU.  This sacrifices
	 * locality, but it's worthwhile since decryption is CPU-intensive.
	 *
	 * Also use a high-priority workqueue to prioritize decryption work,
	 * which blocks reads from completing, over regular application tasks.
	 */
	fscrypt_read_workqueue = alloc_workqueue("fscrypt_read_queue",
						 WQ_UNBOUND | WQ_HIGHPRI,
						 num_online_cpus());
	if (!fscrypt_read_workqueue)
		goto fail;

	fscrypt_info_cachep = KMEM_CACHE(fscrypt_info, SLAB_RECLAIM_ACCOUNT);
	if (!fscrypt_info_cachep)
		goto fail_free_queue;

	err = fscrypt_init_keyring();
	if (err)
		goto fail_free_info;

	return 0;

fail_free_info:
	kmem_cache_destroy(fscrypt_info_cachep);
fail_free_queue:
	destroy_workqueue(fscrypt_read_workqueue);
fail:
	return err;
}
late_initcall(fscrypt_init)<|MERGE_RESOLUTION|>--- conflicted
+++ resolved
@@ -73,11 +73,7 @@
  * Generate the IV for the given logical block number within the given file.
  * For filenames encryption, lblk_num == 0.
  *
-<<<<<<< HEAD
- * Keep this in sync with fscrypt_limit_dio_pages().  fscrypt_limit_dio_pages()
-=======
  * Keep this in sync with fscrypt_limit_io_blocks().  fscrypt_limit_io_blocks()
->>>>>>> 5f85626b
  * needs to know about any IV generation methods where the low bits of IV don't
  * simply contain the lblk_num (e.g., IV_INO_LBLK_32).
  */
