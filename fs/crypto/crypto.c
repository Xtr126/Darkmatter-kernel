--- conflicted
+++ resolved
@@ -47,7 +47,6 @@
 EXPORT_SYMBOL(fscrypt_enqueue_decrypt_work);
 
 struct page *fscrypt_alloc_bounce_page(gfp_t gfp_flags)
-<<<<<<< HEAD
 {
 	return mempool_alloc(fscrypt_bounce_page_pool, gfp_flags);
 }
@@ -68,30 +67,6 @@
 }
 EXPORT_SYMBOL(fscrypt_free_bounce_page);
 
-void fscrypt_generate_iv(union fscrypt_iv *iv, u64 lblk_num,
-			 const struct fscrypt_info *ci)
-{
-=======
-{
-	return mempool_alloc(fscrypt_bounce_page_pool, gfp_flags);
-}
-
-/**
- * fscrypt_free_bounce_page() - free a ciphertext bounce page
- *
- * Free a bounce page that was allocated by fscrypt_encrypt_pagecache_blocks(),
- * or by fscrypt_alloc_bounce_page() directly.
- */
-void fscrypt_free_bounce_page(struct page *bounce_page)
-{
-	if (!bounce_page)
-		return;
-	set_page_private(bounce_page, (unsigned long)NULL);
-	ClearPagePrivate(bounce_page);
-	mempool_free(bounce_page, fscrypt_bounce_page_pool);
-}
-EXPORT_SYMBOL(fscrypt_free_bounce_page);
-
 /*
  * Generate the IV for the given logical block number within the given file.
  * For filenames encryption, lblk_num == 0.
@@ -103,23 +78,17 @@
 void fscrypt_generate_iv(union fscrypt_iv *iv, u64 lblk_num,
 			 const struct fscrypt_info *ci)
 {
->>>>>>> 9be46132
 	u8 flags = fscrypt_policy_flags(&ci->ci_policy);
 
 	memset(iv, 0, ci->ci_mode->ivsize);
 
 	if (flags & FSCRYPT_POLICY_FLAG_IV_INO_LBLK_64) {
-<<<<<<< HEAD
-		WARN_ON_ONCE((u32)lblk_num != lblk_num);
-		lblk_num |= (u64)ci->ci_inode->i_ino << 32;
-=======
 		WARN_ON_ONCE(lblk_num > U32_MAX);
 		WARN_ON_ONCE(ci->ci_inode->i_ino > U32_MAX);
 		lblk_num |= (u64)ci->ci_inode->i_ino << 32;
 	} else if (flags & FSCRYPT_POLICY_FLAG_IV_INO_LBLK_32) {
 		WARN_ON_ONCE(lblk_num > U32_MAX);
 		lblk_num = (u32)(ci->ci_hashed_ino + lblk_num);
->>>>>>> 9be46132
 	} else if (flags & FSCRYPT_POLICY_FLAG_DIRECT_KEY) {
 		memcpy(iv->nonce, ci->ci_nonce, FS_KEY_DERIVATION_NONCE_SIZE);
 	}
