--- conflicted
+++ resolved
@@ -1660,13 +1660,8 @@
 static inline int may_lookup(struct nameidata *nd)
 {
 	if (nd->flags & LOOKUP_RCU) {
-<<<<<<< HEAD
 		int err = inode_permission2(nd->path.mnt, nd->inode, MAY_EXEC|MAY_NOT_BLOCK);
-		if (err != -ECHILD)
-=======
-		int err = inode_permission(nd->inode, MAY_EXEC|MAY_NOT_BLOCK);
 		if (err != -ECHILD || !try_to_unlazy(nd))
->>>>>>> 3c8179cc
 			return err;
 	}
 	return inode_permission2(nd->path.mnt, nd->inode, MAY_EXEC);
