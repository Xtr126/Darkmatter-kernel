--- conflicted
+++ resolved
@@ -221,33 +221,6 @@
 	return err;
 }
 
-static int recover_quota_data(struct inode *inode, struct page *page)
-{
-	struct f2fs_inode *raw = F2FS_INODE(page);
-	struct iattr attr;
-	uid_t i_uid = le32_to_cpu(raw->i_uid);
-	gid_t i_gid = le32_to_cpu(raw->i_gid);
-	int err;
-
-	memset(&attr, 0, sizeof(attr));
-
-	attr.ia_uid = make_kuid(inode->i_sb->s_user_ns, i_uid);
-	attr.ia_gid = make_kgid(inode->i_sb->s_user_ns, i_gid);
-
-	if (!uid_eq(attr.ia_uid, inode->i_uid))
-		attr.ia_valid |= ATTR_UID;
-	if (!gid_eq(attr.ia_gid, inode->i_gid))
-		attr.ia_valid |= ATTR_GID;
-
-	if (!attr.ia_valid)
-		return 0;
-
-	err = dquot_transfer(inode, &attr);
-	if (err)
-		set_sbi_flag(F2FS_I_SB(inode), SBI_QUOTA_NEED_REPAIR);
-	return err;
-}
-
 static void recover_inline_flags(struct inode *inode, struct f2fs_inode *ri)
 {
 	if (ri->i_inline & F2FS_PIN_FILE)
@@ -318,14 +291,8 @@
 	else
 		name = F2FS_INODE(page)->i_name;
 
-<<<<<<< HEAD
 	f2fs_notice(F2FS_I_SB(inode), "recover_inode: ino = %x, name = %s, inline = %x",
 		    ino_of_node(page), name, raw->i_inline);
-=======
-	f2fs_msg(inode->i_sb, KERN_NOTICE,
-		"recover_inode: ino = %x, name = %s, inline = %x",
-			ino_of_node(page), name, raw->i_inline);
->>>>>>> 652373a6
 	return 0;
 }
 
@@ -724,15 +691,10 @@
 		 */
 		if (IS_INODE(page)) {
 			err = recover_inode(entry->inode, page);
-<<<<<<< HEAD
 			if (err) {
 				f2fs_put_page(page, 1);
 				break;
 			}
-=======
-			if (err)
-				break;
->>>>>>> 652373a6
 		}
 		if (entry->last_dentry == blkaddr) {
 			err = recover_dentry(entry->inode, page, dir_list);
