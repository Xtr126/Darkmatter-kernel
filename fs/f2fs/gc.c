--- conflicted
+++ resolved
@@ -84,22 +84,14 @@
 			goto do_gc;
 		}
 
-<<<<<<< HEAD
 		if (!down_write_trylock(&sbi->gc_lock)) {
-=======
-		if (!mutex_trylock(&sbi->gc_mutex)) {
->>>>>>> 652373a6
 			stat_other_skip_bggc_count(sbi);
 			goto next;
 		}
 
 		if (!is_idle(sbi, GC_TIME)) {
 			increase_sleep_time(gc_th, &wait_ms);
-<<<<<<< HEAD
 			up_write(&sbi->gc_lock);
-=======
-			mutex_unlock(&sbi->gc_mutex);
->>>>>>> 652373a6
 			stat_io_skip_bggc_count(sbi);
 			goto next;
 		}
@@ -413,12 +405,8 @@
 			goto next;
 		/* Don't touch checkpointed data */
 		if (unlikely(is_sbi_flag_set(sbi, SBI_CP_DISABLED) &&
-<<<<<<< HEAD
 					get_ckpt_valid_blocks(sbi, segno) &&
 					p.alloc_mode != SSR))
-=======
-					get_ckpt_valid_blocks(sbi, segno)))
->>>>>>> 652373a6
 			goto next;
 		if (gc_type == BG_GC && test_bit(secno, dirty_i->victim_secmap))
 			goto next;
@@ -784,11 +772,7 @@
 	struct page *page, *mpage;
 	block_t newaddr;
 	int err = 0;
-<<<<<<< HEAD
 	bool lfs_mode = f2fs_lfs_mode(fio.sbi);
-=======
-	bool lfs_mode = test_opt(fio.sbi, LFS);
->>>>>>> 652373a6
 
 	/* do not read out */
 	page = f2fs_grab_cache_page(inode->i_mapping, bidx, false);
@@ -890,27 +874,6 @@
 	invalidate_mapping_pages(META_MAPPING(fio.sbi),
 				fio.old_blkaddr, fio.old_blkaddr);
 
-<<<<<<< HEAD
-=======
-	err = f2fs_submit_page_bio(&fio);
-	if (err)
-		goto put_page_out;
-
-	/* write page */
-	lock_page(fio.encrypted_page);
-
-	if (unlikely(fio.encrypted_page->mapping != META_MAPPING(fio.sbi))) {
-		err = -EIO;
-		goto put_page_out;
-	}
-	if (unlikely(!PageUptodate(fio.encrypted_page))) {
-		err = -EIO;
-		goto put_page_out;
-	}
-
-write_page:
-	f2fs_wait_on_page_writeback(fio.encrypted_page, DATA, true, true);
->>>>>>> 652373a6
 	set_page_dirty(fio.encrypted_page);
 	if (clear_page_dirty_for_io(fio.encrypted_page))
 		dec_page_count(fio.sbi, F2FS_DIRTY_META);
@@ -1063,7 +1026,6 @@
 		block_t start_bidx;
 		nid_t nid = le32_to_cpu(entry->nid);
 
-<<<<<<< HEAD
 		/*
 		 * stop BG_GC if there is not enough free sections.
 		 * Or, stop GC if the segment becomes fully valid caused by
@@ -1072,10 +1034,6 @@
 		if ((gc_type == BG_GC && has_not_enough_free_secs(sbi, 0, 0)) ||
 				get_valid_blocks(sbi, segno, true) ==
 							BLKS_PER_SEC(sbi))
-=======
-		/* stop BG_GC if there is not enough free sections. */
-		if (gc_type == BG_GC && has_not_enough_free_secs(sbi, 0, 0))
->>>>>>> 652373a6
 			return submitted;
 
 		if (check_valid_map(sbi, segno, off) == 0)
@@ -1259,11 +1217,7 @@
 
 		if (get_valid_blocks(sbi, segno, false) == 0)
 			goto freed;
-<<<<<<< HEAD
-		if (gc_type == BG_GC && __is_large_section(sbi) &&
-=======
 		if (__is_large_section(sbi) &&
->>>>>>> 652373a6
 				migrated >= sbi->migration_granularity)
 			goto skip;
 		if (!PageUptodate(sum_page) || unlikely(f2fs_cp_error(sbi)))
@@ -1274,10 +1228,7 @@
 			f2fs_err(sbi, "Inconsistent segment (%u) type [%d, %d] in SSA and SIT",
 				 segno, type, GET_SUM_TYPE((&sum->footer)));
 			set_sbi_flag(sbi, SBI_NEED_FSCK);
-<<<<<<< HEAD
 			f2fs_stop_checkpoint(sbi, false);
-=======
->>>>>>> 652373a6
 			goto skip;
 		}
 
@@ -1302,10 +1253,6 @@
 		if (gc_type == FG_GC &&
 				get_valid_blocks(sbi, segno, false) == 0)
 			seg_freed++;
-<<<<<<< HEAD
-=======
-		migrated++;
->>>>>>> 652373a6
 
 		if (__is_large_section(sbi) && segno + 1 < end_segno)
 			sbi->next_victim_seg[gc_type] = segno + 1;
@@ -1453,11 +1400,7 @@
 	sbi->gc_pin_file_threshold = DEF_GC_FAILED_PINNED_FILES;
 
 	/* give warm/cold data area from slower device */
-<<<<<<< HEAD
-	if (f2fs_is_multi_device(sbi) && !__is_large_section(sbi))
-=======
 	if (sbi->s_ndevs && !__is_large_section(sbi))
->>>>>>> 652373a6
 		SIT_I(sbi)->last_victim[ALLOC_NEXT] =
 				GET_SEGNO(sbi, FDEV(0).end_blk) + 1;
 }
