// SPDX-License-Identifier: GPL-2.0
/*
 * fs/f2fs/gc.c
 *
 * Copyright (c) 2012 Samsung Electronics Co., Ltd.
 *             http://www.samsung.com/
 */
#include <linux/fs.h>
#include <linux/module.h>
#include <linux/backing-dev.h>
#include <linux/init.h>
#include <linux/f2fs_fs.h>
#include <linux/kthread.h>
#include <linux/delay.h>
#include <linux/freezer.h>
#include <linux/sched/signal.h>

#include "f2fs.h"
#include "node.h"
#include "segment.h"
#include "gc.h"
#include <trace/events/f2fs.h>

static int gc_thread_func(void *data)
{
	struct f2fs_sb_info *sbi = data;
	struct f2fs_gc_kthread *gc_th = sbi->gc_thread;
	wait_queue_head_t *wq = &sbi->gc_thread->gc_wait_queue_head;
	unsigned int wait_ms;

	wait_ms = gc_th->min_sleep_time;

	set_freezable();
	do {
		bool sync_mode;

		wait_event_interruptible_timeout(*wq,
				kthread_should_stop() || freezing(current) ||
				gc_th->gc_wake,
				msecs_to_jiffies(wait_ms));

		/* give it a try one time */
		if (gc_th->gc_wake)
			gc_th->gc_wake = 0;

		if (try_to_freeze()) {
			stat_other_skip_bggc_count(sbi);
			continue;
		}
		if (kthread_should_stop())
			break;

		if (sbi->sb->s_writers.frozen >= SB_FREEZE_WRITE) {
			increase_sleep_time(gc_th, &wait_ms);
			stat_other_skip_bggc_count(sbi);
			continue;
		}

		if (time_to_inject(sbi, FAULT_CHECKPOINT)) {
			f2fs_show_injection_info(sbi, FAULT_CHECKPOINT);
			f2fs_stop_checkpoint(sbi, false);
		}

		if (!sb_start_write_trylock(sbi->sb)) {
			stat_other_skip_bggc_count(sbi);
			continue;
		}

		/*
		 * [GC triggering condition]
		 * 0. GC is not conducted currently.
		 * 1. There are enough dirty segments.
		 * 2. IO subsystem is idle by checking the # of writeback pages.
		 * 3. IO subsystem is idle by checking the # of requests in
		 *    bdev's request list.
		 *
		 * Note) We have to avoid triggering GCs frequently.
		 * Because it is possible that some segments can be
		 * invalidated soon after by user update or deletion.
		 * So, I'd like to wait some time to collect dirty segments.
		 */
		if (sbi->gc_mode == GC_URGENT) {
			wait_ms = gc_th->urgent_sleep_time;
			down_write(&sbi->gc_lock);
			goto do_gc;
		}

		if (!down_write_trylock(&sbi->gc_lock)) {
			stat_other_skip_bggc_count(sbi);
			goto next;
		}

		if (!is_idle(sbi, GC_TIME)) {
			increase_sleep_time(gc_th, &wait_ms);
			up_write(&sbi->gc_lock);
			stat_io_skip_bggc_count(sbi);
			goto next;
		}

		if (has_enough_invalid_blocks(sbi))
			decrease_sleep_time(gc_th, &wait_ms);
		else
			increase_sleep_time(gc_th, &wait_ms);
do_gc:
		stat_inc_bggc_count(sbi->stat_info);

		sync_mode = F2FS_OPTION(sbi).bggc_mode == BGGC_MODE_SYNC;

		/* if return value is not zero, no victim was selected */
		if (f2fs_gc(sbi, sync_mode, true, NULL_SEGNO))
			wait_ms = gc_th->no_gc_sleep_time;

		trace_f2fs_background_gc(sbi->sb, wait_ms,
				prefree_segments(sbi), free_segments(sbi));

		/* balancing f2fs's metadata periodically */
		f2fs_balance_fs_bg(sbi, true);
next:
		sb_end_write(sbi->sb);

	} while (!kthread_should_stop());
	return 0;
}

int f2fs_start_gc_thread(struct f2fs_sb_info *sbi)
{
	struct f2fs_gc_kthread *gc_th;
	dev_t dev = sbi->sb->s_bdev->bd_dev;
	int err = 0;

	gc_th = f2fs_kmalloc(sbi, sizeof(struct f2fs_gc_kthread), GFP_KERNEL);
	if (!gc_th) {
		err = -ENOMEM;
		goto out;
	}

	gc_th->urgent_sleep_time = DEF_GC_THREAD_URGENT_SLEEP_TIME;
	gc_th->min_sleep_time = DEF_GC_THREAD_MIN_SLEEP_TIME;
	gc_th->max_sleep_time = DEF_GC_THREAD_MAX_SLEEP_TIME;
	gc_th->no_gc_sleep_time = DEF_GC_THREAD_NOGC_SLEEP_TIME;

	gc_th->gc_wake= 0;

	sbi->gc_thread = gc_th;
	init_waitqueue_head(&sbi->gc_thread->gc_wait_queue_head);
	sbi->gc_thread->f2fs_gc_task = kthread_run(gc_thread_func, sbi,
			"f2fs_gc-%u:%u", MAJOR(dev), MINOR(dev));
	if (IS_ERR(gc_th->f2fs_gc_task)) {
		err = PTR_ERR(gc_th->f2fs_gc_task);
		kvfree(gc_th);
		sbi->gc_thread = NULL;
	}
out:
	return err;
}

void f2fs_stop_gc_thread(struct f2fs_sb_info *sbi)
{
	struct f2fs_gc_kthread *gc_th = sbi->gc_thread;
	if (!gc_th)
		return;
	kthread_stop(gc_th->f2fs_gc_task);
	kvfree(gc_th);
	sbi->gc_thread = NULL;
}

static int select_gc_type(struct f2fs_sb_info *sbi, int gc_type)
{
	int gc_mode = (gc_type == BG_GC) ? GC_CB : GC_GREEDY;

	switch (sbi->gc_mode) {
	case GC_IDLE_CB:
		gc_mode = GC_CB;
		break;
	case GC_IDLE_GREEDY:
	case GC_URGENT:
		gc_mode = GC_GREEDY;
		break;
	}
	return gc_mode;
}

static void select_policy(struct f2fs_sb_info *sbi, int gc_type,
			int type, struct victim_sel_policy *p)
{
	struct dirty_seglist_info *dirty_i = DIRTY_I(sbi);

	if (p->alloc_mode == SSR) {
		p->gc_mode = GC_GREEDY;
		p->dirty_segmap = dirty_i->dirty_segmap[type];
		p->max_search = dirty_i->nr_dirty[type];
		p->ofs_unit = 1;
	} else {
		p->gc_mode = select_gc_type(sbi, gc_type);
		p->dirty_segmap = dirty_i->dirty_segmap[DIRTY];
		p->max_search = dirty_i->nr_dirty[DIRTY];
		p->ofs_unit = sbi->segs_per_sec;
	}

	/*
	 * adjust candidates range, should select all dirty segments for
	 * foreground GC and urgent GC cases.
	 */
	if (gc_type != FG_GC &&
			(sbi->gc_mode != GC_URGENT) &&
			p->max_search > sbi->max_victim_search)
		p->max_search = sbi->max_victim_search;

	/* let's select beginning hot/small space first in no_heap mode*/
	if (test_opt(sbi, NOHEAP) &&
		(type == CURSEG_HOT_DATA || IS_NODESEG(type)))
		p->offset = 0;
	else
		p->offset = SIT_I(sbi)->last_victim[p->gc_mode];
}

static unsigned int get_max_cost(struct f2fs_sb_info *sbi,
				struct victim_sel_policy *p)
{
	/* SSR allocates in a segment unit */
	if (p->alloc_mode == SSR)
		return sbi->blocks_per_seg;
	if (p->gc_mode == GC_GREEDY)
		return 2 * sbi->blocks_per_seg * p->ofs_unit;
	else if (p->gc_mode == GC_CB)
		return UINT_MAX;
	else /* No other gc_mode */
		return 0;
}

static unsigned int check_bg_victims(struct f2fs_sb_info *sbi)
{
	struct dirty_seglist_info *dirty_i = DIRTY_I(sbi);
	unsigned int secno;

	/*
	 * If the gc_type is FG_GC, we can select victim segments
	 * selected by background GC before.
	 * Those segments guarantee they have small valid blocks.
	 */
	for_each_set_bit(secno, dirty_i->victim_secmap, MAIN_SECS(sbi)) {
		if (sec_usage_check(sbi, secno))
			continue;
		clear_bit(secno, dirty_i->victim_secmap);
		return GET_SEG_FROM_SEC(sbi, secno);
	}
	return NULL_SEGNO;
}

static unsigned int get_cb_cost(struct f2fs_sb_info *sbi, unsigned int segno)
{
	struct sit_info *sit_i = SIT_I(sbi);
	unsigned int secno = GET_SEC_FROM_SEG(sbi, segno);
	unsigned int start = GET_SEG_FROM_SEC(sbi, secno);
	unsigned long long mtime = 0;
	unsigned int vblocks;
	unsigned char age = 0;
	unsigned char u;
	unsigned int i;

	for (i = 0; i < sbi->segs_per_sec; i++)
		mtime += get_seg_entry(sbi, start + i)->mtime;
	vblocks = get_valid_blocks(sbi, segno, true);

	mtime = div_u64(mtime, sbi->segs_per_sec);
	vblocks = div_u64(vblocks, sbi->segs_per_sec);

	u = (vblocks * 100) >> sbi->log_blocks_per_seg;

	/* Handle if the system time has changed by the user */
	if (mtime < sit_i->min_mtime)
		sit_i->min_mtime = mtime;
	if (mtime > sit_i->max_mtime)
		sit_i->max_mtime = mtime;
	if (sit_i->max_mtime != sit_i->min_mtime)
		age = 100 - div64_u64(100 * (mtime - sit_i->min_mtime),
				sit_i->max_mtime - sit_i->min_mtime);

	return UINT_MAX - ((100 * (100 - u) * age) / (100 + u));
}

static inline unsigned int get_gc_cost(struct f2fs_sb_info *sbi,
			unsigned int segno, struct victim_sel_policy *p)
{
	if (p->alloc_mode == SSR)
		return get_seg_entry(sbi, segno)->ckpt_valid_blocks;

	/* alloc_mode == LFS */
	if (p->gc_mode == GC_GREEDY)
		return get_valid_blocks(sbi, segno, true);
	else
		return get_cb_cost(sbi, segno);
}

static unsigned int count_bits(const unsigned long *addr,
				unsigned int offset, unsigned int len)
{
	unsigned int end = offset + len, sum = 0;

	while (offset < end) {
		if (test_bit(offset++, addr))
			++sum;
	}
	return sum;
}

/*
 * This function is called from two paths.
 * One is garbage collection and the other is SSR segment selection.
 * When it is called during GC, it just gets a victim segment
 * and it does not remove it from dirty seglist.
 * When it is called from SSR segment selection, it finds a segment
 * which has minimum valid blocks and removes it from dirty seglist.
 */
static int get_victim_by_default(struct f2fs_sb_info *sbi,
		unsigned int *result, int gc_type, int type, char alloc_mode)
{
	struct dirty_seglist_info *dirty_i = DIRTY_I(sbi);
	struct sit_info *sm = SIT_I(sbi);
	struct victim_sel_policy p;
	unsigned int secno, last_victim;
	unsigned int last_segment;
	unsigned int nsearched = 0;

	mutex_lock(&dirty_i->seglist_lock);
	last_segment = MAIN_SECS(sbi) * sbi->segs_per_sec;

	p.alloc_mode = alloc_mode;
	select_policy(sbi, gc_type, type, &p);

	p.min_segno = NULL_SEGNO;
	p.min_cost = get_max_cost(sbi, &p);

	if (*result != NULL_SEGNO) {
		if (get_valid_blocks(sbi, *result, false) &&
			!sec_usage_check(sbi, GET_SEC_FROM_SEG(sbi, *result)))
			p.min_segno = *result;
		goto out;
	}

	if (p.max_search == 0)
		goto out;

	if (__is_large_section(sbi) && p.alloc_mode == LFS) {
		if (sbi->next_victim_seg[BG_GC] != NULL_SEGNO) {
			p.min_segno = sbi->next_victim_seg[BG_GC];
			*result = p.min_segno;
			sbi->next_victim_seg[BG_GC] = NULL_SEGNO;
			goto got_result;
		}
		if (gc_type == FG_GC &&
				sbi->next_victim_seg[FG_GC] != NULL_SEGNO) {
			p.min_segno = sbi->next_victim_seg[FG_GC];
			*result = p.min_segno;
			sbi->next_victim_seg[FG_GC] = NULL_SEGNO;
			goto got_result;
		}
	}

	last_victim = sm->last_victim[p.gc_mode];
	if (p.alloc_mode == LFS && gc_type == FG_GC) {
		p.min_segno = check_bg_victims(sbi);
		if (p.min_segno != NULL_SEGNO)
			goto got_it;
	}

	while (1) {
		unsigned long cost;
		unsigned int segno;

		segno = find_next_bit(p.dirty_segmap, last_segment, p.offset);
		if (segno >= last_segment) {
			if (sm->last_victim[p.gc_mode]) {
				last_segment =
					sm->last_victim[p.gc_mode];
				sm->last_victim[p.gc_mode] = 0;
				p.offset = 0;
				continue;
			}
			break;
		}

		p.offset = segno + p.ofs_unit;
		if (p.ofs_unit > 1) {
			p.offset -= segno % p.ofs_unit;
			nsearched += count_bits(p.dirty_segmap,
						p.offset - p.ofs_unit,
						p.ofs_unit);
		} else {
			nsearched++;
		}

#ifdef CONFIG_F2FS_CHECK_FS
		/*
		 * skip selecting the invalid segno (that is failed due to block
		 * validity check failure during GC) to avoid endless GC loop in
		 * such cases.
		 */
		if (test_bit(segno, sm->invalid_segmap))
			goto next;
#endif

		secno = GET_SEC_FROM_SEG(sbi, segno);

		if (sec_usage_check(sbi, secno))
			goto next;
		/* Don't touch checkpointed data */
		if (unlikely(is_sbi_flag_set(sbi, SBI_CP_DISABLED) &&
					get_ckpt_valid_blocks(sbi, segno) &&
					p.alloc_mode != SSR))
			goto next;
		if (gc_type == BG_GC && test_bit(secno, dirty_i->victim_secmap))
			goto next;

		cost = get_gc_cost(sbi, segno, &p);

		if (p.min_cost > cost) {
			p.min_segno = segno;
			p.min_cost = cost;
		}
next:
		if (nsearched >= p.max_search) {
			if (!sm->last_victim[p.gc_mode] && segno <= last_victim)
				sm->last_victim[p.gc_mode] = last_victim + 1;
			else
				sm->last_victim[p.gc_mode] = segno + 1;
			sm->last_victim[p.gc_mode] %=
				(MAIN_SECS(sbi) * sbi->segs_per_sec);
			break;
		}
	}
	if (p.min_segno != NULL_SEGNO) {
got_it:
		*result = (p.min_segno / p.ofs_unit) * p.ofs_unit;
got_result:
		if (p.alloc_mode == LFS) {
			secno = GET_SEC_FROM_SEG(sbi, p.min_segno);
			if (gc_type == FG_GC)
				sbi->cur_victim_sec = secno;
			else
				set_bit(secno, dirty_i->victim_secmap);
		}

	}
out:
	if (p.min_segno != NULL_SEGNO)
		trace_f2fs_get_victim(sbi->sb, type, gc_type, &p,
				sbi->cur_victim_sec,
				prefree_segments(sbi), free_segments(sbi));
	mutex_unlock(&dirty_i->seglist_lock);

	return (p.min_segno == NULL_SEGNO) ? 0 : 1;
}

static const struct victim_selection default_v_ops = {
	.get_victim = get_victim_by_default,
};

static struct inode *find_gc_inode(struct gc_inode_list *gc_list, nid_t ino)
{
	struct inode_entry *ie;

	ie = radix_tree_lookup(&gc_list->iroot, ino);
	if (ie)
		return ie->inode;
	return NULL;
}

static void add_gc_inode(struct gc_inode_list *gc_list, struct inode *inode)
{
	struct inode_entry *new_ie;

	if (inode == find_gc_inode(gc_list, inode->i_ino)) {
		iput(inode);
		return;
	}
	new_ie = f2fs_kmem_cache_alloc(f2fs_inode_entry_slab, GFP_NOFS);
	new_ie->inode = inode;

	f2fs_radix_tree_insert(&gc_list->iroot, inode->i_ino, new_ie);
	list_add_tail(&new_ie->list, &gc_list->ilist);
}

static void put_gc_inode(struct gc_inode_list *gc_list)
{
	struct inode_entry *ie, *next_ie;
	list_for_each_entry_safe(ie, next_ie, &gc_list->ilist, list) {
		radix_tree_delete(&gc_list->iroot, ie->inode->i_ino);
		iput(ie->inode);
		list_del(&ie->list);
		kmem_cache_free(f2fs_inode_entry_slab, ie);
	}
}

static int check_valid_map(struct f2fs_sb_info *sbi,
				unsigned int segno, int offset)
{
	struct sit_info *sit_i = SIT_I(sbi);
	struct seg_entry *sentry;
	int ret;

	down_read(&sit_i->sentry_lock);
	sentry = get_seg_entry(sbi, segno);
	ret = f2fs_test_bit(offset, sentry->cur_valid_map);
	up_read(&sit_i->sentry_lock);
	return ret;
}

/*
 * This function compares node address got in summary with that in NAT.
 * On validity, copy that node with cold status, otherwise (invalid node)
 * ignore that.
 */
static int gc_node_segment(struct f2fs_sb_info *sbi,
		struct f2fs_summary *sum, unsigned int segno, int gc_type)
{
	struct f2fs_summary *entry;
	block_t start_addr;
	int off;
	int phase = 0;
	bool fggc = (gc_type == FG_GC);
	int submitted = 0;

	start_addr = START_BLOCK(sbi, segno);

next_step:
	entry = sum;

	if (fggc && phase == 2)
		atomic_inc(&sbi->wb_sync_req[NODE]);

	for (off = 0; off < sbi->blocks_per_seg; off++, entry++) {
		nid_t nid = le32_to_cpu(entry->nid);
		struct page *node_page;
		struct node_info ni;
		int err;

		/* stop BG_GC if there is not enough free sections. */
		if (gc_type == BG_GC && has_not_enough_free_secs(sbi, 0, 0))
			return submitted;

		if (check_valid_map(sbi, segno, off) == 0)
			continue;

		if (phase == 0) {
			f2fs_ra_meta_pages(sbi, NAT_BLOCK_OFFSET(nid), 1,
							META_NAT, true);
			continue;
		}

		if (phase == 1) {
			f2fs_ra_node_page(sbi, nid);
			continue;
		}

		/* phase == 2 */
		node_page = f2fs_get_node_page(sbi, nid);
		if (IS_ERR(node_page))
			continue;

		/* block may become invalid during f2fs_get_node_page */
		if (check_valid_map(sbi, segno, off) == 0) {
			f2fs_put_page(node_page, 1);
			continue;
		}

		if (f2fs_get_node_info(sbi, nid, &ni)) {
			f2fs_put_page(node_page, 1);
			continue;
		}

		if (ni.blk_addr != start_addr + off) {
			f2fs_put_page(node_page, 1);
			continue;
		}

		err = f2fs_move_node_page(node_page, gc_type);
		if (!err && gc_type == FG_GC)
			submitted++;
		stat_inc_node_blk_count(sbi, 1, gc_type);
	}

	if (++phase < 3)
		goto next_step;

	if (fggc)
		atomic_dec(&sbi->wb_sync_req[NODE]);
	return submitted;
}

/*
 * Calculate start block index indicating the given node offset.
 * Be careful, caller should give this node offset only indicating direct node
 * blocks. If any node offsets, which point the other types of node blocks such
 * as indirect or double indirect node blocks, are given, it must be a caller's
 * bug.
 */
block_t f2fs_start_bidx_of_node(unsigned int node_ofs, struct inode *inode)
{
	unsigned int indirect_blks = 2 * NIDS_PER_BLOCK + 4;
	unsigned int bidx;

	if (node_ofs == 0)
		return 0;

	if (node_ofs <= 2) {
		bidx = node_ofs - 1;
	} else if (node_ofs <= indirect_blks) {
		int dec = (node_ofs - 4) / (NIDS_PER_BLOCK + 1);
		bidx = node_ofs - 2 - dec;
	} else {
		int dec = (node_ofs - indirect_blks - 3) / (NIDS_PER_BLOCK + 1);
		bidx = node_ofs - 5 - dec;
	}
	return bidx * ADDRS_PER_BLOCK(inode) + ADDRS_PER_INODE(inode);
}

static bool is_alive(struct f2fs_sb_info *sbi, struct f2fs_summary *sum,
		struct node_info *dni, block_t blkaddr, unsigned int *nofs)
{
	struct page *node_page;
	nid_t nid;
	unsigned int ofs_in_node;
	block_t source_blkaddr;

	nid = le32_to_cpu(sum->nid);
	ofs_in_node = le16_to_cpu(sum->ofs_in_node);

	node_page = f2fs_get_node_page(sbi, nid);
	if (IS_ERR(node_page))
		return false;

	if (f2fs_get_node_info(sbi, nid, dni)) {
		f2fs_put_page(node_page, 1);
		return false;
	}

	if (sum->version != dni->version) {
		f2fs_warn(sbi, "%s: valid data with mismatched node version.",
			  __func__);
		set_sbi_flag(sbi, SBI_NEED_FSCK);
	}

	*nofs = ofs_of_node(node_page);
	source_blkaddr = data_blkaddr(NULL, node_page, ofs_in_node);
	f2fs_put_page(node_page, 1);

	if (source_blkaddr != blkaddr) {
#ifdef CONFIG_F2FS_CHECK_FS
		unsigned int segno = GET_SEGNO(sbi, blkaddr);
		unsigned long offset = GET_BLKOFF_FROM_SEG0(sbi, blkaddr);

		if (unlikely(check_valid_map(sbi, segno, offset))) {
			if (!test_and_set_bit(segno, SIT_I(sbi)->invalid_segmap)) {
				f2fs_err(sbi, "mismatched blkaddr %u (source_blkaddr %u) in seg %u\n",
						blkaddr, source_blkaddr, segno);
				f2fs_bug_on(sbi, 1);
			}
		}
#endif
		return false;
	}
	return true;
}

static int ra_data_block(struct inode *inode, pgoff_t index)
{
	struct f2fs_sb_info *sbi = F2FS_I_SB(inode);
	struct address_space *mapping = inode->i_mapping;
	struct dnode_of_data dn;
	struct page *page;
	struct extent_info ei = {0, 0, 0};
	struct f2fs_io_info fio = {
		.sbi = sbi,
		.ino = inode->i_ino,
		.type = DATA,
		.temp = COLD,
		.op = REQ_OP_READ,
		.op_flags = 0,
		.encrypted_page = NULL,
		.in_list = false,
		.retry = false,
	};
	int err;

	page = f2fs_grab_cache_page(mapping, index, true);
	if (!page)
		return -ENOMEM;

	if (f2fs_lookup_extent_cache(inode, index, &ei)) {
		dn.data_blkaddr = ei.blk + index - ei.fofs;
		if (unlikely(!f2fs_is_valid_blkaddr(sbi, dn.data_blkaddr,
						DATA_GENERIC_ENHANCE_READ))) {
			err = -EFSCORRUPTED;
			goto put_page;
		}
		goto got_it;
	}

	set_new_dnode(&dn, inode, NULL, NULL, 0);
	err = f2fs_get_dnode_of_data(&dn, index, LOOKUP_NODE);
	if (err)
		goto put_page;
	f2fs_put_dnode(&dn);

	if (!__is_valid_data_blkaddr(dn.data_blkaddr)) {
		err = -ENOENT;
		goto put_page;
	}
	if (unlikely(!f2fs_is_valid_blkaddr(sbi, dn.data_blkaddr,
						DATA_GENERIC_ENHANCE))) {
		err = -EFSCORRUPTED;
		goto put_page;
	}
got_it:
	/* read page */
	fio.page = page;
	fio.new_blkaddr = fio.old_blkaddr = dn.data_blkaddr;

	/*
	 * don't cache encrypted data into meta inode until previous dirty
	 * data were writebacked to avoid racing between GC and flush.
	 */
	f2fs_wait_on_page_writeback(page, DATA, true, true);

	f2fs_wait_on_block_writeback(inode, dn.data_blkaddr);

	fio.encrypted_page = f2fs_pagecache_get_page(META_MAPPING(sbi),
					dn.data_blkaddr,
					FGP_LOCK | FGP_CREAT, GFP_NOFS);
	if (!fio.encrypted_page) {
		err = -ENOMEM;
		goto put_page;
	}

	err = f2fs_submit_page_bio(&fio);
	if (err)
		goto put_encrypted_page;
	f2fs_put_page(fio.encrypted_page, 0);
	f2fs_put_page(page, 1);

	f2fs_update_iostat(sbi, FS_DATA_READ_IO, F2FS_BLKSIZE);
<<<<<<< HEAD
=======
	f2fs_update_iostat(sbi, FS_GDATA_READ_IO, F2FS_BLKSIZE);
>>>>>>> 7520793d

	return 0;
put_encrypted_page:
	f2fs_put_page(fio.encrypted_page, 1);
put_page:
	f2fs_put_page(page, 1);
	return err;
}

/*
 * Move data block via META_MAPPING while keeping locked data page.
 * This can be used to move blocks, aka LBAs, directly on disk.
 */
static int move_data_block(struct inode *inode, block_t bidx,
				int gc_type, unsigned int segno, int off)
{
	struct f2fs_io_info fio = {
		.sbi = F2FS_I_SB(inode),
		.ino = inode->i_ino,
		.type = DATA,
		.temp = COLD,
		.op = REQ_OP_READ,
		.op_flags = 0,
		.encrypted_page = NULL,
		.in_list = false,
		.retry = false,
	};
	struct dnode_of_data dn;
	struct f2fs_summary sum;
	struct node_info ni;
	struct page *page, *mpage;
	block_t newaddr;
	int err = 0;
	bool lfs_mode = f2fs_lfs_mode(fio.sbi);

	/* do not read out */
	page = f2fs_grab_cache_page(inode->i_mapping, bidx, false);
	if (!page)
		return -ENOMEM;

	if (!check_valid_map(F2FS_I_SB(inode), segno, off)) {
		err = -ENOENT;
		goto out;
	}

	if (f2fs_is_atomic_file(inode)) {
		F2FS_I(inode)->i_gc_failures[GC_FAILURE_ATOMIC]++;
		F2FS_I_SB(inode)->skipped_atomic_files[gc_type]++;
		err = -EAGAIN;
		goto out;
	}

	if (f2fs_is_pinned_file(inode)) {
		f2fs_pin_file_control(inode, true);
		err = -EAGAIN;
		goto out;
	}

	set_new_dnode(&dn, inode, NULL, NULL, 0);
	err = f2fs_get_dnode_of_data(&dn, bidx, LOOKUP_NODE);
	if (err)
		goto out;

	if (unlikely(dn.data_blkaddr == NULL_ADDR)) {
		ClearPageUptodate(page);
		err = -ENOENT;
		goto put_out;
	}

	/*
	 * don't cache encrypted data into meta inode until previous dirty
	 * data were writebacked to avoid racing between GC and flush.
	 */
	f2fs_wait_on_page_writeback(page, DATA, true, true);

	f2fs_wait_on_block_writeback(inode, dn.data_blkaddr);

	err = f2fs_get_node_info(fio.sbi, dn.nid, &ni);
	if (err)
		goto put_out;

	set_summary(&sum, dn.nid, dn.ofs_in_node, ni.version);

	/* read page */
	fio.page = page;
	fio.new_blkaddr = fio.old_blkaddr = dn.data_blkaddr;

	if (lfs_mode)
		down_write(&fio.sbi->io_order_lock);

	mpage = f2fs_grab_cache_page(META_MAPPING(fio.sbi),
					fio.old_blkaddr, false);
	if (!mpage)
		goto up_out;

	fio.encrypted_page = mpage;

	/* read source block in mpage */
	if (!PageUptodate(mpage)) {
		err = f2fs_submit_page_bio(&fio);
		if (err) {
			f2fs_put_page(mpage, 1);
			goto up_out;
		}

		f2fs_update_iostat(fio.sbi, FS_DATA_READ_IO, F2FS_BLKSIZE);
<<<<<<< HEAD
=======
		f2fs_update_iostat(fio.sbi, FS_GDATA_READ_IO, F2FS_BLKSIZE);
>>>>>>> 7520793d

		lock_page(mpage);
		if (unlikely(mpage->mapping != META_MAPPING(fio.sbi) ||
						!PageUptodate(mpage))) {
			err = -EIO;
			f2fs_put_page(mpage, 1);
			goto up_out;
		}
	}

	f2fs_allocate_data_block(fio.sbi, NULL, fio.old_blkaddr, &newaddr,
					&sum, CURSEG_COLD_DATA, NULL, false);

	fio.encrypted_page = f2fs_pagecache_get_page(META_MAPPING(fio.sbi),
				newaddr, FGP_LOCK | FGP_CREAT, GFP_NOFS);
	if (!fio.encrypted_page) {
		err = -ENOMEM;
		f2fs_put_page(mpage, 1);
		goto recover_block;
	}

	/* write target block */
	f2fs_wait_on_page_writeback(fio.encrypted_page, DATA, true, true);
	memcpy(page_address(fio.encrypted_page),
				page_address(mpage), PAGE_SIZE);
	f2fs_put_page(mpage, 1);
	invalidate_mapping_pages(META_MAPPING(fio.sbi),
				fio.old_blkaddr, fio.old_blkaddr);

	set_page_dirty(fio.encrypted_page);
	if (clear_page_dirty_for_io(fio.encrypted_page))
		dec_page_count(fio.sbi, F2FS_DIRTY_META);

	set_page_writeback(fio.encrypted_page);
	ClearPageError(page);

	/* allocate block address */
	f2fs_wait_on_page_writeback(dn.node_page, NODE, true, true);

	fio.op = REQ_OP_WRITE;
	fio.op_flags = REQ_SYNC;
	fio.new_blkaddr = newaddr;
	f2fs_submit_page_write(&fio);
	if (fio.retry) {
		err = -EAGAIN;
		if (PageWriteback(fio.encrypted_page))
			end_page_writeback(fio.encrypted_page);
		goto put_page_out;
	}

	f2fs_update_iostat(fio.sbi, FS_GC_DATA_IO, F2FS_BLKSIZE);

	f2fs_update_data_blkaddr(&dn, newaddr);
	set_inode_flag(inode, FI_APPEND_WRITE);
	if (page->index == 0)
		set_inode_flag(inode, FI_FIRST_BLOCK_WRITTEN);
put_page_out:
	f2fs_put_page(fio.encrypted_page, 1);
recover_block:
	if (err)
		f2fs_do_replace_block(fio.sbi, &sum, newaddr, fio.old_blkaddr,
								true, true);
up_out:
	if (lfs_mode)
		up_write(&fio.sbi->io_order_lock);
put_out:
	f2fs_put_dnode(&dn);
out:
	f2fs_put_page(page, 1);
	return err;
}

static int move_data_page(struct inode *inode, block_t bidx, int gc_type,
							unsigned int segno, int off)
{
	struct page *page;
	int err = 0;

	page = f2fs_get_lock_data_page(inode, bidx, true);
	if (IS_ERR(page))
		return PTR_ERR(page);

	if (!check_valid_map(F2FS_I_SB(inode), segno, off)) {
		err = -ENOENT;
		goto out;
	}

	if (f2fs_is_atomic_file(inode)) {
		F2FS_I(inode)->i_gc_failures[GC_FAILURE_ATOMIC]++;
		F2FS_I_SB(inode)->skipped_atomic_files[gc_type]++;
		err = -EAGAIN;
		goto out;
	}
	if (f2fs_is_pinned_file(inode)) {
		if (gc_type == FG_GC)
			f2fs_pin_file_control(inode, true);
		err = -EAGAIN;
		goto out;
	}

	if (gc_type == BG_GC) {
		if (PageWriteback(page)) {
			err = -EAGAIN;
			goto out;
		}
		set_page_dirty(page);
		set_cold_data(page);
	} else {
		struct f2fs_io_info fio = {
			.sbi = F2FS_I_SB(inode),
			.ino = inode->i_ino,
			.type = DATA,
			.temp = COLD,
			.op = REQ_OP_WRITE,
			.op_flags = REQ_SYNC,
			.old_blkaddr = NULL_ADDR,
			.page = page,
			.encrypted_page = NULL,
			.need_lock = LOCK_REQ,
			.io_type = FS_GC_DATA_IO,
		};
		bool is_dirty = PageDirty(page);

retry:
		f2fs_wait_on_page_writeback(page, DATA, true, true);

		set_page_dirty(page);
		if (clear_page_dirty_for_io(page)) {
			inode_dec_dirty_pages(inode);
			f2fs_remove_dirty_inode(inode);
		}

		set_cold_data(page);

		err = f2fs_do_write_data_page(&fio);
		if (err) {
			clear_cold_data(page);
			if (err == -ENOMEM) {
				congestion_wait(BLK_RW_ASYNC,
						DEFAULT_IO_TIMEOUT);
				goto retry;
			}
			if (is_dirty)
				set_page_dirty(page);
		}
	}
out:
	f2fs_put_page(page, 1);
	return err;
}

/*
 * This function tries to get parent node of victim data block, and identifies
 * data block validity. If the block is valid, copy that with cold status and
 * modify parent node.
 * If the parent node is not valid or the data block address is different,
 * the victim data block is ignored.
 */
static int gc_data_segment(struct f2fs_sb_info *sbi, struct f2fs_summary *sum,
		struct gc_inode_list *gc_list, unsigned int segno, int gc_type)
{
	struct super_block *sb = sbi->sb;
	struct f2fs_summary *entry;
	block_t start_addr;
	int off;
	int phase = 0;
	int submitted = 0;

	start_addr = START_BLOCK(sbi, segno);

next_step:
	entry = sum;

	for (off = 0; off < sbi->blocks_per_seg; off++, entry++) {
		struct page *data_page;
		struct inode *inode;
		struct node_info dni; /* dnode info for the data */
		unsigned int ofs_in_node, nofs;
		block_t start_bidx;
		nid_t nid = le32_to_cpu(entry->nid);

		/*
		 * stop BG_GC if there is not enough free sections.
		 * Or, stop GC if the segment becomes fully valid caused by
		 * race condition along with SSR block allocation.
		 */
		if ((gc_type == BG_GC && has_not_enough_free_secs(sbi, 0, 0)) ||
				get_valid_blocks(sbi, segno, true) ==
							BLKS_PER_SEC(sbi))
			return submitted;

		if (check_valid_map(sbi, segno, off) == 0)
			continue;

		if (phase == 0) {
			f2fs_ra_meta_pages(sbi, NAT_BLOCK_OFFSET(nid), 1,
							META_NAT, true);
			continue;
		}

		if (phase == 1) {
			f2fs_ra_node_page(sbi, nid);
			continue;
		}

		/* Get an inode by ino with checking validity */
		if (!is_alive(sbi, entry, &dni, start_addr + off, &nofs))
			continue;

		if (phase == 2) {
			f2fs_ra_node_page(sbi, dni.ino);
			continue;
		}

		ofs_in_node = le16_to_cpu(entry->ofs_in_node);

		if (phase == 3) {
			inode = f2fs_iget(sb, dni.ino);
			if (IS_ERR(inode) || is_bad_inode(inode)) {
				set_sbi_flag(sbi, SBI_NEED_FSCK);
				continue;
			}

			if (!down_write_trylock(
				&F2FS_I(inode)->i_gc_rwsem[WRITE])) {
				iput(inode);
				sbi->skipped_gc_rwsem++;
				continue;
			}

			start_bidx = f2fs_start_bidx_of_node(nofs, inode) +
								ofs_in_node;

			if (f2fs_post_read_required(inode)) {
				int err = ra_data_block(inode, start_bidx);

				up_write(&F2FS_I(inode)->i_gc_rwsem[WRITE]);
				if (err) {
					iput(inode);
					continue;
				}
				add_gc_inode(gc_list, inode);
				continue;
			}

			data_page = f2fs_get_read_data_page(inode,
						start_bidx, REQ_RAHEAD, true);
			up_write(&F2FS_I(inode)->i_gc_rwsem[WRITE]);
			if (IS_ERR(data_page)) {
				iput(inode);
				continue;
			}

			f2fs_put_page(data_page, 0);
			add_gc_inode(gc_list, inode);
			continue;
		}

		/* phase 4 */
		inode = find_gc_inode(gc_list, dni.ino);
		if (inode) {
			struct f2fs_inode_info *fi = F2FS_I(inode);
			bool locked = false;
			int err;

			if (S_ISREG(inode->i_mode)) {
				if (!down_write_trylock(&fi->i_gc_rwsem[READ]))
					continue;
				if (!down_write_trylock(
						&fi->i_gc_rwsem[WRITE])) {
					sbi->skipped_gc_rwsem++;
					up_write(&fi->i_gc_rwsem[READ]);
					continue;
				}
				locked = true;

				/* wait for all inflight aio data */
				inode_dio_wait(inode);
			}

			start_bidx = f2fs_start_bidx_of_node(nofs, inode)
								+ ofs_in_node;
			if (f2fs_post_read_required(inode))
				err = move_data_block(inode, start_bidx,
							gc_type, segno, off);
			else
				err = move_data_page(inode, start_bidx, gc_type,
								segno, off);

			if (!err && (gc_type == FG_GC ||
					f2fs_post_read_required(inode)))
				submitted++;

			if (locked) {
				up_write(&fi->i_gc_rwsem[WRITE]);
				up_write(&fi->i_gc_rwsem[READ]);
			}

			stat_inc_data_blk_count(sbi, 1, gc_type);
		}
	}

	if (++phase < 5)
		goto next_step;

	return submitted;
}

static int __get_victim(struct f2fs_sb_info *sbi, unsigned int *victim,
			int gc_type)
{
	struct sit_info *sit_i = SIT_I(sbi);
	int ret;

	down_write(&sit_i->sentry_lock);
	ret = DIRTY_I(sbi)->v_ops->get_victim(sbi, victim, gc_type,
					      NO_CHECK_TYPE, LFS);
	up_write(&sit_i->sentry_lock);
	return ret;
}

static int do_garbage_collect(struct f2fs_sb_info *sbi,
				unsigned int start_segno,
				struct gc_inode_list *gc_list, int gc_type)
{
	struct page *sum_page;
	struct f2fs_summary_block *sum;
	struct blk_plug plug;
	unsigned int segno = start_segno;
	unsigned int end_segno = start_segno + sbi->segs_per_sec;
	int seg_freed = 0, migrated = 0;
	unsigned char type = IS_DATASEG(get_seg_entry(sbi, segno)->type) ?
						SUM_TYPE_DATA : SUM_TYPE_NODE;
	int submitted = 0;

	if (__is_large_section(sbi))
		end_segno = rounddown(end_segno, sbi->segs_per_sec);

	/* readahead multi ssa blocks those have contiguous address */
	if (__is_large_section(sbi))
		f2fs_ra_meta_pages(sbi, GET_SUM_BLOCK(sbi, segno),
					end_segno - segno, META_SSA, true);

	/* reference all summary page */
	while (segno < end_segno) {
		sum_page = f2fs_get_sum_page(sbi, segno++);
		if (IS_ERR(sum_page)) {
			int err = PTR_ERR(sum_page);

			end_segno = segno - 1;
			for (segno = start_segno; segno < end_segno; segno++) {
				sum_page = find_get_page(META_MAPPING(sbi),
						GET_SUM_BLOCK(sbi, segno));
				f2fs_put_page(sum_page, 0);
				f2fs_put_page(sum_page, 0);
			}
			return err;
		}
		unlock_page(sum_page);
	}

	blk_start_plug(&plug);

	for (segno = start_segno; segno < end_segno; segno++) {

		/* find segment summary of victim */
		sum_page = find_get_page(META_MAPPING(sbi),
					GET_SUM_BLOCK(sbi, segno));
		f2fs_put_page(sum_page, 0);

		if (get_valid_blocks(sbi, segno, false) == 0)
			goto freed;
		if (gc_type == BG_GC && __is_large_section(sbi) &&
				migrated >= sbi->migration_granularity)
			goto skip;
		if (!PageUptodate(sum_page) || unlikely(f2fs_cp_error(sbi)))
			goto skip;

		sum = page_address(sum_page);
		if (type != GET_SUM_TYPE((&sum->footer))) {
			f2fs_err(sbi, "Inconsistent segment (%u) type [%d, %d] in SSA and SIT",
				 segno, type, GET_SUM_TYPE((&sum->footer)));
			set_sbi_flag(sbi, SBI_NEED_FSCK);
			f2fs_stop_checkpoint(sbi, false);
			goto skip;
		}

		/*
		 * this is to avoid deadlock:
		 * - lock_page(sum_page)         - f2fs_replace_block
		 *  - check_valid_map()            - down_write(sentry_lock)
		 *   - down_read(sentry_lock)     - change_curseg()
		 *                                  - lock_page(sum_page)
		 */
		if (type == SUM_TYPE_NODE)
			submitted += gc_node_segment(sbi, sum->entries, segno,
								gc_type);
		else
			submitted += gc_data_segment(sbi, sum->entries, gc_list,
							segno, gc_type);

		stat_inc_seg_count(sbi, type, gc_type);
		migrated++;

freed:
		if (gc_type == FG_GC &&
				get_valid_blocks(sbi, segno, false) == 0)
			seg_freed++;

		if (__is_large_section(sbi) && segno + 1 < end_segno)
			sbi->next_victim_seg[gc_type] = segno + 1;
skip:
		f2fs_put_page(sum_page, 0);
	}

	if (submitted)
		f2fs_submit_merged_write(sbi,
				(type == SUM_TYPE_NODE) ? NODE : DATA);

	blk_finish_plug(&plug);

	stat_inc_call_count(sbi->stat_info);

	return seg_freed;
}

int f2fs_gc(struct f2fs_sb_info *sbi, bool sync,
			bool background, unsigned int segno)
{
	int gc_type = sync ? FG_GC : BG_GC;
	int sec_freed = 0, seg_freed = 0, total_freed = 0;
	int ret = 0;
	struct cp_control cpc;
	unsigned int init_segno = segno;
	struct gc_inode_list gc_list = {
		.ilist = LIST_HEAD_INIT(gc_list.ilist),
		.iroot = RADIX_TREE_INIT(gc_list.iroot, GFP_NOFS),
	};
	unsigned long long last_skipped = sbi->skipped_atomic_files[FG_GC];
	unsigned long long first_skipped;
	unsigned int skipped_round = 0, round = 0;

	trace_f2fs_gc_begin(sbi->sb, sync, background,
				get_pages(sbi, F2FS_DIRTY_NODES),
				get_pages(sbi, F2FS_DIRTY_DENTS),
				get_pages(sbi, F2FS_DIRTY_IMETA),
				free_sections(sbi),
				free_segments(sbi),
				reserved_segments(sbi),
				prefree_segments(sbi));

	cpc.reason = __get_cp_reason(sbi);
	sbi->skipped_gc_rwsem = 0;
	first_skipped = last_skipped;
gc_more:
	if (unlikely(!(sbi->sb->s_flags & SB_ACTIVE))) {
		ret = -EINVAL;
		goto stop;
	}
	if (unlikely(f2fs_cp_error(sbi))) {
		ret = -EIO;
		goto stop;
	}

	if (gc_type == BG_GC && has_not_enough_free_secs(sbi, 0, 0)) {
		/*
		 * For example, if there are many prefree_segments below given
		 * threshold, we can make them free by checkpoint. Then, we
		 * secure free segments which doesn't need fggc any more.
		 */
		if (prefree_segments(sbi) &&
				!is_sbi_flag_set(sbi, SBI_CP_DISABLED)) {
			ret = f2fs_write_checkpoint(sbi, &cpc);
			if (ret)
				goto stop;
		}
		if (has_not_enough_free_secs(sbi, 0, 0))
			gc_type = FG_GC;
	}

	/* f2fs_balance_fs doesn't need to do BG_GC in critical path. */
	if (gc_type == BG_GC && !background) {
		ret = -EINVAL;
		goto stop;
	}
	if (!__get_victim(sbi, &segno, gc_type)) {
		ret = -ENODATA;
		goto stop;
	}

	seg_freed = do_garbage_collect(sbi, segno, &gc_list, gc_type);
	if (gc_type == FG_GC && seg_freed == sbi->segs_per_sec)
		sec_freed++;
	total_freed += seg_freed;

	if (gc_type == FG_GC) {
		if (sbi->skipped_atomic_files[FG_GC] > last_skipped ||
						sbi->skipped_gc_rwsem)
			skipped_round++;
		last_skipped = sbi->skipped_atomic_files[FG_GC];
		round++;
	}

	if (gc_type == FG_GC && seg_freed)
		sbi->cur_victim_sec = NULL_SEGNO;

	if (sync)
		goto stop;

	if (has_not_enough_free_secs(sbi, sec_freed, 0)) {
		if (skipped_round <= MAX_SKIP_GC_COUNT ||
					skipped_round * 2 < round) {
			segno = NULL_SEGNO;
			goto gc_more;
		}

		if (first_skipped < last_skipped &&
				(last_skipped - first_skipped) >
						sbi->skipped_gc_rwsem) {
			f2fs_drop_inmem_pages_all(sbi, true);
			segno = NULL_SEGNO;
			goto gc_more;
		}
		if (gc_type == FG_GC && !is_sbi_flag_set(sbi, SBI_CP_DISABLED))
			ret = f2fs_write_checkpoint(sbi, &cpc);
	}
stop:
	SIT_I(sbi)->last_victim[ALLOC_NEXT] = 0;
	SIT_I(sbi)->last_victim[FLUSH_DEVICE] = init_segno;

	trace_f2fs_gc_end(sbi->sb, ret, total_freed, sec_freed,
				get_pages(sbi, F2FS_DIRTY_NODES),
				get_pages(sbi, F2FS_DIRTY_DENTS),
				get_pages(sbi, F2FS_DIRTY_IMETA),
				free_sections(sbi),
				free_segments(sbi),
				reserved_segments(sbi),
				prefree_segments(sbi));

	up_write(&sbi->gc_lock);

	put_gc_inode(&gc_list);

	if (sync && !ret)
		ret = sec_freed ? 0 : -EAGAIN;
	return ret;
}

void f2fs_build_gc_manager(struct f2fs_sb_info *sbi)
{
	DIRTY_I(sbi)->v_ops = &default_v_ops;

	sbi->gc_pin_file_threshold = DEF_GC_FAILED_PINNED_FILES;

	/* give warm/cold data area from slower device */
	if (f2fs_is_multi_device(sbi) && !__is_large_section(sbi))
		SIT_I(sbi)->last_victim[ALLOC_NEXT] =
				GET_SEGNO(sbi, FDEV(0).end_blk) + 1;
}

<<<<<<< HEAD
static int free_segment_range(struct f2fs_sb_info *sbi, unsigned int start,
							unsigned int end)
{
	int type;
	unsigned int segno, next_inuse;
	int err = 0;
=======
static int free_segment_range(struct f2fs_sb_info *sbi,
				unsigned int secs, bool gc_only)
{
	unsigned int segno, next_inuse, start, end;
	struct cp_control cpc = { CP_RESIZE, 0, 0, 0 };
	int gc_mode, gc_type;
	int err = 0;
	int type;

	/* Force block allocation for GC */
	MAIN_SECS(sbi) -= secs;
	start = MAIN_SECS(sbi) * sbi->segs_per_sec;
	end = MAIN_SEGS(sbi) - 1;

	mutex_lock(&DIRTY_I(sbi)->seglist_lock);
	for (gc_mode = 0; gc_mode < MAX_GC_POLICY; gc_mode++)
		if (SIT_I(sbi)->last_victim[gc_mode] >= start)
			SIT_I(sbi)->last_victim[gc_mode] = 0;

	for (gc_type = BG_GC; gc_type <= FG_GC; gc_type++)
		if (sbi->next_victim_seg[gc_type] >= start)
			sbi->next_victim_seg[gc_type] = NULL_SEGNO;
	mutex_unlock(&DIRTY_I(sbi)->seglist_lock);
>>>>>>> 7520793d

	/* Move out cursegs from the target range */
	for (type = CURSEG_HOT_DATA; type < NR_CURSEG_TYPE; type++)
		allocate_segment_for_resize(sbi, type, start, end);

	/* do GC to move out valid blocks in the range */
	for (segno = start; segno <= end; segno += sbi->segs_per_sec) {
		struct gc_inode_list gc_list = {
			.ilist = LIST_HEAD_INIT(gc_list.ilist),
			.iroot = RADIX_TREE_INIT(gc_list.iroot, GFP_NOFS),
		};

<<<<<<< HEAD
		down_write(&sbi->gc_lock);
		do_garbage_collect(sbi, segno, &gc_list, FG_GC);
		up_write(&sbi->gc_lock);
		put_gc_inode(&gc_list);

		if (get_valid_blocks(sbi, segno, true))
			return -EAGAIN;
	}

	err = f2fs_sync_fs(sbi->sb, 1);
	if (err)
		return err;
=======
		do_garbage_collect(sbi, segno, &gc_list, FG_GC);
		put_gc_inode(&gc_list);

		if (!gc_only && get_valid_blocks(sbi, segno, true)) {
			err = -EAGAIN;
			goto out;
		}
		if (fatal_signal_pending(current)) {
			err = -ERESTARTSYS;
			goto out;
		}
	}
	if (gc_only)
		goto out;

	err = f2fs_write_checkpoint(sbi, &cpc);
	if (err)
		goto out;
>>>>>>> 7520793d

	next_inuse = find_next_inuse(FREE_I(sbi), end + 1, start);
	if (next_inuse <= end) {
		f2fs_err(sbi, "segno %u should be free but still inuse!",
			 next_inuse);
		f2fs_bug_on(sbi, 1);
	}
<<<<<<< HEAD
=======
out:
	MAIN_SECS(sbi) += secs;
>>>>>>> 7520793d
	return err;
}

static void update_sb_metadata(struct f2fs_sb_info *sbi, int secs)
{
	struct f2fs_super_block *raw_sb = F2FS_RAW_SUPER(sbi);
	int section_count;
	int segment_count;
	int segment_count_main;
	long long block_count;
	int segs = secs * sbi->segs_per_sec;

	down_write(&sbi->sb_lock);

	section_count = le32_to_cpu(raw_sb->section_count);
	segment_count = le32_to_cpu(raw_sb->segment_count);
	segment_count_main = le32_to_cpu(raw_sb->segment_count_main);
	block_count = le64_to_cpu(raw_sb->block_count);

	raw_sb->section_count = cpu_to_le32(section_count + secs);
	raw_sb->segment_count = cpu_to_le32(segment_count + segs);
	raw_sb->segment_count_main = cpu_to_le32(segment_count_main + segs);
	raw_sb->block_count = cpu_to_le64(block_count +
					(long long)segs * sbi->blocks_per_seg);
	if (f2fs_is_multi_device(sbi)) {
		int last_dev = sbi->s_ndevs - 1;
		int dev_segs =
			le32_to_cpu(raw_sb->devs[last_dev].total_segments);

		raw_sb->devs[last_dev].total_segments =
						cpu_to_le32(dev_segs + segs);
	}

	up_write(&sbi->sb_lock);
}

static void update_fs_metadata(struct f2fs_sb_info *sbi, int secs)
{
	int segs = secs * sbi->segs_per_sec;
	long long blks = (long long)segs * sbi->blocks_per_seg;
	long long user_block_count =
				le64_to_cpu(F2FS_CKPT(sbi)->user_block_count);

	SM_I(sbi)->segment_count = (int)SM_I(sbi)->segment_count + segs;
	MAIN_SEGS(sbi) = (int)MAIN_SEGS(sbi) + segs;
<<<<<<< HEAD
=======
	MAIN_SECS(sbi) += secs;
>>>>>>> 7520793d
	FREE_I(sbi)->free_sections = (int)FREE_I(sbi)->free_sections + secs;
	FREE_I(sbi)->free_segments = (int)FREE_I(sbi)->free_segments + segs;
	F2FS_CKPT(sbi)->user_block_count = cpu_to_le64(user_block_count + blks);

	if (f2fs_is_multi_device(sbi)) {
		int last_dev = sbi->s_ndevs - 1;

		FDEV(last_dev).total_segments =
				(int)FDEV(last_dev).total_segments + segs;
		FDEV(last_dev).end_blk =
				(long long)FDEV(last_dev).end_blk + blks;
#ifdef CONFIG_BLK_DEV_ZONED
		FDEV(last_dev).nr_blkz = (int)FDEV(last_dev).nr_blkz +
					(int)(blks >> sbi->log_blocks_per_blkz);
#endif
	}
}

int f2fs_resize_fs(struct f2fs_sb_info *sbi, __u64 block_count)
{
	__u64 old_block_count, shrunk_blocks;
<<<<<<< HEAD
	unsigned int secs;
	int gc_mode, gc_type;
=======
	struct cp_control cpc = { CP_RESIZE, 0, 0, 0 };
	unsigned int secs;
>>>>>>> 7520793d
	int err = 0;
	__u32 rem;

	old_block_count = le64_to_cpu(F2FS_RAW_SUPER(sbi)->block_count);
	if (block_count > old_block_count)
		return -EINVAL;

	if (f2fs_is_multi_device(sbi)) {
		int last_dev = sbi->s_ndevs - 1;
		__u64 last_segs = FDEV(last_dev).total_segments;

		if (block_count + last_segs * sbi->blocks_per_seg <=
								old_block_count)
			return -EINVAL;
	}

	/* new fs size should align to section size */
	div_u64_rem(block_count, BLKS_PER_SEC(sbi), &rem);
	if (rem)
		return -EINVAL;

	if (block_count == old_block_count)
		return 0;

	if (is_sbi_flag_set(sbi, SBI_NEED_FSCK)) {
		f2fs_err(sbi, "Should run fsck to repair first.");
		return -EFSCORRUPTED;
	}

	if (test_opt(sbi, DISABLE_CHECKPOINT)) {
		f2fs_err(sbi, "Checkpoint should be enabled.");
		return -EINVAL;
	}

<<<<<<< HEAD
	freeze_bdev(sbi->sb->s_bdev);

	shrunk_blocks = old_block_count - block_count;
	secs = div_u64(shrunk_blocks, BLKS_PER_SEC(sbi));
=======
	shrunk_blocks = old_block_count - block_count;
	secs = div_u64(shrunk_blocks, BLKS_PER_SEC(sbi));

	/* stop other GC */
	if (!down_write_trylock(&sbi->gc_lock))
		return -EAGAIN;

	/* stop CP to protect MAIN_SEC in free_segment_range */
	f2fs_lock_op(sbi);
	err = free_segment_range(sbi, secs, true);
	f2fs_unlock_op(sbi);
	up_write(&sbi->gc_lock);
	if (err)
		return err;

	set_sbi_flag(sbi, SBI_IS_RESIZEFS);

	freeze_super(sbi->sb);
	down_write(&sbi->gc_lock);
	mutex_lock(&sbi->cp_mutex);

>>>>>>> 7520793d
	spin_lock(&sbi->stat_lock);
	if (shrunk_blocks + valid_user_blocks(sbi) +
		sbi->current_reserved_blocks + sbi->unusable_block_count +
		F2FS_OPTION(sbi).root_reserved_blocks > sbi->user_block_count)
		err = -ENOSPC;
	else
		sbi->user_block_count -= shrunk_blocks;
	spin_unlock(&sbi->stat_lock);
<<<<<<< HEAD
	if (err) {
		thaw_bdev(sbi->sb->s_bdev, sbi->sb);
		return err;
	}

	mutex_lock(&sbi->resize_mutex);
	set_sbi_flag(sbi, SBI_IS_RESIZEFS);

	mutex_lock(&DIRTY_I(sbi)->seglist_lock);

	MAIN_SECS(sbi) -= secs;

	for (gc_mode = 0; gc_mode < MAX_GC_POLICY; gc_mode++)
		if (SIT_I(sbi)->last_victim[gc_mode] >=
					MAIN_SECS(sbi) * sbi->segs_per_sec)
			SIT_I(sbi)->last_victim[gc_mode] = 0;

	for (gc_type = BG_GC; gc_type <= FG_GC; gc_type++)
		if (sbi->next_victim_seg[gc_type] >=
					MAIN_SECS(sbi) * sbi->segs_per_sec)
			sbi->next_victim_seg[gc_type] = NULL_SEGNO;

	mutex_unlock(&DIRTY_I(sbi)->seglist_lock);

	err = free_segment_range(sbi, MAIN_SECS(sbi) * sbi->segs_per_sec,
			MAIN_SEGS(sbi) - 1);
	if (err)
		goto out;
=======
	if (err)
		goto out_err;

	err = free_segment_range(sbi, secs, false);
	if (err)
		goto recover_out;
>>>>>>> 7520793d

	update_sb_metadata(sbi, -secs);

	err = f2fs_commit_super(sbi, false);
	if (err) {
		update_sb_metadata(sbi, secs);
<<<<<<< HEAD
		goto out;
	}

	mutex_lock(&sbi->cp_mutex);
	update_fs_metadata(sbi, -secs);
	clear_sbi_flag(sbi, SBI_IS_RESIZEFS);
	set_sbi_flag(sbi, SBI_IS_DIRTY);
	mutex_unlock(&sbi->cp_mutex);

	err = f2fs_sync_fs(sbi->sb, 1);
	if (err) {
		mutex_lock(&sbi->cp_mutex);
		update_fs_metadata(sbi, secs);
		mutex_unlock(&sbi->cp_mutex);
		update_sb_metadata(sbi, secs);
		f2fs_commit_super(sbi, false);
	}
out:
=======
		goto recover_out;
	}

	update_fs_metadata(sbi, -secs);
	clear_sbi_flag(sbi, SBI_IS_RESIZEFS);
	set_sbi_flag(sbi, SBI_IS_DIRTY);

	err = f2fs_write_checkpoint(sbi, &cpc);
	if (err) {
		update_fs_metadata(sbi, secs);
		update_sb_metadata(sbi, secs);
		f2fs_commit_super(sbi, false);
	}
recover_out:
>>>>>>> 7520793d
	if (err) {
		set_sbi_flag(sbi, SBI_NEED_FSCK);
		f2fs_err(sbi, "resize_fs failed, should run fsck to repair!");

<<<<<<< HEAD
		MAIN_SECS(sbi) += secs;
=======
>>>>>>> 7520793d
		spin_lock(&sbi->stat_lock);
		sbi->user_block_count += shrunk_blocks;
		spin_unlock(&sbi->stat_lock);
	}
<<<<<<< HEAD
	clear_sbi_flag(sbi, SBI_IS_RESIZEFS);
	mutex_unlock(&sbi->resize_mutex);
	thaw_bdev(sbi->sb->s_bdev, sbi->sb);
=======
out_err:
	mutex_unlock(&sbi->cp_mutex);
	up_write(&sbi->gc_lock);
	thaw_super(sbi->sb);
	clear_sbi_flag(sbi, SBI_IS_RESIZEFS);
>>>>>>> 7520793d
	return err;
}<|MERGE_RESOLUTION|>--- conflicted
+++ resolved
@@ -740,10 +740,7 @@
 	f2fs_put_page(page, 1);
 
 	f2fs_update_iostat(sbi, FS_DATA_READ_IO, F2FS_BLKSIZE);
-<<<<<<< HEAD
-=======
 	f2fs_update_iostat(sbi, FS_GDATA_READ_IO, F2FS_BLKSIZE);
->>>>>>> 7520793d
 
 	return 0;
 put_encrypted_page:
@@ -850,10 +847,7 @@
 		}
 
 		f2fs_update_iostat(fio.sbi, FS_DATA_READ_IO, F2FS_BLKSIZE);
-<<<<<<< HEAD
-=======
 		f2fs_update_iostat(fio.sbi, FS_GDATA_READ_IO, F2FS_BLKSIZE);
->>>>>>> 7520793d
 
 		lock_page(mpage);
 		if (unlikely(mpage->mapping != META_MAPPING(fio.sbi) ||
@@ -1414,14 +1408,6 @@
 				GET_SEGNO(sbi, FDEV(0).end_blk) + 1;
 }
 
-<<<<<<< HEAD
-static int free_segment_range(struct f2fs_sb_info *sbi, unsigned int start,
-							unsigned int end)
-{
-	int type;
-	unsigned int segno, next_inuse;
-	int err = 0;
-=======
 static int free_segment_range(struct f2fs_sb_info *sbi,
 				unsigned int secs, bool gc_only)
 {
@@ -1445,7 +1431,6 @@
 		if (sbi->next_victim_seg[gc_type] >= start)
 			sbi->next_victim_seg[gc_type] = NULL_SEGNO;
 	mutex_unlock(&DIRTY_I(sbi)->seglist_lock);
->>>>>>> 7520793d
 
 	/* Move out cursegs from the target range */
 	for (type = CURSEG_HOT_DATA; type < NR_CURSEG_TYPE; type++)
@@ -1458,20 +1443,6 @@
 			.iroot = RADIX_TREE_INIT(gc_list.iroot, GFP_NOFS),
 		};
 
-<<<<<<< HEAD
-		down_write(&sbi->gc_lock);
-		do_garbage_collect(sbi, segno, &gc_list, FG_GC);
-		up_write(&sbi->gc_lock);
-		put_gc_inode(&gc_list);
-
-		if (get_valid_blocks(sbi, segno, true))
-			return -EAGAIN;
-	}
-
-	err = f2fs_sync_fs(sbi->sb, 1);
-	if (err)
-		return err;
-=======
 		do_garbage_collect(sbi, segno, &gc_list, FG_GC);
 		put_gc_inode(&gc_list);
 
@@ -1490,7 +1461,6 @@
 	err = f2fs_write_checkpoint(sbi, &cpc);
 	if (err)
 		goto out;
->>>>>>> 7520793d
 
 	next_inuse = find_next_inuse(FREE_I(sbi), end + 1, start);
 	if (next_inuse <= end) {
@@ -1498,11 +1468,8 @@
 			 next_inuse);
 		f2fs_bug_on(sbi, 1);
 	}
-<<<<<<< HEAD
-=======
 out:
 	MAIN_SECS(sbi) += secs;
->>>>>>> 7520793d
 	return err;
 }
 
@@ -1548,10 +1515,7 @@
 
 	SM_I(sbi)->segment_count = (int)SM_I(sbi)->segment_count + segs;
 	MAIN_SEGS(sbi) = (int)MAIN_SEGS(sbi) + segs;
-<<<<<<< HEAD
-=======
 	MAIN_SECS(sbi) += secs;
->>>>>>> 7520793d
 	FREE_I(sbi)->free_sections = (int)FREE_I(sbi)->free_sections + secs;
 	FREE_I(sbi)->free_segments = (int)FREE_I(sbi)->free_segments + segs;
 	F2FS_CKPT(sbi)->user_block_count = cpu_to_le64(user_block_count + blks);
@@ -1573,13 +1537,8 @@
 int f2fs_resize_fs(struct f2fs_sb_info *sbi, __u64 block_count)
 {
 	__u64 old_block_count, shrunk_blocks;
-<<<<<<< HEAD
-	unsigned int secs;
-	int gc_mode, gc_type;
-=======
 	struct cp_control cpc = { CP_RESIZE, 0, 0, 0 };
 	unsigned int secs;
->>>>>>> 7520793d
 	int err = 0;
 	__u32 rem;
 
@@ -1614,12 +1573,6 @@
 		return -EINVAL;
 	}
 
-<<<<<<< HEAD
-	freeze_bdev(sbi->sb->s_bdev);
-
-	shrunk_blocks = old_block_count - block_count;
-	secs = div_u64(shrunk_blocks, BLKS_PER_SEC(sbi));
-=======
 	shrunk_blocks = old_block_count - block_count;
 	secs = div_u64(shrunk_blocks, BLKS_PER_SEC(sbi));
 
@@ -1641,7 +1594,6 @@
 	down_write(&sbi->gc_lock);
 	mutex_lock(&sbi->cp_mutex);
 
->>>>>>> 7520793d
 	spin_lock(&sbi->stat_lock);
 	if (shrunk_blocks + valid_user_blocks(sbi) +
 		sbi->current_reserved_blocks + sbi->unusable_block_count +
@@ -1650,69 +1602,18 @@
 	else
 		sbi->user_block_count -= shrunk_blocks;
 	spin_unlock(&sbi->stat_lock);
-<<<<<<< HEAD
-	if (err) {
-		thaw_bdev(sbi->sb->s_bdev, sbi->sb);
-		return err;
-	}
-
-	mutex_lock(&sbi->resize_mutex);
-	set_sbi_flag(sbi, SBI_IS_RESIZEFS);
-
-	mutex_lock(&DIRTY_I(sbi)->seglist_lock);
-
-	MAIN_SECS(sbi) -= secs;
-
-	for (gc_mode = 0; gc_mode < MAX_GC_POLICY; gc_mode++)
-		if (SIT_I(sbi)->last_victim[gc_mode] >=
-					MAIN_SECS(sbi) * sbi->segs_per_sec)
-			SIT_I(sbi)->last_victim[gc_mode] = 0;
-
-	for (gc_type = BG_GC; gc_type <= FG_GC; gc_type++)
-		if (sbi->next_victim_seg[gc_type] >=
-					MAIN_SECS(sbi) * sbi->segs_per_sec)
-			sbi->next_victim_seg[gc_type] = NULL_SEGNO;
-
-	mutex_unlock(&DIRTY_I(sbi)->seglist_lock);
-
-	err = free_segment_range(sbi, MAIN_SECS(sbi) * sbi->segs_per_sec,
-			MAIN_SEGS(sbi) - 1);
-	if (err)
-		goto out;
-=======
 	if (err)
 		goto out_err;
 
 	err = free_segment_range(sbi, secs, false);
 	if (err)
 		goto recover_out;
->>>>>>> 7520793d
 
 	update_sb_metadata(sbi, -secs);
 
 	err = f2fs_commit_super(sbi, false);
 	if (err) {
 		update_sb_metadata(sbi, secs);
-<<<<<<< HEAD
-		goto out;
-	}
-
-	mutex_lock(&sbi->cp_mutex);
-	update_fs_metadata(sbi, -secs);
-	clear_sbi_flag(sbi, SBI_IS_RESIZEFS);
-	set_sbi_flag(sbi, SBI_IS_DIRTY);
-	mutex_unlock(&sbi->cp_mutex);
-
-	err = f2fs_sync_fs(sbi->sb, 1);
-	if (err) {
-		mutex_lock(&sbi->cp_mutex);
-		update_fs_metadata(sbi, secs);
-		mutex_unlock(&sbi->cp_mutex);
-		update_sb_metadata(sbi, secs);
-		f2fs_commit_super(sbi, false);
-	}
-out:
-=======
 		goto recover_out;
 	}
 
@@ -1727,29 +1628,18 @@
 		f2fs_commit_super(sbi, false);
 	}
 recover_out:
->>>>>>> 7520793d
 	if (err) {
 		set_sbi_flag(sbi, SBI_NEED_FSCK);
 		f2fs_err(sbi, "resize_fs failed, should run fsck to repair!");
 
-<<<<<<< HEAD
-		MAIN_SECS(sbi) += secs;
-=======
->>>>>>> 7520793d
 		spin_lock(&sbi->stat_lock);
 		sbi->user_block_count += shrunk_blocks;
 		spin_unlock(&sbi->stat_lock);
 	}
-<<<<<<< HEAD
-	clear_sbi_flag(sbi, SBI_IS_RESIZEFS);
-	mutex_unlock(&sbi->resize_mutex);
-	thaw_bdev(sbi->sb->s_bdev, sbi->sb);
-=======
 out_err:
 	mutex_unlock(&sbi->cp_mutex);
 	up_write(&sbi->gc_lock);
 	thaw_super(sbi->sb);
 	clear_sbi_flag(sbi, SBI_IS_RESIZEFS);
->>>>>>> 7520793d
 	return err;
 }