// SPDX-License-Identifier: GPL-2.0
/*
 * fs/f2fs/segment.c
 *
 * Copyright (c) 2012 Samsung Electronics Co., Ltd.
 *             http://www.samsung.com/
 */
#include <linux/fs.h>
#include <linux/f2fs_fs.h>
#include <linux/bio.h>
#include <linux/blkdev.h>
#include <linux/prefetch.h>
#include <linux/kthread.h>
#include <linux/swap.h>
#include <linux/timer.h>
#include <linux/freezer.h>
#include <linux/sched/signal.h>

#include "f2fs.h"
#include "segment.h"
#include "node.h"
#include "gc.h"
#include "trace.h"
#include <trace/events/f2fs.h>

#define __reverse_ffz(x) __reverse_ffs(~(x))

static struct kmem_cache *discard_entry_slab;
static struct kmem_cache *discard_cmd_slab;
static struct kmem_cache *sit_entry_set_slab;
static struct kmem_cache *inmem_entry_slab;

static unsigned long __reverse_ulong(unsigned char *str)
{
	unsigned long tmp = 0;
	int shift = 24, idx = 0;

#if BITS_PER_LONG == 64
	shift = 56;
#endif
	while (shift >= 0) {
		tmp |= (unsigned long)str[idx++] << shift;
		shift -= BITS_PER_BYTE;
	}
	return tmp;
}

/*
 * __reverse_ffs is copied from include/asm-generic/bitops/__ffs.h since
 * MSB and LSB are reversed in a byte by f2fs_set_bit.
 */
static inline unsigned long __reverse_ffs(unsigned long word)
{
	int num = 0;

#if BITS_PER_LONG == 64
	if ((word & 0xffffffff00000000UL) == 0)
		num += 32;
	else
		word >>= 32;
#endif
	if ((word & 0xffff0000) == 0)
		num += 16;
	else
		word >>= 16;

	if ((word & 0xff00) == 0)
		num += 8;
	else
		word >>= 8;

	if ((word & 0xf0) == 0)
		num += 4;
	else
		word >>= 4;

	if ((word & 0xc) == 0)
		num += 2;
	else
		word >>= 2;

	if ((word & 0x2) == 0)
		num += 1;
	return num;
}

/*
 * __find_rev_next(_zero)_bit is copied from lib/find_next_bit.c because
 * f2fs_set_bit makes MSB and LSB reversed in a byte.
 * @size must be integral times of unsigned long.
 * Example:
 *                             MSB <--> LSB
 *   f2fs_set_bit(0, bitmap) => 1000 0000
 *   f2fs_set_bit(7, bitmap) => 0000 0001
 */
static unsigned long __find_rev_next_bit(const unsigned long *addr,
			unsigned long size, unsigned long offset)
{
	const unsigned long *p = addr + BIT_WORD(offset);
	unsigned long result = size;
	unsigned long tmp;

	if (offset >= size)
		return size;

	size -= (offset & ~(BITS_PER_LONG - 1));
	offset %= BITS_PER_LONG;

	while (1) {
		if (*p == 0)
			goto pass;

		tmp = __reverse_ulong((unsigned char *)p);

		tmp &= ~0UL >> offset;
		if (size < BITS_PER_LONG)
			tmp &= (~0UL << (BITS_PER_LONG - size));
		if (tmp)
			goto found;
pass:
		if (size <= BITS_PER_LONG)
			break;
		size -= BITS_PER_LONG;
		offset = 0;
		p++;
	}
	return result;
found:
	return result - size + __reverse_ffs(tmp);
}

static unsigned long __find_rev_next_zero_bit(const unsigned long *addr,
			unsigned long size, unsigned long offset)
{
	const unsigned long *p = addr + BIT_WORD(offset);
	unsigned long result = size;
	unsigned long tmp;

	if (offset >= size)
		return size;

	size -= (offset & ~(BITS_PER_LONG - 1));
	offset %= BITS_PER_LONG;

	while (1) {
		if (*p == ~0UL)
			goto pass;

		tmp = __reverse_ulong((unsigned char *)p);

		if (offset)
			tmp |= ~0UL << (BITS_PER_LONG - offset);
		if (size < BITS_PER_LONG)
			tmp |= ~0UL >> size;
		if (tmp != ~0UL)
			goto found;
pass:
		if (size <= BITS_PER_LONG)
			break;
		size -= BITS_PER_LONG;
		offset = 0;
		p++;
	}
	return result;
found:
	return result - size + __reverse_ffz(tmp);
}

bool f2fs_need_SSR(struct f2fs_sb_info *sbi)
{
	int node_secs = get_blocktype_secs(sbi, F2FS_DIRTY_NODES);
	int dent_secs = get_blocktype_secs(sbi, F2FS_DIRTY_DENTS);
	int imeta_secs = get_blocktype_secs(sbi, F2FS_DIRTY_IMETA);

	if (f2fs_lfs_mode(sbi))
		return false;
	if (sbi->gc_mode == GC_URGENT)
		return true;
	if (unlikely(is_sbi_flag_set(sbi, SBI_CP_DISABLED)))
		return true;

	return free_sections(sbi) <= (node_secs + 2 * dent_secs + imeta_secs +
			SM_I(sbi)->min_ssr_sections + reserved_sections(sbi));
}

void f2fs_register_inmem_page(struct inode *inode, struct page *page)
{
	struct inmem_pages *new;

	f2fs_trace_pid(page);

	f2fs_set_page_private(page, (unsigned long)ATOMIC_WRITTEN_PAGE);

	new = f2fs_kmem_cache_alloc(inmem_entry_slab, GFP_NOFS);

	/* add atomic page indices to the list */
	new->page = page;
	INIT_LIST_HEAD(&new->list);

	/* increase reference count with clean state */
	get_page(page);
	mutex_lock(&F2FS_I(inode)->inmem_lock);
	list_add_tail(&new->list, &F2FS_I(inode)->inmem_pages);
	inc_page_count(F2FS_I_SB(inode), F2FS_INMEM_PAGES);
	mutex_unlock(&F2FS_I(inode)->inmem_lock);

	trace_f2fs_register_inmem_page(page, INMEM);
}

static int __revoke_inmem_pages(struct inode *inode,
				struct list_head *head, bool drop, bool recover,
				bool trylock)
{
	struct f2fs_sb_info *sbi = F2FS_I_SB(inode);
	struct inmem_pages *cur, *tmp;
	int err = 0;

	list_for_each_entry_safe(cur, tmp, head, list) {
		struct page *page = cur->page;

		if (drop)
			trace_f2fs_commit_inmem_page(page, INMEM_DROP);

		if (trylock) {
			/*
			 * to avoid deadlock in between page lock and
			 * inmem_lock.
			 */
			if (!trylock_page(page))
				continue;
		} else {
			lock_page(page);
		}

		f2fs_wait_on_page_writeback(page, DATA, true, true);

		if (recover) {
			struct dnode_of_data dn;
			struct node_info ni;

			trace_f2fs_commit_inmem_page(page, INMEM_REVOKE);
retry:
			set_new_dnode(&dn, inode, NULL, NULL, 0);
			err = f2fs_get_dnode_of_data(&dn, page->index,
								LOOKUP_NODE);
			if (err) {
				if (err == -ENOMEM) {
					congestion_wait(BLK_RW_ASYNC,
							DEFAULT_IO_TIMEOUT);
					cond_resched();
					goto retry;
				}
				err = -EAGAIN;
				goto next;
			}

			err = f2fs_get_node_info(sbi, dn.nid, &ni);
			if (err) {
				f2fs_put_dnode(&dn);
				return err;
			}

			if (cur->old_addr == NEW_ADDR) {
				f2fs_invalidate_blocks(sbi, dn.data_blkaddr);
				f2fs_update_data_blkaddr(&dn, NEW_ADDR);
			} else
				f2fs_replace_block(sbi, &dn, dn.data_blkaddr,
					cur->old_addr, ni.version, true, true);
			f2fs_put_dnode(&dn);
		}
next:
		/* we don't need to invalidate this in the sccessful status */
		if (drop || recover) {
			ClearPageUptodate(page);
			clear_cold_data(page);
		}
		f2fs_clear_page_private(page);
		f2fs_put_page(page, 1);

		list_del(&cur->list);
		kmem_cache_free(inmem_entry_slab, cur);
		dec_page_count(F2FS_I_SB(inode), F2FS_INMEM_PAGES);
	}
	return err;
}

void f2fs_drop_inmem_pages_all(struct f2fs_sb_info *sbi, bool gc_failure)
{
	struct list_head *head = &sbi->inode_list[ATOMIC_FILE];
	struct inode *inode;
	struct f2fs_inode_info *fi;
	unsigned int count = sbi->atomic_files;
	unsigned int looped = 0;
next:
	spin_lock(&sbi->inode_lock[ATOMIC_FILE]);
	if (list_empty(head)) {
		spin_unlock(&sbi->inode_lock[ATOMIC_FILE]);
		return;
	}
	fi = list_first_entry(head, struct f2fs_inode_info, inmem_ilist);
	inode = igrab(&fi->vfs_inode);
	if (inode)
		list_move_tail(&fi->inmem_ilist, head);
	spin_unlock(&sbi->inode_lock[ATOMIC_FILE]);

	if (inode) {
		if (gc_failure) {
			if (!fi->i_gc_failures[GC_FAILURE_ATOMIC])
				goto skip;
		}
		set_inode_flag(inode, FI_ATOMIC_REVOKE_REQUEST);
		f2fs_drop_inmem_pages(inode);
skip:
		iput(inode);
	}
	congestion_wait(BLK_RW_ASYNC, DEFAULT_IO_TIMEOUT);
	cond_resched();
	if (gc_failure) {
		if (++looped >= count)
			return;
	}
	goto next;
}

void f2fs_drop_inmem_pages(struct inode *inode)
{
	struct f2fs_sb_info *sbi = F2FS_I_SB(inode);
	struct f2fs_inode_info *fi = F2FS_I(inode);

	while (!list_empty(&fi->inmem_pages)) {
		mutex_lock(&fi->inmem_lock);
		__revoke_inmem_pages(inode, &fi->inmem_pages,
						true, false, true);
		mutex_unlock(&fi->inmem_lock);
	}

	fi->i_gc_failures[GC_FAILURE_ATOMIC] = 0;

	spin_lock(&sbi->inode_lock[ATOMIC_FILE]);
	if (!list_empty(&fi->inmem_ilist))
		list_del_init(&fi->inmem_ilist);
	if (f2fs_is_atomic_file(inode)) {
		clear_inode_flag(inode, FI_ATOMIC_FILE);
		sbi->atomic_files--;
	}
	spin_unlock(&sbi->inode_lock[ATOMIC_FILE]);
}

void f2fs_drop_inmem_page(struct inode *inode, struct page *page)
{
	struct f2fs_inode_info *fi = F2FS_I(inode);
	struct f2fs_sb_info *sbi = F2FS_I_SB(inode);
	struct list_head *head = &fi->inmem_pages;
	struct inmem_pages *cur = NULL;

	f2fs_bug_on(sbi, !IS_ATOMIC_WRITTEN_PAGE(page));

	mutex_lock(&fi->inmem_lock);
	list_for_each_entry(cur, head, list) {
		if (cur->page == page)
			break;
	}

	f2fs_bug_on(sbi, list_empty(head) || cur->page != page);
	list_del(&cur->list);
	mutex_unlock(&fi->inmem_lock);

	dec_page_count(sbi, F2FS_INMEM_PAGES);
	kmem_cache_free(inmem_entry_slab, cur);

	ClearPageUptodate(page);
	f2fs_clear_page_private(page);
	f2fs_put_page(page, 0);

	trace_f2fs_commit_inmem_page(page, INMEM_INVALIDATE);
}

static int __f2fs_commit_inmem_pages(struct inode *inode)
{
	struct f2fs_sb_info *sbi = F2FS_I_SB(inode);
	struct f2fs_inode_info *fi = F2FS_I(inode);
	struct inmem_pages *cur, *tmp;
	struct f2fs_io_info fio = {
		.sbi = sbi,
		.ino = inode->i_ino,
		.type = DATA,
		.op = REQ_OP_WRITE,
		.op_flags = REQ_SYNC | REQ_PRIO,
		.io_type = FS_DATA_IO,
	};
	struct list_head revoke_list;
	bool submit_bio = false;
	int err = 0;

	INIT_LIST_HEAD(&revoke_list);

	list_for_each_entry_safe(cur, tmp, &fi->inmem_pages, list) {
		struct page *page = cur->page;

		lock_page(page);
		if (page->mapping == inode->i_mapping) {
			trace_f2fs_commit_inmem_page(page, INMEM);

			f2fs_wait_on_page_writeback(page, DATA, true, true);

			set_page_dirty(page);
			if (clear_page_dirty_for_io(page)) {
				inode_dec_dirty_pages(inode);
				f2fs_remove_dirty_inode(inode);
			}
retry:
			fio.page = page;
			fio.old_blkaddr = NULL_ADDR;
			fio.encrypted_page = NULL;
			fio.need_lock = LOCK_DONE;
			err = f2fs_do_write_data_page(&fio);
			if (err) {
				if (err == -ENOMEM) {
					congestion_wait(BLK_RW_ASYNC,
							DEFAULT_IO_TIMEOUT);
					cond_resched();
					goto retry;
				}
				unlock_page(page);
				break;
			}
			/* record old blkaddr for revoking */
			cur->old_addr = fio.old_blkaddr;
			submit_bio = true;
		}
		unlock_page(page);
		list_move_tail(&cur->list, &revoke_list);
	}

	if (submit_bio)
		f2fs_submit_merged_write_cond(sbi, inode, NULL, 0, DATA);

	if (err) {
		/*
		 * try to revoke all committed pages, but still we could fail
		 * due to no memory or other reason, if that happened, EAGAIN
		 * will be returned, which means in such case, transaction is
		 * already not integrity, caller should use journal to do the
		 * recovery or rewrite & commit last transaction. For other
		 * error number, revoking was done by filesystem itself.
		 */
		err = __revoke_inmem_pages(inode, &revoke_list,
						false, true, false);

		/* drop all uncommitted pages */
		__revoke_inmem_pages(inode, &fi->inmem_pages,
						true, false, false);
	} else {
		__revoke_inmem_pages(inode, &revoke_list,
						false, false, false);
	}

	return err;
}

int f2fs_commit_inmem_pages(struct inode *inode)
{
	struct f2fs_sb_info *sbi = F2FS_I_SB(inode);
	struct f2fs_inode_info *fi = F2FS_I(inode);
	int err;

	f2fs_balance_fs(sbi, true);

	down_write(&fi->i_gc_rwsem[WRITE]);

	f2fs_lock_op(sbi);
	set_inode_flag(inode, FI_ATOMIC_COMMIT);

	mutex_lock(&fi->inmem_lock);
	err = __f2fs_commit_inmem_pages(inode);
	mutex_unlock(&fi->inmem_lock);

	clear_inode_flag(inode, FI_ATOMIC_COMMIT);

	f2fs_unlock_op(sbi);
	up_write(&fi->i_gc_rwsem[WRITE]);

	return err;
}

/*
 * This function balances dirty node and dentry pages.
 * In addition, it controls garbage collection.
 */
void f2fs_balance_fs(struct f2fs_sb_info *sbi, bool need)
{
	if (time_to_inject(sbi, FAULT_CHECKPOINT)) {
		f2fs_show_injection_info(sbi, FAULT_CHECKPOINT);
		f2fs_stop_checkpoint(sbi, false);
	}

	/* balance_fs_bg is able to be pending */
	if (need && excess_cached_nats(sbi))
		f2fs_balance_fs_bg(sbi, false);

	if (!f2fs_is_checkpoint_ready(sbi))
		return;

	/*
	 * We should do GC or end up with checkpoint, if there are so many dirty
	 * dir/node pages without enough free segments.
	 */
	if (has_not_enough_free_secs(sbi, 0, 0)) {
		down_write(&sbi->gc_lock);
		f2fs_gc(sbi, false, false, NULL_SEGNO);
	}
}

void f2fs_balance_fs_bg(struct f2fs_sb_info *sbi, bool from_bg)
{
	if (unlikely(is_sbi_flag_set(sbi, SBI_POR_DOING)))
		return;

	/* try to shrink extent cache when there is no enough memory */
	if (!f2fs_available_free_memory(sbi, EXTENT_CACHE))
		f2fs_shrink_extent_tree(sbi, EXTENT_CACHE_SHRINK_NUMBER);

	/* check the # of cached NAT entries */
	if (!f2fs_available_free_memory(sbi, NAT_ENTRIES))
		f2fs_try_to_free_nats(sbi, NAT_ENTRY_PER_BLOCK);

	if (!f2fs_available_free_memory(sbi, FREE_NIDS))
		f2fs_try_to_free_nids(sbi, MAX_FREE_NIDS);
	else
		f2fs_build_free_nids(sbi, false, false);

	if (!is_idle(sbi, REQ_TIME) &&
		(!excess_dirty_nats(sbi) && !excess_dirty_nodes(sbi)))
		return;

	/* checkpoint is the only way to shrink partial cached entries */
	if (!f2fs_available_free_memory(sbi, NAT_ENTRIES) ||
			!f2fs_available_free_memory(sbi, INO_ENTRIES) ||
			excess_prefree_segs(sbi) ||
			excess_dirty_nats(sbi) ||
			excess_dirty_nodes(sbi) ||
			f2fs_time_over(sbi, CP_TIME)) {
		if (test_opt(sbi, DATA_FLUSH) && from_bg) {
			struct blk_plug plug;

			mutex_lock(&sbi->flush_lock);

			blk_start_plug(&plug);
			f2fs_sync_dirty_inodes(sbi, FILE_INODE);
			blk_finish_plug(&plug);

			mutex_unlock(&sbi->flush_lock);
		}
		f2fs_sync_fs(sbi->sb, true);
		stat_inc_bg_cp_count(sbi->stat_info);
	}
}

static int __submit_flush_wait(struct f2fs_sb_info *sbi,
				struct block_device *bdev)
{
	struct bio *bio;
	int ret;

	bio = f2fs_bio_alloc(sbi, 0, false);
	if (!bio)
		return -ENOMEM;

	bio->bi_opf = REQ_OP_WRITE | REQ_SYNC | REQ_PREFLUSH;
	bio_set_dev(bio, bdev);
	ret = submit_bio_wait(bio);
	bio_put(bio);

	trace_f2fs_issue_flush(bdev, test_opt(sbi, NOBARRIER),
				test_opt(sbi, FLUSH_MERGE), ret);
	return ret;
}

static int submit_flush_wait(struct f2fs_sb_info *sbi, nid_t ino)
{
	int ret = 0;
	int i;

	if (!f2fs_is_multi_device(sbi))
		return __submit_flush_wait(sbi, sbi->sb->s_bdev);

	for (i = 0; i < sbi->s_ndevs; i++) {
		if (!f2fs_is_dirty_device(sbi, ino, i, FLUSH_INO))
			continue;
		ret = __submit_flush_wait(sbi, FDEV(i).bdev);
		if (ret)
			break;
	}
	return ret;
}

static int issue_flush_thread(void *data)
{
	struct f2fs_sb_info *sbi = data;
	struct flush_cmd_control *fcc = SM_I(sbi)->fcc_info;
	wait_queue_head_t *q = &fcc->flush_wait_queue;
repeat:
	if (kthread_should_stop())
		return 0;

	sb_start_intwrite(sbi->sb);

	if (!llist_empty(&fcc->issue_list)) {
		struct flush_cmd *cmd, *next;
		int ret;

		fcc->dispatch_list = llist_del_all(&fcc->issue_list);
		fcc->dispatch_list = llist_reverse_order(fcc->dispatch_list);

		cmd = llist_entry(fcc->dispatch_list, struct flush_cmd, llnode);

		ret = submit_flush_wait(sbi, cmd->ino);
		atomic_inc(&fcc->issued_flush);

		llist_for_each_entry_safe(cmd, next,
					  fcc->dispatch_list, llnode) {
			cmd->ret = ret;
			complete(&cmd->wait);
		}
		fcc->dispatch_list = NULL;
	}

	sb_end_intwrite(sbi->sb);

	wait_event_interruptible(*q,
		kthread_should_stop() || !llist_empty(&fcc->issue_list));
	goto repeat;
}

int f2fs_issue_flush(struct f2fs_sb_info *sbi, nid_t ino)
{
	struct flush_cmd_control *fcc = SM_I(sbi)->fcc_info;
	struct flush_cmd cmd;
	int ret;

	if (test_opt(sbi, NOBARRIER))
		return 0;

	if (!test_opt(sbi, FLUSH_MERGE)) {
		atomic_inc(&fcc->queued_flush);
		ret = submit_flush_wait(sbi, ino);
		atomic_dec(&fcc->queued_flush);
		atomic_inc(&fcc->issued_flush);
		return ret;
	}

	if (atomic_inc_return(&fcc->queued_flush) == 1 ||
	    f2fs_is_multi_device(sbi)) {
		ret = submit_flush_wait(sbi, ino);
		atomic_dec(&fcc->queued_flush);

		atomic_inc(&fcc->issued_flush);
		return ret;
	}

	cmd.ino = ino;
	init_completion(&cmd.wait);

	llist_add(&cmd.llnode, &fcc->issue_list);

	/* update issue_list before we wake up issue_flush thread */
	smp_mb();

	if (waitqueue_active(&fcc->flush_wait_queue))
		wake_up(&fcc->flush_wait_queue);

	if (fcc->f2fs_issue_flush) {
		wait_for_completion(&cmd.wait);
		atomic_dec(&fcc->queued_flush);
	} else {
		struct llist_node *list;

		list = llist_del_all(&fcc->issue_list);
		if (!list) {
			wait_for_completion(&cmd.wait);
			atomic_dec(&fcc->queued_flush);
		} else {
			struct flush_cmd *tmp, *next;

			ret = submit_flush_wait(sbi, ino);

			llist_for_each_entry_safe(tmp, next, list, llnode) {
				if (tmp == &cmd) {
					cmd.ret = ret;
					atomic_dec(&fcc->queued_flush);
					continue;
				}
				tmp->ret = ret;
				complete(&tmp->wait);
			}
		}
	}

	return cmd.ret;
}

int f2fs_create_flush_cmd_control(struct f2fs_sb_info *sbi)
{
	dev_t dev = sbi->sb->s_bdev->bd_dev;
	struct flush_cmd_control *fcc;
	int err = 0;

	if (SM_I(sbi)->fcc_info) {
		fcc = SM_I(sbi)->fcc_info;
		if (fcc->f2fs_issue_flush)
			return err;
		goto init_thread;
	}

	fcc = f2fs_kzalloc(sbi, sizeof(struct flush_cmd_control), GFP_KERNEL);
	if (!fcc)
		return -ENOMEM;
	atomic_set(&fcc->issued_flush, 0);
	atomic_set(&fcc->queued_flush, 0);
	init_waitqueue_head(&fcc->flush_wait_queue);
	init_llist_head(&fcc->issue_list);
	SM_I(sbi)->fcc_info = fcc;
	if (!test_opt(sbi, FLUSH_MERGE))
		return err;

init_thread:
	fcc->f2fs_issue_flush = kthread_run(issue_flush_thread, sbi,
				"f2fs_flush-%u:%u", MAJOR(dev), MINOR(dev));
	if (IS_ERR(fcc->f2fs_issue_flush)) {
		err = PTR_ERR(fcc->f2fs_issue_flush);
		kvfree(fcc);
		SM_I(sbi)->fcc_info = NULL;
		return err;
	}

	return err;
}

void f2fs_destroy_flush_cmd_control(struct f2fs_sb_info *sbi, bool free)
{
	struct flush_cmd_control *fcc = SM_I(sbi)->fcc_info;

	if (fcc && fcc->f2fs_issue_flush) {
		struct task_struct *flush_thread = fcc->f2fs_issue_flush;

		fcc->f2fs_issue_flush = NULL;
		kthread_stop(flush_thread);
	}
	if (free) {
		kvfree(fcc);
		SM_I(sbi)->fcc_info = NULL;
	}
}

int f2fs_flush_device_cache(struct f2fs_sb_info *sbi)
{
	int ret = 0, i;

	if (!f2fs_is_multi_device(sbi))
		return 0;

	for (i = 1; i < sbi->s_ndevs; i++) {
		if (!f2fs_test_bit(i, (char *)&sbi->dirty_device))
			continue;
		ret = __submit_flush_wait(sbi, FDEV(i).bdev);
		if (ret)
			break;

		spin_lock(&sbi->dev_lock);
		f2fs_clear_bit(i, (char *)&sbi->dirty_device);
		spin_unlock(&sbi->dev_lock);
	}

	return ret;
}

static void __locate_dirty_segment(struct f2fs_sb_info *sbi, unsigned int segno,
		enum dirty_type dirty_type)
{
	struct dirty_seglist_info *dirty_i = DIRTY_I(sbi);

	/* need not be added */
	if (IS_CURSEG(sbi, segno))
		return;

	if (!test_and_set_bit(segno, dirty_i->dirty_segmap[dirty_type]))
		dirty_i->nr_dirty[dirty_type]++;

	if (dirty_type == DIRTY) {
		struct seg_entry *sentry = get_seg_entry(sbi, segno);
		enum dirty_type t = sentry->type;

		if (unlikely(t >= DIRTY)) {
			f2fs_bug_on(sbi, 1);
			return;
		}
		if (!test_and_set_bit(segno, dirty_i->dirty_segmap[t]))
			dirty_i->nr_dirty[t]++;
	}
}

static void __remove_dirty_segment(struct f2fs_sb_info *sbi, unsigned int segno,
		enum dirty_type dirty_type)
{
	struct dirty_seglist_info *dirty_i = DIRTY_I(sbi);

	if (test_and_clear_bit(segno, dirty_i->dirty_segmap[dirty_type]))
		dirty_i->nr_dirty[dirty_type]--;

	if (dirty_type == DIRTY) {
		struct seg_entry *sentry = get_seg_entry(sbi, segno);
		enum dirty_type t = sentry->type;

		if (test_and_clear_bit(segno, dirty_i->dirty_segmap[t]))
			dirty_i->nr_dirty[t]--;

		if (get_valid_blocks(sbi, segno, true) == 0) {
			clear_bit(GET_SEC_FROM_SEG(sbi, segno),
						dirty_i->victim_secmap);
#ifdef CONFIG_F2FS_CHECK_FS
			clear_bit(segno, SIT_I(sbi)->invalid_segmap);
#endif
		}
	}
}

/*
 * Should not occur error such as -ENOMEM.
 * Adding dirty entry into seglist is not critical operation.
 * If a given segment is one of current working segments, it won't be added.
 */
static void locate_dirty_segment(struct f2fs_sb_info *sbi, unsigned int segno)
{
	struct dirty_seglist_info *dirty_i = DIRTY_I(sbi);
	unsigned short valid_blocks, ckpt_valid_blocks;

	if (segno == NULL_SEGNO || IS_CURSEG(sbi, segno))
		return;

	mutex_lock(&dirty_i->seglist_lock);

	valid_blocks = get_valid_blocks(sbi, segno, false);
	ckpt_valid_blocks = get_ckpt_valid_blocks(sbi, segno);

	if (valid_blocks == 0 && (!is_sbi_flag_set(sbi, SBI_CP_DISABLED) ||
				ckpt_valid_blocks == sbi->blocks_per_seg)) {
		__locate_dirty_segment(sbi, segno, PRE);
		__remove_dirty_segment(sbi, segno, DIRTY);
	} else if (valid_blocks < sbi->blocks_per_seg) {
		__locate_dirty_segment(sbi, segno, DIRTY);
	} else {
		/* Recovery routine with SSR needs this */
		__remove_dirty_segment(sbi, segno, DIRTY);
	}

	mutex_unlock(&dirty_i->seglist_lock);
}

/* This moves currently empty dirty blocks to prefree. Must hold seglist_lock */
void f2fs_dirty_to_prefree(struct f2fs_sb_info *sbi)
{
	struct dirty_seglist_info *dirty_i = DIRTY_I(sbi);
	unsigned int segno;

	mutex_lock(&dirty_i->seglist_lock);
	for_each_set_bit(segno, dirty_i->dirty_segmap[DIRTY], MAIN_SEGS(sbi)) {
		if (get_valid_blocks(sbi, segno, false))
			continue;
		if (IS_CURSEG(sbi, segno))
			continue;
		__locate_dirty_segment(sbi, segno, PRE);
		__remove_dirty_segment(sbi, segno, DIRTY);
	}
	mutex_unlock(&dirty_i->seglist_lock);
}

block_t f2fs_get_unusable_blocks(struct f2fs_sb_info *sbi)
{
	int ovp_hole_segs =
		(overprovision_segments(sbi) - reserved_segments(sbi));
	block_t ovp_holes = ovp_hole_segs << sbi->log_blocks_per_seg;
	struct dirty_seglist_info *dirty_i = DIRTY_I(sbi);
	block_t holes[2] = {0, 0};	/* DATA and NODE */
	block_t unusable;
	struct seg_entry *se;
	unsigned int segno;

	mutex_lock(&dirty_i->seglist_lock);
	for_each_set_bit(segno, dirty_i->dirty_segmap[DIRTY], MAIN_SEGS(sbi)) {
		se = get_seg_entry(sbi, segno);
		if (IS_NODESEG(se->type))
			holes[NODE] += sbi->blocks_per_seg - se->valid_blocks;
		else
			holes[DATA] += sbi->blocks_per_seg - se->valid_blocks;
	}
	mutex_unlock(&dirty_i->seglist_lock);

	unusable = holes[DATA] > holes[NODE] ? holes[DATA] : holes[NODE];
	if (unusable > ovp_holes)
		return unusable - ovp_holes;
	return 0;
}

int f2fs_disable_cp_again(struct f2fs_sb_info *sbi, block_t unusable)
{
	int ovp_hole_segs =
		(overprovision_segments(sbi) - reserved_segments(sbi));
	if (unusable > F2FS_OPTION(sbi).unusable_cap)
		return -EAGAIN;
	if (is_sbi_flag_set(sbi, SBI_CP_DISABLED_QUICK) &&
		dirty_segments(sbi) > ovp_hole_segs)
		return -EAGAIN;
	return 0;
}

/* This is only used by SBI_CP_DISABLED */
static unsigned int get_free_segment(struct f2fs_sb_info *sbi)
{
	struct dirty_seglist_info *dirty_i = DIRTY_I(sbi);
	unsigned int segno = 0;

	mutex_lock(&dirty_i->seglist_lock);
	for_each_set_bit(segno, dirty_i->dirty_segmap[DIRTY], MAIN_SEGS(sbi)) {
		if (get_valid_blocks(sbi, segno, false))
			continue;
		if (get_ckpt_valid_blocks(sbi, segno))
			continue;
		mutex_unlock(&dirty_i->seglist_lock);
		return segno;
	}
	mutex_unlock(&dirty_i->seglist_lock);
	return NULL_SEGNO;
}

static struct discard_cmd *__create_discard_cmd(struct f2fs_sb_info *sbi,
		struct block_device *bdev, block_t lstart,
		block_t start, block_t len)
{
	struct discard_cmd_control *dcc = SM_I(sbi)->dcc_info;
	struct list_head *pend_list;
	struct discard_cmd *dc;

	f2fs_bug_on(sbi, !len);

	pend_list = &dcc->pend_list[plist_idx(len)];

	dc = f2fs_kmem_cache_alloc(discard_cmd_slab, GFP_NOFS);
	INIT_LIST_HEAD(&dc->list);
	dc->bdev = bdev;
	dc->lstart = lstart;
	dc->start = start;
	dc->len = len;
	dc->ref = 0;
	dc->state = D_PREP;
	dc->queued = 0;
	dc->error = 0;
	init_completion(&dc->wait);
	list_add_tail(&dc->list, pend_list);
	spin_lock_init(&dc->lock);
	dc->bio_ref = 0;
	atomic_inc(&dcc->discard_cmd_cnt);
	dcc->undiscard_blks += len;

	return dc;
}

static struct discard_cmd *__attach_discard_cmd(struct f2fs_sb_info *sbi,
				struct block_device *bdev, block_t lstart,
				block_t start, block_t len,
				struct rb_node *parent, struct rb_node **p,
				bool leftmost)
{
	struct discard_cmd_control *dcc = SM_I(sbi)->dcc_info;
	struct discard_cmd *dc;

	dc = __create_discard_cmd(sbi, bdev, lstart, start, len);

	rb_link_node(&dc->rb_node, parent, p);
	rb_insert_color_cached(&dc->rb_node, &dcc->root, leftmost);

	return dc;
}

static void __detach_discard_cmd(struct discard_cmd_control *dcc,
							struct discard_cmd *dc)
{
	if (dc->state == D_DONE)
		atomic_sub(dc->queued, &dcc->queued_discard);

	list_del(&dc->list);
	rb_erase_cached(&dc->rb_node, &dcc->root);
	dcc->undiscard_blks -= dc->len;

	kmem_cache_free(discard_cmd_slab, dc);

	atomic_dec(&dcc->discard_cmd_cnt);
}

static void __remove_discard_cmd(struct f2fs_sb_info *sbi,
							struct discard_cmd *dc)
{
	struct discard_cmd_control *dcc = SM_I(sbi)->dcc_info;
	unsigned long flags;

	trace_f2fs_remove_discard(dc->bdev, dc->start, dc->len);

	spin_lock_irqsave(&dc->lock, flags);
	if (dc->bio_ref) {
		spin_unlock_irqrestore(&dc->lock, flags);
		return;
	}
	spin_unlock_irqrestore(&dc->lock, flags);

	f2fs_bug_on(sbi, dc->ref);

	if (dc->error == -EOPNOTSUPP)
		dc->error = 0;

	if (dc->error)
		printk_ratelimited(
			"%sF2FS-fs (%s): Issue discard(%u, %u, %u) failed, ret: %d",
			KERN_INFO, sbi->sb->s_id,
			dc->lstart, dc->start, dc->len, dc->error);
	__detach_discard_cmd(dcc, dc);
}

static void f2fs_submit_discard_endio(struct bio *bio)
{
	struct discard_cmd *dc = (struct discard_cmd *)bio->bi_private;
	unsigned long flags;

	spin_lock_irqsave(&dc->lock, flags);
	if (!dc->error)
		dc->error = blk_status_to_errno(bio->bi_status);
	dc->bio_ref--;
	if (!dc->bio_ref && dc->state == D_SUBMIT) {
		dc->state = D_DONE;
		complete_all(&dc->wait);
	}
	spin_unlock_irqrestore(&dc->lock, flags);
	bio_put(bio);
}

static void __check_sit_bitmap(struct f2fs_sb_info *sbi,
				block_t start, block_t end)
{
#ifdef CONFIG_F2FS_CHECK_FS
	struct seg_entry *sentry;
	unsigned int segno;
	block_t blk = start;
	unsigned long offset, size, max_blocks = sbi->blocks_per_seg;
	unsigned long *map;

	while (blk < end) {
		segno = GET_SEGNO(sbi, blk);
		sentry = get_seg_entry(sbi, segno);
		offset = GET_BLKOFF_FROM_SEG0(sbi, blk);

		if (end < START_BLOCK(sbi, segno + 1))
			size = GET_BLKOFF_FROM_SEG0(sbi, end);
		else
			size = max_blocks;
		map = (unsigned long *)(sentry->cur_valid_map);
		offset = __find_rev_next_bit(map, size, offset);
		f2fs_bug_on(sbi, offset != size);
		blk = START_BLOCK(sbi, segno + 1);
	}
#endif
}

static void __init_discard_policy(struct f2fs_sb_info *sbi,
				struct discard_policy *dpolicy,
				int discard_type, unsigned int granularity)
{
	/* common policy */
	dpolicy->type = discard_type;
	dpolicy->sync = true;
	dpolicy->ordered = false;
	dpolicy->granularity = granularity;

	dpolicy->max_requests = DEF_MAX_DISCARD_REQUEST;
	dpolicy->io_aware_gran = MAX_PLIST_NUM;
	dpolicy->timeout = false;

	if (discard_type == DPOLICY_BG) {
		dpolicy->min_interval = DEF_MIN_DISCARD_ISSUE_TIME;
		dpolicy->mid_interval = DEF_MID_DISCARD_ISSUE_TIME;
		dpolicy->max_interval = DEF_MAX_DISCARD_ISSUE_TIME;
		dpolicy->io_aware = true;
		dpolicy->sync = false;
		dpolicy->ordered = true;
		if (utilization(sbi) > DEF_DISCARD_URGENT_UTIL) {
			dpolicy->granularity = 1;
			dpolicy->max_interval = DEF_MIN_DISCARD_ISSUE_TIME;
		}
	} else if (discard_type == DPOLICY_FORCE) {
		dpolicy->min_interval = DEF_MIN_DISCARD_ISSUE_TIME;
		dpolicy->mid_interval = DEF_MID_DISCARD_ISSUE_TIME;
		dpolicy->max_interval = DEF_MAX_DISCARD_ISSUE_TIME;
		dpolicy->io_aware = false;
	} else if (discard_type == DPOLICY_FSTRIM) {
		dpolicy->io_aware = false;
	} else if (discard_type == DPOLICY_UMOUNT) {
		dpolicy->io_aware = false;
		/* we need to issue all to keep CP_TRIMMED_FLAG */
		dpolicy->granularity = 1;
		dpolicy->timeout = true;
	}
}

static void __update_discard_tree_range(struct f2fs_sb_info *sbi,
				struct block_device *bdev, block_t lstart,
				block_t start, block_t len);
/* this function is copied from blkdev_issue_discard from block/blk-lib.c */
static int __submit_discard_cmd(struct f2fs_sb_info *sbi,
						struct discard_policy *dpolicy,
						struct discard_cmd *dc,
						unsigned int *issued)
{
	struct block_device *bdev = dc->bdev;
	struct request_queue *q = bdev_get_queue(bdev);
	unsigned int max_discard_blocks =
			SECTOR_TO_BLOCK(q->limits.max_discard_sectors);
	struct discard_cmd_control *dcc = SM_I(sbi)->dcc_info;
	struct list_head *wait_list = (dpolicy->type == DPOLICY_FSTRIM) ?
					&(dcc->fstrim_list) : &(dcc->wait_list);
	int flag = dpolicy->sync ? REQ_SYNC : 0;
	block_t lstart, start, len, total_len;
	int err = 0;

	if (dc->state != D_PREP)
		return 0;

	if (is_sbi_flag_set(sbi, SBI_NEED_FSCK))
		return 0;

	trace_f2fs_issue_discard(bdev, dc->start, dc->len);

	lstart = dc->lstart;
	start = dc->start;
	len = dc->len;
	total_len = len;

	dc->len = 0;

	while (total_len && *issued < dpolicy->max_requests && !err) {
		struct bio *bio = NULL;
		unsigned long flags;
		bool last = true;

		if (len > max_discard_blocks) {
			len = max_discard_blocks;
			last = false;
		}

		(*issued)++;
		if (*issued == dpolicy->max_requests)
			last = true;

		dc->len += len;

		if (time_to_inject(sbi, FAULT_DISCARD)) {
			f2fs_show_injection_info(sbi, FAULT_DISCARD);
			err = -EIO;
			goto submit;
		}
		err = __blkdev_issue_discard(bdev,
					SECTOR_FROM_BLOCK(start),
					SECTOR_FROM_BLOCK(len),
					GFP_NOFS, 0, &bio);
submit:
		if (err) {
			spin_lock_irqsave(&dc->lock, flags);
			if (dc->state == D_PARTIAL)
				dc->state = D_SUBMIT;
			spin_unlock_irqrestore(&dc->lock, flags);

			break;
		}

		f2fs_bug_on(sbi, !bio);

		/*
		 * should keep before submission to avoid D_DONE
		 * right away
		 */
		spin_lock_irqsave(&dc->lock, flags);
		if (last)
			dc->state = D_SUBMIT;
		else
			dc->state = D_PARTIAL;
		dc->bio_ref++;
		spin_unlock_irqrestore(&dc->lock, flags);

		atomic_inc(&dcc->queued_discard);
		dc->queued++;
		list_move_tail(&dc->list, wait_list);

		/* sanity check on discard range */
		__check_sit_bitmap(sbi, lstart, lstart + len);

		bio->bi_private = dc;
		bio->bi_end_io = f2fs_submit_discard_endio;
		bio->bi_opf |= flag;
		submit_bio(bio);

		atomic_inc(&dcc->issued_discard);

		f2fs_update_iostat(sbi, FS_DISCARD, 1);

		lstart += len;
		start += len;
		total_len -= len;
		len = total_len;
	}

	if (!err && len) {
		dcc->undiscard_blks -= len;
		__update_discard_tree_range(sbi, bdev, lstart, start, len);
	}
	return err;
}

static void __insert_discard_tree(struct f2fs_sb_info *sbi,
				struct block_device *bdev, block_t lstart,
				block_t start, block_t len,
				struct rb_node **insert_p,
				struct rb_node *insert_parent)
{
	struct discard_cmd_control *dcc = SM_I(sbi)->dcc_info;
	struct rb_node **p;
	struct rb_node *parent = NULL;
<<<<<<< HEAD
	struct discard_cmd *dc = NULL;
=======
>>>>>>> 7520793d
	bool leftmost = true;

	if (insert_p && insert_parent) {
		parent = insert_parent;
		p = insert_p;
		goto do_insert;
	}

	p = f2fs_lookup_rb_tree_for_insert(sbi, &dcc->root, &parent,
							lstart, &leftmost);
do_insert:
<<<<<<< HEAD
	dc = __attach_discard_cmd(sbi, bdev, lstart, start, len, parent,
								p, leftmost);
	if (!dc)
		return NULL;

	return dc;
=======
	__attach_discard_cmd(sbi, bdev, lstart, start, len, parent,
								p, leftmost);
>>>>>>> 7520793d
}

static void __relocate_discard_cmd(struct discard_cmd_control *dcc,
						struct discard_cmd *dc)
{
	list_move_tail(&dc->list, &dcc->pend_list[plist_idx(dc->len)]);
}

static void __punch_discard_cmd(struct f2fs_sb_info *sbi,
				struct discard_cmd *dc, block_t blkaddr)
{
	struct discard_cmd_control *dcc = SM_I(sbi)->dcc_info;
	struct discard_info di = dc->di;
	bool modified = false;

	if (dc->state == D_DONE || dc->len == 1) {
		__remove_discard_cmd(sbi, dc);
		return;
	}

	dcc->undiscard_blks -= di.len;

	if (blkaddr > di.lstart) {
		dc->len = blkaddr - dc->lstart;
		dcc->undiscard_blks += dc->len;
		__relocate_discard_cmd(dcc, dc);
		modified = true;
	}

	if (blkaddr < di.lstart + di.len - 1) {
		if (modified) {
			__insert_discard_tree(sbi, dc->bdev, blkaddr + 1,
					di.start + blkaddr + 1 - di.lstart,
					di.lstart + di.len - 1 - blkaddr,
					NULL, NULL);
		} else {
			dc->lstart++;
			dc->len--;
			dc->start++;
			dcc->undiscard_blks += dc->len;
			__relocate_discard_cmd(dcc, dc);
		}
	}
}

static void __update_discard_tree_range(struct f2fs_sb_info *sbi,
				struct block_device *bdev, block_t lstart,
				block_t start, block_t len)
{
	struct discard_cmd_control *dcc = SM_I(sbi)->dcc_info;
	struct discard_cmd *prev_dc = NULL, *next_dc = NULL;
	struct discard_cmd *dc;
	struct discard_info di = {0};
	struct rb_node **insert_p = NULL, *insert_parent = NULL;
	struct request_queue *q = bdev_get_queue(bdev);
	unsigned int max_discard_blocks =
			SECTOR_TO_BLOCK(q->limits.max_discard_sectors);
	block_t end = lstart + len;

	dc = (struct discard_cmd *)f2fs_lookup_rb_tree_ret(&dcc->root,
					NULL, lstart,
					(struct rb_entry **)&prev_dc,
					(struct rb_entry **)&next_dc,
					&insert_p, &insert_parent, true, NULL);
	if (dc)
		prev_dc = dc;

	if (!prev_dc) {
		di.lstart = lstart;
		di.len = next_dc ? next_dc->lstart - lstart : len;
		di.len = min(di.len, len);
		di.start = start;
	}

	while (1) {
		struct rb_node *node;
		bool merged = false;
		struct discard_cmd *tdc = NULL;

		if (prev_dc) {
			di.lstart = prev_dc->lstart + prev_dc->len;
			if (di.lstart < lstart)
				di.lstart = lstart;
			if (di.lstart >= end)
				break;

			if (!next_dc || next_dc->lstart > end)
				di.len = end - di.lstart;
			else
				di.len = next_dc->lstart - di.lstart;
			di.start = start + di.lstart - lstart;
		}

		if (!di.len)
			goto next;

		if (prev_dc && prev_dc->state == D_PREP &&
			prev_dc->bdev == bdev &&
			__is_discard_back_mergeable(&di, &prev_dc->di,
							max_discard_blocks)) {
			prev_dc->di.len += di.len;
			dcc->undiscard_blks += di.len;
			__relocate_discard_cmd(dcc, prev_dc);
			di = prev_dc->di;
			tdc = prev_dc;
			merged = true;
		}

		if (next_dc && next_dc->state == D_PREP &&
			next_dc->bdev == bdev &&
			__is_discard_front_mergeable(&di, &next_dc->di,
							max_discard_blocks)) {
			next_dc->di.lstart = di.lstart;
			next_dc->di.len += di.len;
			next_dc->di.start = di.start;
			dcc->undiscard_blks += di.len;
			__relocate_discard_cmd(dcc, next_dc);
			if (tdc)
				__remove_discard_cmd(sbi, tdc);
			merged = true;
		}

		if (!merged) {
			__insert_discard_tree(sbi, bdev, di.lstart, di.start,
							di.len, NULL, NULL);
		}
 next:
		prev_dc = next_dc;
		if (!prev_dc)
			break;

		node = rb_next(&prev_dc->rb_node);
		next_dc = rb_entry_safe(node, struct discard_cmd, rb_node);
	}
}

static int __queue_discard_cmd(struct f2fs_sb_info *sbi,
		struct block_device *bdev, block_t blkstart, block_t blklen)
{
	block_t lblkstart = blkstart;

	if (!f2fs_bdev_support_discard(bdev))
		return 0;

	trace_f2fs_queue_discard(bdev, blkstart, blklen);

	if (f2fs_is_multi_device(sbi)) {
		int devi = f2fs_target_device_index(sbi, blkstart);

		blkstart -= FDEV(devi).start_blk;
	}
	mutex_lock(&SM_I(sbi)->dcc_info->cmd_lock);
	__update_discard_tree_range(sbi, bdev, lblkstart, blkstart, blklen);
	mutex_unlock(&SM_I(sbi)->dcc_info->cmd_lock);
	return 0;
}

static unsigned int __issue_discard_cmd_orderly(struct f2fs_sb_info *sbi,
					struct discard_policy *dpolicy)
{
	struct discard_cmd_control *dcc = SM_I(sbi)->dcc_info;
	struct discard_cmd *prev_dc = NULL, *next_dc = NULL;
	struct rb_node **insert_p = NULL, *insert_parent = NULL;
	struct discard_cmd *dc;
	struct blk_plug plug;
	unsigned int pos = dcc->next_pos;
	unsigned int issued = 0;
	bool io_interrupted = false;

	mutex_lock(&dcc->cmd_lock);
	dc = (struct discard_cmd *)f2fs_lookup_rb_tree_ret(&dcc->root,
					NULL, pos,
					(struct rb_entry **)&prev_dc,
					(struct rb_entry **)&next_dc,
					&insert_p, &insert_parent, true, NULL);
	if (!dc)
		dc = next_dc;

	blk_start_plug(&plug);

	while (dc) {
		struct rb_node *node;
		int err = 0;

		if (dc->state != D_PREP)
			goto next;

		if (dpolicy->io_aware && !is_idle(sbi, DISCARD_TIME)) {
			io_interrupted = true;
			break;
		}

		dcc->next_pos = dc->lstart + dc->len;
		err = __submit_discard_cmd(sbi, dpolicy, dc, &issued);

		if (issued >= dpolicy->max_requests)
			break;
next:
		node = rb_next(&dc->rb_node);
		if (err)
			__remove_discard_cmd(sbi, dc);
		dc = rb_entry_safe(node, struct discard_cmd, rb_node);
	}

	blk_finish_plug(&plug);

	if (!dc)
		dcc->next_pos = 0;

	mutex_unlock(&dcc->cmd_lock);

	if (!issued && io_interrupted)
		issued = -1;

	return issued;
}
static unsigned int __wait_all_discard_cmd(struct f2fs_sb_info *sbi,
					struct discard_policy *dpolicy);

static int __issue_discard_cmd(struct f2fs_sb_info *sbi,
					struct discard_policy *dpolicy)
{
	struct discard_cmd_control *dcc = SM_I(sbi)->dcc_info;
	struct list_head *pend_list;
	struct discard_cmd *dc, *tmp;
	struct blk_plug plug;
	int i, issued;
	bool io_interrupted = false;

	if (dpolicy->timeout)
		f2fs_update_time(sbi, UMOUNT_DISCARD_TIMEOUT);

retry:
	issued = 0;
	for (i = MAX_PLIST_NUM - 1; i >= 0; i--) {
		if (dpolicy->timeout &&
				f2fs_time_over(sbi, UMOUNT_DISCARD_TIMEOUT))
			break;

		if (i + 1 < dpolicy->granularity)
			break;

		if (i < DEFAULT_DISCARD_GRANULARITY && dpolicy->ordered)
			return __issue_discard_cmd_orderly(sbi, dpolicy);

		pend_list = &dcc->pend_list[i];

		mutex_lock(&dcc->cmd_lock);
		if (list_empty(pend_list))
			goto next;
		if (unlikely(dcc->rbtree_check))
			f2fs_bug_on(sbi, !f2fs_check_rb_tree_consistence(sbi,
								&dcc->root));
		blk_start_plug(&plug);
		list_for_each_entry_safe(dc, tmp, pend_list, list) {
			f2fs_bug_on(sbi, dc->state != D_PREP);

			if (dpolicy->timeout &&
				f2fs_time_over(sbi, UMOUNT_DISCARD_TIMEOUT))
				break;

			if (dpolicy->io_aware && i < dpolicy->io_aware_gran &&
						!is_idle(sbi, DISCARD_TIME)) {
				io_interrupted = true;
				break;
			}

			__submit_discard_cmd(sbi, dpolicy, dc, &issued);

			if (issued >= dpolicy->max_requests)
				break;
		}
		blk_finish_plug(&plug);
next:
		mutex_unlock(&dcc->cmd_lock);

		if (issued >= dpolicy->max_requests || io_interrupted)
			break;
	}

	if (dpolicy->type == DPOLICY_UMOUNT && issued) {
		__wait_all_discard_cmd(sbi, dpolicy);
		goto retry;
	}

	if (!issued && io_interrupted)
		issued = -1;

	return issued;
}

static bool __drop_discard_cmd(struct f2fs_sb_info *sbi)
{
	struct discard_cmd_control *dcc = SM_I(sbi)->dcc_info;
	struct list_head *pend_list;
	struct discard_cmd *dc, *tmp;
	int i;
	bool dropped = false;

	mutex_lock(&dcc->cmd_lock);
	for (i = MAX_PLIST_NUM - 1; i >= 0; i--) {
		pend_list = &dcc->pend_list[i];
		list_for_each_entry_safe(dc, tmp, pend_list, list) {
			f2fs_bug_on(sbi, dc->state != D_PREP);
			__remove_discard_cmd(sbi, dc);
			dropped = true;
		}
	}
	mutex_unlock(&dcc->cmd_lock);

	return dropped;
}

void f2fs_drop_discard_cmd(struct f2fs_sb_info *sbi)
{
	__drop_discard_cmd(sbi);
}

static unsigned int __wait_one_discard_bio(struct f2fs_sb_info *sbi,
							struct discard_cmd *dc)
{
	struct discard_cmd_control *dcc = SM_I(sbi)->dcc_info;
	unsigned int len = 0;

	wait_for_completion_io(&dc->wait);
	mutex_lock(&dcc->cmd_lock);
	f2fs_bug_on(sbi, dc->state != D_DONE);
	dc->ref--;
	if (!dc->ref) {
		if (!dc->error)
			len = dc->len;
		__remove_discard_cmd(sbi, dc);
	}
	mutex_unlock(&dcc->cmd_lock);

	return len;
}

static unsigned int __wait_discard_cmd_range(struct f2fs_sb_info *sbi,
						struct discard_policy *dpolicy,
						block_t start, block_t end)
{
	struct discard_cmd_control *dcc = SM_I(sbi)->dcc_info;
	struct list_head *wait_list = (dpolicy->type == DPOLICY_FSTRIM) ?
					&(dcc->fstrim_list) : &(dcc->wait_list);
	struct discard_cmd *dc, *tmp;
	bool need_wait;
	unsigned int trimmed = 0;

next:
	need_wait = false;

	mutex_lock(&dcc->cmd_lock);
	list_for_each_entry_safe(dc, tmp, wait_list, list) {
		if (dc->lstart + dc->len <= start || end <= dc->lstart)
			continue;
		if (dc->len < dpolicy->granularity)
			continue;
		if (dc->state == D_DONE && !dc->ref) {
			wait_for_completion_io(&dc->wait);
			if (!dc->error)
				trimmed += dc->len;
			__remove_discard_cmd(sbi, dc);
		} else {
			dc->ref++;
			need_wait = true;
			break;
		}
	}
	mutex_unlock(&dcc->cmd_lock);

	if (need_wait) {
		trimmed += __wait_one_discard_bio(sbi, dc);
		goto next;
	}

	return trimmed;
}

static unsigned int __wait_all_discard_cmd(struct f2fs_sb_info *sbi,
						struct discard_policy *dpolicy)
{
	struct discard_policy dp;
	unsigned int discard_blks;

	if (dpolicy)
		return __wait_discard_cmd_range(sbi, dpolicy, 0, UINT_MAX);

	/* wait all */
	__init_discard_policy(sbi, &dp, DPOLICY_FSTRIM, 1);
	discard_blks = __wait_discard_cmd_range(sbi, &dp, 0, UINT_MAX);
	__init_discard_policy(sbi, &dp, DPOLICY_UMOUNT, 1);
	discard_blks += __wait_discard_cmd_range(sbi, &dp, 0, UINT_MAX);

	return discard_blks;
}

/* This should be covered by global mutex, &sit_i->sentry_lock */
static void f2fs_wait_discard_bio(struct f2fs_sb_info *sbi, block_t blkaddr)
{
	struct discard_cmd_control *dcc = SM_I(sbi)->dcc_info;
	struct discard_cmd *dc;
	bool need_wait = false;

	mutex_lock(&dcc->cmd_lock);
	dc = (struct discard_cmd *)f2fs_lookup_rb_tree(&dcc->root,
							NULL, blkaddr);
	if (dc) {
		if (dc->state == D_PREP) {
			__punch_discard_cmd(sbi, dc, blkaddr);
		} else {
			dc->ref++;
			need_wait = true;
		}
	}
	mutex_unlock(&dcc->cmd_lock);

	if (need_wait)
		__wait_one_discard_bio(sbi, dc);
}

void f2fs_stop_discard_thread(struct f2fs_sb_info *sbi)
{
	struct discard_cmd_control *dcc = SM_I(sbi)->dcc_info;

	if (dcc && dcc->f2fs_issue_discard) {
		struct task_struct *discard_thread = dcc->f2fs_issue_discard;

		dcc->f2fs_issue_discard = NULL;
		kthread_stop(discard_thread);
	}
}

/* This comes from f2fs_put_super */
bool f2fs_issue_discard_timeout(struct f2fs_sb_info *sbi)
{
	struct discard_cmd_control *dcc = SM_I(sbi)->dcc_info;
	struct discard_policy dpolicy;
	bool dropped;

	__init_discard_policy(sbi, &dpolicy, DPOLICY_UMOUNT,
					dcc->discard_granularity);
	__issue_discard_cmd(sbi, &dpolicy);
	dropped = __drop_discard_cmd(sbi);

	/* just to make sure there is no pending discard commands */
	__wait_all_discard_cmd(sbi, NULL);

	f2fs_bug_on(sbi, atomic_read(&dcc->discard_cmd_cnt));
	return dropped;
}

static int issue_discard_thread(void *data)
{
	struct f2fs_sb_info *sbi = data;
	struct discard_cmd_control *dcc = SM_I(sbi)->dcc_info;
	wait_queue_head_t *q = &dcc->discard_wait_queue;
	struct discard_policy dpolicy;
	unsigned int wait_ms = DEF_MIN_DISCARD_ISSUE_TIME;
	int issued;

	set_freezable();

	do {
		__init_discard_policy(sbi, &dpolicy, DPOLICY_BG,
					dcc->discard_granularity);

		wait_event_interruptible_timeout(*q,
				kthread_should_stop() || freezing(current) ||
				dcc->discard_wake,
				msecs_to_jiffies(wait_ms));

		if (dcc->discard_wake)
			dcc->discard_wake = 0;

		/* clean up pending candidates before going to sleep */
		if (atomic_read(&dcc->queued_discard))
			__wait_all_discard_cmd(sbi, NULL);

		if (try_to_freeze())
			continue;
		if (f2fs_readonly(sbi->sb))
			continue;
		if (kthread_should_stop())
			return 0;
		if (is_sbi_flag_set(sbi, SBI_NEED_FSCK)) {
			wait_ms = dpolicy.max_interval;
			continue;
		}

		if (sbi->gc_mode == GC_URGENT)
			__init_discard_policy(sbi, &dpolicy, DPOLICY_FORCE, 1);

		sb_start_intwrite(sbi->sb);

		issued = __issue_discard_cmd(sbi, &dpolicy);
		if (issued > 0) {
			__wait_all_discard_cmd(sbi, &dpolicy);
			wait_ms = dpolicy.min_interval;
		} else if (issued == -1){
			wait_ms = f2fs_time_to_wait(sbi, DISCARD_TIME);
			if (!wait_ms)
				wait_ms = dpolicy.mid_interval;
		} else {
			wait_ms = dpolicy.max_interval;
		}

		sb_end_intwrite(sbi->sb);

	} while (!kthread_should_stop());
	return 0;
}

#ifdef CONFIG_BLK_DEV_ZONED
static int __f2fs_issue_discard_zone(struct f2fs_sb_info *sbi,
		struct block_device *bdev, block_t blkstart, block_t blklen)
{
	sector_t sector, nr_sects;
	block_t lblkstart = blkstart;
	int devi = 0;

	if (f2fs_is_multi_device(sbi)) {
		devi = f2fs_target_device_index(sbi, blkstart);
		if (blkstart < FDEV(devi).start_blk ||
		    blkstart > FDEV(devi).end_blk) {
			f2fs_err(sbi, "Invalid block %x", blkstart);
			return -EIO;
		}
		blkstart -= FDEV(devi).start_blk;
	}

	/* For sequential zones, reset the zone write pointer */
	if (f2fs_blkz_is_seq(sbi, devi, blkstart)) {
		sector = SECTOR_FROM_BLOCK(blkstart);
		nr_sects = SECTOR_FROM_BLOCK(blklen);

		if (sector & (bdev_zone_sectors(bdev) - 1) ||
				nr_sects != bdev_zone_sectors(bdev)) {
			f2fs_err(sbi, "(%d) %s: Unaligned zone reset attempted (block %x + %x)",
				 devi, sbi->s_ndevs ? FDEV(devi).path : "",
				 blkstart, blklen);
			return -EIO;
		}
		trace_f2fs_issue_reset_zone(bdev, blkstart);
		return blkdev_reset_zones(bdev, sector, nr_sects, GFP_NOFS);
	}

	/* For conventional zones, use regular discard if supported */
	return __queue_discard_cmd(sbi, bdev, lblkstart, blklen);
}
#endif

static int __issue_discard_async(struct f2fs_sb_info *sbi,
		struct block_device *bdev, block_t blkstart, block_t blklen)
{
#ifdef CONFIG_BLK_DEV_ZONED
	if (f2fs_sb_has_blkzoned(sbi) && bdev_is_zoned(bdev))
		return __f2fs_issue_discard_zone(sbi, bdev, blkstart, blklen);
#endif
	return __queue_discard_cmd(sbi, bdev, blkstart, blklen);
}

static int f2fs_issue_discard(struct f2fs_sb_info *sbi,
				block_t blkstart, block_t blklen)
{
	sector_t start = blkstart, len = 0;
	struct block_device *bdev;
	struct seg_entry *se;
	unsigned int offset;
	block_t i;
	int err = 0;

	bdev = f2fs_target_device(sbi, blkstart, NULL);

	for (i = blkstart; i < blkstart + blklen; i++, len++) {
		if (i != start) {
			struct block_device *bdev2 =
				f2fs_target_device(sbi, i, NULL);

			if (bdev2 != bdev) {
				err = __issue_discard_async(sbi, bdev,
						start, len);
				if (err)
					return err;
				bdev = bdev2;
				start = i;
				len = 0;
			}
		}

		se = get_seg_entry(sbi, GET_SEGNO(sbi, i));
		offset = GET_BLKOFF_FROM_SEG0(sbi, i);

		if (!f2fs_test_and_set_bit(offset, se->discard_map))
			sbi->discard_blks--;
	}

	if (len)
		err = __issue_discard_async(sbi, bdev, start, len);
	return err;
}

static bool add_discard_addrs(struct f2fs_sb_info *sbi, struct cp_control *cpc,
							bool check_only)
{
	int entries = SIT_VBLOCK_MAP_SIZE / sizeof(unsigned long);
	int max_blocks = sbi->blocks_per_seg;
	struct seg_entry *se = get_seg_entry(sbi, cpc->trim_start);
	unsigned long *cur_map = (unsigned long *)se->cur_valid_map;
	unsigned long *ckpt_map = (unsigned long *)se->ckpt_valid_map;
	unsigned long *discard_map = (unsigned long *)se->discard_map;
	unsigned long *dmap = SIT_I(sbi)->tmp_map;
	unsigned int start = 0, end = -1;
	bool force = (cpc->reason & CP_DISCARD);
	struct discard_entry *de = NULL;
	struct list_head *head = &SM_I(sbi)->dcc_info->entry_list;
	int i;

	if (se->valid_blocks == max_blocks || !f2fs_hw_support_discard(sbi))
		return false;

	if (!force) {
		if (!f2fs_realtime_discard_enable(sbi) || !se->valid_blocks ||
			SM_I(sbi)->dcc_info->nr_discards >=
				SM_I(sbi)->dcc_info->max_discards)
			return false;
	}

	/* SIT_VBLOCK_MAP_SIZE should be multiple of sizeof(unsigned long) */
	for (i = 0; i < entries; i++)
		dmap[i] = force ? ~ckpt_map[i] & ~discard_map[i] :
				(cur_map[i] ^ ckpt_map[i]) & ckpt_map[i];

	while (force || SM_I(sbi)->dcc_info->nr_discards <=
				SM_I(sbi)->dcc_info->max_discards) {
		start = __find_rev_next_bit(dmap, max_blocks, end + 1);
		if (start >= max_blocks)
			break;

		end = __find_rev_next_zero_bit(dmap, max_blocks, start + 1);
		if (force && start && end != max_blocks
					&& (end - start) < cpc->trim_minlen)
			continue;

		if (check_only)
			return true;

		if (!de) {
			de = f2fs_kmem_cache_alloc(discard_entry_slab,
								GFP_F2FS_ZERO);
			de->start_blkaddr = START_BLOCK(sbi, cpc->trim_start);
			list_add_tail(&de->list, head);
		}

		for (i = start; i < end; i++)
			__set_bit_le(i, (void *)de->discard_map);

		SM_I(sbi)->dcc_info->nr_discards += end - start;
	}
	return false;
}

static void release_discard_addr(struct discard_entry *entry)
{
	list_del(&entry->list);
	kmem_cache_free(discard_entry_slab, entry);
}

void f2fs_release_discard_addrs(struct f2fs_sb_info *sbi)
{
	struct list_head *head = &(SM_I(sbi)->dcc_info->entry_list);
	struct discard_entry *entry, *this;

	/* drop caches */
	list_for_each_entry_safe(entry, this, head, list)
		release_discard_addr(entry);
}

/*
 * Should call f2fs_clear_prefree_segments after checkpoint is done.
 */
static void set_prefree_as_free_segments(struct f2fs_sb_info *sbi)
{
	struct dirty_seglist_info *dirty_i = DIRTY_I(sbi);
	unsigned int segno;

	mutex_lock(&dirty_i->seglist_lock);
	for_each_set_bit(segno, dirty_i->dirty_segmap[PRE], MAIN_SEGS(sbi))
		__set_test_and_free(sbi, segno);
	mutex_unlock(&dirty_i->seglist_lock);
}

void f2fs_clear_prefree_segments(struct f2fs_sb_info *sbi,
						struct cp_control *cpc)
{
	struct discard_cmd_control *dcc = SM_I(sbi)->dcc_info;
	struct list_head *head = &dcc->entry_list;
	struct discard_entry *entry, *this;
	struct dirty_seglist_info *dirty_i = DIRTY_I(sbi);
	unsigned long *prefree_map = dirty_i->dirty_segmap[PRE];
	unsigned int start = 0, end = -1;
	unsigned int secno, start_segno;
	bool force = (cpc->reason & CP_DISCARD);
	bool need_align = f2fs_lfs_mode(sbi) && __is_large_section(sbi);

	mutex_lock(&dirty_i->seglist_lock);

	while (1) {
		int i;

		if (need_align && end != -1)
			end--;
		start = find_next_bit(prefree_map, MAIN_SEGS(sbi), end + 1);
		if (start >= MAIN_SEGS(sbi))
			break;
		end = find_next_zero_bit(prefree_map, MAIN_SEGS(sbi),
								start + 1);

		if (need_align) {
			start = rounddown(start, sbi->segs_per_sec);
			end = roundup(end, sbi->segs_per_sec);
		}

		for (i = start; i < end; i++) {
			if (test_and_clear_bit(i, prefree_map))
				dirty_i->nr_dirty[PRE]--;
		}

		if (!f2fs_realtime_discard_enable(sbi))
			continue;

		if (force && start >= cpc->trim_start &&
					(end - 1) <= cpc->trim_end)
				continue;

		if (!f2fs_lfs_mode(sbi) || !__is_large_section(sbi)) {
			f2fs_issue_discard(sbi, START_BLOCK(sbi, start),
				(end - start) << sbi->log_blocks_per_seg);
			continue;
		}
next:
		secno = GET_SEC_FROM_SEG(sbi, start);
		start_segno = GET_SEG_FROM_SEC(sbi, secno);
		if (!IS_CURSEC(sbi, secno) &&
			!get_valid_blocks(sbi, start, true))
			f2fs_issue_discard(sbi, START_BLOCK(sbi, start_segno),
				sbi->segs_per_sec << sbi->log_blocks_per_seg);

		start = start_segno + sbi->segs_per_sec;
		if (start < end)
			goto next;
		else
			end = start - 1;
	}
	mutex_unlock(&dirty_i->seglist_lock);

	/* send small discards */
	list_for_each_entry_safe(entry, this, head, list) {
		unsigned int cur_pos = 0, next_pos, len, total_len = 0;
		bool is_valid = test_bit_le(0, entry->discard_map);

find_next:
		if (is_valid) {
			next_pos = find_next_zero_bit_le(entry->discard_map,
					sbi->blocks_per_seg, cur_pos);
			len = next_pos - cur_pos;

			if (f2fs_sb_has_blkzoned(sbi) ||
			    (force && len < cpc->trim_minlen))
				goto skip;

			f2fs_issue_discard(sbi, entry->start_blkaddr + cur_pos,
									len);
			total_len += len;
		} else {
			next_pos = find_next_bit_le(entry->discard_map,
					sbi->blocks_per_seg, cur_pos);
		}
skip:
		cur_pos = next_pos;
		is_valid = !is_valid;

		if (cur_pos < sbi->blocks_per_seg)
			goto find_next;

		release_discard_addr(entry);
		dcc->nr_discards -= total_len;
	}

	wake_up_discard_thread(sbi, false);
}

static int create_discard_cmd_control(struct f2fs_sb_info *sbi)
{
	dev_t dev = sbi->sb->s_bdev->bd_dev;
	struct discard_cmd_control *dcc;
	int err = 0, i;

	if (SM_I(sbi)->dcc_info) {
		dcc = SM_I(sbi)->dcc_info;
		goto init_thread;
	}

	dcc = f2fs_kzalloc(sbi, sizeof(struct discard_cmd_control), GFP_KERNEL);
	if (!dcc)
		return -ENOMEM;

	dcc->discard_granularity = DEFAULT_DISCARD_GRANULARITY;
	INIT_LIST_HEAD(&dcc->entry_list);
	for (i = 0; i < MAX_PLIST_NUM; i++)
		INIT_LIST_HEAD(&dcc->pend_list[i]);
	INIT_LIST_HEAD(&dcc->wait_list);
	INIT_LIST_HEAD(&dcc->fstrim_list);
	mutex_init(&dcc->cmd_lock);
	atomic_set(&dcc->issued_discard, 0);
	atomic_set(&dcc->queued_discard, 0);
	atomic_set(&dcc->discard_cmd_cnt, 0);
	dcc->nr_discards = 0;
	dcc->max_discards = MAIN_SEGS(sbi) << sbi->log_blocks_per_seg;
	dcc->undiscard_blks = 0;
	dcc->next_pos = 0;
	dcc->root = RB_ROOT_CACHED;
	dcc->rbtree_check = false;

	init_waitqueue_head(&dcc->discard_wait_queue);
	SM_I(sbi)->dcc_info = dcc;
init_thread:
	dcc->f2fs_issue_discard = kthread_run(issue_discard_thread, sbi,
				"f2fs_discard-%u:%u", MAJOR(dev), MINOR(dev));
	if (IS_ERR(dcc->f2fs_issue_discard)) {
		err = PTR_ERR(dcc->f2fs_issue_discard);
		kvfree(dcc);
		SM_I(sbi)->dcc_info = NULL;
		return err;
	}

	return err;
}

static void destroy_discard_cmd_control(struct f2fs_sb_info *sbi)
{
	struct discard_cmd_control *dcc = SM_I(sbi)->dcc_info;

	if (!dcc)
		return;

	f2fs_stop_discard_thread(sbi);

	/*
	 * Recovery can cache discard commands, so in error path of
	 * fill_super(), it needs to give a chance to handle them.
	 */
	if (unlikely(atomic_read(&dcc->discard_cmd_cnt)))
		f2fs_issue_discard_timeout(sbi);

	kvfree(dcc);
	SM_I(sbi)->dcc_info = NULL;
}

static bool __mark_sit_entry_dirty(struct f2fs_sb_info *sbi, unsigned int segno)
{
	struct sit_info *sit_i = SIT_I(sbi);

	if (!__test_and_set_bit(segno, sit_i->dirty_sentries_bitmap)) {
		sit_i->dirty_sentries++;
		return false;
	}

	return true;
}

static void __set_sit_entry_type(struct f2fs_sb_info *sbi, int type,
					unsigned int segno, int modified)
{
	struct seg_entry *se = get_seg_entry(sbi, segno);
	se->type = type;
	if (modified)
		__mark_sit_entry_dirty(sbi, segno);
}

static void update_sit_entry(struct f2fs_sb_info *sbi, block_t blkaddr, int del)
{
	struct seg_entry *se;
	unsigned int segno, offset;
	long int new_vblocks;
	bool exist;
#ifdef CONFIG_F2FS_CHECK_FS
	bool mir_exist;
#endif

	segno = GET_SEGNO(sbi, blkaddr);

	se = get_seg_entry(sbi, segno);
	new_vblocks = se->valid_blocks + del;
	offset = GET_BLKOFF_FROM_SEG0(sbi, blkaddr);

	f2fs_bug_on(sbi, (new_vblocks >> (sizeof(unsigned short) << 3) ||
				(new_vblocks > sbi->blocks_per_seg)));

	se->valid_blocks = new_vblocks;
	se->mtime = get_mtime(sbi, false);
	if (se->mtime > SIT_I(sbi)->max_mtime)
		SIT_I(sbi)->max_mtime = se->mtime;

	/* Update valid block bitmap */
	if (del > 0) {
		exist = f2fs_test_and_set_bit(offset, se->cur_valid_map);
#ifdef CONFIG_F2FS_CHECK_FS
		mir_exist = f2fs_test_and_set_bit(offset,
						se->cur_valid_map_mir);
		if (unlikely(exist != mir_exist)) {
			f2fs_err(sbi, "Inconsistent error when setting bitmap, blk:%u, old bit:%d",
				 blkaddr, exist);
			f2fs_bug_on(sbi, 1);
		}
#endif
		if (unlikely(exist)) {
			f2fs_err(sbi, "Bitmap was wrongly set, blk:%u",
				 blkaddr);
			f2fs_bug_on(sbi, 1);
			se->valid_blocks--;
			del = 0;
		}

		if (!f2fs_test_and_set_bit(offset, se->discard_map))
			sbi->discard_blks--;

		/*
		 * SSR should never reuse block which is checkpointed
		 * or newly invalidated.
		 */
		if (!is_sbi_flag_set(sbi, SBI_CP_DISABLED)) {
			if (!f2fs_test_and_set_bit(offset, se->ckpt_valid_map))
				se->ckpt_valid_blocks++;
		}
	} else {
		exist = f2fs_test_and_clear_bit(offset, se->cur_valid_map);
#ifdef CONFIG_F2FS_CHECK_FS
		mir_exist = f2fs_test_and_clear_bit(offset,
						se->cur_valid_map_mir);
		if (unlikely(exist != mir_exist)) {
			f2fs_err(sbi, "Inconsistent error when clearing bitmap, blk:%u, old bit:%d",
				 blkaddr, exist);
			f2fs_bug_on(sbi, 1);
		}
#endif
		if (unlikely(!exist)) {
			f2fs_err(sbi, "Bitmap was wrongly cleared, blk:%u",
				 blkaddr);
			f2fs_bug_on(sbi, 1);
			se->valid_blocks++;
			del = 0;
		} else if (unlikely(is_sbi_flag_set(sbi, SBI_CP_DISABLED))) {
			/*
			 * If checkpoints are off, we must not reuse data that
			 * was used in the previous checkpoint. If it was used
			 * before, we must track that to know how much space we
			 * really have.
			 */
			if (f2fs_test_bit(offset, se->ckpt_valid_map)) {
				spin_lock(&sbi->stat_lock);
				sbi->unusable_block_count++;
				spin_unlock(&sbi->stat_lock);
			}
		}

		if (f2fs_test_and_clear_bit(offset, se->discard_map))
			sbi->discard_blks++;
	}
	if (!f2fs_test_bit(offset, se->ckpt_valid_map))
		se->ckpt_valid_blocks += del;

	__mark_sit_entry_dirty(sbi, segno);

	/* update total number of valid blocks to be written in ckpt area */
	SIT_I(sbi)->written_valid_blocks += del;

	if (__is_large_section(sbi))
		get_sec_entry(sbi, segno)->valid_blocks += del;
}

void f2fs_invalidate_blocks(struct f2fs_sb_info *sbi, block_t addr)
{
	unsigned int segno = GET_SEGNO(sbi, addr);
	struct sit_info *sit_i = SIT_I(sbi);

	f2fs_bug_on(sbi, addr == NULL_ADDR);
	if (addr == NEW_ADDR || addr == COMPRESS_ADDR)
		return;

	invalidate_mapping_pages(META_MAPPING(sbi), addr, addr);

	/* add it into sit main buffer */
	down_write(&sit_i->sentry_lock);

	update_sit_entry(sbi, addr, -1);

	/* add it into dirty seglist */
	locate_dirty_segment(sbi, segno);

	up_write(&sit_i->sentry_lock);
}

bool f2fs_is_checkpointed_data(struct f2fs_sb_info *sbi, block_t blkaddr)
{
	struct sit_info *sit_i = SIT_I(sbi);
	unsigned int segno, offset;
	struct seg_entry *se;
	bool is_cp = false;

	if (!__is_valid_data_blkaddr(blkaddr))
		return true;

	down_read(&sit_i->sentry_lock);

	segno = GET_SEGNO(sbi, blkaddr);
	se = get_seg_entry(sbi, segno);
	offset = GET_BLKOFF_FROM_SEG0(sbi, blkaddr);

	if (f2fs_test_bit(offset, se->ckpt_valid_map))
		is_cp = true;

	up_read(&sit_i->sentry_lock);

	return is_cp;
}

/*
 * This function should be resided under the curseg_mutex lock
 */
static void __add_sum_entry(struct f2fs_sb_info *sbi, int type,
					struct f2fs_summary *sum)
{
	struct curseg_info *curseg = CURSEG_I(sbi, type);
	void *addr = curseg->sum_blk;
	addr += curseg->next_blkoff * sizeof(struct f2fs_summary);
	memcpy(addr, sum, sizeof(struct f2fs_summary));
}

/*
 * Calculate the number of current summary pages for writing
 */
int f2fs_npages_for_summary_flush(struct f2fs_sb_info *sbi, bool for_ra)
{
	int valid_sum_count = 0;
	int i, sum_in_page;

	for (i = CURSEG_HOT_DATA; i <= CURSEG_COLD_DATA; i++) {
		if (sbi->ckpt->alloc_type[i] == SSR)
			valid_sum_count += sbi->blocks_per_seg;
		else {
			if (for_ra)
				valid_sum_count += le16_to_cpu(
					F2FS_CKPT(sbi)->cur_data_blkoff[i]);
			else
				valid_sum_count += curseg_blkoff(sbi, i);
		}
	}

	sum_in_page = (PAGE_SIZE - 2 * SUM_JOURNAL_SIZE -
			SUM_FOOTER_SIZE) / SUMMARY_SIZE;
	if (valid_sum_count <= sum_in_page)
		return 1;
	else if ((valid_sum_count - sum_in_page) <=
		(PAGE_SIZE - SUM_FOOTER_SIZE) / SUMMARY_SIZE)
		return 2;
	return 3;
}

/*
 * Caller should put this summary page
 */
struct page *f2fs_get_sum_page(struct f2fs_sb_info *sbi, unsigned int segno)
{
	return f2fs_get_meta_page_nofail(sbi, GET_SUM_BLOCK(sbi, segno));
}

void f2fs_update_meta_page(struct f2fs_sb_info *sbi,
					void *src, block_t blk_addr)
{
	struct page *page = f2fs_grab_meta_page(sbi, blk_addr);

	memcpy(page_address(page), src, PAGE_SIZE);
	set_page_dirty(page);
	f2fs_put_page(page, 1);
}

static void write_sum_page(struct f2fs_sb_info *sbi,
			struct f2fs_summary_block *sum_blk, block_t blk_addr)
{
	f2fs_update_meta_page(sbi, (void *)sum_blk, blk_addr);
}

static void write_current_sum_page(struct f2fs_sb_info *sbi,
						int type, block_t blk_addr)
{
	struct curseg_info *curseg = CURSEG_I(sbi, type);
	struct page *page = f2fs_grab_meta_page(sbi, blk_addr);
	struct f2fs_summary_block *src = curseg->sum_blk;
	struct f2fs_summary_block *dst;

	dst = (struct f2fs_summary_block *)page_address(page);
	memset(dst, 0, PAGE_SIZE);

	mutex_lock(&curseg->curseg_mutex);

	down_read(&curseg->journal_rwsem);
	memcpy(&dst->journal, curseg->journal, SUM_JOURNAL_SIZE);
	up_read(&curseg->journal_rwsem);

	memcpy(dst->entries, src->entries, SUM_ENTRY_SIZE);
	memcpy(&dst->footer, &src->footer, SUM_FOOTER_SIZE);

	mutex_unlock(&curseg->curseg_mutex);

	set_page_dirty(page);
	f2fs_put_page(page, 1);
}

static int is_next_segment_free(struct f2fs_sb_info *sbi, int type)
{
	struct curseg_info *curseg = CURSEG_I(sbi, type);
	unsigned int segno = curseg->segno + 1;
	struct free_segmap_info *free_i = FREE_I(sbi);

	if (segno < MAIN_SEGS(sbi) && segno % sbi->segs_per_sec)
		return !test_bit(segno, free_i->free_segmap);
	return 0;
}

/*
 * Find a new segment from the free segments bitmap to right order
 * This function should be returned with success, otherwise BUG
 */
static void get_new_segment(struct f2fs_sb_info *sbi,
			unsigned int *newseg, bool new_sec, int dir)
{
	struct free_segmap_info *free_i = FREE_I(sbi);
	unsigned int segno, secno, zoneno;
	unsigned int total_zones = MAIN_SECS(sbi) / sbi->secs_per_zone;
	unsigned int hint = GET_SEC_FROM_SEG(sbi, *newseg);
	unsigned int old_zoneno = GET_ZONE_FROM_SEG(sbi, *newseg);
	unsigned int left_start = hint;
	bool init = true;
	int go_left = 0;
	int i;

	spin_lock(&free_i->segmap_lock);

	if (!new_sec && ((*newseg + 1) % sbi->segs_per_sec)) {
		segno = find_next_zero_bit(free_i->free_segmap,
			GET_SEG_FROM_SEC(sbi, hint + 1), *newseg + 1);
		if (segno < GET_SEG_FROM_SEC(sbi, hint + 1))
			goto got_it;
	}
find_other_zone:
	secno = find_next_zero_bit(free_i->free_secmap, MAIN_SECS(sbi), hint);
	if (secno >= MAIN_SECS(sbi)) {
		if (dir == ALLOC_RIGHT) {
			secno = find_next_zero_bit(free_i->free_secmap,
							MAIN_SECS(sbi), 0);
			f2fs_bug_on(sbi, secno >= MAIN_SECS(sbi));
		} else {
			go_left = 1;
			left_start = hint - 1;
		}
	}
	if (go_left == 0)
		goto skip_left;

	while (test_bit(left_start, free_i->free_secmap)) {
		if (left_start > 0) {
			left_start--;
			continue;
		}
		left_start = find_next_zero_bit(free_i->free_secmap,
							MAIN_SECS(sbi), 0);
		f2fs_bug_on(sbi, left_start >= MAIN_SECS(sbi));
		break;
	}
	secno = left_start;
skip_left:
	segno = GET_SEG_FROM_SEC(sbi, secno);
	zoneno = GET_ZONE_FROM_SEC(sbi, secno);

	/* give up on finding another zone */
	if (!init)
		goto got_it;
	if (sbi->secs_per_zone == 1)
		goto got_it;
	if (zoneno == old_zoneno)
		goto got_it;
	if (dir == ALLOC_LEFT) {
		if (!go_left && zoneno + 1 >= total_zones)
			goto got_it;
		if (go_left && zoneno == 0)
			goto got_it;
	}
	for (i = 0; i < NR_CURSEG_TYPE; i++)
		if (CURSEG_I(sbi, i)->zone == zoneno)
			break;

	if (i < NR_CURSEG_TYPE) {
		/* zone is in user, try another */
		if (go_left)
			hint = zoneno * sbi->secs_per_zone - 1;
		else if (zoneno + 1 >= total_zones)
			hint = 0;
		else
			hint = (zoneno + 1) * sbi->secs_per_zone;
		init = false;
		goto find_other_zone;
	}
got_it:
	/* set it as dirty segment in free segmap */
	f2fs_bug_on(sbi, test_bit(segno, free_i->free_segmap));
	__set_inuse(sbi, segno);
	*newseg = segno;
	spin_unlock(&free_i->segmap_lock);
}

static void reset_curseg(struct f2fs_sb_info *sbi, int type, int modified)
{
	struct curseg_info *curseg = CURSEG_I(sbi, type);
	struct summary_footer *sum_footer;

	curseg->segno = curseg->next_segno;
	curseg->zone = GET_ZONE_FROM_SEG(sbi, curseg->segno);
	curseg->next_blkoff = 0;
	curseg->next_segno = NULL_SEGNO;

	sum_footer = &(curseg->sum_blk->footer);
	memset(sum_footer, 0, sizeof(struct summary_footer));
	if (IS_DATASEG(type))
		SET_SUM_TYPE(sum_footer, SUM_TYPE_DATA);
	if (IS_NODESEG(type))
		SET_SUM_TYPE(sum_footer, SUM_TYPE_NODE);
	__set_sit_entry_type(sbi, type, curseg->segno, modified);
}

static unsigned int __get_next_segno(struct f2fs_sb_info *sbi, int type)
{
	/* if segs_per_sec is large than 1, we need to keep original policy. */
	if (__is_large_section(sbi))
		return CURSEG_I(sbi, type)->segno;

	if (unlikely(is_sbi_flag_set(sbi, SBI_CP_DISABLED)))
		return 0;

	if (test_opt(sbi, NOHEAP) &&
		(type == CURSEG_HOT_DATA || IS_NODESEG(type)))
		return 0;

	if (SIT_I(sbi)->last_victim[ALLOC_NEXT])
		return SIT_I(sbi)->last_victim[ALLOC_NEXT];

	/* find segments from 0 to reuse freed segments */
	if (F2FS_OPTION(sbi).alloc_mode == ALLOC_MODE_REUSE)
		return 0;

	return CURSEG_I(sbi, type)->segno;
}

/*
 * Allocate a current working segment.
 * This function always allocates a free segment in LFS manner.
 */
static void new_curseg(struct f2fs_sb_info *sbi, int type, bool new_sec)
{
	struct curseg_info *curseg = CURSEG_I(sbi, type);
	unsigned int segno = curseg->segno;
	int dir = ALLOC_LEFT;

	write_sum_page(sbi, curseg->sum_blk,
				GET_SUM_BLOCK(sbi, segno));
	if (type == CURSEG_WARM_DATA || type == CURSEG_COLD_DATA)
		dir = ALLOC_RIGHT;

	if (test_opt(sbi, NOHEAP))
		dir = ALLOC_RIGHT;

	segno = __get_next_segno(sbi, type);
	get_new_segment(sbi, &segno, new_sec, dir);
	curseg->next_segno = segno;
	reset_curseg(sbi, type, 1);
	curseg->alloc_type = LFS;
}

static void __next_free_blkoff(struct f2fs_sb_info *sbi,
			struct curseg_info *seg, block_t start)
{
	struct seg_entry *se = get_seg_entry(sbi, seg->segno);
	int entries = SIT_VBLOCK_MAP_SIZE / sizeof(unsigned long);
	unsigned long *target_map = SIT_I(sbi)->tmp_map;
	unsigned long *ckpt_map = (unsigned long *)se->ckpt_valid_map;
	unsigned long *cur_map = (unsigned long *)se->cur_valid_map;
	int i, pos;

	for (i = 0; i < entries; i++)
		target_map[i] = ckpt_map[i] | cur_map[i];

	pos = __find_rev_next_zero_bit(target_map, sbi->blocks_per_seg, start);

	seg->next_blkoff = pos;
}

/*
 * If a segment is written by LFS manner, next block offset is just obtained
 * by increasing the current block offset. However, if a segment is written by
 * SSR manner, next block offset obtained by calling __next_free_blkoff
 */
static void __refresh_next_blkoff(struct f2fs_sb_info *sbi,
				struct curseg_info *seg)
{
	if (seg->alloc_type == SSR)
		__next_free_blkoff(sbi, seg, seg->next_blkoff + 1);
	else
		seg->next_blkoff++;
}

/*
 * This function always allocates a used segment(from dirty seglist) by SSR
 * manner, so it should recover the existing segment information of valid blocks
 */
static void change_curseg(struct f2fs_sb_info *sbi, int type)
{
	struct dirty_seglist_info *dirty_i = DIRTY_I(sbi);
	struct curseg_info *curseg = CURSEG_I(sbi, type);
	unsigned int new_segno = curseg->next_segno;
	struct f2fs_summary_block *sum_node;
	struct page *sum_page;

	write_sum_page(sbi, curseg->sum_blk,
				GET_SUM_BLOCK(sbi, curseg->segno));
	__set_test_and_inuse(sbi, new_segno);

	mutex_lock(&dirty_i->seglist_lock);
	__remove_dirty_segment(sbi, new_segno, PRE);
	__remove_dirty_segment(sbi, new_segno, DIRTY);
	mutex_unlock(&dirty_i->seglist_lock);

	reset_curseg(sbi, type, 1);
	curseg->alloc_type = SSR;
	__next_free_blkoff(sbi, curseg, 0);

	sum_page = f2fs_get_sum_page(sbi, new_segno);
	f2fs_bug_on(sbi, IS_ERR(sum_page));
	sum_node = (struct f2fs_summary_block *)page_address(sum_page);
	memcpy(curseg->sum_blk, sum_node, SUM_ENTRY_SIZE);
	f2fs_put_page(sum_page, 1);
}

static int get_ssr_segment(struct f2fs_sb_info *sbi, int type)
{
	struct curseg_info *curseg = CURSEG_I(sbi, type);
	const struct victim_selection *v_ops = DIRTY_I(sbi)->v_ops;
	unsigned segno = NULL_SEGNO;
	int i, cnt;
	bool reversed = false;

	/* f2fs_need_SSR() already forces to do this */
	if (v_ops->get_victim(sbi, &segno, BG_GC, type, SSR)) {
		curseg->next_segno = segno;
		return 1;
	}

	/* For node segments, let's do SSR more intensively */
	if (IS_NODESEG(type)) {
		if (type >= CURSEG_WARM_NODE) {
			reversed = true;
			i = CURSEG_COLD_NODE;
		} else {
			i = CURSEG_HOT_NODE;
		}
		cnt = NR_CURSEG_NODE_TYPE;
	} else {
		if (type >= CURSEG_WARM_DATA) {
			reversed = true;
			i = CURSEG_COLD_DATA;
		} else {
			i = CURSEG_HOT_DATA;
		}
		cnt = NR_CURSEG_DATA_TYPE;
	}

	for (; cnt-- > 0; reversed ? i-- : i++) {
		if (i == type)
			continue;
		if (v_ops->get_victim(sbi, &segno, BG_GC, i, SSR)) {
			curseg->next_segno = segno;
			return 1;
		}
	}

	/* find valid_blocks=0 in dirty list */
	if (unlikely(is_sbi_flag_set(sbi, SBI_CP_DISABLED))) {
		segno = get_free_segment(sbi);
		if (segno != NULL_SEGNO) {
			curseg->next_segno = segno;
			return 1;
		}
	}
	return 0;
}

/*
 * flush out current segment and replace it with new segment
 * This function should be returned with success, otherwise BUG
 */
static void allocate_segment_by_default(struct f2fs_sb_info *sbi,
						int type, bool force)
{
	struct curseg_info *curseg = CURSEG_I(sbi, type);

	if (force)
		new_curseg(sbi, type, true);
	else if (!is_set_ckpt_flags(sbi, CP_CRC_RECOVERY_FLAG) &&
					type == CURSEG_WARM_NODE)
		new_curseg(sbi, type, false);
	else if (curseg->alloc_type == LFS && is_next_segment_free(sbi, type) &&
			likely(!is_sbi_flag_set(sbi, SBI_CP_DISABLED)))
		new_curseg(sbi, type, false);
	else if (f2fs_need_SSR(sbi) && get_ssr_segment(sbi, type))
		change_curseg(sbi, type);
	else
		new_curseg(sbi, type, false);

	stat_inc_seg_type(sbi, curseg);
}

void allocate_segment_for_resize(struct f2fs_sb_info *sbi, int type,
					unsigned int start, unsigned int end)
{
	struct curseg_info *curseg = CURSEG_I(sbi, type);
	unsigned int segno;

	down_read(&SM_I(sbi)->curseg_lock);
	mutex_lock(&curseg->curseg_mutex);
	down_write(&SIT_I(sbi)->sentry_lock);

	segno = CURSEG_I(sbi, type)->segno;
	if (segno < start || segno > end)
		goto unlock;

	if (f2fs_need_SSR(sbi) && get_ssr_segment(sbi, type))
		change_curseg(sbi, type);
	else
		new_curseg(sbi, type, true);

	stat_inc_seg_type(sbi, curseg);

	locate_dirty_segment(sbi, segno);
unlock:
	up_write(&SIT_I(sbi)->sentry_lock);

	if (segno != curseg->segno)
		f2fs_notice(sbi, "For resize: curseg of type %d: %u ==> %u",
			    type, segno, curseg->segno);

	mutex_unlock(&curseg->curseg_mutex);
	up_read(&SM_I(sbi)->curseg_lock);
}

void f2fs_allocate_new_segments(struct f2fs_sb_info *sbi, int type)
{
	struct curseg_info *curseg;
	unsigned int old_segno;
	int i;

	down_write(&SIT_I(sbi)->sentry_lock);

	for (i = CURSEG_HOT_DATA; i <= CURSEG_COLD_DATA; i++) {
		if (type != NO_CHECK_TYPE && i != type)
			continue;

		curseg = CURSEG_I(sbi, i);
		if (type == NO_CHECK_TYPE || curseg->next_blkoff ||
				get_valid_blocks(sbi, curseg->segno, false) ||
				get_ckpt_valid_blocks(sbi, curseg->segno)) {
			old_segno = curseg->segno;
			SIT_I(sbi)->s_ops->allocate_segment(sbi, i, true);
			locate_dirty_segment(sbi, old_segno);
		}
	}

	up_write(&SIT_I(sbi)->sentry_lock);
}

static const struct segment_allocation default_salloc_ops = {
	.allocate_segment = allocate_segment_by_default,
};

bool f2fs_exist_trim_candidates(struct f2fs_sb_info *sbi,
						struct cp_control *cpc)
{
	__u64 trim_start = cpc->trim_start;
	bool has_candidate = false;

	down_write(&SIT_I(sbi)->sentry_lock);
	for (; cpc->trim_start <= cpc->trim_end; cpc->trim_start++) {
		if (add_discard_addrs(sbi, cpc, true)) {
			has_candidate = true;
			break;
		}
	}
	up_write(&SIT_I(sbi)->sentry_lock);

	cpc->trim_start = trim_start;
	return has_candidate;
}

static unsigned int __issue_discard_cmd_range(struct f2fs_sb_info *sbi,
					struct discard_policy *dpolicy,
					unsigned int start, unsigned int end)
{
	struct discard_cmd_control *dcc = SM_I(sbi)->dcc_info;
	struct discard_cmd *prev_dc = NULL, *next_dc = NULL;
	struct rb_node **insert_p = NULL, *insert_parent = NULL;
	struct discard_cmd *dc;
	struct blk_plug plug;
	int issued;
	unsigned int trimmed = 0;

next:
	issued = 0;

	mutex_lock(&dcc->cmd_lock);
	if (unlikely(dcc->rbtree_check))
		f2fs_bug_on(sbi, !f2fs_check_rb_tree_consistence(sbi,
								&dcc->root));

	dc = (struct discard_cmd *)f2fs_lookup_rb_tree_ret(&dcc->root,
					NULL, start,
					(struct rb_entry **)&prev_dc,
					(struct rb_entry **)&next_dc,
					&insert_p, &insert_parent, true, NULL);
	if (!dc)
		dc = next_dc;

	blk_start_plug(&plug);

	while (dc && dc->lstart <= end) {
		struct rb_node *node;
		int err = 0;

		if (dc->len < dpolicy->granularity)
			goto skip;

		if (dc->state != D_PREP) {
			list_move_tail(&dc->list, &dcc->fstrim_list);
			goto skip;
		}

		err = __submit_discard_cmd(sbi, dpolicy, dc, &issued);

		if (issued >= dpolicy->max_requests) {
			start = dc->lstart + dc->len;

			if (err)
				__remove_discard_cmd(sbi, dc);

			blk_finish_plug(&plug);
			mutex_unlock(&dcc->cmd_lock);
			trimmed += __wait_all_discard_cmd(sbi, NULL);
			congestion_wait(BLK_RW_ASYNC, DEFAULT_IO_TIMEOUT);
			goto next;
		}
skip:
		node = rb_next(&dc->rb_node);
		if (err)
			__remove_discard_cmd(sbi, dc);
		dc = rb_entry_safe(node, struct discard_cmd, rb_node);

		if (fatal_signal_pending(current))
			break;
	}

	blk_finish_plug(&plug);
	mutex_unlock(&dcc->cmd_lock);

	return trimmed;
}

int f2fs_trim_fs(struct f2fs_sb_info *sbi, struct fstrim_range *range)
{
	__u64 start = F2FS_BYTES_TO_BLK(range->start);
	__u64 end = start + F2FS_BYTES_TO_BLK(range->len) - 1;
	unsigned int start_segno, end_segno;
	block_t start_block, end_block;
	struct cp_control cpc;
	struct discard_policy dpolicy;
	unsigned long long trimmed = 0;
	int err = 0;
	bool need_align = f2fs_lfs_mode(sbi) && __is_large_section(sbi);

	if (start >= MAX_BLKADDR(sbi) || range->len < sbi->blocksize)
		return -EINVAL;

	if (end < MAIN_BLKADDR(sbi))
		goto out;

	if (is_sbi_flag_set(sbi, SBI_NEED_FSCK)) {
		f2fs_warn(sbi, "Found FS corruption, run fsck to fix.");
		return -EFSCORRUPTED;
	}

	/* start/end segment number in main_area */
	start_segno = (start <= MAIN_BLKADDR(sbi)) ? 0 : GET_SEGNO(sbi, start);
	end_segno = (end >= MAX_BLKADDR(sbi)) ? MAIN_SEGS(sbi) - 1 :
						GET_SEGNO(sbi, end);
	if (need_align) {
		start_segno = rounddown(start_segno, sbi->segs_per_sec);
		end_segno = roundup(end_segno + 1, sbi->segs_per_sec) - 1;
	}

	cpc.reason = CP_DISCARD;
	cpc.trim_minlen = max_t(__u64, 1, F2FS_BYTES_TO_BLK(range->minlen));
	cpc.trim_start = start_segno;
	cpc.trim_end = end_segno;

	if (sbi->discard_blks == 0)
		goto out;

	down_write(&sbi->gc_lock);
	err = f2fs_write_checkpoint(sbi, &cpc);
	up_write(&sbi->gc_lock);
	if (err)
		goto out;

	/*
	 * We filed discard candidates, but actually we don't need to wait for
	 * all of them, since they'll be issued in idle time along with runtime
	 * discard option. User configuration looks like using runtime discard
	 * or periodic fstrim instead of it.
	 */
	if (f2fs_realtime_discard_enable(sbi))
		goto out;

	start_block = START_BLOCK(sbi, start_segno);
	end_block = START_BLOCK(sbi, end_segno + 1);

	__init_discard_policy(sbi, &dpolicy, DPOLICY_FSTRIM, cpc.trim_minlen);
	trimmed = __issue_discard_cmd_range(sbi, &dpolicy,
					start_block, end_block);

	trimmed += __wait_discard_cmd_range(sbi, &dpolicy,
					start_block, end_block);
out:
	if (!err)
		range->len = F2FS_BLK_TO_BYTES(trimmed);
	return err;
}

static bool __has_curseg_space(struct f2fs_sb_info *sbi, int type)
{
	struct curseg_info *curseg = CURSEG_I(sbi, type);
	if (curseg->next_blkoff < sbi->blocks_per_seg)
		return true;
	return false;
}

int f2fs_rw_hint_to_seg_type(enum rw_hint hint)
{
	switch (hint) {
	case WRITE_LIFE_SHORT:
		return CURSEG_HOT_DATA;
	case WRITE_LIFE_EXTREME:
		return CURSEG_COLD_DATA;
	default:
		return CURSEG_WARM_DATA;
	}
}

/* This returns write hints for each segment type. This hints will be
 * passed down to block layer. There are mapping tables which depend on
 * the mount option 'whint_mode'.
 *
 * 1) whint_mode=off. F2FS only passes down WRITE_LIFE_NOT_SET.
 *
 * 2) whint_mode=user-based. F2FS tries to pass down hints given by users.
 *
 * User                  F2FS                     Block
 * ----                  ----                     -----
 *                       META                     WRITE_LIFE_NOT_SET
 *                       HOT_NODE                 "
 *                       WARM_NODE                "
 *                       COLD_NODE                "
 * ioctl(COLD)           COLD_DATA                WRITE_LIFE_EXTREME
 * extension list        "                        "
 *
 * -- buffered io
 * WRITE_LIFE_EXTREME    COLD_DATA                WRITE_LIFE_EXTREME
 * WRITE_LIFE_SHORT      HOT_DATA                 WRITE_LIFE_SHORT
 * WRITE_LIFE_NOT_SET    WARM_DATA                WRITE_LIFE_NOT_SET
 * WRITE_LIFE_NONE       "                        "
 * WRITE_LIFE_MEDIUM     "                        "
 * WRITE_LIFE_LONG       "                        "
 *
 * -- direct io
 * WRITE_LIFE_EXTREME    COLD_DATA                WRITE_LIFE_EXTREME
 * WRITE_LIFE_SHORT      HOT_DATA                 WRITE_LIFE_SHORT
 * WRITE_LIFE_NOT_SET    WARM_DATA                WRITE_LIFE_NOT_SET
 * WRITE_LIFE_NONE       "                        WRITE_LIFE_NONE
 * WRITE_LIFE_MEDIUM     "                        WRITE_LIFE_MEDIUM
 * WRITE_LIFE_LONG       "                        WRITE_LIFE_LONG
 *
 * 3) whint_mode=fs-based. F2FS passes down hints with its policy.
 *
 * User                  F2FS                     Block
 * ----                  ----                     -----
 *                       META                     WRITE_LIFE_MEDIUM;
 *                       HOT_NODE                 WRITE_LIFE_NOT_SET
 *                       WARM_NODE                "
 *                       COLD_NODE                WRITE_LIFE_NONE
 * ioctl(COLD)           COLD_DATA                WRITE_LIFE_EXTREME
 * extension list        "                        "
 *
 * -- buffered io
 * WRITE_LIFE_EXTREME    COLD_DATA                WRITE_LIFE_EXTREME
 * WRITE_LIFE_SHORT      HOT_DATA                 WRITE_LIFE_SHORT
 * WRITE_LIFE_NOT_SET    WARM_DATA                WRITE_LIFE_LONG
 * WRITE_LIFE_NONE       "                        "
 * WRITE_LIFE_MEDIUM     "                        "
 * WRITE_LIFE_LONG       "                        "
 *
 * -- direct io
 * WRITE_LIFE_EXTREME    COLD_DATA                WRITE_LIFE_EXTREME
 * WRITE_LIFE_SHORT      HOT_DATA                 WRITE_LIFE_SHORT
 * WRITE_LIFE_NOT_SET    WARM_DATA                WRITE_LIFE_NOT_SET
 * WRITE_LIFE_NONE       "                        WRITE_LIFE_NONE
 * WRITE_LIFE_MEDIUM     "                        WRITE_LIFE_MEDIUM
 * WRITE_LIFE_LONG       "                        WRITE_LIFE_LONG
 */

enum rw_hint f2fs_io_type_to_rw_hint(struct f2fs_sb_info *sbi,
				enum page_type type, enum temp_type temp)
{
	if (F2FS_OPTION(sbi).whint_mode == WHINT_MODE_USER) {
		if (type == DATA) {
			if (temp == WARM)
				return WRITE_LIFE_NOT_SET;
			else if (temp == HOT)
				return WRITE_LIFE_SHORT;
			else if (temp == COLD)
				return WRITE_LIFE_EXTREME;
		} else {
			return WRITE_LIFE_NOT_SET;
		}
	} else if (F2FS_OPTION(sbi).whint_mode == WHINT_MODE_FS) {
		if (type == DATA) {
			if (temp == WARM)
				return WRITE_LIFE_LONG;
			else if (temp == HOT)
				return WRITE_LIFE_SHORT;
			else if (temp == COLD)
				return WRITE_LIFE_EXTREME;
		} else if (type == NODE) {
			if (temp == WARM || temp == HOT)
				return WRITE_LIFE_NOT_SET;
			else if (temp == COLD)
				return WRITE_LIFE_NONE;
		} else if (type == META) {
			return WRITE_LIFE_MEDIUM;
		}
	}
	return WRITE_LIFE_NOT_SET;
}

static int __get_segment_type_2(struct f2fs_io_info *fio)
{
	if (fio->type == DATA)
		return CURSEG_HOT_DATA;
	else
		return CURSEG_HOT_NODE;
}

static int __get_segment_type_4(struct f2fs_io_info *fio)
{
	if (fio->type == DATA) {
		struct inode *inode = fio->page->mapping->host;

		if (S_ISDIR(inode->i_mode))
			return CURSEG_HOT_DATA;
		else
			return CURSEG_COLD_DATA;
	} else {
		if (IS_DNODE(fio->page) && is_cold_node(fio->page))
			return CURSEG_WARM_NODE;
		else
			return CURSEG_COLD_NODE;
	}
}

static int __get_segment_type_6(struct f2fs_io_info *fio)
{
	if (fio->type == DATA) {
		struct inode *inode = fio->page->mapping->host;

		if (is_cold_data(fio->page) || file_is_cold(inode) ||
				f2fs_compressed_file(inode))
			return CURSEG_COLD_DATA;
		if (file_is_hot(inode) ||
				is_inode_flag_set(inode, FI_HOT_DATA) ||
				f2fs_is_atomic_file(inode) ||
				f2fs_is_volatile_file(inode))
			return CURSEG_HOT_DATA;
		return f2fs_rw_hint_to_seg_type(inode->i_write_hint);
	} else {
		if (IS_DNODE(fio->page))
			return is_cold_node(fio->page) ? CURSEG_WARM_NODE :
						CURSEG_HOT_NODE;
		return CURSEG_COLD_NODE;
	}
}

static int __get_segment_type(struct f2fs_io_info *fio)
{
	int type = 0;

	switch (F2FS_OPTION(fio->sbi).active_logs) {
	case 2:
		type = __get_segment_type_2(fio);
		break;
	case 4:
		type = __get_segment_type_4(fio);
		break;
	case 6:
		type = __get_segment_type_6(fio);
		break;
	default:
		f2fs_bug_on(fio->sbi, true);
	}

	if (IS_HOT(type))
		fio->temp = HOT;
	else if (IS_WARM(type))
		fio->temp = WARM;
	else
		fio->temp = COLD;
	return type;
}

void f2fs_allocate_data_block(struct f2fs_sb_info *sbi, struct page *page,
		block_t old_blkaddr, block_t *new_blkaddr,
		struct f2fs_summary *sum, int type,
		struct f2fs_io_info *fio, bool add_list)
{
	struct sit_info *sit_i = SIT_I(sbi);
	struct curseg_info *curseg = CURSEG_I(sbi, type);
	bool put_pin_sem = false;

	if (type == CURSEG_COLD_DATA) {
		/* GC during CURSEG_COLD_DATA_PINNED allocation */
		if (down_read_trylock(&sbi->pin_sem)) {
			put_pin_sem = true;
		} else {
			type = CURSEG_WARM_DATA;
			curseg = CURSEG_I(sbi, type);
		}
	} else if (type == CURSEG_COLD_DATA_PINNED) {
		type = CURSEG_COLD_DATA;
	}
<<<<<<< HEAD
=======

	/*
	 * We need to wait for node_write to avoid block allocation during
	 * checkpoint. This can only happen to quota writes which can cause
	 * the below discard race condition.
	 */
	if (IS_DATASEG(type))
		down_write(&sbi->node_write);
>>>>>>> 7520793d

	down_read(&SM_I(sbi)->curseg_lock);

	mutex_lock(&curseg->curseg_mutex);
	down_write(&sit_i->sentry_lock);

	*new_blkaddr = NEXT_FREE_BLKADDR(sbi, curseg);

	f2fs_wait_discard_bio(sbi, *new_blkaddr);

	/*
	 * __add_sum_entry should be resided under the curseg_mutex
	 * because, this function updates a summary entry in the
	 * current summary block.
	 */
	__add_sum_entry(sbi, type, sum);

	__refresh_next_blkoff(sbi, curseg);

	stat_inc_block_count(sbi, curseg);

	/*
	 * SIT information should be updated before segment allocation,
	 * since SSR needs latest valid block information.
	 */
	update_sit_entry(sbi, *new_blkaddr, 1);
	if (GET_SEGNO(sbi, old_blkaddr) != NULL_SEGNO)
		update_sit_entry(sbi, old_blkaddr, -1);

	if (!__has_curseg_space(sbi, type))
		sit_i->s_ops->allocate_segment(sbi, type, false);

	/*
	 * segment dirty status should be updated after segment allocation,
	 * so we just need to update status only one time after previous
	 * segment being closed.
	 */
	locate_dirty_segment(sbi, GET_SEGNO(sbi, old_blkaddr));
	locate_dirty_segment(sbi, GET_SEGNO(sbi, *new_blkaddr));

	up_write(&sit_i->sentry_lock);

	if (page && IS_NODESEG(type)) {
		fill_node_footer_blkaddr(page, NEXT_FREE_BLKADDR(sbi, curseg));

		f2fs_inode_chksum_set(sbi, page);
	}

	if (F2FS_IO_ALIGNED(sbi))
		fio->retry = false;

	if (add_list) {
		struct f2fs_bio_info *io;

		INIT_LIST_HEAD(&fio->list);
		fio->in_list = true;
		io = sbi->write_io[fio->type] + fio->temp;
		spin_lock(&io->io_lock);
		list_add_tail(&fio->list, &io->io_list);
		spin_unlock(&io->io_lock);
	}

	mutex_unlock(&curseg->curseg_mutex);

	up_read(&SM_I(sbi)->curseg_lock);

<<<<<<< HEAD
=======
	if (IS_DATASEG(type))
		up_write(&sbi->node_write);

>>>>>>> 7520793d
	if (put_pin_sem)
		up_read(&sbi->pin_sem);
}

static void update_device_state(struct f2fs_io_info *fio)
{
	struct f2fs_sb_info *sbi = fio->sbi;
	unsigned int devidx;

	if (!f2fs_is_multi_device(sbi))
		return;

	devidx = f2fs_target_device_index(sbi, fio->new_blkaddr);

	/* update device state for fsync */
	f2fs_set_dirty_device(sbi, fio->ino, devidx, FLUSH_INO);

	/* update device state for checkpoint */
	if (!f2fs_test_bit(devidx, (char *)&sbi->dirty_device)) {
		spin_lock(&sbi->dev_lock);
		f2fs_set_bit(devidx, (char *)&sbi->dirty_device);
		spin_unlock(&sbi->dev_lock);
	}
}

static void do_write_page(struct f2fs_summary *sum, struct f2fs_io_info *fio)
{
	int type = __get_segment_type(fio);
	bool keep_order = (f2fs_lfs_mode(fio->sbi) && type == CURSEG_COLD_DATA);

	if (keep_order)
		down_read(&fio->sbi->io_order_lock);
reallocate:
	f2fs_allocate_data_block(fio->sbi, fio->page, fio->old_blkaddr,
			&fio->new_blkaddr, sum, type, fio, true);
	if (GET_SEGNO(fio->sbi, fio->old_blkaddr) != NULL_SEGNO)
		invalidate_mapping_pages(META_MAPPING(fio->sbi),
					fio->old_blkaddr, fio->old_blkaddr);

	/* writeout dirty page into bdev */
	f2fs_submit_page_write(fio);
	if (fio->retry) {
		fio->old_blkaddr = fio->new_blkaddr;
		goto reallocate;
	}

	update_device_state(fio);

	if (keep_order)
		up_read(&fio->sbi->io_order_lock);
}

void f2fs_do_write_meta_page(struct f2fs_sb_info *sbi, struct page *page,
					enum iostat_type io_type)
{
	struct f2fs_io_info fio = {
		.sbi = sbi,
		.type = META,
		.temp = HOT,
		.op = REQ_OP_WRITE,
		.op_flags = REQ_SYNC | REQ_META | REQ_PRIO,
		.old_blkaddr = page->index,
		.new_blkaddr = page->index,
		.page = page,
		.encrypted_page = NULL,
		.in_list = false,
	};

	if (unlikely(page->index >= MAIN_BLKADDR(sbi)))
		fio.op_flags &= ~REQ_META;

	set_page_writeback(page);
	ClearPageError(page);
	f2fs_submit_page_write(&fio);

	stat_inc_meta_count(sbi, page->index);
	f2fs_update_iostat(sbi, io_type, F2FS_BLKSIZE);
}

void f2fs_do_write_node_page(unsigned int nid, struct f2fs_io_info *fio)
{
	struct f2fs_summary sum;

	set_summary(&sum, nid, 0, 0);
	do_write_page(&sum, fio);

	f2fs_update_iostat(fio->sbi, fio->io_type, F2FS_BLKSIZE);
}

void f2fs_outplace_write_data(struct dnode_of_data *dn,
					struct f2fs_io_info *fio)
{
	struct f2fs_sb_info *sbi = fio->sbi;
	struct f2fs_summary sum;

	f2fs_bug_on(sbi, dn->data_blkaddr == NULL_ADDR);
	set_summary(&sum, dn->nid, dn->ofs_in_node, fio->version);
	do_write_page(&sum, fio);
	f2fs_update_data_blkaddr(dn, fio->new_blkaddr);

	f2fs_update_iostat(sbi, fio->io_type, F2FS_BLKSIZE);
}

int f2fs_inplace_write_data(struct f2fs_io_info *fio)
{
	int err;
	struct f2fs_sb_info *sbi = fio->sbi;
	unsigned int segno;

	fio->new_blkaddr = fio->old_blkaddr;
	/* i/o temperature is needed for passing down write hints */
	__get_segment_type(fio);

	segno = GET_SEGNO(sbi, fio->new_blkaddr);

	if (!IS_DATASEG(get_seg_entry(sbi, segno)->type)) {
		set_sbi_flag(sbi, SBI_NEED_FSCK);
		f2fs_warn(sbi, "%s: incorrect segment(%u) type, run fsck to fix.",
			  __func__, segno);
		return -EFSCORRUPTED;
	}

	stat_inc_inplace_blocks(fio->sbi);

	if (fio->bio && !(SM_I(sbi)->ipu_policy & (1 << F2FS_IPU_NOCACHE)))
		err = f2fs_merge_page_bio(fio);
	else
		err = f2fs_submit_page_bio(fio);
	if (!err) {
		update_device_state(fio);
		f2fs_update_iostat(fio->sbi, fio->io_type, F2FS_BLKSIZE);
	}

	return err;
}

static inline int __f2fs_get_curseg(struct f2fs_sb_info *sbi,
						unsigned int segno)
{
	int i;

	for (i = CURSEG_HOT_DATA; i < NO_CHECK_TYPE; i++) {
		if (CURSEG_I(sbi, i)->segno == segno)
			break;
	}
	return i;
}

void f2fs_do_replace_block(struct f2fs_sb_info *sbi, struct f2fs_summary *sum,
				block_t old_blkaddr, block_t new_blkaddr,
				bool recover_curseg, bool recover_newaddr)
{
	struct sit_info *sit_i = SIT_I(sbi);
	struct curseg_info *curseg;
	unsigned int segno, old_cursegno;
	struct seg_entry *se;
	int type;
	unsigned short old_blkoff;

	segno = GET_SEGNO(sbi, new_blkaddr);
	se = get_seg_entry(sbi, segno);
	type = se->type;

	down_write(&SM_I(sbi)->curseg_lock);

	if (!recover_curseg) {
		/* for recovery flow */
		if (se->valid_blocks == 0 && !IS_CURSEG(sbi, segno)) {
			if (old_blkaddr == NULL_ADDR)
				type = CURSEG_COLD_DATA;
			else
				type = CURSEG_WARM_DATA;
		}
	} else {
		if (IS_CURSEG(sbi, segno)) {
			/* se->type is volatile as SSR allocation */
			type = __f2fs_get_curseg(sbi, segno);
			f2fs_bug_on(sbi, type == NO_CHECK_TYPE);
		} else {
			type = CURSEG_WARM_DATA;
		}
	}

	f2fs_bug_on(sbi, !IS_DATASEG(type));
	curseg = CURSEG_I(sbi, type);

	mutex_lock(&curseg->curseg_mutex);
	down_write(&sit_i->sentry_lock);

	old_cursegno = curseg->segno;
	old_blkoff = curseg->next_blkoff;

	/* change the current segment */
	if (segno != curseg->segno) {
		curseg->next_segno = segno;
		change_curseg(sbi, type);
	}

	curseg->next_blkoff = GET_BLKOFF_FROM_SEG0(sbi, new_blkaddr);
	__add_sum_entry(sbi, type, sum);

	if (!recover_curseg || recover_newaddr)
		update_sit_entry(sbi, new_blkaddr, 1);
	if (GET_SEGNO(sbi, old_blkaddr) != NULL_SEGNO) {
		invalidate_mapping_pages(META_MAPPING(sbi),
					old_blkaddr, old_blkaddr);
		update_sit_entry(sbi, old_blkaddr, -1);
	}

	locate_dirty_segment(sbi, GET_SEGNO(sbi, old_blkaddr));
	locate_dirty_segment(sbi, GET_SEGNO(sbi, new_blkaddr));

	locate_dirty_segment(sbi, old_cursegno);

	if (recover_curseg) {
		if (old_cursegno != curseg->segno) {
			curseg->next_segno = old_cursegno;
			change_curseg(sbi, type);
		}
		curseg->next_blkoff = old_blkoff;
	}

	up_write(&sit_i->sentry_lock);
	mutex_unlock(&curseg->curseg_mutex);
	up_write(&SM_I(sbi)->curseg_lock);
}

void f2fs_replace_block(struct f2fs_sb_info *sbi, struct dnode_of_data *dn,
				block_t old_addr, block_t new_addr,
				unsigned char version, bool recover_curseg,
				bool recover_newaddr)
{
	struct f2fs_summary sum;

	set_summary(&sum, dn->nid, dn->ofs_in_node, version);

	f2fs_do_replace_block(sbi, &sum, old_addr, new_addr,
					recover_curseg, recover_newaddr);

	f2fs_update_data_blkaddr(dn, new_addr);
}

void f2fs_wait_on_page_writeback(struct page *page,
				enum page_type type, bool ordered, bool locked)
{
	if (PageWriteback(page)) {
		struct f2fs_sb_info *sbi = F2FS_P_SB(page);

		/* submit cached LFS IO */
		f2fs_submit_merged_write_cond(sbi, NULL, page, 0, type);
		/* sbumit cached IPU IO */
		f2fs_submit_merged_ipu_write(sbi, NULL, page);
		if (ordered) {
			wait_on_page_writeback(page);
			f2fs_bug_on(sbi, locked && PageWriteback(page));
		} else {
			wait_for_stable_page(page);
		}
	}
}

void f2fs_wait_on_block_writeback(struct inode *inode, block_t blkaddr)
{
	struct f2fs_sb_info *sbi = F2FS_I_SB(inode);
	struct page *cpage;

	if (!f2fs_post_read_required(inode))
		return;

	if (!__is_valid_data_blkaddr(blkaddr))
		return;

	cpage = find_lock_page(META_MAPPING(sbi), blkaddr);
	if (cpage) {
		f2fs_wait_on_page_writeback(cpage, DATA, true, true);
		f2fs_put_page(cpage, 1);
	}
}

void f2fs_wait_on_block_writeback_range(struct inode *inode, block_t blkaddr,
								block_t len)
{
	block_t i;

	for (i = 0; i < len; i++)
		f2fs_wait_on_block_writeback(inode, blkaddr + i);
}

static int read_compacted_summaries(struct f2fs_sb_info *sbi)
{
	struct f2fs_checkpoint *ckpt = F2FS_CKPT(sbi);
	struct curseg_info *seg_i;
	unsigned char *kaddr;
	struct page *page;
	block_t start;
	int i, j, offset;

	start = start_sum_block(sbi);

	page = f2fs_get_meta_page(sbi, start++);
	if (IS_ERR(page))
		return PTR_ERR(page);
	kaddr = (unsigned char *)page_address(page);

	/* Step 1: restore nat cache */
	seg_i = CURSEG_I(sbi, CURSEG_HOT_DATA);
	memcpy(seg_i->journal, kaddr, SUM_JOURNAL_SIZE);

	/* Step 2: restore sit cache */
	seg_i = CURSEG_I(sbi, CURSEG_COLD_DATA);
	memcpy(seg_i->journal, kaddr + SUM_JOURNAL_SIZE, SUM_JOURNAL_SIZE);
	offset = 2 * SUM_JOURNAL_SIZE;

	/* Step 3: restore summary entries */
	for (i = CURSEG_HOT_DATA; i <= CURSEG_COLD_DATA; i++) {
		unsigned short blk_off;
		unsigned int segno;

		seg_i = CURSEG_I(sbi, i);
		segno = le32_to_cpu(ckpt->cur_data_segno[i]);
		blk_off = le16_to_cpu(ckpt->cur_data_blkoff[i]);
		seg_i->next_segno = segno;
		reset_curseg(sbi, i, 0);
		seg_i->alloc_type = ckpt->alloc_type[i];
		seg_i->next_blkoff = blk_off;

		if (seg_i->alloc_type == SSR)
			blk_off = sbi->blocks_per_seg;

		for (j = 0; j < blk_off; j++) {
			struct f2fs_summary *s;
			s = (struct f2fs_summary *)(kaddr + offset);
			seg_i->sum_blk->entries[j] = *s;
			offset += SUMMARY_SIZE;
			if (offset + SUMMARY_SIZE <= PAGE_SIZE -
						SUM_FOOTER_SIZE)
				continue;

			f2fs_put_page(page, 1);
			page = NULL;

			page = f2fs_get_meta_page(sbi, start++);
			if (IS_ERR(page))
				return PTR_ERR(page);
			kaddr = (unsigned char *)page_address(page);
			offset = 0;
		}
	}
	f2fs_put_page(page, 1);
	return 0;
}

static int read_normal_summaries(struct f2fs_sb_info *sbi, int type)
{
	struct f2fs_checkpoint *ckpt = F2FS_CKPT(sbi);
	struct f2fs_summary_block *sum;
	struct curseg_info *curseg;
	struct page *new;
	unsigned short blk_off;
	unsigned int segno = 0;
	block_t blk_addr = 0;
	int err = 0;

	/* get segment number and block addr */
	if (IS_DATASEG(type)) {
		segno = le32_to_cpu(ckpt->cur_data_segno[type]);
		blk_off = le16_to_cpu(ckpt->cur_data_blkoff[type -
							CURSEG_HOT_DATA]);
		if (__exist_node_summaries(sbi))
			blk_addr = sum_blk_addr(sbi, NR_CURSEG_TYPE, type);
		else
			blk_addr = sum_blk_addr(sbi, NR_CURSEG_DATA_TYPE, type);
	} else {
		segno = le32_to_cpu(ckpt->cur_node_segno[type -
							CURSEG_HOT_NODE]);
		blk_off = le16_to_cpu(ckpt->cur_node_blkoff[type -
							CURSEG_HOT_NODE]);
		if (__exist_node_summaries(sbi))
			blk_addr = sum_blk_addr(sbi, NR_CURSEG_NODE_TYPE,
							type - CURSEG_HOT_NODE);
		else
			blk_addr = GET_SUM_BLOCK(sbi, segno);
	}

	new = f2fs_get_meta_page(sbi, blk_addr);
	if (IS_ERR(new))
		return PTR_ERR(new);
	sum = (struct f2fs_summary_block *)page_address(new);

	if (IS_NODESEG(type)) {
		if (__exist_node_summaries(sbi)) {
			struct f2fs_summary *ns = &sum->entries[0];
			int i;
			for (i = 0; i < sbi->blocks_per_seg; i++, ns++) {
				ns->version = 0;
				ns->ofs_in_node = 0;
			}
		} else {
			err = f2fs_restore_node_summary(sbi, segno, sum);
			if (err)
				goto out;
		}
	}

	/* set uncompleted segment to curseg */
	curseg = CURSEG_I(sbi, type);
	mutex_lock(&curseg->curseg_mutex);

	/* update journal info */
	down_write(&curseg->journal_rwsem);
	memcpy(curseg->journal, &sum->journal, SUM_JOURNAL_SIZE);
	up_write(&curseg->journal_rwsem);

	memcpy(curseg->sum_blk->entries, sum->entries, SUM_ENTRY_SIZE);
	memcpy(&curseg->sum_blk->footer, &sum->footer, SUM_FOOTER_SIZE);
	curseg->next_segno = segno;
	reset_curseg(sbi, type, 0);
	curseg->alloc_type = ckpt->alloc_type[type];
	curseg->next_blkoff = blk_off;
	mutex_unlock(&curseg->curseg_mutex);
out:
	f2fs_put_page(new, 1);
	return err;
}

static int restore_curseg_summaries(struct f2fs_sb_info *sbi)
{
	struct f2fs_journal *sit_j = CURSEG_I(sbi, CURSEG_COLD_DATA)->journal;
	struct f2fs_journal *nat_j = CURSEG_I(sbi, CURSEG_HOT_DATA)->journal;
	int type = CURSEG_HOT_DATA;
	int err;

	if (is_set_ckpt_flags(sbi, CP_COMPACT_SUM_FLAG)) {
		int npages = f2fs_npages_for_summary_flush(sbi, true);

		if (npages >= 2)
			f2fs_ra_meta_pages(sbi, start_sum_block(sbi), npages,
							META_CP, true);

		/* restore for compacted data summary */
		err = read_compacted_summaries(sbi);
		if (err)
			return err;
		type = CURSEG_HOT_NODE;
	}

	if (__exist_node_summaries(sbi))
		f2fs_ra_meta_pages(sbi, sum_blk_addr(sbi, NR_CURSEG_TYPE, type),
					NR_CURSEG_TYPE - type, META_CP, true);

	for (; type <= CURSEG_COLD_NODE; type++) {
		err = read_normal_summaries(sbi, type);
		if (err)
			return err;
	}

	/* sanity check for summary blocks */
	if (nats_in_cursum(nat_j) > NAT_JOURNAL_ENTRIES ||
			sits_in_cursum(sit_j) > SIT_JOURNAL_ENTRIES) {
		f2fs_err(sbi, "invalid journal entries nats %u sits %u\n",
			 nats_in_cursum(nat_j), sits_in_cursum(sit_j));
		return -EINVAL;
	}

	return 0;
}

static void write_compacted_summaries(struct f2fs_sb_info *sbi, block_t blkaddr)
{
	struct page *page;
	unsigned char *kaddr;
	struct f2fs_summary *summary;
	struct curseg_info *seg_i;
	int written_size = 0;
	int i, j;

	page = f2fs_grab_meta_page(sbi, blkaddr++);
	kaddr = (unsigned char *)page_address(page);
	memset(kaddr, 0, PAGE_SIZE);

	/* Step 1: write nat cache */
	seg_i = CURSEG_I(sbi, CURSEG_HOT_DATA);
	memcpy(kaddr, seg_i->journal, SUM_JOURNAL_SIZE);
	written_size += SUM_JOURNAL_SIZE;

	/* Step 2: write sit cache */
	seg_i = CURSEG_I(sbi, CURSEG_COLD_DATA);
	memcpy(kaddr + written_size, seg_i->journal, SUM_JOURNAL_SIZE);
	written_size += SUM_JOURNAL_SIZE;

	/* Step 3: write summary entries */
	for (i = CURSEG_HOT_DATA; i <= CURSEG_COLD_DATA; i++) {
		unsigned short blkoff;
		seg_i = CURSEG_I(sbi, i);
		if (sbi->ckpt->alloc_type[i] == SSR)
			blkoff = sbi->blocks_per_seg;
		else
			blkoff = curseg_blkoff(sbi, i);

		for (j = 0; j < blkoff; j++) {
			if (!page) {
				page = f2fs_grab_meta_page(sbi, blkaddr++);
				kaddr = (unsigned char *)page_address(page);
				memset(kaddr, 0, PAGE_SIZE);
				written_size = 0;
			}
			summary = (struct f2fs_summary *)(kaddr + written_size);
			*summary = seg_i->sum_blk->entries[j];
			written_size += SUMMARY_SIZE;

			if (written_size + SUMMARY_SIZE <= PAGE_SIZE -
							SUM_FOOTER_SIZE)
				continue;

			set_page_dirty(page);
			f2fs_put_page(page, 1);
			page = NULL;
		}
	}
	if (page) {
		set_page_dirty(page);
		f2fs_put_page(page, 1);
	}
}

static void write_normal_summaries(struct f2fs_sb_info *sbi,
					block_t blkaddr, int type)
{
	int i, end;
	if (IS_DATASEG(type))
		end = type + NR_CURSEG_DATA_TYPE;
	else
		end = type + NR_CURSEG_NODE_TYPE;

	for (i = type; i < end; i++)
		write_current_sum_page(sbi, i, blkaddr + (i - type));
}

void f2fs_write_data_summaries(struct f2fs_sb_info *sbi, block_t start_blk)
{
	if (is_set_ckpt_flags(sbi, CP_COMPACT_SUM_FLAG))
		write_compacted_summaries(sbi, start_blk);
	else
		write_normal_summaries(sbi, start_blk, CURSEG_HOT_DATA);
}

void f2fs_write_node_summaries(struct f2fs_sb_info *sbi, block_t start_blk)
{
	write_normal_summaries(sbi, start_blk, CURSEG_HOT_NODE);
}

int f2fs_lookup_journal_in_cursum(struct f2fs_journal *journal, int type,
					unsigned int val, int alloc)
{
	int i;

	if (type == NAT_JOURNAL) {
		for (i = 0; i < nats_in_cursum(journal); i++) {
			if (le32_to_cpu(nid_in_journal(journal, i)) == val)
				return i;
		}
		if (alloc && __has_cursum_space(journal, 1, NAT_JOURNAL))
			return update_nats_in_cursum(journal, 1);
	} else if (type == SIT_JOURNAL) {
		for (i = 0; i < sits_in_cursum(journal); i++)
			if (le32_to_cpu(segno_in_journal(journal, i)) == val)
				return i;
		if (alloc && __has_cursum_space(journal, 1, SIT_JOURNAL))
			return update_sits_in_cursum(journal, 1);
	}
	return -1;
}

static struct page *get_current_sit_page(struct f2fs_sb_info *sbi,
					unsigned int segno)
{
	return f2fs_get_meta_page_nofail(sbi, current_sit_addr(sbi, segno));
}

static struct page *get_next_sit_page(struct f2fs_sb_info *sbi,
					unsigned int start)
{
	struct sit_info *sit_i = SIT_I(sbi);
	struct page *page;
	pgoff_t src_off, dst_off;

	src_off = current_sit_addr(sbi, start);
	dst_off = next_sit_addr(sbi, src_off);

	page = f2fs_grab_meta_page(sbi, dst_off);
	seg_info_to_sit_page(sbi, page, start);

	set_page_dirty(page);
	set_to_next_sit(sit_i, start);

	return page;
}

static struct sit_entry_set *grab_sit_entry_set(void)
{
	struct sit_entry_set *ses =
			f2fs_kmem_cache_alloc(sit_entry_set_slab, GFP_NOFS);

	ses->entry_cnt = 0;
	INIT_LIST_HEAD(&ses->set_list);
	return ses;
}

static void release_sit_entry_set(struct sit_entry_set *ses)
{
	list_del(&ses->set_list);
	kmem_cache_free(sit_entry_set_slab, ses);
}

static void adjust_sit_entry_set(struct sit_entry_set *ses,
						struct list_head *head)
{
	struct sit_entry_set *next = ses;

	if (list_is_last(&ses->set_list, head))
		return;

	list_for_each_entry_continue(next, head, set_list)
		if (ses->entry_cnt <= next->entry_cnt)
			break;

	list_move_tail(&ses->set_list, &next->set_list);
}

static void add_sit_entry(unsigned int segno, struct list_head *head)
{
	struct sit_entry_set *ses;
	unsigned int start_segno = START_SEGNO(segno);

	list_for_each_entry(ses, head, set_list) {
		if (ses->start_segno == start_segno) {
			ses->entry_cnt++;
			adjust_sit_entry_set(ses, head);
			return;
		}
	}

	ses = grab_sit_entry_set();

	ses->start_segno = start_segno;
	ses->entry_cnt++;
	list_add(&ses->set_list, head);
}

static void add_sits_in_set(struct f2fs_sb_info *sbi)
{
	struct f2fs_sm_info *sm_info = SM_I(sbi);
	struct list_head *set_list = &sm_info->sit_entry_set;
	unsigned long *bitmap = SIT_I(sbi)->dirty_sentries_bitmap;
	unsigned int segno;

	for_each_set_bit(segno, bitmap, MAIN_SEGS(sbi))
		add_sit_entry(segno, set_list);
}

static void remove_sits_in_journal(struct f2fs_sb_info *sbi)
{
	struct curseg_info *curseg = CURSEG_I(sbi, CURSEG_COLD_DATA);
	struct f2fs_journal *journal = curseg->journal;
	int i;

	down_write(&curseg->journal_rwsem);
	for (i = 0; i < sits_in_cursum(journal); i++) {
		unsigned int segno;
		bool dirtied;

		segno = le32_to_cpu(segno_in_journal(journal, i));
		dirtied = __mark_sit_entry_dirty(sbi, segno);

		if (!dirtied)
			add_sit_entry(segno, &SM_I(sbi)->sit_entry_set);
	}
	update_sits_in_cursum(journal, -i);
	up_write(&curseg->journal_rwsem);
}

/*
 * CP calls this function, which flushes SIT entries including sit_journal,
 * and moves prefree segs to free segs.
 */
void f2fs_flush_sit_entries(struct f2fs_sb_info *sbi, struct cp_control *cpc)
{
	struct sit_info *sit_i = SIT_I(sbi);
	unsigned long *bitmap = sit_i->dirty_sentries_bitmap;
	struct curseg_info *curseg = CURSEG_I(sbi, CURSEG_COLD_DATA);
	struct f2fs_journal *journal = curseg->journal;
	struct sit_entry_set *ses, *tmp;
	struct list_head *head = &SM_I(sbi)->sit_entry_set;
	bool to_journal = !is_sbi_flag_set(sbi, SBI_IS_RESIZEFS);
	struct seg_entry *se;

	down_write(&sit_i->sentry_lock);

	if (!sit_i->dirty_sentries)
		goto out;

	/*
	 * add and account sit entries of dirty bitmap in sit entry
	 * set temporarily
	 */
	add_sits_in_set(sbi);

	/*
	 * if there are no enough space in journal to store dirty sit
	 * entries, remove all entries from journal and add and account
	 * them in sit entry set.
	 */
	if (!__has_cursum_space(journal, sit_i->dirty_sentries, SIT_JOURNAL) ||
								!to_journal)
		remove_sits_in_journal(sbi);

	/*
	 * there are two steps to flush sit entries:
	 * #1, flush sit entries to journal in current cold data summary block.
	 * #2, flush sit entries to sit page.
	 */
	list_for_each_entry_safe(ses, tmp, head, set_list) {
		struct page *page = NULL;
		struct f2fs_sit_block *raw_sit = NULL;
		unsigned int start_segno = ses->start_segno;
		unsigned int end = min(start_segno + SIT_ENTRY_PER_BLOCK,
						(unsigned long)MAIN_SEGS(sbi));
		unsigned int segno = start_segno;

		if (to_journal &&
			!__has_cursum_space(journal, ses->entry_cnt, SIT_JOURNAL))
			to_journal = false;

		if (to_journal) {
			down_write(&curseg->journal_rwsem);
		} else {
			page = get_next_sit_page(sbi, start_segno);
			raw_sit = page_address(page);
		}

		/* flush dirty sit entries in region of current sit set */
		for_each_set_bit_from(segno, bitmap, end) {
			int offset, sit_offset;

			se = get_seg_entry(sbi, segno);
#ifdef CONFIG_F2FS_CHECK_FS
			if (memcmp(se->cur_valid_map, se->cur_valid_map_mir,
						SIT_VBLOCK_MAP_SIZE))
				f2fs_bug_on(sbi, 1);
#endif

			/* add discard candidates */
			if (!(cpc->reason & CP_DISCARD)) {
				cpc->trim_start = segno;
				add_discard_addrs(sbi, cpc, false);
			}

			if (to_journal) {
				offset = f2fs_lookup_journal_in_cursum(journal,
							SIT_JOURNAL, segno, 1);
				f2fs_bug_on(sbi, offset < 0);
				segno_in_journal(journal, offset) =
							cpu_to_le32(segno);
				seg_info_to_raw_sit(se,
					&sit_in_journal(journal, offset));
				check_block_count(sbi, segno,
					&sit_in_journal(journal, offset));
			} else {
				sit_offset = SIT_ENTRY_OFFSET(sit_i, segno);
				seg_info_to_raw_sit(se,
						&raw_sit->entries[sit_offset]);
				check_block_count(sbi, segno,
						&raw_sit->entries[sit_offset]);
			}

			__clear_bit(segno, bitmap);
			sit_i->dirty_sentries--;
			ses->entry_cnt--;
		}

		if (to_journal)
			up_write(&curseg->journal_rwsem);
		else
			f2fs_put_page(page, 1);

		f2fs_bug_on(sbi, ses->entry_cnt);
		release_sit_entry_set(ses);
	}

	f2fs_bug_on(sbi, !list_empty(head));
	f2fs_bug_on(sbi, sit_i->dirty_sentries);
out:
	if (cpc->reason & CP_DISCARD) {
		__u64 trim_start = cpc->trim_start;

		for (; cpc->trim_start <= cpc->trim_end; cpc->trim_start++)
			add_discard_addrs(sbi, cpc, false);

		cpc->trim_start = trim_start;
	}
	up_write(&sit_i->sentry_lock);

	set_prefree_as_free_segments(sbi);
}

static int build_sit_info(struct f2fs_sb_info *sbi)
{
	struct f2fs_super_block *raw_super = F2FS_RAW_SUPER(sbi);
	struct sit_info *sit_i;
	unsigned int sit_segs, start;
	char *src_bitmap, *bitmap;
	unsigned int bitmap_size, main_bitmap_size, sit_bitmap_size;

	/* allocate memory for SIT information */
	sit_i = f2fs_kzalloc(sbi, sizeof(struct sit_info), GFP_KERNEL);
	if (!sit_i)
		return -ENOMEM;

	SM_I(sbi)->sit_info = sit_i;

	sit_i->sentries =
		f2fs_kvzalloc(sbi, array_size(sizeof(struct seg_entry),
					      MAIN_SEGS(sbi)),
			      GFP_KERNEL);
	if (!sit_i->sentries)
		return -ENOMEM;

	main_bitmap_size = f2fs_bitmap_size(MAIN_SEGS(sbi));
	sit_i->dirty_sentries_bitmap = f2fs_kvzalloc(sbi, main_bitmap_size,
								GFP_KERNEL);
	if (!sit_i->dirty_sentries_bitmap)
		return -ENOMEM;

#ifdef CONFIG_F2FS_CHECK_FS
	bitmap_size = MAIN_SEGS(sbi) * SIT_VBLOCK_MAP_SIZE * 4;
#else
	bitmap_size = MAIN_SEGS(sbi) * SIT_VBLOCK_MAP_SIZE * 3;
#endif
	sit_i->bitmap = f2fs_kvzalloc(sbi, bitmap_size, GFP_KERNEL);
	if (!sit_i->bitmap)
		return -ENOMEM;

	bitmap = sit_i->bitmap;

	for (start = 0; start < MAIN_SEGS(sbi); start++) {
		sit_i->sentries[start].cur_valid_map = bitmap;
		bitmap += SIT_VBLOCK_MAP_SIZE;

		sit_i->sentries[start].ckpt_valid_map = bitmap;
		bitmap += SIT_VBLOCK_MAP_SIZE;

#ifdef CONFIG_F2FS_CHECK_FS
		sit_i->sentries[start].cur_valid_map_mir = bitmap;
		bitmap += SIT_VBLOCK_MAP_SIZE;
#endif

		sit_i->sentries[start].discard_map = bitmap;
		bitmap += SIT_VBLOCK_MAP_SIZE;
	}

	sit_i->tmp_map = f2fs_kzalloc(sbi, SIT_VBLOCK_MAP_SIZE, GFP_KERNEL);
	if (!sit_i->tmp_map)
		return -ENOMEM;

	if (__is_large_section(sbi)) {
		sit_i->sec_entries =
			f2fs_kvzalloc(sbi, array_size(sizeof(struct sec_entry),
						      MAIN_SECS(sbi)),
				      GFP_KERNEL);
		if (!sit_i->sec_entries)
			return -ENOMEM;
	}

	/* get information related with SIT */
	sit_segs = le32_to_cpu(raw_super->segment_count_sit) >> 1;

	/* setup SIT bitmap from ckeckpoint pack */
	sit_bitmap_size = __bitmap_size(sbi, SIT_BITMAP);
	src_bitmap = __bitmap_ptr(sbi, SIT_BITMAP);

	sit_i->sit_bitmap = kmemdup(src_bitmap, sit_bitmap_size, GFP_KERNEL);
	if (!sit_i->sit_bitmap)
		return -ENOMEM;

#ifdef CONFIG_F2FS_CHECK_FS
	sit_i->sit_bitmap_mir = kmemdup(src_bitmap,
					sit_bitmap_size, GFP_KERNEL);
	if (!sit_i->sit_bitmap_mir)
		return -ENOMEM;

	sit_i->invalid_segmap = f2fs_kvzalloc(sbi,
					main_bitmap_size, GFP_KERNEL);
	if (!sit_i->invalid_segmap)
		return -ENOMEM;
#endif

	/* init SIT information */
	sit_i->s_ops = &default_salloc_ops;

	sit_i->sit_base_addr = le32_to_cpu(raw_super->sit_blkaddr);
	sit_i->sit_blocks = sit_segs << sbi->log_blocks_per_seg;
	sit_i->written_valid_blocks = 0;
	sit_i->bitmap_size = sit_bitmap_size;
	sit_i->dirty_sentries = 0;
	sit_i->sents_per_block = SIT_ENTRY_PER_BLOCK;
	sit_i->elapsed_time = le64_to_cpu(sbi->ckpt->elapsed_time);
	sit_i->mounted_time = ktime_get_boottime_seconds();
	init_rwsem(&sit_i->sentry_lock);
	return 0;
}

static int build_free_segmap(struct f2fs_sb_info *sbi)
{
	struct free_segmap_info *free_i;
	unsigned int bitmap_size, sec_bitmap_size;

	/* allocate memory for free segmap information */
	free_i = f2fs_kzalloc(sbi, sizeof(struct free_segmap_info), GFP_KERNEL);
	if (!free_i)
		return -ENOMEM;

	SM_I(sbi)->free_info = free_i;

	bitmap_size = f2fs_bitmap_size(MAIN_SEGS(sbi));
	free_i->free_segmap = f2fs_kvmalloc(sbi, bitmap_size, GFP_KERNEL);
	if (!free_i->free_segmap)
		return -ENOMEM;

	sec_bitmap_size = f2fs_bitmap_size(MAIN_SECS(sbi));
	free_i->free_secmap = f2fs_kvmalloc(sbi, sec_bitmap_size, GFP_KERNEL);
	if (!free_i->free_secmap)
		return -ENOMEM;

	/* set all segments as dirty temporarily */
	memset(free_i->free_segmap, 0xff, bitmap_size);
	memset(free_i->free_secmap, 0xff, sec_bitmap_size);

	/* init free segmap information */
	free_i->start_segno = GET_SEGNO_FROM_SEG0(sbi, MAIN_BLKADDR(sbi));
	free_i->free_segments = 0;
	free_i->free_sections = 0;
	spin_lock_init(&free_i->segmap_lock);
	return 0;
}

static int build_curseg(struct f2fs_sb_info *sbi)
{
	struct curseg_info *array;
	int i;

	array = f2fs_kzalloc(sbi, array_size(NR_CURSEG_TYPE, sizeof(*array)),
			     GFP_KERNEL);
	if (!array)
		return -ENOMEM;

	SM_I(sbi)->curseg_array = array;

	for (i = 0; i < NR_CURSEG_TYPE; i++) {
		mutex_init(&array[i].curseg_mutex);
		array[i].sum_blk = f2fs_kzalloc(sbi, PAGE_SIZE, GFP_KERNEL);
		if (!array[i].sum_blk)
			return -ENOMEM;
		init_rwsem(&array[i].journal_rwsem);
		array[i].journal = f2fs_kzalloc(sbi,
				sizeof(struct f2fs_journal), GFP_KERNEL);
		if (!array[i].journal)
			return -ENOMEM;
		array[i].segno = NULL_SEGNO;
		array[i].next_blkoff = 0;
	}
	return restore_curseg_summaries(sbi);
}

static int build_sit_entries(struct f2fs_sb_info *sbi)
{
	struct sit_info *sit_i = SIT_I(sbi);
	struct curseg_info *curseg = CURSEG_I(sbi, CURSEG_COLD_DATA);
	struct f2fs_journal *journal = curseg->journal;
	struct seg_entry *se;
	struct f2fs_sit_entry sit;
	int sit_blk_cnt = SIT_BLK_CNT(sbi);
	unsigned int i, start, end;
	unsigned int readed, start_blk = 0;
	int err = 0;
	block_t total_node_blocks = 0;

	do {
		readed = f2fs_ra_meta_pages(sbi, start_blk, BIO_MAX_PAGES,
							META_SIT, true);

		start = start_blk * sit_i->sents_per_block;
		end = (start_blk + readed) * sit_i->sents_per_block;

		for (; start < end && start < MAIN_SEGS(sbi); start++) {
			struct f2fs_sit_block *sit_blk;
			struct page *page;

			se = &sit_i->sentries[start];
			page = get_current_sit_page(sbi, start);
			if (IS_ERR(page))
				return PTR_ERR(page);
			sit_blk = (struct f2fs_sit_block *)page_address(page);
			sit = sit_blk->entries[SIT_ENTRY_OFFSET(sit_i, start)];
			f2fs_put_page(page, 1);

			err = check_block_count(sbi, start, &sit);
			if (err)
				return err;
			seg_info_from_raw_sit(se, &sit);
			if (IS_NODESEG(se->type))
				total_node_blocks += se->valid_blocks;

			/* build discard map only one time */
			if (is_set_ckpt_flags(sbi, CP_TRIMMED_FLAG)) {
				memset(se->discard_map, 0xff,
					SIT_VBLOCK_MAP_SIZE);
			} else {
				memcpy(se->discard_map,
					se->cur_valid_map,
					SIT_VBLOCK_MAP_SIZE);
				sbi->discard_blks +=
					sbi->blocks_per_seg -
					se->valid_blocks;
			}

			if (__is_large_section(sbi))
				get_sec_entry(sbi, start)->valid_blocks +=
							se->valid_blocks;
		}
		start_blk += readed;
	} while (start_blk < sit_blk_cnt);

	down_read(&curseg->journal_rwsem);
	for (i = 0; i < sits_in_cursum(journal); i++) {
		unsigned int old_valid_blocks;

		start = le32_to_cpu(segno_in_journal(journal, i));
		if (start >= MAIN_SEGS(sbi)) {
			f2fs_err(sbi, "Wrong journal entry on segno %u",
				 start);
			err = -EFSCORRUPTED;
			break;
		}

		se = &sit_i->sentries[start];
		sit = sit_in_journal(journal, i);

		old_valid_blocks = se->valid_blocks;
		if (IS_NODESEG(se->type))
			total_node_blocks -= old_valid_blocks;

		err = check_block_count(sbi, start, &sit);
		if (err)
			break;
		seg_info_from_raw_sit(se, &sit);
		if (IS_NODESEG(se->type))
			total_node_blocks += se->valid_blocks;

		if (is_set_ckpt_flags(sbi, CP_TRIMMED_FLAG)) {
			memset(se->discard_map, 0xff, SIT_VBLOCK_MAP_SIZE);
		} else {
			memcpy(se->discard_map, se->cur_valid_map,
						SIT_VBLOCK_MAP_SIZE);
			sbi->discard_blks += old_valid_blocks;
			sbi->discard_blks -= se->valid_blocks;
		}

		if (__is_large_section(sbi)) {
			get_sec_entry(sbi, start)->valid_blocks +=
							se->valid_blocks;
			get_sec_entry(sbi, start)->valid_blocks -=
							old_valid_blocks;
		}
	}
	up_read(&curseg->journal_rwsem);

	if (!err && total_node_blocks != valid_node_count(sbi)) {
		f2fs_err(sbi, "SIT is corrupted node# %u vs %u",
			 total_node_blocks, valid_node_count(sbi));
		err = -EFSCORRUPTED;
	}

	return err;
}

static void init_free_segmap(struct f2fs_sb_info *sbi)
{
	unsigned int start;
	int type;

	for (start = 0; start < MAIN_SEGS(sbi); start++) {
		struct seg_entry *sentry = get_seg_entry(sbi, start);
		if (!sentry->valid_blocks)
			__set_free(sbi, start);
		else
			SIT_I(sbi)->written_valid_blocks +=
						sentry->valid_blocks;
	}

	/* set use the current segments */
	for (type = CURSEG_HOT_DATA; type <= CURSEG_COLD_NODE; type++) {
		struct curseg_info *curseg_t = CURSEG_I(sbi, type);
		__set_test_and_inuse(sbi, curseg_t->segno);
	}
}

static void init_dirty_segmap(struct f2fs_sb_info *sbi)
{
	struct dirty_seglist_info *dirty_i = DIRTY_I(sbi);
	struct free_segmap_info *free_i = FREE_I(sbi);
	unsigned int segno = 0, offset = 0;
	unsigned short valid_blocks;

	while (1) {
		/* find dirty segment based on free segmap */
		segno = find_next_inuse(free_i, MAIN_SEGS(sbi), offset);
		if (segno >= MAIN_SEGS(sbi))
			break;
		offset = segno + 1;
		valid_blocks = get_valid_blocks(sbi, segno, false);
		if (valid_blocks == sbi->blocks_per_seg || !valid_blocks)
			continue;
		if (valid_blocks > sbi->blocks_per_seg) {
			f2fs_bug_on(sbi, 1);
			continue;
		}
		mutex_lock(&dirty_i->seglist_lock);
		__locate_dirty_segment(sbi, segno, DIRTY);
		mutex_unlock(&dirty_i->seglist_lock);
	}
}

static int init_victim_secmap(struct f2fs_sb_info *sbi)
{
	struct dirty_seglist_info *dirty_i = DIRTY_I(sbi);
	unsigned int bitmap_size = f2fs_bitmap_size(MAIN_SECS(sbi));

	dirty_i->victim_secmap = f2fs_kvzalloc(sbi, bitmap_size, GFP_KERNEL);
	if (!dirty_i->victim_secmap)
		return -ENOMEM;
	return 0;
}

static int build_dirty_segmap(struct f2fs_sb_info *sbi)
{
	struct dirty_seglist_info *dirty_i;
	unsigned int bitmap_size, i;

	/* allocate memory for dirty segments list information */
	dirty_i = f2fs_kzalloc(sbi, sizeof(struct dirty_seglist_info),
								GFP_KERNEL);
	if (!dirty_i)
		return -ENOMEM;

	SM_I(sbi)->dirty_info = dirty_i;
	mutex_init(&dirty_i->seglist_lock);

	bitmap_size = f2fs_bitmap_size(MAIN_SEGS(sbi));

	for (i = 0; i < NR_DIRTY_TYPE; i++) {
		dirty_i->dirty_segmap[i] = f2fs_kvzalloc(sbi, bitmap_size,
								GFP_KERNEL);
		if (!dirty_i->dirty_segmap[i])
			return -ENOMEM;
	}

	init_dirty_segmap(sbi);
	return init_victim_secmap(sbi);
}

static int sanity_check_curseg(struct f2fs_sb_info *sbi)
{
	int i;

	/*
	 * In LFS/SSR curseg, .next_blkoff should point to an unused blkaddr;
	 * In LFS curseg, all blkaddr after .next_blkoff should be unused.
	 */
	for (i = 0; i < NO_CHECK_TYPE; i++) {
		struct curseg_info *curseg = CURSEG_I(sbi, i);
		struct seg_entry *se = get_seg_entry(sbi, curseg->segno);
		unsigned int blkofs = curseg->next_blkoff;

		if (f2fs_test_bit(blkofs, se->cur_valid_map))
			goto out;

		if (curseg->alloc_type == SSR)
			continue;

		for (blkofs += 1; blkofs < sbi->blocks_per_seg; blkofs++) {
			if (!f2fs_test_bit(blkofs, se->cur_valid_map))
				continue;
out:
			f2fs_err(sbi,
				 "Current segment's next free block offset is inconsistent with bitmap, logtype:%u, segno:%u, type:%u, next_blkoff:%u, blkofs:%u",
				 i, curseg->segno, curseg->alloc_type,
				 curseg->next_blkoff, blkofs);
			return -EFSCORRUPTED;
		}
	}
	return 0;
}

/*
 * Update min, max modified time for cost-benefit GC algorithm
 */
static void init_min_max_mtime(struct f2fs_sb_info *sbi)
{
	struct sit_info *sit_i = SIT_I(sbi);
	unsigned int segno;

	down_write(&sit_i->sentry_lock);

	sit_i->min_mtime = ULLONG_MAX;

	for (segno = 0; segno < MAIN_SEGS(sbi); segno += sbi->segs_per_sec) {
		unsigned int i;
		unsigned long long mtime = 0;

		for (i = 0; i < sbi->segs_per_sec; i++)
			mtime += get_seg_entry(sbi, segno + i)->mtime;

		mtime = div_u64(mtime, sbi->segs_per_sec);

		if (sit_i->min_mtime > mtime)
			sit_i->min_mtime = mtime;
	}
	sit_i->max_mtime = get_mtime(sbi, false);
	up_write(&sit_i->sentry_lock);
}

int f2fs_build_segment_manager(struct f2fs_sb_info *sbi)
{
	struct f2fs_super_block *raw_super = F2FS_RAW_SUPER(sbi);
	struct f2fs_checkpoint *ckpt = F2FS_CKPT(sbi);
	struct f2fs_sm_info *sm_info;
	int err;

	sm_info = f2fs_kzalloc(sbi, sizeof(struct f2fs_sm_info), GFP_KERNEL);
	if (!sm_info)
		return -ENOMEM;

	/* init sm info */
	sbi->sm_info = sm_info;
	sm_info->seg0_blkaddr = le32_to_cpu(raw_super->segment0_blkaddr);
	sm_info->main_blkaddr = le32_to_cpu(raw_super->main_blkaddr);
	sm_info->segment_count = le32_to_cpu(raw_super->segment_count);
	sm_info->reserved_segments = le32_to_cpu(ckpt->rsvd_segment_count);
	sm_info->ovp_segments = le32_to_cpu(ckpt->overprov_segment_count);
	sm_info->main_segments = le32_to_cpu(raw_super->segment_count_main);
	sm_info->ssa_blkaddr = le32_to_cpu(raw_super->ssa_blkaddr);
	sm_info->rec_prefree_segments = sm_info->main_segments *
					DEF_RECLAIM_PREFREE_SEGMENTS / 100;
	if (sm_info->rec_prefree_segments > DEF_MAX_RECLAIM_PREFREE_SEGMENTS)
		sm_info->rec_prefree_segments = DEF_MAX_RECLAIM_PREFREE_SEGMENTS;

	if (!f2fs_lfs_mode(sbi))
		sm_info->ipu_policy = 1 << F2FS_IPU_FSYNC;
	sm_info->min_ipu_util = DEF_MIN_IPU_UTIL;
	sm_info->min_fsync_blocks = DEF_MIN_FSYNC_BLOCKS;
	sm_info->min_seq_blocks = sbi->blocks_per_seg * sbi->segs_per_sec;
	sm_info->min_hot_blocks = DEF_MIN_HOT_BLOCKS;
	sm_info->min_ssr_sections = reserved_sections(sbi);

	INIT_LIST_HEAD(&sm_info->sit_entry_set);

	init_rwsem(&sm_info->curseg_lock);

	if (!f2fs_readonly(sbi->sb)) {
		err = f2fs_create_flush_cmd_control(sbi);
		if (err)
			return err;
	}

	err = create_discard_cmd_control(sbi);
	if (err)
		return err;

	err = build_sit_info(sbi);
	if (err)
		return err;
	err = build_free_segmap(sbi);
	if (err)
		return err;
	err = build_curseg(sbi);
	if (err)
		return err;

	/* reinit free segmap based on SIT */
	err = build_sit_entries(sbi);
	if (err)
		return err;

	init_free_segmap(sbi);
	err = build_dirty_segmap(sbi);
	if (err)
		return err;

	err = sanity_check_curseg(sbi);
	if (err)
		return err;

	init_min_max_mtime(sbi);
	return 0;
}

static void discard_dirty_segmap(struct f2fs_sb_info *sbi,
		enum dirty_type dirty_type)
{
	struct dirty_seglist_info *dirty_i = DIRTY_I(sbi);

	mutex_lock(&dirty_i->seglist_lock);
	kvfree(dirty_i->dirty_segmap[dirty_type]);
	dirty_i->nr_dirty[dirty_type] = 0;
	mutex_unlock(&dirty_i->seglist_lock);
}

static void destroy_victim_secmap(struct f2fs_sb_info *sbi)
{
	struct dirty_seglist_info *dirty_i = DIRTY_I(sbi);
	kvfree(dirty_i->victim_secmap);
}

static void destroy_dirty_segmap(struct f2fs_sb_info *sbi)
{
	struct dirty_seglist_info *dirty_i = DIRTY_I(sbi);
	int i;

	if (!dirty_i)
		return;

	/* discard pre-free/dirty segments list */
	for (i = 0; i < NR_DIRTY_TYPE; i++)
		discard_dirty_segmap(sbi, i);

	destroy_victim_secmap(sbi);
	SM_I(sbi)->dirty_info = NULL;
	kvfree(dirty_i);
}

static void destroy_curseg(struct f2fs_sb_info *sbi)
{
	struct curseg_info *array = SM_I(sbi)->curseg_array;
	int i;

	if (!array)
		return;
	SM_I(sbi)->curseg_array = NULL;
	for (i = 0; i < NR_CURSEG_TYPE; i++) {
		kvfree(array[i].sum_blk);
		kvfree(array[i].journal);
	}
	kvfree(array);
}

static void destroy_free_segmap(struct f2fs_sb_info *sbi)
{
	struct free_segmap_info *free_i = SM_I(sbi)->free_info;
	if (!free_i)
		return;
	SM_I(sbi)->free_info = NULL;
	kvfree(free_i->free_segmap);
	kvfree(free_i->free_secmap);
	kvfree(free_i);
}

static void destroy_sit_info(struct f2fs_sb_info *sbi)
{
	struct sit_info *sit_i = SIT_I(sbi);

	if (!sit_i)
		return;

	if (sit_i->sentries)
		kvfree(sit_i->bitmap);
	kvfree(sit_i->tmp_map);

	kvfree(sit_i->sentries);
	kvfree(sit_i->sec_entries);
	kvfree(sit_i->dirty_sentries_bitmap);

	SM_I(sbi)->sit_info = NULL;
	kvfree(sit_i->sit_bitmap);
#ifdef CONFIG_F2FS_CHECK_FS
	kvfree(sit_i->sit_bitmap_mir);
	kvfree(sit_i->invalid_segmap);
#endif
	kvfree(sit_i);
}

void f2fs_destroy_segment_manager(struct f2fs_sb_info *sbi)
{
	struct f2fs_sm_info *sm_info = SM_I(sbi);

	if (!sm_info)
		return;
	f2fs_destroy_flush_cmd_control(sbi, true);
	destroy_discard_cmd_control(sbi);
	destroy_dirty_segmap(sbi);
	destroy_curseg(sbi);
	destroy_free_segmap(sbi);
	destroy_sit_info(sbi);
	sbi->sm_info = NULL;
	kvfree(sm_info);
}

int __init f2fs_create_segment_manager_caches(void)
{
	discard_entry_slab = f2fs_kmem_cache_create("f2fs_discard_entry",
			sizeof(struct discard_entry));
	if (!discard_entry_slab)
		goto fail;

	discard_cmd_slab = f2fs_kmem_cache_create("f2fs_discard_cmd",
			sizeof(struct discard_cmd));
	if (!discard_cmd_slab)
		goto destroy_discard_entry;

	sit_entry_set_slab = f2fs_kmem_cache_create("f2fs_sit_entry_set",
			sizeof(struct sit_entry_set));
	if (!sit_entry_set_slab)
		goto destroy_discard_cmd;

	inmem_entry_slab = f2fs_kmem_cache_create("f2fs_inmem_page_entry",
			sizeof(struct inmem_pages));
	if (!inmem_entry_slab)
		goto destroy_sit_entry_set;
	return 0;

destroy_sit_entry_set:
	kmem_cache_destroy(sit_entry_set_slab);
destroy_discard_cmd:
	kmem_cache_destroy(discard_cmd_slab);
destroy_discard_entry:
	kmem_cache_destroy(discard_entry_slab);
fail:
	return -ENOMEM;
}

void f2fs_destroy_segment_manager_caches(void)
{
	kmem_cache_destroy(sit_entry_set_slab);
	kmem_cache_destroy(discard_cmd_slab);
	kmem_cache_destroy(discard_entry_slab);
	kmem_cache_destroy(inmem_entry_slab);
}<|MERGE_RESOLUTION|>--- conflicted
+++ resolved
@@ -1230,10 +1230,6 @@
 	struct discard_cmd_control *dcc = SM_I(sbi)->dcc_info;
 	struct rb_node **p;
 	struct rb_node *parent = NULL;
-<<<<<<< HEAD
-	struct discard_cmd *dc = NULL;
-=======
->>>>>>> 7520793d
 	bool leftmost = true;
 
 	if (insert_p && insert_parent) {
@@ -1245,17 +1241,8 @@
 	p = f2fs_lookup_rb_tree_for_insert(sbi, &dcc->root, &parent,
 							lstart, &leftmost);
 do_insert:
-<<<<<<< HEAD
-	dc = __attach_discard_cmd(sbi, bdev, lstart, start, len, parent,
-								p, leftmost);
-	if (!dc)
-		return NULL;
-
-	return dc;
-=======
 	__attach_discard_cmd(sbi, bdev, lstart, start, len, parent,
 								p, leftmost);
->>>>>>> 7520793d
 }
 
 static void __relocate_discard_cmd(struct discard_cmd_control *dcc,
@@ -3118,8 +3105,6 @@
 	} else if (type == CURSEG_COLD_DATA_PINNED) {
 		type = CURSEG_COLD_DATA;
 	}
-<<<<<<< HEAD
-=======
 
 	/*
 	 * We need to wait for node_write to avoid block allocation during
@@ -3128,7 +3113,6 @@
 	 */
 	if (IS_DATASEG(type))
 		down_write(&sbi->node_write);
->>>>>>> 7520793d
 
 	down_read(&SM_I(sbi)->curseg_lock);
 
@@ -3195,12 +3179,9 @@
 
 	up_read(&SM_I(sbi)->curseg_lock);
 
-<<<<<<< HEAD
-=======
 	if (IS_DATASEG(type))
 		up_write(&sbi->node_write);
 
->>>>>>> 7520793d
 	if (put_pin_sem)
 		up_read(&sbi->pin_sem);
 }
