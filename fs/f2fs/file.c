// SPDX-License-Identifier: GPL-2.0
/*
 * fs/f2fs/file.c
 *
 * Copyright (c) 2012 Samsung Electronics Co., Ltd.
 *             http://www.samsung.com/
 */
#include <linux/fs.h>
#include <linux/f2fs_fs.h>
#include <linux/stat.h>
#include <linux/buffer_head.h>
#include <linux/writeback.h>
#include <linux/blkdev.h>
#include <linux/falloc.h>
#include <linux/types.h>
#include <linux/compat.h>
#include <linux/uaccess.h>
#include <linux/mount.h>
#include <linux/pagevec.h>
#include <linux/uio.h>
#include <linux/uuid.h>
#include <linux/file.h>
#include <linux/nls.h>
#include <linux/sched/signal.h>

#include "f2fs.h"
#include "node.h"
#include "segment.h"
#include "xattr.h"
#include "acl.h"
#include "gc.h"
#include <trace/events/f2fs.h>
#include <uapi/linux/f2fs.h>

static vm_fault_t f2fs_filemap_fault(struct vm_fault *vmf)
{
	struct inode *inode = file_inode(vmf->vma->vm_file);
	vm_fault_t ret;

	down_read(&F2FS_I(inode)->i_mmap_sem);
	ret = filemap_fault(vmf);
	up_read(&F2FS_I(inode)->i_mmap_sem);

	if (!ret)
		f2fs_update_iostat(F2FS_I_SB(inode), APP_MAPPED_READ_IO,
							F2FS_BLKSIZE);

	trace_f2fs_filemap_fault(inode, vmf->pgoff, (unsigned long)ret);

	return ret;
}

static vm_fault_t f2fs_vm_page_mkwrite(struct vm_fault *vmf)
{
	struct page *page = vmf->page;
	struct inode *inode = file_inode(vmf->vma->vm_file);
	struct f2fs_sb_info *sbi = F2FS_I_SB(inode);
	struct dnode_of_data dn;
	bool need_alloc = true;
	int err = 0;

	if (unlikely(IS_IMMUTABLE(inode)))
		return VM_FAULT_SIGBUS;

	if (unlikely(f2fs_cp_error(sbi))) {
		err = -EIO;
		goto err;
	}

	if (!f2fs_is_checkpoint_ready(sbi)) {
		err = -ENOSPC;
		goto err;
	}

	err = f2fs_convert_inline_inode(inode);
	if (err)
		goto err;

#ifdef CONFIG_F2FS_FS_COMPRESSION
	if (f2fs_compressed_file(inode)) {
		int ret = f2fs_is_compressed_cluster(inode, page->index);

		if (ret < 0) {
			err = ret;
			goto err;
		} else if (ret) {
			if (ret < F2FS_I(inode)->i_cluster_size) {
				err = -EAGAIN;
				goto err;
			}
			need_alloc = false;
		}
	}
#endif
	/* should do out of any locked page */
	if (need_alloc)
		f2fs_balance_fs(sbi, true);

	sb_start_pagefault(inode->i_sb);

	f2fs_bug_on(sbi, f2fs_has_inline_data(inode));

	file_update_time(vmf->vma->vm_file);
	down_read(&F2FS_I(inode)->i_mmap_sem);
	lock_page(page);
	if (unlikely(page->mapping != inode->i_mapping ||
			page_offset(page) > i_size_read(inode) ||
			!PageUptodate(page))) {
		unlock_page(page);
		err = -EFAULT;
		goto out_sem;
	}

	if (need_alloc) {
		/* block allocation */
		f2fs_do_map_lock(sbi, F2FS_GET_BLOCK_PRE_AIO, true);
		set_new_dnode(&dn, inode, NULL, NULL, 0);
		err = f2fs_get_block(&dn, page->index);
		f2fs_put_dnode(&dn);
		f2fs_do_map_lock(sbi, F2FS_GET_BLOCK_PRE_AIO, false);
	}

#ifdef CONFIG_F2FS_FS_COMPRESSION
	if (!need_alloc) {
		set_new_dnode(&dn, inode, NULL, NULL, 0);
		err = f2fs_get_dnode_of_data(&dn, page->index, LOOKUP_NODE);
		f2fs_put_dnode(&dn);
	}
#endif
	if (err) {
		unlock_page(page);
		goto out_sem;
	}

	f2fs_wait_on_page_writeback(page, DATA, false, true);

	/* wait for GCed page writeback via META_MAPPING */
	f2fs_wait_on_block_writeback(inode, dn.data_blkaddr);

	/*
	 * check to see if the page is mapped already (no holes)
	 */
	if (PageMappedToDisk(page))
		goto out_sem;

	/* page is wholly or partially inside EOF */
	if (((loff_t)(page->index + 1) << PAGE_SHIFT) >
						i_size_read(inode)) {
		loff_t offset;

		offset = i_size_read(inode) & ~PAGE_MASK;
		zero_user_segment(page, offset, PAGE_SIZE);
	}
	set_page_dirty(page);
	if (!PageUptodate(page))
		SetPageUptodate(page);

	f2fs_update_iostat(sbi, APP_MAPPED_IO, F2FS_BLKSIZE);
	f2fs_update_time(sbi, REQ_TIME);

	trace_f2fs_vm_page_mkwrite(page, DATA);
out_sem:
	up_read(&F2FS_I(inode)->i_mmap_sem);

	sb_end_pagefault(inode->i_sb);
err:
	return block_page_mkwrite_return(err);
}

static const struct vm_operations_struct f2fs_file_vm_ops = {
	.fault		= f2fs_filemap_fault,
	.map_pages	= filemap_map_pages,
	.page_mkwrite	= f2fs_vm_page_mkwrite,
};

static int get_parent_ino(struct inode *inode, nid_t *pino)
{
	struct dentry *dentry;

	/*
	 * Make sure to get the non-deleted alias.  The alias associated with
	 * the open file descriptor being fsync()'ed may be deleted already.
	 */
	dentry = d_find_alias(inode);
	if (!dentry)
		return 0;

	*pino = parent_ino(dentry);
	dput(dentry);
	return 1;
}

static inline enum cp_reason_type need_do_checkpoint(struct inode *inode)
{
	struct f2fs_sb_info *sbi = F2FS_I_SB(inode);
	enum cp_reason_type cp_reason = CP_NO_NEEDED;

	if (!S_ISREG(inode->i_mode))
		cp_reason = CP_NON_REGULAR;
	else if (f2fs_compressed_file(inode))
		cp_reason = CP_COMPRESSED;
	else if (inode->i_nlink != 1)
		cp_reason = CP_HARDLINK;
	else if (is_sbi_flag_set(sbi, SBI_NEED_CP))
		cp_reason = CP_SB_NEED_CP;
	else if (file_wrong_pino(inode))
		cp_reason = CP_WRONG_PINO;
	else if (!f2fs_space_for_roll_forward(sbi))
		cp_reason = CP_NO_SPC_ROLL;
	else if (!f2fs_is_checkpointed_node(sbi, F2FS_I(inode)->i_pino))
		cp_reason = CP_NODE_NEED_CP;
	else if (test_opt(sbi, FASTBOOT))
		cp_reason = CP_FASTBOOT_MODE;
	else if (F2FS_OPTION(sbi).active_logs == 2)
		cp_reason = CP_SPEC_LOG_NUM;
	else if (F2FS_OPTION(sbi).fsync_mode == FSYNC_MODE_STRICT &&
		f2fs_need_dentry_mark(sbi, inode->i_ino) &&
		f2fs_exist_written_data(sbi, F2FS_I(inode)->i_pino,
							TRANS_DIR_INO))
		cp_reason = CP_RECOVER_DIR;

	return cp_reason;
}

static bool need_inode_page_update(struct f2fs_sb_info *sbi, nid_t ino)
{
	struct page *i = find_get_page(NODE_MAPPING(sbi), ino);
	bool ret = false;
	/* But we need to avoid that there are some inode updates */
	if ((i && PageDirty(i)) || f2fs_need_inode_block_update(sbi, ino))
		ret = true;
	f2fs_put_page(i, 0);
	return ret;
}

static void try_to_fix_pino(struct inode *inode)
{
	struct f2fs_inode_info *fi = F2FS_I(inode);
	nid_t pino;

	down_write(&fi->i_sem);
	if (file_wrong_pino(inode) && inode->i_nlink == 1 &&
			get_parent_ino(inode, &pino)) {
		f2fs_i_pino_write(inode, pino);
		file_got_pino(inode);
	}
	up_write(&fi->i_sem);
}

static int f2fs_do_sync_file(struct file *file, loff_t start, loff_t end,
						int datasync, bool atomic)
{
	struct inode *inode = file->f_mapping->host;
	struct f2fs_sb_info *sbi = F2FS_I_SB(inode);
	nid_t ino = inode->i_ino;
	int ret = 0;
	enum cp_reason_type cp_reason = 0;
	struct writeback_control wbc = {
		.sync_mode = WB_SYNC_ALL,
		.nr_to_write = LONG_MAX,
		.for_reclaim = 0,
	};
	unsigned int seq_id = 0;

	if (unlikely(f2fs_readonly(inode->i_sb) ||
				is_sbi_flag_set(sbi, SBI_CP_DISABLED)))
		return 0;

	trace_f2fs_sync_file_enter(inode);

	if (S_ISDIR(inode->i_mode))
		goto go_write;

	/* if fdatasync is triggered, let's do in-place-update */
	if (datasync || get_dirty_pages(inode) <= SM_I(sbi)->min_fsync_blocks)
		set_inode_flag(inode, FI_NEED_IPU);
	ret = file_write_and_wait_range(file, start, end);
	clear_inode_flag(inode, FI_NEED_IPU);

	if (ret) {
		trace_f2fs_sync_file_exit(inode, cp_reason, datasync, ret);
		return ret;
	}

	/* if the inode is dirty, let's recover all the time */
	if (!f2fs_skip_inode_update(inode, datasync)) {
		f2fs_write_inode(inode, NULL);
		goto go_write;
	}

	/*
	 * if there is no written data, don't waste time to write recovery info.
	 */
	if (!is_inode_flag_set(inode, FI_APPEND_WRITE) &&
			!f2fs_exist_written_data(sbi, ino, APPEND_INO)) {

		/* it may call write_inode just prior to fsync */
		if (need_inode_page_update(sbi, ino))
			goto go_write;

		if (is_inode_flag_set(inode, FI_UPDATE_WRITE) ||
				f2fs_exist_written_data(sbi, ino, UPDATE_INO))
			goto flush_out;
		goto out;
	}
go_write:
	/*
	 * Both of fdatasync() and fsync() are able to be recovered from
	 * sudden-power-off.
	 */
	down_read(&F2FS_I(inode)->i_sem);
	cp_reason = need_do_checkpoint(inode);
	up_read(&F2FS_I(inode)->i_sem);

	if (cp_reason) {
		/* all the dirty node pages should be flushed for POR */
		ret = f2fs_sync_fs(inode->i_sb, 1);

		/*
		 * We've secured consistency through sync_fs. Following pino
		 * will be used only for fsynced inodes after checkpoint.
		 */
		try_to_fix_pino(inode);
		clear_inode_flag(inode, FI_APPEND_WRITE);
		clear_inode_flag(inode, FI_UPDATE_WRITE);
		goto out;
	}
sync_nodes:
	atomic_inc(&sbi->wb_sync_req[NODE]);
	ret = f2fs_fsync_node_pages(sbi, inode, &wbc, atomic, &seq_id);
	atomic_dec(&sbi->wb_sync_req[NODE]);
	if (ret)
		goto out;

	/* if cp_error was enabled, we should avoid infinite loop */
	if (unlikely(f2fs_cp_error(sbi))) {
		ret = -EIO;
		goto out;
	}

	if (f2fs_need_inode_block_update(sbi, ino)) {
		f2fs_mark_inode_dirty_sync(inode, true);
		f2fs_write_inode(inode, NULL);
		goto sync_nodes;
	}

	/*
	 * If it's atomic_write, it's just fine to keep write ordering. So
	 * here we don't need to wait for node write completion, since we use
	 * node chain which serializes node blocks. If one of node writes are
	 * reordered, we can see simply broken chain, resulting in stopping
	 * roll-forward recovery. It means we'll recover all or none node blocks
	 * given fsync mark.
	 */
	if (!atomic) {
		ret = f2fs_wait_on_node_pages_writeback(sbi, seq_id);
		if (ret)
			goto out;
	}

	/* once recovery info is written, don't need to tack this */
	f2fs_remove_ino_entry(sbi, ino, APPEND_INO);
	clear_inode_flag(inode, FI_APPEND_WRITE);
flush_out:
	if (!atomic && F2FS_OPTION(sbi).fsync_mode != FSYNC_MODE_NOBARRIER)
		ret = f2fs_issue_flush(sbi, inode->i_ino);
	if (!ret) {
		f2fs_remove_ino_entry(sbi, ino, UPDATE_INO);
		clear_inode_flag(inode, FI_UPDATE_WRITE);
		f2fs_remove_ino_entry(sbi, ino, FLUSH_INO);
	}
	f2fs_update_time(sbi, REQ_TIME);
out:
	trace_f2fs_sync_file_exit(inode, cp_reason, datasync, ret);
	return ret;
}

int f2fs_sync_file(struct file *file, loff_t start, loff_t end, int datasync)
{
	if (unlikely(f2fs_cp_error(F2FS_I_SB(file_inode(file)))))
		return -EIO;
	return f2fs_do_sync_file(file, start, end, datasync, false);
}

static bool __found_offset(struct address_space *mapping, block_t blkaddr,
				pgoff_t index, int whence)
{
	switch (whence) {
	case SEEK_DATA:
		if (__is_valid_data_blkaddr(blkaddr))
			return true;
		if (blkaddr == NEW_ADDR &&
		    xa_get_mark(&mapping->i_pages, index, PAGECACHE_TAG_DIRTY))
			return true;
		break;
	case SEEK_HOLE:
		if (blkaddr == NULL_ADDR)
			return true;
		break;
	}
	return false;
}

static loff_t f2fs_seek_block(struct file *file, loff_t offset, int whence)
{
	struct inode *inode = file->f_mapping->host;
	loff_t maxbytes = inode->i_sb->s_maxbytes;
	struct dnode_of_data dn;
	pgoff_t pgofs, end_offset;
	loff_t data_ofs = offset;
	loff_t isize;
	int err = 0;

	inode_lock(inode);

	isize = i_size_read(inode);
	if (offset >= isize)
		goto fail;

	/* handle inline data case */
	if (f2fs_has_inline_data(inode)) {
		if (whence == SEEK_HOLE) {
			data_ofs = isize;
			goto found;
		} else if (whence == SEEK_DATA) {
			data_ofs = offset;
			goto found;
		}
	}

	pgofs = (pgoff_t)(offset >> PAGE_SHIFT);

	for (; data_ofs < isize; data_ofs = (loff_t)pgofs << PAGE_SHIFT) {
		set_new_dnode(&dn, inode, NULL, NULL, 0);
		err = f2fs_get_dnode_of_data(&dn, pgofs, LOOKUP_NODE);
		if (err && err != -ENOENT) {
			goto fail;
		} else if (err == -ENOENT) {
			/* direct node does not exists */
			if (whence == SEEK_DATA) {
				pgofs = f2fs_get_next_page_offset(&dn, pgofs);
				continue;
			} else {
				goto found;
			}
		}

		end_offset = ADDRS_PER_PAGE(dn.node_page, inode);

		/* find data/hole in dnode block */
		for (; dn.ofs_in_node < end_offset;
				dn.ofs_in_node++, pgofs++,
				data_ofs = (loff_t)pgofs << PAGE_SHIFT) {
			block_t blkaddr;

			blkaddr = f2fs_data_blkaddr(&dn);

			if (__is_valid_data_blkaddr(blkaddr) &&
				!f2fs_is_valid_blkaddr(F2FS_I_SB(inode),
					blkaddr, DATA_GENERIC_ENHANCE)) {
				f2fs_put_dnode(&dn);
				goto fail;
			}

			if (__found_offset(file->f_mapping, blkaddr,
							pgofs, whence)) {
				f2fs_put_dnode(&dn);
				goto found;
			}
		}
		f2fs_put_dnode(&dn);
	}

	if (whence == SEEK_DATA)
		goto fail;
found:
	if (whence == SEEK_HOLE && data_ofs > isize)
		data_ofs = isize;
	inode_unlock(inode);
	return vfs_setpos(file, data_ofs, maxbytes);
fail:
	inode_unlock(inode);
	return -ENXIO;
}

static loff_t f2fs_llseek(struct file *file, loff_t offset, int whence)
{
	struct inode *inode = file->f_mapping->host;
	loff_t maxbytes = inode->i_sb->s_maxbytes;

	if (f2fs_compressed_file(inode))
		maxbytes = max_file_blocks(inode) << F2FS_BLKSIZE_BITS;

	switch (whence) {
	case SEEK_SET:
	case SEEK_CUR:
	case SEEK_END:
		return generic_file_llseek_size(file, offset, whence,
						maxbytes, i_size_read(inode));
	case SEEK_DATA:
	case SEEK_HOLE:
		if (offset < 0)
			return -ENXIO;
		return f2fs_seek_block(file, offset, whence);
	}

	return -EINVAL;
}

static int f2fs_file_mmap(struct file *file, struct vm_area_struct *vma)
{
	struct inode *inode = file_inode(file);

	if (unlikely(f2fs_cp_error(F2FS_I_SB(inode))))
		return -EIO;

	if (!f2fs_is_compress_backend_ready(inode))
		return -EOPNOTSUPP;

	file_accessed(file);
	vma->vm_ops = &f2fs_file_vm_ops;
	set_inode_flag(inode, FI_MMAP_FILE);
	return 0;
}

static int f2fs_file_open(struct inode *inode, struct file *filp)
{
	int err = fscrypt_file_open(inode, filp);

	if (err)
		return err;

	if (!f2fs_is_compress_backend_ready(inode))
		return -EOPNOTSUPP;

	err = fsverity_file_open(inode, filp);
	if (err)
		return err;

	filp->f_mode |= FMODE_NOWAIT;

	return dquot_file_open(inode, filp);
}

void f2fs_truncate_data_blocks_range(struct dnode_of_data *dn, int count)
{
	struct f2fs_sb_info *sbi = F2FS_I_SB(dn->inode);
	struct f2fs_node *raw_node;
	int nr_free = 0, ofs = dn->ofs_in_node, len = count;
	__le32 *addr;
	int base = 0;
	bool compressed_cluster = false;
	int cluster_index = 0, valid_blocks = 0;
	int cluster_size = F2FS_I(dn->inode)->i_cluster_size;
	bool released = !atomic_read(&F2FS_I(dn->inode)->i_compr_blocks);

	if (IS_INODE(dn->node_page) && f2fs_has_extra_attr(dn->inode))
		base = get_extra_isize(dn->inode);

	raw_node = F2FS_NODE(dn->node_page);
	addr = blkaddr_in_node(raw_node) + base + ofs;

	/* Assumption: truncateion starts with cluster */
	for (; count > 0; count--, addr++, dn->ofs_in_node++, cluster_index++) {
		block_t blkaddr = le32_to_cpu(*addr);

		if (f2fs_compressed_file(dn->inode) &&
					!(cluster_index & (cluster_size - 1))) {
			if (compressed_cluster)
				f2fs_i_compr_blocks_update(dn->inode,
							valid_blocks, false);
			compressed_cluster = (blkaddr == COMPRESS_ADDR);
			valid_blocks = 0;
		}

		if (blkaddr == NULL_ADDR)
			continue;

		dn->data_blkaddr = NULL_ADDR;
		f2fs_set_data_blkaddr(dn);

		if (__is_valid_data_blkaddr(blkaddr)) {
			if (!f2fs_is_valid_blkaddr(sbi, blkaddr,
					DATA_GENERIC_ENHANCE))
				continue;
			if (compressed_cluster)
				valid_blocks++;
		}

		if (dn->ofs_in_node == 0 && IS_INODE(dn->node_page))
			clear_inode_flag(dn->inode, FI_FIRST_BLOCK_WRITTEN);

		f2fs_invalidate_blocks(sbi, blkaddr);

		if (!released || blkaddr != COMPRESS_ADDR)
			nr_free++;
	}

	if (compressed_cluster)
		f2fs_i_compr_blocks_update(dn->inode, valid_blocks, false);

	if (nr_free) {
		pgoff_t fofs;
		/*
		 * once we invalidate valid blkaddr in range [ofs, ofs + count],
		 * we will invalidate all blkaddr in the whole range.
		 */
		fofs = f2fs_start_bidx_of_node(ofs_of_node(dn->node_page),
							dn->inode) + ofs;
		f2fs_update_extent_cache_range(dn, fofs, 0, len);
		dec_valid_block_count(sbi, dn->inode, nr_free);
	}
	dn->ofs_in_node = ofs;

	f2fs_update_time(sbi, REQ_TIME);
	trace_f2fs_truncate_data_blocks_range(dn->inode, dn->nid,
					 dn->ofs_in_node, nr_free);
}

void f2fs_truncate_data_blocks(struct dnode_of_data *dn)
{
	f2fs_truncate_data_blocks_range(dn, ADDRS_PER_BLOCK(dn->inode));
}

static int truncate_partial_data_page(struct inode *inode, u64 from,
								bool cache_only)
{
	loff_t offset = from & (PAGE_SIZE - 1);
	pgoff_t index = from >> PAGE_SHIFT;
	struct address_space *mapping = inode->i_mapping;
	struct page *page;

	if (!offset && !cache_only)
		return 0;

	if (cache_only) {
		page = find_lock_page(mapping, index);
		if (page && PageUptodate(page))
			goto truncate_out;
		f2fs_put_page(page, 1);
		return 0;
	}

	page = f2fs_get_lock_data_page(inode, index, true);
	if (IS_ERR(page))
		return PTR_ERR(page) == -ENOENT ? 0 : PTR_ERR(page);
truncate_out:
	f2fs_wait_on_page_writeback(page, DATA, true, true);
	zero_user(page, offset, PAGE_SIZE - offset);

	/* An encrypted inode should have a key and truncate the last page. */
	f2fs_bug_on(F2FS_I_SB(inode), cache_only && IS_ENCRYPTED(inode));
	if (!cache_only)
		set_page_dirty(page);
	f2fs_put_page(page, 1);
	return 0;
}

int f2fs_do_truncate_blocks(struct inode *inode, u64 from, bool lock)
{
	struct f2fs_sb_info *sbi = F2FS_I_SB(inode);
	struct dnode_of_data dn;
	pgoff_t free_from;
	int count = 0, err = 0;
	struct page *ipage;
	bool truncate_page = false;

	trace_f2fs_truncate_blocks_enter(inode, from);

	free_from = (pgoff_t)F2FS_BLK_ALIGN(from);

	if (free_from >= max_file_blocks(inode))
		goto free_partial;

	if (lock)
		f2fs_lock_op(sbi);

	ipage = f2fs_get_node_page(sbi, inode->i_ino);
	if (IS_ERR(ipage)) {
		err = PTR_ERR(ipage);
		goto out;
	}

	if (f2fs_has_inline_data(inode)) {
		f2fs_truncate_inline_inode(inode, ipage, from);
		f2fs_put_page(ipage, 1);
		truncate_page = true;
		goto out;
	}

	set_new_dnode(&dn, inode, ipage, NULL, 0);
	err = f2fs_get_dnode_of_data(&dn, free_from, LOOKUP_NODE_RA);
	if (err) {
		if (err == -ENOENT)
			goto free_next;
		goto out;
	}

	count = ADDRS_PER_PAGE(dn.node_page, inode);

	count -= dn.ofs_in_node;
	f2fs_bug_on(sbi, count < 0);

	if (dn.ofs_in_node || IS_INODE(dn.node_page)) {
		f2fs_truncate_data_blocks_range(&dn, count);
		free_from += count;
	}

	f2fs_put_dnode(&dn);
free_next:
	err = f2fs_truncate_inode_blocks(inode, free_from);
out:
	if (lock)
		f2fs_unlock_op(sbi);
free_partial:
	/* lastly zero out the first data page */
	if (!err)
		err = truncate_partial_data_page(inode, from, truncate_page);

	trace_f2fs_truncate_blocks_exit(inode, err);
	return err;
}

int f2fs_truncate_blocks(struct inode *inode, u64 from, bool lock)
{
	u64 free_from = from;
	int err;

#ifdef CONFIG_F2FS_FS_COMPRESSION
	/*
	 * for compressed file, only support cluster size
	 * aligned truncation.
	 */
	if (f2fs_compressed_file(inode))
		free_from = round_up(from,
				F2FS_I(inode)->i_cluster_size << PAGE_SHIFT);
#endif

	err = f2fs_do_truncate_blocks(inode, free_from, lock);
	if (err)
		return err;

#ifdef CONFIG_F2FS_FS_COMPRESSION
	if (from != free_from) {
		err = f2fs_truncate_partial_cluster(inode, from, lock);
		if (err)
			return err;
	}
#endif

	return 0;
}

int f2fs_truncate(struct inode *inode)
{
	int err;

	if (unlikely(f2fs_cp_error(F2FS_I_SB(inode))))
		return -EIO;

	if (!(S_ISREG(inode->i_mode) || S_ISDIR(inode->i_mode) ||
				S_ISLNK(inode->i_mode)))
		return 0;

	trace_f2fs_truncate(inode);

	if (time_to_inject(F2FS_I_SB(inode), FAULT_TRUNCATE)) {
		f2fs_show_injection_info(F2FS_I_SB(inode), FAULT_TRUNCATE);
		return -EIO;
	}

	err = dquot_initialize(inode);
	if (err)
		return err;

	/* we should check inline_data size */
	if (!f2fs_may_inline_data(inode)) {
		err = f2fs_convert_inline_inode(inode);
		if (err)
			return err;
	}

	err = f2fs_truncate_blocks(inode, i_size_read(inode), true);
	if (err)
		return err;

	inode->i_mtime = inode->i_ctime = current_time(inode);
	f2fs_mark_inode_dirty_sync(inode, false);
	return 0;
}

int f2fs_getattr(const struct path *path, struct kstat *stat,
		 u32 request_mask, unsigned int query_flags)
{
	struct inode *inode = d_inode(path->dentry);
	struct f2fs_inode_info *fi = F2FS_I(inode);
	struct f2fs_inode *ri;
	unsigned int flags;

	if (f2fs_has_extra_attr(inode) &&
			f2fs_sb_has_inode_crtime(F2FS_I_SB(inode)) &&
			F2FS_FITS_IN_INODE(ri, fi->i_extra_isize, i_crtime)) {
		stat->result_mask |= STATX_BTIME;
		stat->btime.tv_sec = fi->i_crtime.tv_sec;
		stat->btime.tv_nsec = fi->i_crtime.tv_nsec;
	}

	flags = fi->i_flags;
	if (flags & F2FS_COMPR_FL)
		stat->attributes |= STATX_ATTR_COMPRESSED;
	if (flags & F2FS_APPEND_FL)
		stat->attributes |= STATX_ATTR_APPEND;
	if (IS_ENCRYPTED(inode))
		stat->attributes |= STATX_ATTR_ENCRYPTED;
	if (flags & F2FS_IMMUTABLE_FL)
		stat->attributes |= STATX_ATTR_IMMUTABLE;
	if (flags & F2FS_NODUMP_FL)
		stat->attributes |= STATX_ATTR_NODUMP;
	if (IS_VERITY(inode))
		stat->attributes |= STATX_ATTR_VERITY;

	stat->attributes_mask |= (STATX_ATTR_COMPRESSED |
				  STATX_ATTR_APPEND |
				  STATX_ATTR_ENCRYPTED |
				  STATX_ATTR_IMMUTABLE |
				  STATX_ATTR_NODUMP |
				  STATX_ATTR_VERITY);

	generic_fillattr(inode, stat);

	/* we need to show initial sectors used for inline_data/dentries */
	if ((S_ISREG(inode->i_mode) && f2fs_has_inline_data(inode)) ||
					f2fs_has_inline_dentry(inode))
		stat->blocks += (stat->size + 511) >> 9;

	return 0;
}

#ifdef CONFIG_F2FS_FS_POSIX_ACL
static void __setattr_copy(struct inode *inode, const struct iattr *attr)
{
	unsigned int ia_valid = attr->ia_valid;

	if (ia_valid & ATTR_UID)
		inode->i_uid = attr->ia_uid;
	if (ia_valid & ATTR_GID)
		inode->i_gid = attr->ia_gid;
	if (ia_valid & ATTR_ATIME)
		inode->i_atime = attr->ia_atime;
	if (ia_valid & ATTR_MTIME)
		inode->i_mtime = attr->ia_mtime;
	if (ia_valid & ATTR_CTIME)
		inode->i_ctime = attr->ia_ctime;
	if (ia_valid & ATTR_MODE) {
		umode_t mode = attr->ia_mode;

		if (!in_group_p(inode->i_gid) &&
			!capable_wrt_inode_uidgid(inode, CAP_FSETID))
			mode &= ~S_ISGID;
		set_acl_inode(inode, mode);
	}
}
#else
#define __setattr_copy setattr_copy
#endif

int f2fs_setattr(struct dentry *dentry, struct iattr *attr)
{
	struct inode *inode = d_inode(dentry);
	int err;

	if (unlikely(f2fs_cp_error(F2FS_I_SB(inode))))
		return -EIO;

	if (unlikely(IS_IMMUTABLE(inode)))
		return -EPERM;

	if (unlikely(IS_APPEND(inode) &&
			(attr->ia_valid & (ATTR_MODE | ATTR_UID |
				  ATTR_GID | ATTR_TIMES_SET))))
		return -EPERM;

	if ((attr->ia_valid & ATTR_SIZE) &&
		!f2fs_is_compress_backend_ready(inode))
		return -EOPNOTSUPP;

	err = setattr_prepare(dentry, attr);
	if (err)
		return err;

	err = fscrypt_prepare_setattr(dentry, attr);
	if (err)
		return err;

	err = fsverity_prepare_setattr(dentry, attr);
	if (err)
		return err;

	if (is_quota_modification(inode, attr)) {
		err = dquot_initialize(inode);
		if (err)
			return err;
	}
	if ((attr->ia_valid & ATTR_UID &&
		!uid_eq(attr->ia_uid, inode->i_uid)) ||
		(attr->ia_valid & ATTR_GID &&
		!gid_eq(attr->ia_gid, inode->i_gid))) {
		f2fs_lock_op(F2FS_I_SB(inode));
		err = dquot_transfer(inode, attr);
		if (err) {
			set_sbi_flag(F2FS_I_SB(inode),
					SBI_QUOTA_NEED_REPAIR);
			f2fs_unlock_op(F2FS_I_SB(inode));
			return err;
		}
		/*
		 * update uid/gid under lock_op(), so that dquot and inode can
		 * be updated atomically.
		 */
		if (attr->ia_valid & ATTR_UID)
			inode->i_uid = attr->ia_uid;
		if (attr->ia_valid & ATTR_GID)
			inode->i_gid = attr->ia_gid;
		f2fs_mark_inode_dirty_sync(inode, true);
		f2fs_unlock_op(F2FS_I_SB(inode));
	}

	if (attr->ia_valid & ATTR_SIZE) {
		loff_t old_size = i_size_read(inode);

		if (attr->ia_size > MAX_INLINE_DATA(inode)) {
			/*
			 * should convert inline inode before i_size_write to
			 * keep smaller than inline_data size with inline flag.
			 */
			err = f2fs_convert_inline_inode(inode);
			if (err)
				return err;
		}

		down_write(&F2FS_I(inode)->i_gc_rwsem[WRITE]);
		down_write(&F2FS_I(inode)->i_mmap_sem);

		truncate_setsize(inode, attr->ia_size);

		if (attr->ia_size <= old_size)
			err = f2fs_truncate(inode);
		/*
		 * do not trim all blocks after i_size if target size is
		 * larger than i_size.
		 */
		up_write(&F2FS_I(inode)->i_mmap_sem);
		up_write(&F2FS_I(inode)->i_gc_rwsem[WRITE]);
		if (err)
			return err;

		spin_lock(&F2FS_I(inode)->i_size_lock);
		inode->i_mtime = inode->i_ctime = current_time(inode);
		F2FS_I(inode)->last_disk_size = i_size_read(inode);
		spin_unlock(&F2FS_I(inode)->i_size_lock);
	}

	__setattr_copy(inode, attr);

	if (attr->ia_valid & ATTR_MODE) {
		err = posix_acl_chmod(inode, f2fs_get_inode_mode(inode));

		if (is_inode_flag_set(inode, FI_ACL_MODE)) {
			if (!err)
				inode->i_mode = F2FS_I(inode)->i_acl_mode;
			clear_inode_flag(inode, FI_ACL_MODE);
		}
	}

	/* file size may changed here */
	f2fs_mark_inode_dirty_sync(inode, true);

	/* inode change will produce dirty node pages flushed by checkpoint */
	f2fs_balance_fs(F2FS_I_SB(inode), true);

	return err;
}

const struct inode_operations f2fs_file_inode_operations = {
	.getattr	= f2fs_getattr,
	.setattr	= f2fs_setattr,
	.get_acl	= f2fs_get_acl,
	.set_acl	= f2fs_set_acl,
	.listxattr	= f2fs_listxattr,
	.fiemap		= f2fs_fiemap,
};

static int fill_zero(struct inode *inode, pgoff_t index,
					loff_t start, loff_t len)
{
	struct f2fs_sb_info *sbi = F2FS_I_SB(inode);
	struct page *page;

	if (!len)
		return 0;

	f2fs_balance_fs(sbi, true);

	f2fs_lock_op(sbi);
	page = f2fs_get_new_data_page(inode, NULL, index, false);
	f2fs_unlock_op(sbi);

	if (IS_ERR(page))
		return PTR_ERR(page);

	f2fs_wait_on_page_writeback(page, DATA, true, true);
	zero_user(page, start, len);
	set_page_dirty(page);
	f2fs_put_page(page, 1);
	return 0;
}

int f2fs_truncate_hole(struct inode *inode, pgoff_t pg_start, pgoff_t pg_end)
{
	int err;

	while (pg_start < pg_end) {
		struct dnode_of_data dn;
		pgoff_t end_offset, count;

		set_new_dnode(&dn, inode, NULL, NULL, 0);
		err = f2fs_get_dnode_of_data(&dn, pg_start, LOOKUP_NODE);
		if (err) {
			if (err == -ENOENT) {
				pg_start = f2fs_get_next_page_offset(&dn,
								pg_start);
				continue;
			}
			return err;
		}

		end_offset = ADDRS_PER_PAGE(dn.node_page, inode);
		count = min(end_offset - dn.ofs_in_node, pg_end - pg_start);

		f2fs_bug_on(F2FS_I_SB(inode), count == 0 || count > end_offset);

		f2fs_truncate_data_blocks_range(&dn, count);
		f2fs_put_dnode(&dn);

		pg_start += count;
	}
	return 0;
}

static int punch_hole(struct inode *inode, loff_t offset, loff_t len)
{
	pgoff_t pg_start, pg_end;
	loff_t off_start, off_end;
	int ret;

	ret = f2fs_convert_inline_inode(inode);
	if (ret)
		return ret;

	pg_start = ((unsigned long long) offset) >> PAGE_SHIFT;
	pg_end = ((unsigned long long) offset + len) >> PAGE_SHIFT;

	off_start = offset & (PAGE_SIZE - 1);
	off_end = (offset + len) & (PAGE_SIZE - 1);

	if (pg_start == pg_end) {
		ret = fill_zero(inode, pg_start, off_start,
						off_end - off_start);
		if (ret)
			return ret;
	} else {
		if (off_start) {
			ret = fill_zero(inode, pg_start++, off_start,
						PAGE_SIZE - off_start);
			if (ret)
				return ret;
		}
		if (off_end) {
			ret = fill_zero(inode, pg_end, 0, off_end);
			if (ret)
				return ret;
		}

		if (pg_start < pg_end) {
			struct address_space *mapping = inode->i_mapping;
			loff_t blk_start, blk_end;
			struct f2fs_sb_info *sbi = F2FS_I_SB(inode);

			f2fs_balance_fs(sbi, true);

			blk_start = (loff_t)pg_start << PAGE_SHIFT;
			blk_end = (loff_t)pg_end << PAGE_SHIFT;

			down_write(&F2FS_I(inode)->i_gc_rwsem[WRITE]);
			down_write(&F2FS_I(inode)->i_mmap_sem);

			truncate_inode_pages_range(mapping, blk_start,
					blk_end - 1);

			f2fs_lock_op(sbi);
			ret = f2fs_truncate_hole(inode, pg_start, pg_end);
			f2fs_unlock_op(sbi);

			up_write(&F2FS_I(inode)->i_mmap_sem);
			up_write(&F2FS_I(inode)->i_gc_rwsem[WRITE]);
		}
	}

	return ret;
}

static int __read_out_blkaddrs(struct inode *inode, block_t *blkaddr,
				int *do_replace, pgoff_t off, pgoff_t len)
{
	struct f2fs_sb_info *sbi = F2FS_I_SB(inode);
	struct dnode_of_data dn;
	int ret, done, i;

next_dnode:
	set_new_dnode(&dn, inode, NULL, NULL, 0);
	ret = f2fs_get_dnode_of_data(&dn, off, LOOKUP_NODE_RA);
	if (ret && ret != -ENOENT) {
		return ret;
	} else if (ret == -ENOENT) {
		if (dn.max_level == 0)
			return -ENOENT;
		done = min((pgoff_t)ADDRS_PER_BLOCK(inode) -
						dn.ofs_in_node, len);
		blkaddr += done;
		do_replace += done;
		goto next;
	}

	done = min((pgoff_t)ADDRS_PER_PAGE(dn.node_page, inode) -
							dn.ofs_in_node, len);
	for (i = 0; i < done; i++, blkaddr++, do_replace++, dn.ofs_in_node++) {
		*blkaddr = f2fs_data_blkaddr(&dn);

		if (__is_valid_data_blkaddr(*blkaddr) &&
			!f2fs_is_valid_blkaddr(sbi, *blkaddr,
					DATA_GENERIC_ENHANCE)) {
			f2fs_put_dnode(&dn);
			return -EFSCORRUPTED;
		}

		if (!f2fs_is_checkpointed_data(sbi, *blkaddr)) {

			if (f2fs_lfs_mode(sbi)) {
				f2fs_put_dnode(&dn);
				return -EOPNOTSUPP;
			}

			/* do not invalidate this block address */
			f2fs_update_data_blkaddr(&dn, NULL_ADDR);
			*do_replace = 1;
		}
	}
	f2fs_put_dnode(&dn);
next:
	len -= done;
	off += done;
	if (len)
		goto next_dnode;
	return 0;
}

static int __roll_back_blkaddrs(struct inode *inode, block_t *blkaddr,
				int *do_replace, pgoff_t off, int len)
{
	struct f2fs_sb_info *sbi = F2FS_I_SB(inode);
	struct dnode_of_data dn;
	int ret, i;

	for (i = 0; i < len; i++, do_replace++, blkaddr++) {
		if (*do_replace == 0)
			continue;

		set_new_dnode(&dn, inode, NULL, NULL, 0);
		ret = f2fs_get_dnode_of_data(&dn, off + i, LOOKUP_NODE_RA);
		if (ret) {
			dec_valid_block_count(sbi, inode, 1);
			f2fs_invalidate_blocks(sbi, *blkaddr);
		} else {
			f2fs_update_data_blkaddr(&dn, *blkaddr);
		}
		f2fs_put_dnode(&dn);
	}
	return 0;
}

static int __clone_blkaddrs(struct inode *src_inode, struct inode *dst_inode,
			block_t *blkaddr, int *do_replace,
			pgoff_t src, pgoff_t dst, pgoff_t len, bool full)
{
	struct f2fs_sb_info *sbi = F2FS_I_SB(src_inode);
	pgoff_t i = 0;
	int ret;

	while (i < len) {
		if (blkaddr[i] == NULL_ADDR && !full) {
			i++;
			continue;
		}

		if (do_replace[i] || blkaddr[i] == NULL_ADDR) {
			struct dnode_of_data dn;
			struct node_info ni;
			size_t new_size;
			pgoff_t ilen;

			set_new_dnode(&dn, dst_inode, NULL, NULL, 0);
			ret = f2fs_get_dnode_of_data(&dn, dst + i, ALLOC_NODE);
			if (ret)
				return ret;

			ret = f2fs_get_node_info(sbi, dn.nid, &ni);
			if (ret) {
				f2fs_put_dnode(&dn);
				return ret;
			}

			ilen = min((pgoff_t)
				ADDRS_PER_PAGE(dn.node_page, dst_inode) -
						dn.ofs_in_node, len - i);
			do {
				dn.data_blkaddr = f2fs_data_blkaddr(&dn);
				f2fs_truncate_data_blocks_range(&dn, 1);

				if (do_replace[i]) {
					f2fs_i_blocks_write(src_inode,
							1, false, false);
					f2fs_i_blocks_write(dst_inode,
							1, true, false);
					f2fs_replace_block(sbi, &dn, dn.data_blkaddr,
					blkaddr[i], ni.version, true, false);

					do_replace[i] = 0;
				}
				dn.ofs_in_node++;
				i++;
				new_size = (loff_t)(dst + i) << PAGE_SHIFT;
				if (dst_inode->i_size < new_size)
					f2fs_i_size_write(dst_inode, new_size);
			} while (--ilen && (do_replace[i] || blkaddr[i] == NULL_ADDR));

			f2fs_put_dnode(&dn);
		} else {
			struct page *psrc, *pdst;

			psrc = f2fs_get_lock_data_page(src_inode,
							src + i, true);
			if (IS_ERR(psrc))
				return PTR_ERR(psrc);
			pdst = f2fs_get_new_data_page(dst_inode, NULL, dst + i,
								true);
			if (IS_ERR(pdst)) {
				f2fs_put_page(psrc, 1);
				return PTR_ERR(pdst);
			}
			f2fs_copy_page(psrc, pdst);
			set_page_dirty(pdst);
			f2fs_put_page(pdst, 1);
			f2fs_put_page(psrc, 1);

			ret = f2fs_truncate_hole(src_inode,
						src + i, src + i + 1);
			if (ret)
				return ret;
			i++;
		}
	}
	return 0;
}

static int __exchange_data_block(struct inode *src_inode,
			struct inode *dst_inode, pgoff_t src, pgoff_t dst,
			pgoff_t len, bool full)
{
	block_t *src_blkaddr;
	int *do_replace;
	pgoff_t olen;
	int ret;

	while (len) {
		olen = min((pgoff_t)4 * ADDRS_PER_BLOCK(src_inode), len);

		src_blkaddr = f2fs_kvzalloc(F2FS_I_SB(src_inode),
					array_size(olen, sizeof(block_t)),
					GFP_NOFS);
		if (!src_blkaddr)
			return -ENOMEM;

		do_replace = f2fs_kvzalloc(F2FS_I_SB(src_inode),
					array_size(olen, sizeof(int)),
					GFP_NOFS);
		if (!do_replace) {
			kvfree(src_blkaddr);
			return -ENOMEM;
		}

		ret = __read_out_blkaddrs(src_inode, src_blkaddr,
					do_replace, src, olen);
		if (ret)
			goto roll_back;

		ret = __clone_blkaddrs(src_inode, dst_inode, src_blkaddr,
					do_replace, src, dst, olen, full);
		if (ret)
			goto roll_back;

		src += olen;
		dst += olen;
		len -= olen;

		kvfree(src_blkaddr);
		kvfree(do_replace);
	}
	return 0;

roll_back:
	__roll_back_blkaddrs(src_inode, src_blkaddr, do_replace, src, olen);
	kvfree(src_blkaddr);
	kvfree(do_replace);
	return ret;
}

static int f2fs_do_collapse(struct inode *inode, loff_t offset, loff_t len)
{
	struct f2fs_sb_info *sbi = F2FS_I_SB(inode);
	pgoff_t nrpages = DIV_ROUND_UP(i_size_read(inode), PAGE_SIZE);
	pgoff_t start = offset >> PAGE_SHIFT;
	pgoff_t end = (offset + len) >> PAGE_SHIFT;
	int ret;

	f2fs_balance_fs(sbi, true);

	/* avoid gc operation during block exchange */
	down_write(&F2FS_I(inode)->i_gc_rwsem[WRITE]);
	down_write(&F2FS_I(inode)->i_mmap_sem);

	f2fs_lock_op(sbi);
	f2fs_drop_extent_tree(inode);
	truncate_pagecache(inode, offset);
	ret = __exchange_data_block(inode, inode, end, start, nrpages - end, true);
	f2fs_unlock_op(sbi);

	up_write(&F2FS_I(inode)->i_mmap_sem);
	up_write(&F2FS_I(inode)->i_gc_rwsem[WRITE]);
	return ret;
}

static int f2fs_collapse_range(struct inode *inode, loff_t offset, loff_t len)
{
	loff_t new_size;
	int ret;

	if (offset + len >= i_size_read(inode))
		return -EINVAL;

	/* collapse range should be aligned to block size of f2fs. */
	if (offset & (F2FS_BLKSIZE - 1) || len & (F2FS_BLKSIZE - 1))
		return -EINVAL;

	ret = f2fs_convert_inline_inode(inode);
	if (ret)
		return ret;

	/* write out all dirty pages from offset */
	ret = filemap_write_and_wait_range(inode->i_mapping, offset, LLONG_MAX);
	if (ret)
		return ret;

	ret = f2fs_do_collapse(inode, offset, len);
	if (ret)
		return ret;

	/* write out all moved pages, if possible */
	down_write(&F2FS_I(inode)->i_mmap_sem);
	filemap_write_and_wait_range(inode->i_mapping, offset, LLONG_MAX);
	truncate_pagecache(inode, offset);

	new_size = i_size_read(inode) - len;
	ret = f2fs_truncate_blocks(inode, new_size, true);
	up_write(&F2FS_I(inode)->i_mmap_sem);
	if (!ret)
		f2fs_i_size_write(inode, new_size);
	return ret;
}

static int f2fs_do_zero_range(struct dnode_of_data *dn, pgoff_t start,
								pgoff_t end)
{
	struct f2fs_sb_info *sbi = F2FS_I_SB(dn->inode);
	pgoff_t index = start;
	unsigned int ofs_in_node = dn->ofs_in_node;
	blkcnt_t count = 0;
	int ret;

	for (; index < end; index++, dn->ofs_in_node++) {
		if (f2fs_data_blkaddr(dn) == NULL_ADDR)
			count++;
	}

	dn->ofs_in_node = ofs_in_node;
	ret = f2fs_reserve_new_blocks(dn, count);
	if (ret)
		return ret;

	dn->ofs_in_node = ofs_in_node;
	for (index = start; index < end; index++, dn->ofs_in_node++) {
		dn->data_blkaddr = f2fs_data_blkaddr(dn);
		/*
		 * f2fs_reserve_new_blocks will not guarantee entire block
		 * allocation.
		 */
		if (dn->data_blkaddr == NULL_ADDR) {
			ret = -ENOSPC;
			break;
		}
		if (dn->data_blkaddr != NEW_ADDR) {
			f2fs_invalidate_blocks(sbi, dn->data_blkaddr);
			dn->data_blkaddr = NEW_ADDR;
			f2fs_set_data_blkaddr(dn);
		}
	}

	f2fs_update_extent_cache_range(dn, start, 0, index - start);

	return ret;
}

static int f2fs_zero_range(struct inode *inode, loff_t offset, loff_t len,
								int mode)
{
	struct f2fs_sb_info *sbi = F2FS_I_SB(inode);
	struct address_space *mapping = inode->i_mapping;
	pgoff_t index, pg_start, pg_end;
	loff_t new_size = i_size_read(inode);
	loff_t off_start, off_end;
	int ret = 0;

	ret = inode_newsize_ok(inode, (len + offset));
	if (ret)
		return ret;

	ret = f2fs_convert_inline_inode(inode);
	if (ret)
		return ret;

	ret = filemap_write_and_wait_range(mapping, offset, offset + len - 1);
	if (ret)
		return ret;

	pg_start = ((unsigned long long) offset) >> PAGE_SHIFT;
	pg_end = ((unsigned long long) offset + len) >> PAGE_SHIFT;

	off_start = offset & (PAGE_SIZE - 1);
	off_end = (offset + len) & (PAGE_SIZE - 1);

	if (pg_start == pg_end) {
		ret = fill_zero(inode, pg_start, off_start,
						off_end - off_start);
		if (ret)
			return ret;

		new_size = max_t(loff_t, new_size, offset + len);
	} else {
		if (off_start) {
			ret = fill_zero(inode, pg_start++, off_start,
						PAGE_SIZE - off_start);
			if (ret)
				return ret;

			new_size = max_t(loff_t, new_size,
					(loff_t)pg_start << PAGE_SHIFT);
		}

		for (index = pg_start; index < pg_end;) {
			struct dnode_of_data dn;
			unsigned int end_offset;
			pgoff_t end;

			down_write(&F2FS_I(inode)->i_gc_rwsem[WRITE]);
			down_write(&F2FS_I(inode)->i_mmap_sem);

			truncate_pagecache_range(inode,
				(loff_t)index << PAGE_SHIFT,
				((loff_t)pg_end << PAGE_SHIFT) - 1);

			f2fs_lock_op(sbi);

			set_new_dnode(&dn, inode, NULL, NULL, 0);
			ret = f2fs_get_dnode_of_data(&dn, index, ALLOC_NODE);
			if (ret) {
				f2fs_unlock_op(sbi);
				up_write(&F2FS_I(inode)->i_mmap_sem);
				up_write(&F2FS_I(inode)->i_gc_rwsem[WRITE]);
				goto out;
			}

			end_offset = ADDRS_PER_PAGE(dn.node_page, inode);
			end = min(pg_end, end_offset - dn.ofs_in_node + index);

			ret = f2fs_do_zero_range(&dn, index, end);
			f2fs_put_dnode(&dn);

			f2fs_unlock_op(sbi);
			up_write(&F2FS_I(inode)->i_mmap_sem);
			up_write(&F2FS_I(inode)->i_gc_rwsem[WRITE]);

			f2fs_balance_fs(sbi, dn.node_changed);

			if (ret)
				goto out;

			index = end;
			new_size = max_t(loff_t, new_size,
					(loff_t)index << PAGE_SHIFT);
		}

		if (off_end) {
			ret = fill_zero(inode, pg_end, 0, off_end);
			if (ret)
				goto out;

			new_size = max_t(loff_t, new_size, offset + len);
		}
	}

out:
	if (new_size > i_size_read(inode)) {
		if (mode & FALLOC_FL_KEEP_SIZE)
			file_set_keep_isize(inode);
		else
			f2fs_i_size_write(inode, new_size);
	}
	return ret;
}

static int f2fs_insert_range(struct inode *inode, loff_t offset, loff_t len)
{
	struct f2fs_sb_info *sbi = F2FS_I_SB(inode);
	pgoff_t nr, pg_start, pg_end, delta, idx;
	loff_t new_size;
	int ret = 0;

	new_size = i_size_read(inode) + len;
	ret = inode_newsize_ok(inode, new_size);
	if (ret)
		return ret;

	if (offset >= i_size_read(inode))
		return -EINVAL;

	/* insert range should be aligned to block size of f2fs. */
	if (offset & (F2FS_BLKSIZE - 1) || len & (F2FS_BLKSIZE - 1))
		return -EINVAL;

	ret = f2fs_convert_inline_inode(inode);
	if (ret)
		return ret;

	f2fs_balance_fs(sbi, true);

	down_write(&F2FS_I(inode)->i_mmap_sem);
	ret = f2fs_truncate_blocks(inode, i_size_read(inode), true);
	up_write(&F2FS_I(inode)->i_mmap_sem);
	if (ret)
		return ret;

	/* write out all dirty pages from offset */
	ret = filemap_write_and_wait_range(inode->i_mapping, offset, LLONG_MAX);
	if (ret)
		return ret;

	pg_start = offset >> PAGE_SHIFT;
	pg_end = (offset + len) >> PAGE_SHIFT;
	delta = pg_end - pg_start;
	idx = DIV_ROUND_UP(i_size_read(inode), PAGE_SIZE);

	/* avoid gc operation during block exchange */
	down_write(&F2FS_I(inode)->i_gc_rwsem[WRITE]);
	down_write(&F2FS_I(inode)->i_mmap_sem);
	truncate_pagecache(inode, offset);

	while (!ret && idx > pg_start) {
		nr = idx - pg_start;
		if (nr > delta)
			nr = delta;
		idx -= nr;

		f2fs_lock_op(sbi);
		f2fs_drop_extent_tree(inode);

		ret = __exchange_data_block(inode, inode, idx,
					idx + delta, nr, false);
		f2fs_unlock_op(sbi);
	}
	up_write(&F2FS_I(inode)->i_mmap_sem);
	up_write(&F2FS_I(inode)->i_gc_rwsem[WRITE]);

	/* write out all moved pages, if possible */
	down_write(&F2FS_I(inode)->i_mmap_sem);
	filemap_write_and_wait_range(inode->i_mapping, offset, LLONG_MAX);
	truncate_pagecache(inode, offset);
	up_write(&F2FS_I(inode)->i_mmap_sem);

	if (!ret)
		f2fs_i_size_write(inode, new_size);
	return ret;
}

static int expand_inode_data(struct inode *inode, loff_t offset,
					loff_t len, int mode)
{
	struct f2fs_sb_info *sbi = F2FS_I_SB(inode);
	struct f2fs_map_blocks map = { .m_next_pgofs = NULL,
			.m_next_extent = NULL, .m_seg_type = NO_CHECK_TYPE,
			.m_may_create = true };
	pgoff_t pg_end;
	loff_t new_size = i_size_read(inode);
	loff_t off_end;
	int err;

	err = inode_newsize_ok(inode, (len + offset));
	if (err)
		return err;

	err = f2fs_convert_inline_inode(inode);
	if (err)
		return err;

	f2fs_balance_fs(sbi, true);

	pg_end = ((unsigned long long)offset + len) >> PAGE_SHIFT;
	off_end = (offset + len) & (PAGE_SIZE - 1);

	map.m_lblk = ((unsigned long long)offset) >> PAGE_SHIFT;
	map.m_len = pg_end - map.m_lblk;
	if (off_end)
		map.m_len++;

	if (!map.m_len)
		return 0;

	if (f2fs_is_pinned_file(inode)) {
		block_t len = (map.m_len >> sbi->log_blocks_per_seg) <<
					sbi->log_blocks_per_seg;
		block_t done = 0;

		if (map.m_len % sbi->blocks_per_seg)
			len += sbi->blocks_per_seg;

		map.m_len = sbi->blocks_per_seg;
next_alloc:
		if (has_not_enough_free_secs(sbi, 0,
			GET_SEC_FROM_SEG(sbi, overprovision_segments(sbi)))) {
			down_write(&sbi->gc_lock);
			err = f2fs_gc(sbi, true, false, NULL_SEGNO);
			if (err && err != -ENODATA && err != -EAGAIN)
				goto out_err;
		}

		down_write(&sbi->pin_sem);

		f2fs_lock_op(sbi);
		f2fs_allocate_new_segment(sbi, CURSEG_COLD_DATA_PINNED);
		f2fs_unlock_op(sbi);

		map.m_seg_type = CURSEG_COLD_DATA_PINNED;
		err = f2fs_map_blocks(inode, &map, 1, F2FS_GET_BLOCK_PRE_DIO);

		up_write(&sbi->pin_sem);

		done += map.m_len;
		len -= map.m_len;
		map.m_lblk += map.m_len;
		if (!err && len)
			goto next_alloc;

		map.m_len = done;
	} else {
		err = f2fs_map_blocks(inode, &map, 1, F2FS_GET_BLOCK_PRE_AIO);
	}
out_err:
	if (err) {
		pgoff_t last_off;

		if (!map.m_len)
			return err;

		last_off = map.m_lblk + map.m_len - 1;

		/* update new size to the failed position */
		new_size = (last_off == pg_end) ? offset + len :
					(loff_t)(last_off + 1) << PAGE_SHIFT;
	} else {
		new_size = ((loff_t)pg_end << PAGE_SHIFT) + off_end;
	}

	if (new_size > i_size_read(inode)) {
		if (mode & FALLOC_FL_KEEP_SIZE)
			file_set_keep_isize(inode);
		else
			f2fs_i_size_write(inode, new_size);
	}

	return err;
}

static long f2fs_fallocate(struct file *file, int mode,
				loff_t offset, loff_t len)
{
	struct inode *inode = file_inode(file);
	long ret = 0;

	if (unlikely(f2fs_cp_error(F2FS_I_SB(inode))))
		return -EIO;
	if (!f2fs_is_checkpoint_ready(F2FS_I_SB(inode)))
		return -ENOSPC;
	if (!f2fs_is_compress_backend_ready(inode))
		return -EOPNOTSUPP;

	/* f2fs only support ->fallocate for regular file */
	if (!S_ISREG(inode->i_mode))
		return -EINVAL;

	if (IS_ENCRYPTED(inode) &&
		(mode & (FALLOC_FL_COLLAPSE_RANGE | FALLOC_FL_INSERT_RANGE)))
		return -EOPNOTSUPP;

	if (f2fs_compressed_file(inode) &&
		(mode & (FALLOC_FL_PUNCH_HOLE | FALLOC_FL_COLLAPSE_RANGE |
			FALLOC_FL_ZERO_RANGE | FALLOC_FL_INSERT_RANGE)))
		return -EOPNOTSUPP;

	if (mode & ~(FALLOC_FL_KEEP_SIZE | FALLOC_FL_PUNCH_HOLE |
			FALLOC_FL_COLLAPSE_RANGE | FALLOC_FL_ZERO_RANGE |
			FALLOC_FL_INSERT_RANGE))
		return -EOPNOTSUPP;

	inode_lock(inode);

	if (mode & FALLOC_FL_PUNCH_HOLE) {
		if (offset >= inode->i_size)
			goto out;

		ret = punch_hole(inode, offset, len);
	} else if (mode & FALLOC_FL_COLLAPSE_RANGE) {
		ret = f2fs_collapse_range(inode, offset, len);
	} else if (mode & FALLOC_FL_ZERO_RANGE) {
		ret = f2fs_zero_range(inode, offset, len, mode);
	} else if (mode & FALLOC_FL_INSERT_RANGE) {
		ret = f2fs_insert_range(inode, offset, len);
	} else {
		ret = expand_inode_data(inode, offset, len, mode);
	}

	if (!ret) {
		inode->i_mtime = inode->i_ctime = current_time(inode);
		f2fs_mark_inode_dirty_sync(inode, false);
		f2fs_update_time(F2FS_I_SB(inode), REQ_TIME);
	}

out:
	inode_unlock(inode);

	trace_f2fs_fallocate(inode, mode, offset, len, ret);
	return ret;
}

static int f2fs_release_file(struct inode *inode, struct file *filp)
{
	/*
	 * f2fs_relase_file is called at every close calls. So we should
	 * not drop any inmemory pages by close called by other process.
	 */
	if (!(filp->f_mode & FMODE_WRITE) ||
			atomic_read(&inode->i_writecount) != 1)
		return 0;

	/* some remained atomic pages should discarded */
	if (f2fs_is_atomic_file(inode))
		f2fs_drop_inmem_pages(inode);
	if (f2fs_is_volatile_file(inode)) {
		set_inode_flag(inode, FI_DROP_CACHE);
		filemap_fdatawrite(inode->i_mapping);
		clear_inode_flag(inode, FI_DROP_CACHE);
		clear_inode_flag(inode, FI_VOLATILE_FILE);
		stat_dec_volatile_write(inode);
	}
	return 0;
}

static int f2fs_file_flush(struct file *file, fl_owner_t id)
{
	struct inode *inode = file_inode(file);

	/*
	 * If the process doing a transaction is crashed, we should do
	 * roll-back. Otherwise, other reader/write can see corrupted database
	 * until all the writers close its file. Since this should be done
	 * before dropping file lock, it needs to do in ->flush.
	 */
	if (f2fs_is_atomic_file(inode) &&
			F2FS_I(inode)->inmem_task == current)
		f2fs_drop_inmem_pages(inode);
	return 0;
}

static int f2fs_setflags_common(struct inode *inode, u32 iflags, u32 mask)
{
	struct f2fs_inode_info *fi = F2FS_I(inode);
	u32 masked_flags = fi->i_flags & mask;

	f2fs_bug_on(F2FS_I_SB(inode), (iflags & ~mask));

	/* Is it quota file? Do not allow user to mess with it */
	if (IS_NOQUOTA(inode))
		return -EPERM;

	if ((iflags ^ masked_flags) & F2FS_CASEFOLD_FL) {
		if (!f2fs_sb_has_casefold(F2FS_I_SB(inode)))
			return -EOPNOTSUPP;
		if (!f2fs_empty_dir(inode))
			return -ENOTEMPTY;
	}

	if (iflags & (F2FS_COMPR_FL | F2FS_NOCOMP_FL)) {
		if (!f2fs_sb_has_compression(F2FS_I_SB(inode)))
			return -EOPNOTSUPP;
		if ((iflags & F2FS_COMPR_FL) && (iflags & F2FS_NOCOMP_FL))
			return -EINVAL;
	}

	if ((iflags ^ masked_flags) & F2FS_COMPR_FL) {
		if (masked_flags & F2FS_COMPR_FL) {
			if (!f2fs_disable_compressed_file(inode))
				return -EINVAL;
		}
		if (iflags & F2FS_NOCOMP_FL)
			return -EINVAL;
		if (iflags & F2FS_COMPR_FL) {
			if (!f2fs_may_compress(inode))
				return -EINVAL;
			if (S_ISREG(inode->i_mode) && inode->i_size)
				return -EINVAL;

			set_compress_context(inode);
		}
	}
	if ((iflags ^ masked_flags) & F2FS_NOCOMP_FL) {
		if (masked_flags & F2FS_COMPR_FL)
			return -EINVAL;
	}

	fi->i_flags = iflags | (fi->i_flags & ~mask);
	f2fs_bug_on(F2FS_I_SB(inode), (fi->i_flags & F2FS_COMPR_FL) &&
					(fi->i_flags & F2FS_NOCOMP_FL));

	if (fi->i_flags & F2FS_PROJINHERIT_FL)
		set_inode_flag(inode, FI_PROJ_INHERIT);
	else
		clear_inode_flag(inode, FI_PROJ_INHERIT);

	inode->i_ctime = current_time(inode);
	f2fs_set_inode_flags(inode);
	f2fs_mark_inode_dirty_sync(inode, true);
	return 0;
}

/* FS_IOC_GETFLAGS and FS_IOC_SETFLAGS support */

/*
 * To make a new on-disk f2fs i_flag gettable via FS_IOC_GETFLAGS, add an entry
 * for it to f2fs_fsflags_map[], and add its FS_*_FL equivalent to
 * F2FS_GETTABLE_FS_FL.  To also make it settable via FS_IOC_SETFLAGS, also add
 * its FS_*_FL equivalent to F2FS_SETTABLE_FS_FL.
 */

static const struct {
	u32 iflag;
	u32 fsflag;
} f2fs_fsflags_map[] = {
	{ F2FS_COMPR_FL,	FS_COMPR_FL },
	{ F2FS_SYNC_FL,		FS_SYNC_FL },
	{ F2FS_IMMUTABLE_FL,	FS_IMMUTABLE_FL },
	{ F2FS_APPEND_FL,	FS_APPEND_FL },
	{ F2FS_NODUMP_FL,	FS_NODUMP_FL },
	{ F2FS_NOATIME_FL,	FS_NOATIME_FL },
	{ F2FS_NOCOMP_FL,	FS_NOCOMP_FL },
	{ F2FS_INDEX_FL,	FS_INDEX_FL },
	{ F2FS_DIRSYNC_FL,	FS_DIRSYNC_FL },
	{ F2FS_PROJINHERIT_FL,	FS_PROJINHERIT_FL },
	{ F2FS_CASEFOLD_FL,	FS_CASEFOLD_FL },
};

#define F2FS_GETTABLE_FS_FL (		\
		FS_COMPR_FL |		\
		FS_SYNC_FL |		\
		FS_IMMUTABLE_FL |	\
		FS_APPEND_FL |		\
		FS_NODUMP_FL |		\
		FS_NOATIME_FL |		\
		FS_NOCOMP_FL |		\
		FS_INDEX_FL |		\
		FS_DIRSYNC_FL |		\
		FS_PROJINHERIT_FL |	\
		FS_ENCRYPT_FL |		\
		FS_INLINE_DATA_FL |	\
		FS_NOCOW_FL |		\
		FS_VERITY_FL |		\
		FS_CASEFOLD_FL)

#define F2FS_SETTABLE_FS_FL (		\
		FS_COMPR_FL |		\
		FS_SYNC_FL |		\
		FS_IMMUTABLE_FL |	\
		FS_APPEND_FL |		\
		FS_NODUMP_FL |		\
		FS_NOATIME_FL |		\
		FS_NOCOMP_FL |		\
		FS_DIRSYNC_FL |		\
		FS_PROJINHERIT_FL |	\
		FS_CASEFOLD_FL)

/* Convert f2fs on-disk i_flags to FS_IOC_{GET,SET}FLAGS flags */
static inline u32 f2fs_iflags_to_fsflags(u32 iflags)
{
	u32 fsflags = 0;
	int i;

	for (i = 0; i < ARRAY_SIZE(f2fs_fsflags_map); i++)
		if (iflags & f2fs_fsflags_map[i].iflag)
			fsflags |= f2fs_fsflags_map[i].fsflag;

	return fsflags;
}

/* Convert FS_IOC_{GET,SET}FLAGS flags to f2fs on-disk i_flags */
static inline u32 f2fs_fsflags_to_iflags(u32 fsflags)
{
	u32 iflags = 0;
	int i;

	for (i = 0; i < ARRAY_SIZE(f2fs_fsflags_map); i++)
		if (fsflags & f2fs_fsflags_map[i].fsflag)
			iflags |= f2fs_fsflags_map[i].iflag;

	return iflags;
}

static int f2fs_ioc_getflags(struct file *filp, unsigned long arg)
{
	struct inode *inode = file_inode(filp);
	struct f2fs_inode_info *fi = F2FS_I(inode);
	u32 fsflags = f2fs_iflags_to_fsflags(fi->i_flags);

	if (IS_ENCRYPTED(inode))
		fsflags |= FS_ENCRYPT_FL;
	if (IS_VERITY(inode))
		fsflags |= FS_VERITY_FL;
	if (f2fs_has_inline_data(inode) || f2fs_has_inline_dentry(inode))
		fsflags |= FS_INLINE_DATA_FL;
	if (is_inode_flag_set(inode, FI_PIN_FILE))
		fsflags |= FS_NOCOW_FL;

	fsflags &= F2FS_GETTABLE_FS_FL;

	return put_user(fsflags, (int __user *)arg);
}

static int f2fs_ioc_setflags(struct file *filp, unsigned long arg)
{
	struct inode *inode = file_inode(filp);
	struct f2fs_inode_info *fi = F2FS_I(inode);
	u32 fsflags, old_fsflags;
	u32 iflags;
	int ret;

	if (!inode_owner_or_capable(inode))
		return -EACCES;

	if (get_user(fsflags, (int __user *)arg))
		return -EFAULT;

	if (fsflags & ~F2FS_GETTABLE_FS_FL)
		return -EOPNOTSUPP;
	fsflags &= F2FS_SETTABLE_FS_FL;

	iflags = f2fs_fsflags_to_iflags(fsflags);
	if (f2fs_mask_flags(inode->i_mode, iflags) != iflags)
		return -EOPNOTSUPP;

	ret = mnt_want_write_file(filp);
	if (ret)
		return ret;

	inode_lock(inode);

	old_fsflags = f2fs_iflags_to_fsflags(fi->i_flags);
	ret = vfs_ioc_setflags_prepare(inode, old_fsflags, fsflags);
	if (ret)
		goto out;

	ret = f2fs_setflags_common(inode, iflags,
			f2fs_fsflags_to_iflags(F2FS_SETTABLE_FS_FL));
out:
	inode_unlock(inode);
	mnt_drop_write_file(filp);
	return ret;
}

static int f2fs_ioc_getversion(struct file *filp, unsigned long arg)
{
	struct inode *inode = file_inode(filp);

	return put_user(inode->i_generation, (int __user *)arg);
}

static int f2fs_ioc_start_atomic_write(struct file *filp)
{
	struct inode *inode = file_inode(filp);
	struct f2fs_inode_info *fi = F2FS_I(inode);
	struct f2fs_sb_info *sbi = F2FS_I_SB(inode);
	int ret;

	if (!inode_owner_or_capable(inode))
		return -EACCES;

	if (!S_ISREG(inode->i_mode))
		return -EINVAL;

	if (filp->f_flags & O_DIRECT)
		return -EINVAL;

	ret = mnt_want_write_file(filp);
	if (ret)
		return ret;

	inode_lock(inode);

	f2fs_disable_compressed_file(inode);

	if (f2fs_is_atomic_file(inode)) {
		if (is_inode_flag_set(inode, FI_ATOMIC_REVOKE_REQUEST))
			ret = -EINVAL;
		goto out;
	}

	ret = f2fs_convert_inline_inode(inode);
	if (ret)
		goto out;

	down_write(&F2FS_I(inode)->i_gc_rwsem[WRITE]);

	/*
	 * Should wait end_io to count F2FS_WB_CP_DATA correctly by
	 * f2fs_is_atomic_file.
	 */
	if (get_dirty_pages(inode))
		f2fs_warn(F2FS_I_SB(inode), "Unexpected flush for atomic writes: ino=%lu, npages=%u",
			  inode->i_ino, get_dirty_pages(inode));
	ret = filemap_write_and_wait_range(inode->i_mapping, 0, LLONG_MAX);
	if (ret) {
		up_write(&F2FS_I(inode)->i_gc_rwsem[WRITE]);
		goto out;
	}

	spin_lock(&sbi->inode_lock[ATOMIC_FILE]);
	if (list_empty(&fi->inmem_ilist))
		list_add_tail(&fi->inmem_ilist, &sbi->inode_list[ATOMIC_FILE]);
	sbi->atomic_files++;
	spin_unlock(&sbi->inode_lock[ATOMIC_FILE]);

	/* add inode in inmem_list first and set atomic_file */
	set_inode_flag(inode, FI_ATOMIC_FILE);
	clear_inode_flag(inode, FI_ATOMIC_REVOKE_REQUEST);
	up_write(&F2FS_I(inode)->i_gc_rwsem[WRITE]);

	f2fs_update_time(F2FS_I_SB(inode), REQ_TIME);
	F2FS_I(inode)->inmem_task = current;
	stat_update_max_atomic_write(inode);
out:
	inode_unlock(inode);
	mnt_drop_write_file(filp);
	return ret;
}

static int f2fs_ioc_commit_atomic_write(struct file *filp)
{
	struct inode *inode = file_inode(filp);
	int ret;

	if (!inode_owner_or_capable(inode))
		return -EACCES;

	ret = mnt_want_write_file(filp);
	if (ret)
		return ret;

	f2fs_balance_fs(F2FS_I_SB(inode), true);

	inode_lock(inode);

	if (f2fs_is_volatile_file(inode)) {
		ret = -EINVAL;
		goto err_out;
	}

	if (f2fs_is_atomic_file(inode)) {
		ret = f2fs_commit_inmem_pages(inode);
		if (ret)
			goto err_out;

		ret = f2fs_do_sync_file(filp, 0, LLONG_MAX, 0, true);
		if (!ret)
			f2fs_drop_inmem_pages(inode);
	} else {
		ret = f2fs_do_sync_file(filp, 0, LLONG_MAX, 1, false);
	}
err_out:
	if (is_inode_flag_set(inode, FI_ATOMIC_REVOKE_REQUEST)) {
		clear_inode_flag(inode, FI_ATOMIC_REVOKE_REQUEST);
		ret = -EINVAL;
	}
	inode_unlock(inode);
	mnt_drop_write_file(filp);
	return ret;
}

static int f2fs_ioc_start_volatile_write(struct file *filp)
{
	struct inode *inode = file_inode(filp);
	int ret;

	if (!inode_owner_or_capable(inode))
		return -EACCES;

	if (!S_ISREG(inode->i_mode))
		return -EINVAL;

	ret = mnt_want_write_file(filp);
	if (ret)
		return ret;

	inode_lock(inode);

	if (f2fs_is_volatile_file(inode))
		goto out;

	ret = f2fs_convert_inline_inode(inode);
	if (ret)
		goto out;

	stat_inc_volatile_write(inode);
	stat_update_max_volatile_write(inode);

	set_inode_flag(inode, FI_VOLATILE_FILE);
	f2fs_update_time(F2FS_I_SB(inode), REQ_TIME);
out:
	inode_unlock(inode);
	mnt_drop_write_file(filp);
	return ret;
}

static int f2fs_ioc_release_volatile_write(struct file *filp)
{
	struct inode *inode = file_inode(filp);
	int ret;

	if (!inode_owner_or_capable(inode))
		return -EACCES;

	ret = mnt_want_write_file(filp);
	if (ret)
		return ret;

	inode_lock(inode);

	if (!f2fs_is_volatile_file(inode))
		goto out;

	if (!f2fs_is_first_block_written(inode)) {
		ret = truncate_partial_data_page(inode, 0, true);
		goto out;
	}

	ret = punch_hole(inode, 0, F2FS_BLKSIZE);
out:
	inode_unlock(inode);
	mnt_drop_write_file(filp);
	return ret;
}

static int f2fs_ioc_abort_volatile_write(struct file *filp)
{
	struct inode *inode = file_inode(filp);
	int ret;

	if (!inode_owner_or_capable(inode))
		return -EACCES;

	ret = mnt_want_write_file(filp);
	if (ret)
		return ret;

	inode_lock(inode);

	if (f2fs_is_atomic_file(inode))
		f2fs_drop_inmem_pages(inode);
	if (f2fs_is_volatile_file(inode)) {
		clear_inode_flag(inode, FI_VOLATILE_FILE);
		stat_dec_volatile_write(inode);
		ret = f2fs_do_sync_file(filp, 0, LLONG_MAX, 0, true);
	}

	clear_inode_flag(inode, FI_ATOMIC_REVOKE_REQUEST);

	inode_unlock(inode);

	mnt_drop_write_file(filp);
	f2fs_update_time(F2FS_I_SB(inode), REQ_TIME);
	return ret;
}

static int f2fs_ioc_shutdown(struct file *filp, unsigned long arg)
{
	struct inode *inode = file_inode(filp);
	struct f2fs_sb_info *sbi = F2FS_I_SB(inode);
	struct super_block *sb = sbi->sb;
	__u32 in;
	int ret = 0;

	if (!capable(CAP_SYS_ADMIN))
		return -EPERM;

	if (get_user(in, (__u32 __user *)arg))
		return -EFAULT;

	if (in != F2FS_GOING_DOWN_FULLSYNC) {
		ret = mnt_want_write_file(filp);
		if (ret) {
			if (ret == -EROFS) {
				ret = 0;
				f2fs_stop_checkpoint(sbi, false);
				set_sbi_flag(sbi, SBI_IS_SHUTDOWN);
				trace_f2fs_shutdown(sbi, in, ret);
			}
			return ret;
		}
	}

	switch (in) {
	case F2FS_GOING_DOWN_FULLSYNC:
		ret = freeze_bdev(sb->s_bdev);
		if (ret)
			goto out;
		f2fs_stop_checkpoint(sbi, false);
		set_sbi_flag(sbi, SBI_IS_SHUTDOWN);
		thaw_bdev(sb->s_bdev);
		break;
	case F2FS_GOING_DOWN_METASYNC:
		/* do checkpoint only */
		ret = f2fs_sync_fs(sb, 1);
		if (ret)
			goto out;
		f2fs_stop_checkpoint(sbi, false);
		set_sbi_flag(sbi, SBI_IS_SHUTDOWN);
		break;
	case F2FS_GOING_DOWN_NOSYNC:
		f2fs_stop_checkpoint(sbi, false);
		set_sbi_flag(sbi, SBI_IS_SHUTDOWN);
		break;
	case F2FS_GOING_DOWN_METAFLUSH:
		f2fs_sync_meta_pages(sbi, META, LONG_MAX, FS_META_IO);
		f2fs_stop_checkpoint(sbi, false);
		set_sbi_flag(sbi, SBI_IS_SHUTDOWN);
		break;
	case F2FS_GOING_DOWN_NEED_FSCK:
		set_sbi_flag(sbi, SBI_NEED_FSCK);
		set_sbi_flag(sbi, SBI_CP_DISABLED_QUICK);
		set_sbi_flag(sbi, SBI_IS_DIRTY);
		/* do checkpoint only */
		ret = f2fs_sync_fs(sb, 1);
		goto out;
	default:
		ret = -EINVAL;
		goto out;
	}

	f2fs_stop_gc_thread(sbi);
	f2fs_stop_discard_thread(sbi);

	f2fs_drop_discard_cmd(sbi);
	clear_opt(sbi, DISCARD);

	f2fs_update_time(sbi, REQ_TIME);
out:
	if (in != F2FS_GOING_DOWN_FULLSYNC)
		mnt_drop_write_file(filp);

	trace_f2fs_shutdown(sbi, in, ret);

	return ret;
}

static int f2fs_ioc_fitrim(struct file *filp, unsigned long arg)
{
	struct inode *inode = file_inode(filp);
	struct super_block *sb = inode->i_sb;
	struct request_queue *q = bdev_get_queue(sb->s_bdev);
	struct fstrim_range range;
	int ret;

	if (!capable(CAP_SYS_ADMIN))
		return -EPERM;

	if (!f2fs_hw_support_discard(F2FS_SB(sb)))
		return -EOPNOTSUPP;

	if (copy_from_user(&range, (struct fstrim_range __user *)arg,
				sizeof(range)))
		return -EFAULT;

	ret = mnt_want_write_file(filp);
	if (ret)
		return ret;

	range.minlen = max((unsigned int)range.minlen,
				q->limits.discard_granularity);
	ret = f2fs_trim_fs(F2FS_SB(sb), &range);
	mnt_drop_write_file(filp);
	if (ret < 0)
		return ret;

	if (copy_to_user((struct fstrim_range __user *)arg, &range,
				sizeof(range)))
		return -EFAULT;
	f2fs_update_time(F2FS_I_SB(inode), REQ_TIME);
	return 0;
}

static bool uuid_is_nonzero(__u8 u[16])
{
	int i;

	for (i = 0; i < 16; i++)
		if (u[i])
			return true;
	return false;
}

static int f2fs_ioc_set_encryption_policy(struct file *filp, unsigned long arg)
{
	struct inode *inode = file_inode(filp);

	if (!f2fs_sb_has_encrypt(F2FS_I_SB(inode)))
		return -EOPNOTSUPP;

	f2fs_update_time(F2FS_I_SB(inode), REQ_TIME);

	return fscrypt_ioctl_set_policy(filp, (const void __user *)arg);
}

static int f2fs_ioc_get_encryption_policy(struct file *filp, unsigned long arg)
{
	if (!f2fs_sb_has_encrypt(F2FS_I_SB(file_inode(filp))))
		return -EOPNOTSUPP;
	return fscrypt_ioctl_get_policy(filp, (void __user *)arg);
}

static int f2fs_ioc_get_encryption_pwsalt(struct file *filp, unsigned long arg)
{
	struct inode *inode = file_inode(filp);
	struct f2fs_sb_info *sbi = F2FS_I_SB(inode);
	int err;

	if (!f2fs_sb_has_encrypt(sbi))
		return -EOPNOTSUPP;

	err = mnt_want_write_file(filp);
	if (err)
		return err;

	down_write(&sbi->sb_lock);

	if (uuid_is_nonzero(sbi->raw_super->encrypt_pw_salt))
		goto got_it;

	/* update superblock with uuid */
	generate_random_uuid(sbi->raw_super->encrypt_pw_salt);

	err = f2fs_commit_super(sbi, false);
	if (err) {
		/* undo new data */
		memset(sbi->raw_super->encrypt_pw_salt, 0, 16);
		goto out_err;
	}
got_it:
	if (copy_to_user((__u8 __user *)arg, sbi->raw_super->encrypt_pw_salt,
									16))
		err = -EFAULT;
out_err:
	up_write(&sbi->sb_lock);
	mnt_drop_write_file(filp);
	return err;
}

static int f2fs_ioc_get_encryption_policy_ex(struct file *filp,
					     unsigned long arg)
{
	if (!f2fs_sb_has_encrypt(F2FS_I_SB(file_inode(filp))))
		return -EOPNOTSUPP;

	return fscrypt_ioctl_get_policy_ex(filp, (void __user *)arg);
}

static int f2fs_ioc_add_encryption_key(struct file *filp, unsigned long arg)
{
	if (!f2fs_sb_has_encrypt(F2FS_I_SB(file_inode(filp))))
		return -EOPNOTSUPP;

	return fscrypt_ioctl_add_key(filp, (void __user *)arg);
}

static int f2fs_ioc_remove_encryption_key(struct file *filp, unsigned long arg)
{
	if (!f2fs_sb_has_encrypt(F2FS_I_SB(file_inode(filp))))
		return -EOPNOTSUPP;

	return fscrypt_ioctl_remove_key(filp, (void __user *)arg);
}

static int f2fs_ioc_remove_encryption_key_all_users(struct file *filp,
						    unsigned long arg)
{
	if (!f2fs_sb_has_encrypt(F2FS_I_SB(file_inode(filp))))
		return -EOPNOTSUPP;

	return fscrypt_ioctl_remove_key_all_users(filp, (void __user *)arg);
}

static int f2fs_ioc_get_encryption_key_status(struct file *filp,
					      unsigned long arg)
{
	if (!f2fs_sb_has_encrypt(F2FS_I_SB(file_inode(filp))))
		return -EOPNOTSUPP;

	return fscrypt_ioctl_get_key_status(filp, (void __user *)arg);
}

static int f2fs_ioc_get_encryption_nonce(struct file *filp, unsigned long arg)
{
	if (!f2fs_sb_has_encrypt(F2FS_I_SB(file_inode(filp))))
		return -EOPNOTSUPP;

	return fscrypt_ioctl_get_nonce(filp, (void __user *)arg);
}

static int f2fs_ioc_gc(struct file *filp, unsigned long arg)
{
	struct inode *inode = file_inode(filp);
	struct f2fs_sb_info *sbi = F2FS_I_SB(inode);
	__u32 sync;
	int ret;

	if (!capable(CAP_SYS_ADMIN))
		return -EPERM;

	if (get_user(sync, (__u32 __user *)arg))
		return -EFAULT;

	if (f2fs_readonly(sbi->sb))
		return -EROFS;

	ret = mnt_want_write_file(filp);
	if (ret)
		return ret;

	if (!sync) {
		if (!down_write_trylock(&sbi->gc_lock)) {
			ret = -EBUSY;
			goto out;
		}
	} else {
		down_write(&sbi->gc_lock);
	}

	ret = f2fs_gc(sbi, sync, true, NULL_SEGNO);
out:
	mnt_drop_write_file(filp);
	return ret;
}

static int __f2fs_ioc_gc_range(struct file *filp, struct f2fs_gc_range *range)
{
	struct f2fs_sb_info *sbi = F2FS_I_SB(file_inode(filp));
	u64 end;
	int ret;

	if (!capable(CAP_SYS_ADMIN))
		return -EPERM;
	if (f2fs_readonly(sbi->sb))
		return -EROFS;

	end = range->start + range->len;
	if (end < range->start || range->start < MAIN_BLKADDR(sbi) ||
					end >= MAX_BLKADDR(sbi))
		return -EINVAL;

	ret = mnt_want_write_file(filp);
	if (ret)
		return ret;

do_more:
	if (!range->sync) {
		if (!down_write_trylock(&sbi->gc_lock)) {
			ret = -EBUSY;
			goto out;
		}
	} else {
		down_write(&sbi->gc_lock);
	}

	ret = f2fs_gc(sbi, range->sync, true, GET_SEGNO(sbi, range->start));
	if (ret) {
		if (ret == -EBUSY)
			ret = -EAGAIN;
		goto out;
	}
	range->start += BLKS_PER_SEC(sbi);
	if (range->start <= end)
		goto do_more;
out:
	mnt_drop_write_file(filp);
	return ret;
}

static int f2fs_ioc_gc_range(struct file *filp, unsigned long arg)
{
	struct f2fs_gc_range range;

	if (copy_from_user(&range, (struct f2fs_gc_range __user *)arg,
							sizeof(range)))
		return -EFAULT;
	return __f2fs_ioc_gc_range(filp, &range);
}

static int f2fs_ioc_write_checkpoint(struct file *filp, unsigned long arg)
{
	struct inode *inode = file_inode(filp);
	struct f2fs_sb_info *sbi = F2FS_I_SB(inode);
	int ret;

	if (!capable(CAP_SYS_ADMIN))
		return -EPERM;

	if (f2fs_readonly(sbi->sb))
		return -EROFS;

	if (unlikely(is_sbi_flag_set(sbi, SBI_CP_DISABLED))) {
		f2fs_info(sbi, "Skipping Checkpoint. Checkpoints currently disabled.");
		return -EINVAL;
	}

	ret = mnt_want_write_file(filp);
	if (ret)
		return ret;

	ret = f2fs_sync_fs(sbi->sb, 1);

	mnt_drop_write_file(filp);
	return ret;
}

static int f2fs_defragment_range(struct f2fs_sb_info *sbi,
					struct file *filp,
					struct f2fs_defragment *range)
{
	struct inode *inode = file_inode(filp);
	struct f2fs_map_blocks map = { .m_next_extent = NULL,
					.m_seg_type = NO_CHECK_TYPE ,
					.m_may_create = false };
	struct extent_info ei = {0, 0, 0};
	pgoff_t pg_start, pg_end, next_pgofs;
	unsigned int blk_per_seg = sbi->blocks_per_seg;
	unsigned int total = 0, sec_num;
	block_t blk_end = 0;
	bool fragmented = false;
	int err;

	/* if in-place-update policy is enabled, don't waste time here */
	if (f2fs_should_update_inplace(inode, NULL))
		return -EINVAL;

	pg_start = range->start >> PAGE_SHIFT;
	pg_end = (range->start + range->len) >> PAGE_SHIFT;

	f2fs_balance_fs(sbi, true);

	inode_lock(inode);

	/* writeback all dirty pages in the range */
	err = filemap_write_and_wait_range(inode->i_mapping, range->start,
						range->start + range->len - 1);
	if (err)
		goto out;

	/*
	 * lookup mapping info in extent cache, skip defragmenting if physical
	 * block addresses are continuous.
	 */
	if (f2fs_lookup_extent_cache(inode, pg_start, &ei)) {
		if (ei.fofs + ei.len >= pg_end)
			goto out;
	}

	map.m_lblk = pg_start;
	map.m_next_pgofs = &next_pgofs;

	/*
	 * lookup mapping info in dnode page cache, skip defragmenting if all
	 * physical block addresses are continuous even if there are hole(s)
	 * in logical blocks.
	 */
	while (map.m_lblk < pg_end) {
		map.m_len = pg_end - map.m_lblk;
		err = f2fs_map_blocks(inode, &map, 0, F2FS_GET_BLOCK_DEFAULT);
		if (err)
			goto out;

		if (!(map.m_flags & F2FS_MAP_FLAGS)) {
			map.m_lblk = next_pgofs;
			continue;
		}

		if (blk_end && blk_end != map.m_pblk)
			fragmented = true;

		/* record total count of block that we're going to move */
		total += map.m_len;

		blk_end = map.m_pblk + map.m_len;

		map.m_lblk += map.m_len;
	}

	if (!fragmented) {
		total = 0;
		goto out;
	}

	sec_num = DIV_ROUND_UP(total, BLKS_PER_SEC(sbi));

	/*
	 * make sure there are enough free section for LFS allocation, this can
	 * avoid defragment running in SSR mode when free section are allocated
	 * intensively
	 */
	if (has_not_enough_free_secs(sbi, 0, sec_num)) {
		err = -EAGAIN;
		goto out;
	}

	map.m_lblk = pg_start;
	map.m_len = pg_end - pg_start;
	total = 0;

	while (map.m_lblk < pg_end) {
		pgoff_t idx;
		int cnt = 0;

do_map:
		map.m_len = pg_end - map.m_lblk;
		err = f2fs_map_blocks(inode, &map, 0, F2FS_GET_BLOCK_DEFAULT);
		if (err)
			goto clear_out;

		if (!(map.m_flags & F2FS_MAP_FLAGS)) {
			map.m_lblk = next_pgofs;
			goto check;
		}

		set_inode_flag(inode, FI_DO_DEFRAG);

		idx = map.m_lblk;
		while (idx < map.m_lblk + map.m_len && cnt < blk_per_seg) {
			struct page *page;

			page = f2fs_get_lock_data_page(inode, idx, true);
			if (IS_ERR(page)) {
				err = PTR_ERR(page);
				goto clear_out;
			}

			set_page_dirty(page);
			f2fs_put_page(page, 1);

			idx++;
			cnt++;
			total++;
		}

		map.m_lblk = idx;
check:
		if (map.m_lblk < pg_end && cnt < blk_per_seg)
			goto do_map;

		clear_inode_flag(inode, FI_DO_DEFRAG);

		err = filemap_fdatawrite(inode->i_mapping);
		if (err)
			goto out;
	}
clear_out:
	clear_inode_flag(inode, FI_DO_DEFRAG);
out:
	inode_unlock(inode);
	if (!err)
		range->len = (u64)total << PAGE_SHIFT;
	return err;
}

static int f2fs_ioc_defragment(struct file *filp, unsigned long arg)
{
	struct inode *inode = file_inode(filp);
	struct f2fs_sb_info *sbi = F2FS_I_SB(inode);
	struct f2fs_defragment range;
	int err;

	if (!capable(CAP_SYS_ADMIN))
		return -EPERM;

	if (!S_ISREG(inode->i_mode) || f2fs_is_atomic_file(inode))
		return -EINVAL;

	if (f2fs_readonly(sbi->sb))
		return -EROFS;

	if (copy_from_user(&range, (struct f2fs_defragment __user *)arg,
							sizeof(range)))
		return -EFAULT;

	/* verify alignment of offset & size */
	if (range.start & (F2FS_BLKSIZE - 1) || range.len & (F2FS_BLKSIZE - 1))
		return -EINVAL;

	if (unlikely((range.start + range.len) >> PAGE_SHIFT >
					max_file_blocks(inode)))
		return -EINVAL;

	err = mnt_want_write_file(filp);
	if (err)
		return err;

	err = f2fs_defragment_range(sbi, filp, &range);
	mnt_drop_write_file(filp);

	f2fs_update_time(sbi, REQ_TIME);
	if (err < 0)
		return err;

	if (copy_to_user((struct f2fs_defragment __user *)arg, &range,
							sizeof(range)))
		return -EFAULT;

	return 0;
}

static int f2fs_move_file_range(struct file *file_in, loff_t pos_in,
			struct file *file_out, loff_t pos_out, size_t len)
{
	struct inode *src = file_inode(file_in);
	struct inode *dst = file_inode(file_out);
	struct f2fs_sb_info *sbi = F2FS_I_SB(src);
	size_t olen = len, dst_max_i_size = 0;
	size_t dst_osize;
	int ret;

	if (file_in->f_path.mnt != file_out->f_path.mnt ||
				src->i_sb != dst->i_sb)
		return -EXDEV;

	if (unlikely(f2fs_readonly(src->i_sb)))
		return -EROFS;

	if (!S_ISREG(src->i_mode) || !S_ISREG(dst->i_mode))
		return -EINVAL;

	if (IS_ENCRYPTED(src) || IS_ENCRYPTED(dst))
		return -EOPNOTSUPP;

	if (pos_out < 0 || pos_in < 0)
		return -EINVAL;

	if (src == dst) {
		if (pos_in == pos_out)
			return 0;
		if (pos_out > pos_in && pos_out < pos_in + len)
			return -EINVAL;
	}

	inode_lock(src);
	if (src != dst) {
		ret = -EBUSY;
		if (!inode_trylock(dst))
			goto out;
	}

	ret = -EINVAL;
	if (pos_in + len > src->i_size || pos_in + len < pos_in)
		goto out_unlock;
	if (len == 0)
		olen = len = src->i_size - pos_in;
	if (pos_in + len == src->i_size)
		len = ALIGN(src->i_size, F2FS_BLKSIZE) - pos_in;
	if (len == 0) {
		ret = 0;
		goto out_unlock;
	}

	dst_osize = dst->i_size;
	if (pos_out + olen > dst->i_size)
		dst_max_i_size = pos_out + olen;

	/* verify the end result is block aligned */
	if (!IS_ALIGNED(pos_in, F2FS_BLKSIZE) ||
			!IS_ALIGNED(pos_in + len, F2FS_BLKSIZE) ||
			!IS_ALIGNED(pos_out, F2FS_BLKSIZE))
		goto out_unlock;

	ret = f2fs_convert_inline_inode(src);
	if (ret)
		goto out_unlock;

	ret = f2fs_convert_inline_inode(dst);
	if (ret)
		goto out_unlock;

	/* write out all dirty pages from offset */
	ret = filemap_write_and_wait_range(src->i_mapping,
					pos_in, pos_in + len);
	if (ret)
		goto out_unlock;

	ret = filemap_write_and_wait_range(dst->i_mapping,
					pos_out, pos_out + len);
	if (ret)
		goto out_unlock;

	f2fs_balance_fs(sbi, true);

	down_write(&F2FS_I(src)->i_gc_rwsem[WRITE]);
	if (src != dst) {
		ret = -EBUSY;
		if (!down_write_trylock(&F2FS_I(dst)->i_gc_rwsem[WRITE]))
			goto out_src;
	}

	f2fs_lock_op(sbi);
	ret = __exchange_data_block(src, dst, pos_in >> F2FS_BLKSIZE_BITS,
				pos_out >> F2FS_BLKSIZE_BITS,
				len >> F2FS_BLKSIZE_BITS, false);

	if (!ret) {
		if (dst_max_i_size)
			f2fs_i_size_write(dst, dst_max_i_size);
		else if (dst_osize != dst->i_size)
			f2fs_i_size_write(dst, dst_osize);
	}
	f2fs_unlock_op(sbi);

	if (src != dst)
		up_write(&F2FS_I(dst)->i_gc_rwsem[WRITE]);
out_src:
	up_write(&F2FS_I(src)->i_gc_rwsem[WRITE]);
out_unlock:
	if (src != dst)
		inode_unlock(dst);
out:
	inode_unlock(src);
	return ret;
}

static int __f2fs_ioc_move_range(struct file *filp,
				struct f2fs_move_range *range)
{
	struct fd dst;
	int err;

	if (!(filp->f_mode & FMODE_READ) ||
			!(filp->f_mode & FMODE_WRITE))
		return -EBADF;

	dst = fdget(range->dst_fd);
	if (!dst.file)
		return -EBADF;

	if (!(dst.file->f_mode & FMODE_WRITE)) {
		err = -EBADF;
		goto err_out;
	}

	err = mnt_want_write_file(filp);
	if (err)
		goto err_out;

	err = f2fs_move_file_range(filp, range->pos_in, dst.file,
					range->pos_out, range->len);

	mnt_drop_write_file(filp);
err_out:
	fdput(dst);
	return err;
}

static int f2fs_ioc_move_range(struct file *filp, unsigned long arg)
{
	struct f2fs_move_range range;

	if (copy_from_user(&range, (struct f2fs_move_range __user *)arg,
							sizeof(range)))
		return -EFAULT;
	return __f2fs_ioc_move_range(filp, &range);
}

static int f2fs_ioc_flush_device(struct file *filp, unsigned long arg)
{
	struct inode *inode = file_inode(filp);
	struct f2fs_sb_info *sbi = F2FS_I_SB(inode);
	struct sit_info *sm = SIT_I(sbi);
	unsigned int start_segno = 0, end_segno = 0;
	unsigned int dev_start_segno = 0, dev_end_segno = 0;
	struct f2fs_flush_device range;
	int ret;

	if (!capable(CAP_SYS_ADMIN))
		return -EPERM;

	if (f2fs_readonly(sbi->sb))
		return -EROFS;

	if (unlikely(is_sbi_flag_set(sbi, SBI_CP_DISABLED)))
		return -EINVAL;

	if (copy_from_user(&range, (struct f2fs_flush_device __user *)arg,
							sizeof(range)))
		return -EFAULT;

	if (!f2fs_is_multi_device(sbi) || sbi->s_ndevs - 1 <= range.dev_num ||
			__is_large_section(sbi)) {
		f2fs_warn(sbi, "Can't flush %u in %d for segs_per_sec %u != 1",
			  range.dev_num, sbi->s_ndevs, sbi->segs_per_sec);
		return -EINVAL;
	}

	ret = mnt_want_write_file(filp);
	if (ret)
		return ret;

	if (range.dev_num != 0)
		dev_start_segno = GET_SEGNO(sbi, FDEV(range.dev_num).start_blk);
	dev_end_segno = GET_SEGNO(sbi, FDEV(range.dev_num).end_blk);

	start_segno = sm->last_victim[FLUSH_DEVICE];
	if (start_segno < dev_start_segno || start_segno >= dev_end_segno)
		start_segno = dev_start_segno;
	end_segno = min(start_segno + range.segments, dev_end_segno);

	while (start_segno < end_segno) {
		if (!down_write_trylock(&sbi->gc_lock)) {
			ret = -EBUSY;
			goto out;
		}
		sm->last_victim[GC_CB] = end_segno + 1;
		sm->last_victim[GC_GREEDY] = end_segno + 1;
		sm->last_victim[ALLOC_NEXT] = end_segno + 1;
		ret = f2fs_gc(sbi, true, true, start_segno);
		if (ret == -EAGAIN)
			ret = 0;
		else if (ret < 0)
			break;
		start_segno++;
	}
out:
	mnt_drop_write_file(filp);
	return ret;
}

static int f2fs_ioc_get_features(struct file *filp, unsigned long arg)
{
	struct inode *inode = file_inode(filp);
	u32 sb_feature = le32_to_cpu(F2FS_I_SB(inode)->raw_super->feature);

	/* Must validate to set it with SQLite behavior in Android. */
	sb_feature |= F2FS_FEATURE_ATOMIC_WRITE;

	return put_user(sb_feature, (u32 __user *)arg);
}

#ifdef CONFIG_QUOTA
int f2fs_transfer_project_quota(struct inode *inode, kprojid_t kprojid)
{
	struct dquot *transfer_to[MAXQUOTAS] = {};
	struct f2fs_sb_info *sbi = F2FS_I_SB(inode);
	struct super_block *sb = sbi->sb;
	int err = 0;

	transfer_to[PRJQUOTA] = dqget(sb, make_kqid_projid(kprojid));
	if (!IS_ERR(transfer_to[PRJQUOTA])) {
		err = __dquot_transfer(inode, transfer_to);
		if (err)
			set_sbi_flag(sbi, SBI_QUOTA_NEED_REPAIR);
		dqput(transfer_to[PRJQUOTA]);
	}
	return err;
}

static int f2fs_ioc_setproject(struct file *filp, __u32 projid)
{
	struct inode *inode = file_inode(filp);
	struct f2fs_inode_info *fi = F2FS_I(inode);
	struct f2fs_sb_info *sbi = F2FS_I_SB(inode);
	struct page *ipage;
	kprojid_t kprojid;
	int err;

	if (!f2fs_sb_has_project_quota(sbi)) {
		if (projid != F2FS_DEF_PROJID)
			return -EOPNOTSUPP;
		else
			return 0;
	}

	if (!f2fs_has_extra_attr(inode))
		return -EOPNOTSUPP;

	kprojid = make_kprojid(&init_user_ns, (projid_t)projid);

	if (projid_eq(kprojid, F2FS_I(inode)->i_projid))
		return 0;

	err = -EPERM;
	/* Is it quota file? Do not allow user to mess with it */
	if (IS_NOQUOTA(inode))
		return err;

	ipage = f2fs_get_node_page(sbi, inode->i_ino);
	if (IS_ERR(ipage))
		return PTR_ERR(ipage);

	if (!F2FS_FITS_IN_INODE(F2FS_INODE(ipage), fi->i_extra_isize,
								i_projid)) {
		err = -EOVERFLOW;
		f2fs_put_page(ipage, 1);
		return err;
	}
	f2fs_put_page(ipage, 1);

	err = dquot_initialize(inode);
	if (err)
		return err;

	f2fs_lock_op(sbi);
	err = f2fs_transfer_project_quota(inode, kprojid);
	if (err)
		goto out_unlock;

	F2FS_I(inode)->i_projid = kprojid;
	inode->i_ctime = current_time(inode);
	f2fs_mark_inode_dirty_sync(inode, true);
out_unlock:
	f2fs_unlock_op(sbi);
	return err;
}
#else
int f2fs_transfer_project_quota(struct inode *inode, kprojid_t kprojid)
{
	return 0;
}

static int f2fs_ioc_setproject(struct file *filp, __u32 projid)
{
	if (projid != F2FS_DEF_PROJID)
		return -EOPNOTSUPP;
	return 0;
}
#endif

/* FS_IOC_FSGETXATTR and FS_IOC_FSSETXATTR support */

/*
 * To make a new on-disk f2fs i_flag gettable via FS_IOC_FSGETXATTR and settable
 * via FS_IOC_FSSETXATTR, add an entry for it to f2fs_xflags_map[], and add its
 * FS_XFLAG_* equivalent to F2FS_SUPPORTED_XFLAGS.
 */

static const struct {
	u32 iflag;
	u32 xflag;
} f2fs_xflags_map[] = {
	{ F2FS_SYNC_FL,		FS_XFLAG_SYNC },
	{ F2FS_IMMUTABLE_FL,	FS_XFLAG_IMMUTABLE },
	{ F2FS_APPEND_FL,	FS_XFLAG_APPEND },
	{ F2FS_NODUMP_FL,	FS_XFLAG_NODUMP },
	{ F2FS_NOATIME_FL,	FS_XFLAG_NOATIME },
	{ F2FS_PROJINHERIT_FL,	FS_XFLAG_PROJINHERIT },
};

#define F2FS_SUPPORTED_XFLAGS (		\
		FS_XFLAG_SYNC |		\
		FS_XFLAG_IMMUTABLE |	\
		FS_XFLAG_APPEND |	\
		FS_XFLAG_NODUMP |	\
		FS_XFLAG_NOATIME |	\
		FS_XFLAG_PROJINHERIT)

/* Convert f2fs on-disk i_flags to FS_IOC_FS{GET,SET}XATTR flags */
static inline u32 f2fs_iflags_to_xflags(u32 iflags)
{
	u32 xflags = 0;
	int i;

	for (i = 0; i < ARRAY_SIZE(f2fs_xflags_map); i++)
		if (iflags & f2fs_xflags_map[i].iflag)
			xflags |= f2fs_xflags_map[i].xflag;

	return xflags;
}

/* Convert FS_IOC_FS{GET,SET}XATTR flags to f2fs on-disk i_flags */
static inline u32 f2fs_xflags_to_iflags(u32 xflags)
{
	u32 iflags = 0;
	int i;

	for (i = 0; i < ARRAY_SIZE(f2fs_xflags_map); i++)
		if (xflags & f2fs_xflags_map[i].xflag)
			iflags |= f2fs_xflags_map[i].iflag;

	return iflags;
}

static void f2fs_fill_fsxattr(struct inode *inode, struct fsxattr *fa)
{
	struct f2fs_inode_info *fi = F2FS_I(inode);

	simple_fill_fsxattr(fa, f2fs_iflags_to_xflags(fi->i_flags));

	if (f2fs_sb_has_project_quota(F2FS_I_SB(inode)))
		fa->fsx_projid = from_kprojid(&init_user_ns, fi->i_projid);
}

static int f2fs_ioc_fsgetxattr(struct file *filp, unsigned long arg)
{
	struct inode *inode = file_inode(filp);
	struct fsxattr fa;

	f2fs_fill_fsxattr(inode, &fa);

	if (copy_to_user((struct fsxattr __user *)arg, &fa, sizeof(fa)))
		return -EFAULT;
	return 0;
}

static int f2fs_ioc_fssetxattr(struct file *filp, unsigned long arg)
{
	struct inode *inode = file_inode(filp);
	struct fsxattr fa, old_fa;
	u32 iflags;
	int err;

	if (copy_from_user(&fa, (struct fsxattr __user *)arg, sizeof(fa)))
		return -EFAULT;

	/* Make sure caller has proper permission */
	if (!inode_owner_or_capable(inode))
		return -EACCES;

	if (fa.fsx_xflags & ~F2FS_SUPPORTED_XFLAGS)
		return -EOPNOTSUPP;

	iflags = f2fs_xflags_to_iflags(fa.fsx_xflags);
	if (f2fs_mask_flags(inode->i_mode, iflags) != iflags)
		return -EOPNOTSUPP;

	err = mnt_want_write_file(filp);
	if (err)
		return err;

	inode_lock(inode);

	f2fs_fill_fsxattr(inode, &old_fa);
	err = vfs_ioc_fssetxattr_check(inode, &old_fa, &fa);
	if (err)
		goto out;

	err = f2fs_setflags_common(inode, iflags,
			f2fs_xflags_to_iflags(F2FS_SUPPORTED_XFLAGS));
	if (err)
		goto out;

	err = f2fs_ioc_setproject(filp, fa.fsx_projid);
out:
	inode_unlock(inode);
	mnt_drop_write_file(filp);
	return err;
}

int f2fs_pin_file_control(struct inode *inode, bool inc)
{
	struct f2fs_inode_info *fi = F2FS_I(inode);
	struct f2fs_sb_info *sbi = F2FS_I_SB(inode);

	/* Use i_gc_failures for normal file as a risk signal. */
	if (inc)
		f2fs_i_gc_failures_write(inode,
				fi->i_gc_failures[GC_FAILURE_PIN] + 1);

	if (fi->i_gc_failures[GC_FAILURE_PIN] > sbi->gc_pin_file_threshold) {
		f2fs_warn(sbi, "%s: Enable GC = ino %lx after %x GC trials",
			  __func__, inode->i_ino,
			  fi->i_gc_failures[GC_FAILURE_PIN]);
		clear_inode_flag(inode, FI_PIN_FILE);
		return -EAGAIN;
	}
	return 0;
}

static int f2fs_ioc_set_pin_file(struct file *filp, unsigned long arg)
{
	struct inode *inode = file_inode(filp);
	__u32 pin;
	int ret = 0;

	if (get_user(pin, (__u32 __user *)arg))
		return -EFAULT;

	if (!S_ISREG(inode->i_mode))
		return -EINVAL;

	if (f2fs_readonly(F2FS_I_SB(inode)->sb))
		return -EROFS;

	ret = mnt_want_write_file(filp);
	if (ret)
		return ret;

	inode_lock(inode);

	if (f2fs_should_update_outplace(inode, NULL)) {
		ret = -EINVAL;
		goto out;
	}

	if (!pin) {
		clear_inode_flag(inode, FI_PIN_FILE);
		f2fs_i_gc_failures_write(inode, 0);
		goto done;
	}

	if (f2fs_pin_file_control(inode, false)) {
		ret = -EAGAIN;
		goto out;
	}

	ret = f2fs_convert_inline_inode(inode);
	if (ret)
		goto out;

	if (!f2fs_disable_compressed_file(inode)) {
		ret = -EOPNOTSUPP;
		goto out;
	}

	set_inode_flag(inode, FI_PIN_FILE);
	ret = F2FS_I(inode)->i_gc_failures[GC_FAILURE_PIN];
done:
	f2fs_update_time(F2FS_I_SB(inode), REQ_TIME);
out:
	inode_unlock(inode);
	mnt_drop_write_file(filp);
	return ret;
}

static int f2fs_ioc_get_pin_file(struct file *filp, unsigned long arg)
{
	struct inode *inode = file_inode(filp);
	__u32 pin = 0;

	if (is_inode_flag_set(inode, FI_PIN_FILE))
		pin = F2FS_I(inode)->i_gc_failures[GC_FAILURE_PIN];
	return put_user(pin, (u32 __user *)arg);
}

int f2fs_precache_extents(struct inode *inode)
{
	struct f2fs_inode_info *fi = F2FS_I(inode);
	struct f2fs_map_blocks map;
	pgoff_t m_next_extent;
	loff_t end;
	int err;

	if (is_inode_flag_set(inode, FI_NO_EXTENT))
		return -EOPNOTSUPP;

	map.m_lblk = 0;
	map.m_next_pgofs = NULL;
	map.m_next_extent = &m_next_extent;
	map.m_seg_type = NO_CHECK_TYPE;
	map.m_may_create = false;
	end = max_file_blocks(inode);

	while (map.m_lblk < end) {
		map.m_len = end - map.m_lblk;

		down_write(&fi->i_gc_rwsem[WRITE]);
		err = f2fs_map_blocks(inode, &map, 0, F2FS_GET_BLOCK_PRECACHE);
		up_write(&fi->i_gc_rwsem[WRITE]);
		if (err)
			return err;

		map.m_lblk = m_next_extent;
	}

	return err;
}

static int f2fs_ioc_precache_extents(struct file *filp, unsigned long arg)
{
	return f2fs_precache_extents(file_inode(filp));
}

static int f2fs_ioc_resize_fs(struct file *filp, unsigned long arg)
{
	struct f2fs_sb_info *sbi = F2FS_I_SB(file_inode(filp));
	__u64 block_count;

	if (!capable(CAP_SYS_ADMIN))
		return -EPERM;

	if (f2fs_readonly(sbi->sb))
		return -EROFS;

	if (copy_from_user(&block_count, (void __user *)arg,
			   sizeof(block_count)))
		return -EFAULT;

	return f2fs_resize_fs(sbi, block_count);
}

static int f2fs_ioc_enable_verity(struct file *filp, unsigned long arg)
{
	struct inode *inode = file_inode(filp);

	f2fs_update_time(F2FS_I_SB(inode), REQ_TIME);

	if (!f2fs_sb_has_verity(F2FS_I_SB(inode))) {
		f2fs_warn(F2FS_I_SB(inode),
			  "Can't enable fs-verity on inode %lu: the verity feature is not enabled on this filesystem.\n",
			  inode->i_ino);
		return -EOPNOTSUPP;
	}

	return fsverity_ioctl_enable(filp, (const void __user *)arg);
}

static int f2fs_ioc_measure_verity(struct file *filp, unsigned long arg)
{
	if (!f2fs_sb_has_verity(F2FS_I_SB(file_inode(filp))))
		return -EOPNOTSUPP;

	return fsverity_ioctl_measure(filp, (void __user *)arg);
}

static int f2fs_ioc_read_verity_metadata(struct file *filp, unsigned long arg)
{
	if (!f2fs_sb_has_verity(F2FS_I_SB(file_inode(filp))))
		return -EOPNOTSUPP;

	return fsverity_ioctl_read_metadata(filp, (const void __user *)arg);
}

static int f2fs_ioc_getfslabel(struct file *filp, unsigned long arg)
{
	struct inode *inode = file_inode(filp);
	struct f2fs_sb_info *sbi = F2FS_I_SB(inode);
	char *vbuf;
	int count;
	int err = 0;

	vbuf = f2fs_kzalloc(sbi, MAX_VOLUME_NAME, GFP_KERNEL);
	if (!vbuf)
		return -ENOMEM;

	down_read(&sbi->sb_lock);
	count = utf16s_to_utf8s(sbi->raw_super->volume_name,
			ARRAY_SIZE(sbi->raw_super->volume_name),
			UTF16_LITTLE_ENDIAN, vbuf, MAX_VOLUME_NAME);
	up_read(&sbi->sb_lock);

	if (copy_to_user((char __user *)arg, vbuf,
				min(FSLABEL_MAX, count)))
		err = -EFAULT;

	kfree(vbuf);
	return err;
}

static int f2fs_ioc_setfslabel(struct file *filp, unsigned long arg)
{
	struct inode *inode = file_inode(filp);
	struct f2fs_sb_info *sbi = F2FS_I_SB(inode);
	char *vbuf;
	int err = 0;

	if (!capable(CAP_SYS_ADMIN))
		return -EPERM;

	vbuf = strndup_user((const char __user *)arg, FSLABEL_MAX);
	if (IS_ERR(vbuf))
		return PTR_ERR(vbuf);

	err = mnt_want_write_file(filp);
	if (err)
		goto out;

	down_write(&sbi->sb_lock);

	memset(sbi->raw_super->volume_name, 0,
			sizeof(sbi->raw_super->volume_name));
	utf8s_to_utf16s(vbuf, strlen(vbuf), UTF16_LITTLE_ENDIAN,
			sbi->raw_super->volume_name,
			ARRAY_SIZE(sbi->raw_super->volume_name));

	err = f2fs_commit_super(sbi, false);

	up_write(&sbi->sb_lock);

	mnt_drop_write_file(filp);
out:
	kfree(vbuf);
	return err;
}

static int f2fs_get_compress_blocks(struct file *filp, unsigned long arg)
{
	struct inode *inode = file_inode(filp);
	__u64 blocks;

	if (!f2fs_sb_has_compression(F2FS_I_SB(inode)))
		return -EOPNOTSUPP;

	if (!f2fs_compressed_file(inode))
		return -EINVAL;

	blocks = atomic_read(&F2FS_I(inode)->i_compr_blocks);
	return put_user(blocks, (u64 __user *)arg);
}

static int release_compress_blocks(struct dnode_of_data *dn, pgoff_t count)
{
	struct f2fs_sb_info *sbi = F2FS_I_SB(dn->inode);
	unsigned int released_blocks = 0;
	int cluster_size = F2FS_I(dn->inode)->i_cluster_size;
	block_t blkaddr;
	int i;

	for (i = 0; i < count; i++) {
		blkaddr = data_blkaddr(dn->inode, dn->node_page,
						dn->ofs_in_node + i);

		if (!__is_valid_data_blkaddr(blkaddr))
			continue;
		if (unlikely(!f2fs_is_valid_blkaddr(sbi, blkaddr,
					DATA_GENERIC_ENHANCE)))
			return -EFSCORRUPTED;
	}

	while (count) {
		int compr_blocks = 0;

		for (i = 0; i < cluster_size; i++, dn->ofs_in_node++) {
			blkaddr = f2fs_data_blkaddr(dn);

			if (i == 0) {
				if (blkaddr == COMPRESS_ADDR)
					continue;
				dn->ofs_in_node += cluster_size;
				goto next;
			}

			if (__is_valid_data_blkaddr(blkaddr))
				compr_blocks++;

			if (blkaddr != NEW_ADDR)
				continue;

			dn->data_blkaddr = NULL_ADDR;
			f2fs_set_data_blkaddr(dn);
		}

		f2fs_i_compr_blocks_update(dn->inode, compr_blocks, false);
		dec_valid_block_count(sbi, dn->inode,
					cluster_size - compr_blocks);

		released_blocks += cluster_size - compr_blocks;
next:
		count -= cluster_size;
	}

	return released_blocks;
}

static int f2fs_release_compress_blocks(struct file *filp, unsigned long arg)
{
	struct inode *inode = file_inode(filp);
	struct f2fs_sb_info *sbi = F2FS_I_SB(inode);
	pgoff_t page_idx = 0, last_idx;
	unsigned int released_blocks = 0;
	int ret;
	int writecount;

	if (!f2fs_sb_has_compression(F2FS_I_SB(inode)))
		return -EOPNOTSUPP;

	if (!f2fs_compressed_file(inode))
		return -EINVAL;

	if (f2fs_readonly(sbi->sb))
		return -EROFS;

	ret = mnt_want_write_file(filp);
	if (ret)
		return ret;

	f2fs_balance_fs(F2FS_I_SB(inode), true);

	inode_lock(inode);

	writecount = atomic_read(&inode->i_writecount);
	if ((filp->f_mode & FMODE_WRITE && writecount != 1) ||
			(!(filp->f_mode & FMODE_WRITE) && writecount)) {
		ret = -EBUSY;
		goto out;
	}

	if (IS_IMMUTABLE(inode)) {
		ret = -EINVAL;
		goto out;
	}

	ret = filemap_write_and_wait_range(inode->i_mapping, 0, LLONG_MAX);
	if (ret)
		goto out;

	F2FS_I(inode)->i_flags |= F2FS_IMMUTABLE_FL;
	f2fs_set_inode_flags(inode);
	inode->i_ctime = current_time(inode);
	f2fs_mark_inode_dirty_sync(inode, true);

	if (!atomic_read(&F2FS_I(inode)->i_compr_blocks))
		goto out;

	down_write(&F2FS_I(inode)->i_gc_rwsem[WRITE]);
	down_write(&F2FS_I(inode)->i_mmap_sem);

	last_idx = DIV_ROUND_UP(i_size_read(inode), PAGE_SIZE);

	while (page_idx < last_idx) {
		struct dnode_of_data dn;
		pgoff_t end_offset, count;

		set_new_dnode(&dn, inode, NULL, NULL, 0);
		ret = f2fs_get_dnode_of_data(&dn, page_idx, LOOKUP_NODE);
		if (ret) {
			if (ret == -ENOENT) {
				page_idx = f2fs_get_next_page_offset(&dn,
								page_idx);
				ret = 0;
				continue;
			}
			break;
		}

		end_offset = ADDRS_PER_PAGE(dn.node_page, inode);
		count = min(end_offset - dn.ofs_in_node, last_idx - page_idx);
		count = round_up(count, F2FS_I(inode)->i_cluster_size);

		ret = release_compress_blocks(&dn, count);

		f2fs_put_dnode(&dn);

		if (ret < 0)
			break;

		page_idx += count;
		released_blocks += ret;
	}

	up_write(&F2FS_I(inode)->i_gc_rwsem[WRITE]);
	up_write(&F2FS_I(inode)->i_mmap_sem);
out:
	inode_unlock(inode);

	mnt_drop_write_file(filp);

	if (ret >= 0) {
		ret = put_user(released_blocks, (u64 __user *)arg);
	} else if (released_blocks &&
			atomic_read(&F2FS_I(inode)->i_compr_blocks)) {
		set_sbi_flag(sbi, SBI_NEED_FSCK);
		f2fs_warn(sbi, "%s: partial blocks were released i_ino=%lx "
			"iblocks=%llu, released=%u, compr_blocks=%u, "
			"run fsck to fix.",
			__func__, inode->i_ino, inode->i_blocks,
			released_blocks,
			atomic_read(&F2FS_I(inode)->i_compr_blocks));
	}

	return ret;
}

static int reserve_compress_blocks(struct dnode_of_data *dn, pgoff_t count)
{
	struct f2fs_sb_info *sbi = F2FS_I_SB(dn->inode);
	unsigned int reserved_blocks = 0;
	int cluster_size = F2FS_I(dn->inode)->i_cluster_size;
	block_t blkaddr;
	int i;

	for (i = 0; i < count; i++) {
		blkaddr = data_blkaddr(dn->inode, dn->node_page,
						dn->ofs_in_node + i);

		if (!__is_valid_data_blkaddr(blkaddr))
			continue;
		if (unlikely(!f2fs_is_valid_blkaddr(sbi, blkaddr,
					DATA_GENERIC_ENHANCE)))
			return -EFSCORRUPTED;
	}

	while (count) {
		int compr_blocks = 0;
		blkcnt_t reserved;
		int ret;

		for (i = 0; i < cluster_size; i++, dn->ofs_in_node++) {
			blkaddr = f2fs_data_blkaddr(dn);

			if (i == 0) {
				if (blkaddr == COMPRESS_ADDR)
					continue;
				dn->ofs_in_node += cluster_size;
				goto next;
			}

			if (__is_valid_data_blkaddr(blkaddr)) {
				compr_blocks++;
				continue;
			}

			dn->data_blkaddr = NEW_ADDR;
			f2fs_set_data_blkaddr(dn);
		}

		reserved = cluster_size - compr_blocks;
		ret = inc_valid_block_count(sbi, dn->inode, &reserved);
		if (ret)
			return ret;

		if (reserved != cluster_size - compr_blocks)
			return -ENOSPC;

		f2fs_i_compr_blocks_update(dn->inode, compr_blocks, true);

		reserved_blocks += reserved;
next:
		count -= cluster_size;
	}

	return reserved_blocks;
}

static int f2fs_reserve_compress_blocks(struct file *filp, unsigned long arg)
{
	struct inode *inode = file_inode(filp);
	struct f2fs_sb_info *sbi = F2FS_I_SB(inode);
	pgoff_t page_idx = 0, last_idx;
	unsigned int reserved_blocks = 0;
	int ret;

	if (!f2fs_sb_has_compression(F2FS_I_SB(inode)))
		return -EOPNOTSUPP;

	if (!f2fs_compressed_file(inode))
		return -EINVAL;

	if (f2fs_readonly(sbi->sb))
		return -EROFS;

	ret = mnt_want_write_file(filp);
	if (ret)
		return ret;

	if (atomic_read(&F2FS_I(inode)->i_compr_blocks))
		goto out;

	f2fs_balance_fs(F2FS_I_SB(inode), true);

	inode_lock(inode);

	if (!IS_IMMUTABLE(inode)) {
		ret = -EINVAL;
		goto unlock_inode;
	}

	down_write(&F2FS_I(inode)->i_gc_rwsem[WRITE]);
	down_write(&F2FS_I(inode)->i_mmap_sem);

	last_idx = DIV_ROUND_UP(i_size_read(inode), PAGE_SIZE);

	while (page_idx < last_idx) {
		struct dnode_of_data dn;
		pgoff_t end_offset, count;

		set_new_dnode(&dn, inode, NULL, NULL, 0);
		ret = f2fs_get_dnode_of_data(&dn, page_idx, LOOKUP_NODE);
		if (ret) {
			if (ret == -ENOENT) {
				page_idx = f2fs_get_next_page_offset(&dn,
								page_idx);
				ret = 0;
				continue;
			}
			break;
		}

		end_offset = ADDRS_PER_PAGE(dn.node_page, inode);
		count = min(end_offset - dn.ofs_in_node, last_idx - page_idx);
		count = round_up(count, F2FS_I(inode)->i_cluster_size);

		ret = reserve_compress_blocks(&dn, count);

		f2fs_put_dnode(&dn);

		if (ret < 0)
			break;

		page_idx += count;
		reserved_blocks += ret;
	}

	up_write(&F2FS_I(inode)->i_gc_rwsem[WRITE]);
	up_write(&F2FS_I(inode)->i_mmap_sem);

	if (ret >= 0) {
		F2FS_I(inode)->i_flags &= ~F2FS_IMMUTABLE_FL;
		f2fs_set_inode_flags(inode);
		inode->i_ctime = current_time(inode);
		f2fs_mark_inode_dirty_sync(inode, true);
	}
unlock_inode:
	inode_unlock(inode);
out:
	mnt_drop_write_file(filp);

	if (ret >= 0) {
		ret = put_user(reserved_blocks, (u64 __user *)arg);
	} else if (reserved_blocks &&
			atomic_read(&F2FS_I(inode)->i_compr_blocks)) {
		set_sbi_flag(sbi, SBI_NEED_FSCK);
		f2fs_warn(sbi, "%s: partial blocks were released i_ino=%lx "
			"iblocks=%llu, reserved=%u, compr_blocks=%u, "
			"run fsck to fix.",
			__func__, inode->i_ino, inode->i_blocks,
			reserved_blocks,
			atomic_read(&F2FS_I(inode)->i_compr_blocks));
	}

	return ret;
}

static int f2fs_secure_erase(struct block_device *bdev, struct inode *inode,
		pgoff_t off, block_t block, block_t len, u32 flags)
{
	struct request_queue *q = bdev_get_queue(bdev);
	sector_t sector = SECTOR_FROM_BLOCK(block);
	sector_t nr_sects = SECTOR_FROM_BLOCK(len);
	int ret = 0;

	if (!q)
		return -ENXIO;

	if (flags & F2FS_TRIM_FILE_DISCARD)
		ret = blkdev_issue_discard(bdev, sector, nr_sects, GFP_NOFS,
						blk_queue_secure_erase(q) ?
						BLKDEV_DISCARD_SECURE : 0);

	if (!ret && (flags & F2FS_TRIM_FILE_ZEROOUT)) {
		if (IS_ENCRYPTED(inode))
			ret = fscrypt_zeroout_range(inode, off, block, len);
		else
			ret = blkdev_issue_zeroout(bdev, sector, nr_sects,
					GFP_NOFS, 0);
	}

	return ret;
}

static int f2fs_sec_trim_file(struct file *filp, unsigned long arg)
{
	struct inode *inode = file_inode(filp);
	struct f2fs_sb_info *sbi = F2FS_I_SB(inode);
	struct address_space *mapping = inode->i_mapping;
	struct block_device *prev_bdev = NULL;
	struct f2fs_sectrim_range range;
	pgoff_t index, pg_end, prev_index = 0;
	block_t prev_block = 0, len = 0;
	loff_t end_addr;
	bool to_end = false;
	int ret = 0;

	if (!(filp->f_mode & FMODE_WRITE))
		return -EBADF;

	if (copy_from_user(&range, (struct f2fs_sectrim_range __user *)arg,
				sizeof(range)))
		return -EFAULT;

	if (range.flags == 0 || (range.flags & ~F2FS_TRIM_FILE_MASK) ||
			!S_ISREG(inode->i_mode))
		return -EINVAL;

	if (((range.flags & F2FS_TRIM_FILE_DISCARD) &&
			!f2fs_hw_support_discard(sbi)) ||
			((range.flags & F2FS_TRIM_FILE_ZEROOUT) &&
			 IS_ENCRYPTED(inode) && f2fs_is_multi_device(sbi)))
		return -EOPNOTSUPP;

	file_start_write(filp);
	inode_lock(inode);

	if (f2fs_is_atomic_file(inode) || f2fs_compressed_file(inode) ||
			range.start >= inode->i_size) {
		ret = -EINVAL;
		goto err;
	}

	if (range.len == 0)
		goto err;

	if (inode->i_size - range.start > range.len) {
		end_addr = range.start + range.len;
	} else {
		end_addr = range.len == (u64)-1 ?
			sbi->sb->s_maxbytes : inode->i_size;
		to_end = true;
	}

	if (!IS_ALIGNED(range.start, F2FS_BLKSIZE) ||
			(!to_end && !IS_ALIGNED(end_addr, F2FS_BLKSIZE))) {
		ret = -EINVAL;
		goto err;
	}

	index = F2FS_BYTES_TO_BLK(range.start);
	pg_end = DIV_ROUND_UP(end_addr, F2FS_BLKSIZE);

	ret = f2fs_convert_inline_inode(inode);
	if (ret)
		goto err;

	down_write(&F2FS_I(inode)->i_gc_rwsem[WRITE]);
	down_write(&F2FS_I(inode)->i_mmap_sem);

	ret = filemap_write_and_wait_range(mapping, range.start,
			to_end ? LLONG_MAX : end_addr - 1);
	if (ret)
		goto out;

	truncate_inode_pages_range(mapping, range.start,
			to_end ? -1 : end_addr - 1);

	while (index < pg_end) {
		struct dnode_of_data dn;
		pgoff_t end_offset, count;
		int i;

		set_new_dnode(&dn, inode, NULL, NULL, 0);
		ret = f2fs_get_dnode_of_data(&dn, index, LOOKUP_NODE);
		if (ret) {
			if (ret == -ENOENT) {
				index = f2fs_get_next_page_offset(&dn, index);
				continue;
			}
			goto out;
		}

		end_offset = ADDRS_PER_PAGE(dn.node_page, inode);
		count = min(end_offset - dn.ofs_in_node, pg_end - index);
		for (i = 0; i < count; i++, index++, dn.ofs_in_node++) {
			struct block_device *cur_bdev;
			block_t blkaddr = f2fs_data_blkaddr(&dn);

			if (!__is_valid_data_blkaddr(blkaddr))
				continue;

			if (!f2fs_is_valid_blkaddr(sbi, blkaddr,
						DATA_GENERIC_ENHANCE)) {
				ret = -EFSCORRUPTED;
				f2fs_put_dnode(&dn);
				goto out;
			}

			cur_bdev = f2fs_target_device(sbi, blkaddr, NULL);
			if (f2fs_is_multi_device(sbi)) {
				int di = f2fs_target_device_index(sbi, blkaddr);

				blkaddr -= FDEV(di).start_blk;
			}

			if (len) {
				if (prev_bdev == cur_bdev &&
						index == prev_index + len &&
						blkaddr == prev_block + len) {
					len++;
				} else {
					ret = f2fs_secure_erase(prev_bdev,
						inode, prev_index, prev_block,
						len, range.flags);
					if (ret) {
						f2fs_put_dnode(&dn);
						goto out;
					}

					len = 0;
				}
			}

			if (!len) {
				prev_bdev = cur_bdev;
				prev_index = index;
				prev_block = blkaddr;
				len = 1;
			}
		}

		f2fs_put_dnode(&dn);

		if (fatal_signal_pending(current)) {
			ret = -EINTR;
			goto out;
		}
		cond_resched();
	}

	if (len)
		ret = f2fs_secure_erase(prev_bdev, inode, prev_index,
				prev_block, len, range.flags);
out:
	up_write(&F2FS_I(inode)->i_mmap_sem);
	up_write(&F2FS_I(inode)->i_gc_rwsem[WRITE]);
err:
	inode_unlock(inode);
	file_end_write(filp);

	return ret;
}

static int f2fs_ioc_get_compress_option(struct file *filp, unsigned long arg)
{
	struct inode *inode = file_inode(filp);
	struct f2fs_comp_option option;

	if (!f2fs_sb_has_compression(F2FS_I_SB(inode)))
		return -EOPNOTSUPP;

	inode_lock_shared(inode);

	if (!f2fs_compressed_file(inode)) {
		inode_unlock_shared(inode);
		return -ENODATA;
	}

	option.algorithm = F2FS_I(inode)->i_compress_algorithm;
	option.log_cluster_size = F2FS_I(inode)->i_log_cluster_size;

	inode_unlock_shared(inode);

	if (copy_to_user((struct f2fs_comp_option __user *)arg, &option,
				sizeof(option)))
		return -EFAULT;

	return 0;
}

static int f2fs_ioc_set_compress_option(struct file *filp, unsigned long arg)
{
	struct inode *inode = file_inode(filp);
	struct f2fs_sb_info *sbi = F2FS_I_SB(inode);
	struct f2fs_comp_option option;
	int ret = 0;

	if (!f2fs_sb_has_compression(sbi))
		return -EOPNOTSUPP;

	if (!(filp->f_mode & FMODE_WRITE))
		return -EBADF;

	if (copy_from_user(&option, (struct f2fs_comp_option __user *)arg,
				sizeof(option)))
		return -EFAULT;

	if (!f2fs_compressed_file(inode) ||
			option.log_cluster_size < MIN_COMPRESS_LOG_SIZE ||
			option.log_cluster_size > MAX_COMPRESS_LOG_SIZE ||
			option.algorithm >= COMPRESS_MAX)
		return -EINVAL;

	file_start_write(filp);
	inode_lock(inode);

	if (f2fs_is_mmap_file(inode) || get_dirty_pages(inode)) {
		ret = -EBUSY;
		goto out;
	}

	if (inode->i_size != 0) {
		ret = -EFBIG;
		goto out;
	}

	F2FS_I(inode)->i_compress_algorithm = option.algorithm;
	F2FS_I(inode)->i_log_cluster_size = option.log_cluster_size;
	F2FS_I(inode)->i_cluster_size = 1 << option.log_cluster_size;
	f2fs_mark_inode_dirty_sync(inode, true);

	if (!f2fs_is_compress_backend_ready(inode))
		f2fs_warn(sbi, "compression algorithm is successfully set, "
			"but current kernel doesn't support this algorithm.");
out:
	inode_unlock(inode);
	file_end_write(filp);

	return ret;
}

static int redirty_blocks(struct inode *inode, pgoff_t page_idx, int len)
{
	DEFINE_READAHEAD(ractl, NULL, inode->i_mapping, page_idx);
	struct address_space *mapping = inode->i_mapping;
	struct page *page;
	pgoff_t redirty_idx = page_idx;
	int i, page_len = 0, ret = 0;

	page_cache_ra_unbounded(&ractl, len, 0);

	for (i = 0; i < len; i++, page_idx++) {
		page = read_cache_page(mapping, page_idx, NULL, NULL);
		if (IS_ERR(page)) {
			ret = PTR_ERR(page);
			break;
		}
		page_len++;
	}

	for (i = 0; i < page_len; i++, redirty_idx++) {
		page = find_lock_page(mapping, redirty_idx);
<<<<<<< HEAD
		if (!page)
			ret = -ENOENT;
=======
		if (!page) {
			ret = -ENOMEM;
			break;
		}
>>>>>>> 5f85626b
		set_page_dirty(page);
		f2fs_put_page(page, 1);
		f2fs_put_page(page, 0);
	}

	return ret;
}

static int f2fs_ioc_decompress_file(struct file *filp, unsigned long arg)
{
	struct inode *inode = file_inode(filp);
	struct f2fs_sb_info *sbi = F2FS_I_SB(inode);
	struct f2fs_inode_info *fi = F2FS_I(inode);
	pgoff_t page_idx = 0, last_idx;
	unsigned int blk_per_seg = sbi->blocks_per_seg;
	int cluster_size = F2FS_I(inode)->i_cluster_size;
	int count, ret;

	if (!f2fs_sb_has_compression(sbi) ||
			F2FS_OPTION(sbi).compress_mode != COMPR_MODE_USER)
		return -EOPNOTSUPP;
<<<<<<< HEAD

	if (!(filp->f_mode & FMODE_WRITE))
		return -EBADF;

	if (!f2fs_compressed_file(inode))
		return -EINVAL;

	f2fs_balance_fs(F2FS_I_SB(inode), true);

=======

	if (!(filp->f_mode & FMODE_WRITE))
		return -EBADF;

	if (!f2fs_compressed_file(inode))
		return -EINVAL;

	f2fs_balance_fs(F2FS_I_SB(inode), true);

>>>>>>> 5f85626b
	file_start_write(filp);
	inode_lock(inode);

	if (!f2fs_is_compress_backend_ready(inode)) {
		ret = -EOPNOTSUPP;
		goto out;
	}

	if (f2fs_is_mmap_file(inode)) {
		ret = -EBUSY;
		goto out;
	}

	ret = filemap_write_and_wait_range(inode->i_mapping, 0, LLONG_MAX);
	if (ret)
		goto out;

	if (!atomic_read(&fi->i_compr_blocks))
		goto out;

	last_idx = DIV_ROUND_UP(i_size_read(inode), PAGE_SIZE);

	count = last_idx - page_idx;
	while (count) {
		int len = min(cluster_size, count);

		ret = redirty_blocks(inode, page_idx, len);
		if (ret < 0)
			break;

		if (get_dirty_pages(inode) >= blk_per_seg)
			filemap_fdatawrite(inode->i_mapping);

		count -= len;
		page_idx += len;
	}

	if (!ret)
		ret = filemap_write_and_wait_range(inode->i_mapping, 0,
							LLONG_MAX);

	if (ret)
		f2fs_warn(sbi, "%s: The file might be partially decompressed "
				"(errno=%d). Please delete the file.\n",
				__func__, ret);
out:
	inode_unlock(inode);
	file_end_write(filp);

	return ret;
}

static int f2fs_ioc_compress_file(struct file *filp, unsigned long arg)
{
	struct inode *inode = file_inode(filp);
	struct f2fs_sb_info *sbi = F2FS_I_SB(inode);
	pgoff_t page_idx = 0, last_idx;
	unsigned int blk_per_seg = sbi->blocks_per_seg;
	int cluster_size = F2FS_I(inode)->i_cluster_size;
	int count, ret;

	if (!f2fs_sb_has_compression(sbi) ||
			F2FS_OPTION(sbi).compress_mode != COMPR_MODE_USER)
		return -EOPNOTSUPP;

	if (!(filp->f_mode & FMODE_WRITE))
		return -EBADF;

	if (!f2fs_compressed_file(inode))
		return -EINVAL;

	f2fs_balance_fs(F2FS_I_SB(inode), true);

	file_start_write(filp);
	inode_lock(inode);

	if (!f2fs_is_compress_backend_ready(inode)) {
		ret = -EOPNOTSUPP;
		goto out;
	}

	if (f2fs_is_mmap_file(inode)) {
		ret = -EBUSY;
		goto out;
	}

	ret = filemap_write_and_wait_range(inode->i_mapping, 0, LLONG_MAX);
	if (ret)
		goto out;

	set_inode_flag(inode, FI_ENABLE_COMPRESS);

	last_idx = DIV_ROUND_UP(i_size_read(inode), PAGE_SIZE);

	count = last_idx - page_idx;
	while (count) {
		int len = min(cluster_size, count);

		ret = redirty_blocks(inode, page_idx, len);
		if (ret < 0)
			break;

		if (get_dirty_pages(inode) >= blk_per_seg)
			filemap_fdatawrite(inode->i_mapping);

		count -= len;
		page_idx += len;
	}

	if (!ret)
		ret = filemap_write_and_wait_range(inode->i_mapping, 0,
							LLONG_MAX);

	clear_inode_flag(inode, FI_ENABLE_COMPRESS);

	if (ret)
		f2fs_warn(sbi, "%s: The file might be partially compressed "
				"(errno=%d). Please delete the file.\n",
				__func__, ret);
out:
	inode_unlock(inode);
	file_end_write(filp);

	return ret;
}

static long __f2fs_ioctl(struct file *filp, unsigned int cmd, unsigned long arg)
{
	switch (cmd) {
	case FS_IOC_GETFLAGS:
		return f2fs_ioc_getflags(filp, arg);
	case FS_IOC_SETFLAGS:
		return f2fs_ioc_setflags(filp, arg);
	case FS_IOC_GETVERSION:
		return f2fs_ioc_getversion(filp, arg);
	case F2FS_IOC_START_ATOMIC_WRITE:
		return f2fs_ioc_start_atomic_write(filp);
	case F2FS_IOC_COMMIT_ATOMIC_WRITE:
		return f2fs_ioc_commit_atomic_write(filp);
	case F2FS_IOC_START_VOLATILE_WRITE:
		return f2fs_ioc_start_volatile_write(filp);
	case F2FS_IOC_RELEASE_VOLATILE_WRITE:
		return f2fs_ioc_release_volatile_write(filp);
	case F2FS_IOC_ABORT_VOLATILE_WRITE:
		return f2fs_ioc_abort_volatile_write(filp);
	case F2FS_IOC_SHUTDOWN:
		return f2fs_ioc_shutdown(filp, arg);
	case FITRIM:
		return f2fs_ioc_fitrim(filp, arg);
	case FS_IOC_SET_ENCRYPTION_POLICY:
		return f2fs_ioc_set_encryption_policy(filp, arg);
	case FS_IOC_GET_ENCRYPTION_POLICY:
		return f2fs_ioc_get_encryption_policy(filp, arg);
	case FS_IOC_GET_ENCRYPTION_PWSALT:
		return f2fs_ioc_get_encryption_pwsalt(filp, arg);
	case FS_IOC_GET_ENCRYPTION_POLICY_EX:
		return f2fs_ioc_get_encryption_policy_ex(filp, arg);
	case FS_IOC_ADD_ENCRYPTION_KEY:
		return f2fs_ioc_add_encryption_key(filp, arg);
	case FS_IOC_REMOVE_ENCRYPTION_KEY:
		return f2fs_ioc_remove_encryption_key(filp, arg);
	case FS_IOC_REMOVE_ENCRYPTION_KEY_ALL_USERS:
		return f2fs_ioc_remove_encryption_key_all_users(filp, arg);
	case FS_IOC_GET_ENCRYPTION_KEY_STATUS:
		return f2fs_ioc_get_encryption_key_status(filp, arg);
	case FS_IOC_GET_ENCRYPTION_NONCE:
		return f2fs_ioc_get_encryption_nonce(filp, arg);
	case F2FS_IOC_GARBAGE_COLLECT:
		return f2fs_ioc_gc(filp, arg);
	case F2FS_IOC_GARBAGE_COLLECT_RANGE:
		return f2fs_ioc_gc_range(filp, arg);
	case F2FS_IOC_WRITE_CHECKPOINT:
		return f2fs_ioc_write_checkpoint(filp, arg);
	case F2FS_IOC_DEFRAGMENT:
		return f2fs_ioc_defragment(filp, arg);
	case F2FS_IOC_MOVE_RANGE:
		return f2fs_ioc_move_range(filp, arg);
	case F2FS_IOC_FLUSH_DEVICE:
		return f2fs_ioc_flush_device(filp, arg);
	case F2FS_IOC_GET_FEATURES:
		return f2fs_ioc_get_features(filp, arg);
	case FS_IOC_FSGETXATTR:
		return f2fs_ioc_fsgetxattr(filp, arg);
	case FS_IOC_FSSETXATTR:
		return f2fs_ioc_fssetxattr(filp, arg);
	case F2FS_IOC_GET_PIN_FILE:
		return f2fs_ioc_get_pin_file(filp, arg);
	case F2FS_IOC_SET_PIN_FILE:
		return f2fs_ioc_set_pin_file(filp, arg);
	case F2FS_IOC_PRECACHE_EXTENTS:
		return f2fs_ioc_precache_extents(filp, arg);
	case F2FS_IOC_RESIZE_FS:
		return f2fs_ioc_resize_fs(filp, arg);
	case FS_IOC_ENABLE_VERITY:
		return f2fs_ioc_enable_verity(filp, arg);
	case FS_IOC_MEASURE_VERITY:
		return f2fs_ioc_measure_verity(filp, arg);
	case FS_IOC_READ_VERITY_METADATA:
		return f2fs_ioc_read_verity_metadata(filp, arg);
	case FS_IOC_GETFSLABEL:
		return f2fs_ioc_getfslabel(filp, arg);
	case FS_IOC_SETFSLABEL:
		return f2fs_ioc_setfslabel(filp, arg);
	case F2FS_IOC_GET_COMPRESS_BLOCKS:
		return f2fs_get_compress_blocks(filp, arg);
	case F2FS_IOC_RELEASE_COMPRESS_BLOCKS:
		return f2fs_release_compress_blocks(filp, arg);
	case F2FS_IOC_RESERVE_COMPRESS_BLOCKS:
		return f2fs_reserve_compress_blocks(filp, arg);
	case F2FS_IOC_SEC_TRIM_FILE:
		return f2fs_sec_trim_file(filp, arg);
	case F2FS_IOC_GET_COMPRESS_OPTION:
		return f2fs_ioc_get_compress_option(filp, arg);
	case F2FS_IOC_SET_COMPRESS_OPTION:
		return f2fs_ioc_set_compress_option(filp, arg);
	case F2FS_IOC_DECOMPRESS_FILE:
		return f2fs_ioc_decompress_file(filp, arg);
	case F2FS_IOC_COMPRESS_FILE:
		return f2fs_ioc_compress_file(filp, arg);
	default:
		return -ENOTTY;
	}
}

long f2fs_ioctl(struct file *filp, unsigned int cmd, unsigned long arg)
{
	if (unlikely(f2fs_cp_error(F2FS_I_SB(file_inode(filp)))))
		return -EIO;
	if (!f2fs_is_checkpoint_ready(F2FS_I_SB(file_inode(filp))))
		return -ENOSPC;

	return __f2fs_ioctl(filp, cmd, arg);
}

static ssize_t f2fs_file_read_iter(struct kiocb *iocb, struct iov_iter *iter)
{
	struct file *file = iocb->ki_filp;
	struct inode *inode = file_inode(file);
	int ret;

	if (!f2fs_is_compress_backend_ready(inode))
		return -EOPNOTSUPP;

	ret = generic_file_read_iter(iocb, iter);

	if (ret > 0)
		f2fs_update_iostat(F2FS_I_SB(inode), APP_READ_IO, ret);

	return ret;
}

static ssize_t f2fs_file_write_iter(struct kiocb *iocb, struct iov_iter *from)
{
	struct file *file = iocb->ki_filp;
	struct inode *inode = file_inode(file);
	ssize_t ret;

	if (unlikely(f2fs_cp_error(F2FS_I_SB(inode)))) {
		ret = -EIO;
		goto out;
	}

	if (!f2fs_is_compress_backend_ready(inode)) {
		ret = -EOPNOTSUPP;
		goto out;
	}

	if (iocb->ki_flags & IOCB_NOWAIT) {
		if (!inode_trylock(inode)) {
			ret = -EAGAIN;
			goto out;
		}
	} else {
		inode_lock(inode);
	}

	if (unlikely(IS_IMMUTABLE(inode))) {
		ret = -EPERM;
		goto unlock;
	}

	ret = generic_write_checks(iocb, from);
	if (ret > 0) {
		bool preallocated = false;
		size_t target_size = 0;
		int err;

		if (iov_iter_fault_in_readable(from, iov_iter_count(from)))
			set_inode_flag(inode, FI_NO_PREALLOC);

		if ((iocb->ki_flags & IOCB_NOWAIT)) {
			if (!f2fs_overwrite_io(inode, iocb->ki_pos,
						iov_iter_count(from)) ||
				f2fs_has_inline_data(inode) ||
				f2fs_force_buffered_io(inode, iocb, from)) {
				clear_inode_flag(inode, FI_NO_PREALLOC);
				inode_unlock(inode);
				ret = -EAGAIN;
				goto out;
			}
			goto write;
		}

		if (is_inode_flag_set(inode, FI_NO_PREALLOC))
			goto write;

		if (iocb->ki_flags & IOCB_DIRECT) {
			/*
			 * Convert inline data for Direct I/O before entering
			 * f2fs_direct_IO().
			 */
			err = f2fs_convert_inline_inode(inode);
			if (err)
				goto out_err;
			/*
			 * If force_buffere_io() is true, we have to allocate
			 * blocks all the time, since f2fs_direct_IO will fall
			 * back to buffered IO.
			 */
			if (!f2fs_force_buffered_io(inode, iocb, from) &&
					allow_outplace_dio(inode, iocb, from))
				goto write;
		}
		preallocated = true;
		target_size = iocb->ki_pos + iov_iter_count(from);

		err = f2fs_preallocate_blocks(iocb, from);
		if (err) {
out_err:
			clear_inode_flag(inode, FI_NO_PREALLOC);
			inode_unlock(inode);
			ret = err;
			goto out;
		}
write:
		ret = __generic_file_write_iter(iocb, from);
		clear_inode_flag(inode, FI_NO_PREALLOC);

		/* if we couldn't write data, we should deallocate blocks. */
		if (preallocated && i_size_read(inode) < target_size)
			f2fs_truncate(inode);

		if (ret > 0)
			f2fs_update_iostat(F2FS_I_SB(inode), APP_WRITE_IO, ret);
	}
unlock:
	inode_unlock(inode);
out:
	trace_f2fs_file_write_iter(inode, iocb->ki_pos,
					iov_iter_count(from), ret);
	if (ret > 0)
		ret = generic_write_sync(iocb, ret);
	return ret;
}

#ifdef CONFIG_COMPAT
struct compat_f2fs_gc_range {
	u32 sync;
	compat_u64 start;
	compat_u64 len;
};
#define F2FS_IOC32_GARBAGE_COLLECT_RANGE	_IOW(F2FS_IOCTL_MAGIC, 11,\
						struct compat_f2fs_gc_range)

static int f2fs_compat_ioc_gc_range(struct file *file, unsigned long arg)
{
	struct compat_f2fs_gc_range __user *urange;
	struct f2fs_gc_range range;
	int err;

	urange = compat_ptr(arg);
	err = get_user(range.sync, &urange->sync);
	err |= get_user(range.start, &urange->start);
	err |= get_user(range.len, &urange->len);
	if (err)
		return -EFAULT;

	return __f2fs_ioc_gc_range(file, &range);
}

struct compat_f2fs_move_range {
	u32 dst_fd;
	compat_u64 pos_in;
	compat_u64 pos_out;
	compat_u64 len;
};
#define F2FS_IOC32_MOVE_RANGE		_IOWR(F2FS_IOCTL_MAGIC, 9,	\
					struct compat_f2fs_move_range)

static int f2fs_compat_ioc_move_range(struct file *file, unsigned long arg)
{
	struct compat_f2fs_move_range __user *urange;
	struct f2fs_move_range range;
	int err;

	urange = compat_ptr(arg);
	err = get_user(range.dst_fd, &urange->dst_fd);
	err |= get_user(range.pos_in, &urange->pos_in);
	err |= get_user(range.pos_out, &urange->pos_out);
	err |= get_user(range.len, &urange->len);
	if (err)
		return -EFAULT;

	return __f2fs_ioc_move_range(file, &range);
}

long f2fs_compat_ioctl(struct file *file, unsigned int cmd, unsigned long arg)
{
	if (unlikely(f2fs_cp_error(F2FS_I_SB(file_inode(file)))))
		return -EIO;
	if (!f2fs_is_checkpoint_ready(F2FS_I_SB(file_inode(file))))
		return -ENOSPC;

	switch (cmd) {
	case FS_IOC32_GETFLAGS:
		cmd = FS_IOC_GETFLAGS;
		break;
	case FS_IOC32_SETFLAGS:
		cmd = FS_IOC_SETFLAGS;
		break;
	case FS_IOC32_GETVERSION:
		cmd = FS_IOC_GETVERSION;
		break;
	case F2FS_IOC32_GARBAGE_COLLECT_RANGE:
		return f2fs_compat_ioc_gc_range(file, arg);
	case F2FS_IOC32_MOVE_RANGE:
		return f2fs_compat_ioc_move_range(file, arg);
	case F2FS_IOC_START_ATOMIC_WRITE:
	case F2FS_IOC_COMMIT_ATOMIC_WRITE:
	case F2FS_IOC_START_VOLATILE_WRITE:
	case F2FS_IOC_RELEASE_VOLATILE_WRITE:
	case F2FS_IOC_ABORT_VOLATILE_WRITE:
	case F2FS_IOC_SHUTDOWN:
	case FITRIM:
	case FS_IOC_SET_ENCRYPTION_POLICY:
	case FS_IOC_GET_ENCRYPTION_PWSALT:
	case FS_IOC_GET_ENCRYPTION_POLICY:
	case FS_IOC_GET_ENCRYPTION_POLICY_EX:
	case FS_IOC_ADD_ENCRYPTION_KEY:
	case FS_IOC_REMOVE_ENCRYPTION_KEY:
	case FS_IOC_REMOVE_ENCRYPTION_KEY_ALL_USERS:
	case FS_IOC_GET_ENCRYPTION_KEY_STATUS:
	case FS_IOC_GET_ENCRYPTION_NONCE:
	case F2FS_IOC_GARBAGE_COLLECT:
	case F2FS_IOC_WRITE_CHECKPOINT:
	case F2FS_IOC_DEFRAGMENT:
	case F2FS_IOC_FLUSH_DEVICE:
	case F2FS_IOC_GET_FEATURES:
	case FS_IOC_FSGETXATTR:
	case FS_IOC_FSSETXATTR:
	case F2FS_IOC_GET_PIN_FILE:
	case F2FS_IOC_SET_PIN_FILE:
	case F2FS_IOC_PRECACHE_EXTENTS:
	case F2FS_IOC_RESIZE_FS:
	case FS_IOC_ENABLE_VERITY:
	case FS_IOC_MEASURE_VERITY:
	case FS_IOC_READ_VERITY_METADATA:
	case FS_IOC_GETFSLABEL:
	case FS_IOC_SETFSLABEL:
	case F2FS_IOC_GET_COMPRESS_BLOCKS:
	case F2FS_IOC_RELEASE_COMPRESS_BLOCKS:
	case F2FS_IOC_RESERVE_COMPRESS_BLOCKS:
	case F2FS_IOC_SEC_TRIM_FILE:
	case F2FS_IOC_GET_COMPRESS_OPTION:
	case F2FS_IOC_SET_COMPRESS_OPTION:
	case F2FS_IOC_DECOMPRESS_FILE:
	case F2FS_IOC_COMPRESS_FILE:
		break;
	default:
		return -ENOIOCTLCMD;
	}
	return __f2fs_ioctl(file, cmd, (unsigned long) compat_ptr(arg));
}
#endif

const struct file_operations f2fs_file_operations = {
	.llseek		= f2fs_llseek,
	.read_iter	= f2fs_file_read_iter,
	.write_iter	= f2fs_file_write_iter,
	.open		= f2fs_file_open,
	.release	= f2fs_release_file,
	.mmap		= f2fs_file_mmap,
	.flush		= f2fs_file_flush,
	.fsync		= f2fs_sync_file,
	.fallocate	= f2fs_fallocate,
	.unlocked_ioctl	= f2fs_ioctl,
#ifdef CONFIG_COMPAT
	.compat_ioctl	= f2fs_compat_ioctl,
#endif
	.splice_read	= generic_file_splice_read,
	.splice_write	= iter_file_splice_write,
};<|MERGE_RESOLUTION|>--- conflicted
+++ resolved
@@ -4068,15 +4068,10 @@
 
 	for (i = 0; i < page_len; i++, redirty_idx++) {
 		page = find_lock_page(mapping, redirty_idx);
-<<<<<<< HEAD
-		if (!page)
-			ret = -ENOENT;
-=======
 		if (!page) {
 			ret = -ENOMEM;
 			break;
 		}
->>>>>>> 5f85626b
 		set_page_dirty(page);
 		f2fs_put_page(page, 1);
 		f2fs_put_page(page, 0);
@@ -4098,7 +4093,6 @@
 	if (!f2fs_sb_has_compression(sbi) ||
 			F2FS_OPTION(sbi).compress_mode != COMPR_MODE_USER)
 		return -EOPNOTSUPP;
-<<<<<<< HEAD
 
 	if (!(filp->f_mode & FMODE_WRITE))
 		return -EBADF;
@@ -4108,17 +4102,6 @@
 
 	f2fs_balance_fs(F2FS_I_SB(inode), true);
 
-=======
-
-	if (!(filp->f_mode & FMODE_WRITE))
-		return -EBADF;
-
-	if (!f2fs_compressed_file(inode))
-		return -EINVAL;
-
-	f2fs_balance_fs(F2FS_I_SB(inode), true);
-
->>>>>>> 5f85626b
 	file_start_write(filp);
 	inode_lock(inode);
 
