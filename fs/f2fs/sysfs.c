--- conflicted
+++ resolved
@@ -154,11 +154,8 @@
 	if (f2fs_sb_has_casefold(sbi))
 		len += snprintf(buf + len, PAGE_SIZE - len, "%s%s",
 				len ? ", " : "", "casefold");
-<<<<<<< HEAD
-=======
 	len += snprintf(buf + len, PAGE_SIZE - len, "%s%s",
 				len ? ", " : "", "pin_file");
->>>>>>> 146c22ec
 	len += snprintf(buf + len, PAGE_SIZE - len, "\n");
 	return len;
 }
