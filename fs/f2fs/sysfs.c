--- conflicted
+++ resolved
@@ -513,10 +513,6 @@
 
 	if (!strcmp(a->attr.name, "gc_urgent_high_remaining")) {
 		spin_lock(&sbi->gc_urgent_high_lock);
-<<<<<<< HEAD
-		sbi->gc_urgent_high_limited = t != 0;
-=======
->>>>>>> 50e12445
 		sbi->gc_urgent_high_remaining = t;
 		spin_unlock(&sbi->gc_urgent_high_lock);
 
