--- conflicted
+++ resolved
@@ -2666,16 +2666,9 @@
 		for (j = 0; j < NR_CURSEG_DATA_TYPE; j++) {
 			if (le32_to_cpu(ckpt->cur_node_segno[i]) ==
 				le32_to_cpu(ckpt->cur_data_segno[j])) {
-<<<<<<< HEAD
 				f2fs_err(sbi, "Data segment (%u) and Data segment (%u) has the same segno: %u",
 					 i, j,
 					 le32_to_cpu(ckpt->cur_node_segno[i]));
-=======
-				f2fs_msg(sbi->sb, KERN_ERR,
-					"Node segment (%u) and Data segment (%u)"
-					" has the same segno: %u", i, j,
-					le32_to_cpu(ckpt->cur_node_segno[i]));
->>>>>>> db189223
 				return 1;
 			}
 		}
@@ -2887,18 +2880,10 @@
 		}
 
 		/* sanity checking of raw super */
-<<<<<<< HEAD
 		err = sanity_check_raw_super(sbi, bh);
 		if (err) {
 			f2fs_err(sbi, "Can't find valid F2FS filesystem in %dth superblock",
 				 block + 1);
-=======
-		if (sanity_check_raw_super(sbi, bh)) {
-			f2fs_msg(sb, KERN_ERR,
-				"Can't find valid F2FS filesystem in %dth superblock",
-				block + 1);
-			err = -EFSCORRUPTED;
->>>>>>> db189223
 			brelse(bh);
 			continue;
 		}
