// SPDX-License-Identifier: GPL-2.0
/*
 * fs/f2fs/f2fs.h
 *
 * Copyright (c) 2012 Samsung Electronics Co., Ltd.
 *             http://www.samsung.com/
 */
#ifndef _LINUX_F2FS_H
#define _LINUX_F2FS_H

#include <linux/uio.h>
#include <linux/types.h>
#include <linux/page-flags.h>
#include <linux/buffer_head.h>
#include <linux/slab.h>
#include <linux/crc32.h>
#include <linux/magic.h>
#include <linux/kobject.h>
#include <linux/sched.h>
#include <linux/cred.h>
#include <linux/vmalloc.h>
#include <linux/bio.h>
#include <linux/blkdev.h>
#include <linux/quotaops.h>
#include <crypto/hash.h>

#include <linux/fscrypt.h>
#include <linux/fsverity.h>

#ifdef CONFIG_F2FS_CHECK_FS
#define f2fs_bug_on(sbi, condition)	BUG_ON(condition)
#else
#define f2fs_bug_on(sbi, condition)					\
	do {								\
		if (unlikely(condition)) {				\
			WARN_ON(1);					\
			set_sbi_flag(sbi, SBI_NEED_FSCK);		\
		}							\
	} while (0)
#endif

enum {
	FAULT_KMALLOC,
	FAULT_KVMALLOC,
	FAULT_PAGE_ALLOC,
	FAULT_PAGE_GET,
	FAULT_ALLOC_BIO,
	FAULT_ALLOC_NID,
	FAULT_ORPHAN,
	FAULT_BLOCK,
	FAULT_DIR_DEPTH,
	FAULT_EVICT_INODE,
	FAULT_TRUNCATE,
	FAULT_READ_IO,
	FAULT_CHECKPOINT,
	FAULT_DISCARD,
	FAULT_WRITE_IO,
	FAULT_MAX,
};

#ifdef CONFIG_F2FS_FAULT_INJECTION
#define F2FS_ALL_FAULT_TYPE		((1 << FAULT_MAX) - 1)

struct f2fs_fault_info {
	atomic_t inject_ops;
	unsigned int inject_rate;
	unsigned int inject_type;
};

extern const char *f2fs_fault_name[FAULT_MAX];
#define IS_FAULT_SET(fi, type) ((fi)->inject_type & (1 << (type)))
#endif

/*
 * For mount options
 */
#define F2FS_MOUNT_BG_GC		0x00000001
#define F2FS_MOUNT_DISABLE_ROLL_FORWARD	0x00000002
#define F2FS_MOUNT_DISCARD		0x00000004
#define F2FS_MOUNT_NOHEAP		0x00000008
#define F2FS_MOUNT_XATTR_USER		0x00000010
#define F2FS_MOUNT_POSIX_ACL		0x00000020
#define F2FS_MOUNT_DISABLE_EXT_IDENTIFY	0x00000040
#define F2FS_MOUNT_INLINE_XATTR		0x00000080
#define F2FS_MOUNT_INLINE_DATA		0x00000100
#define F2FS_MOUNT_INLINE_DENTRY	0x00000200
#define F2FS_MOUNT_FLUSH_MERGE		0x00000400
#define F2FS_MOUNT_NOBARRIER		0x00000800
#define F2FS_MOUNT_FASTBOOT		0x00001000
#define F2FS_MOUNT_EXTENT_CACHE		0x00002000
#define F2FS_MOUNT_FORCE_FG_GC		0x00004000
#define F2FS_MOUNT_DATA_FLUSH		0x00008000
#define F2FS_MOUNT_FAULT_INJECTION	0x00010000
#define F2FS_MOUNT_ADAPTIVE		0x00020000
#define F2FS_MOUNT_LFS			0x00040000
#define F2FS_MOUNT_USRQUOTA		0x00080000
#define F2FS_MOUNT_GRPQUOTA		0x00100000
#define F2FS_MOUNT_PRJQUOTA		0x00200000
#define F2FS_MOUNT_QUOTA		0x00400000
#define F2FS_MOUNT_INLINE_XATTR_SIZE	0x00800000
#define F2FS_MOUNT_RESERVE_ROOT		0x01000000
#define F2FS_MOUNT_DISABLE_CHECKPOINT	0x02000000

#define F2FS_OPTION(sbi)	((sbi)->mount_opt)
#define clear_opt(sbi, option)	(F2FS_OPTION(sbi).opt &= ~F2FS_MOUNT_##option)
#define set_opt(sbi, option)	(F2FS_OPTION(sbi).opt |= F2FS_MOUNT_##option)
#define test_opt(sbi, option)	(F2FS_OPTION(sbi).opt & F2FS_MOUNT_##option)

#define ver_after(a, b)	(typecheck(unsigned long long, a) &&		\
		typecheck(unsigned long long, b) &&			\
		((long long)((a) - (b)) > 0))

typedef u32 block_t;	/*
			 * should not change u32, since it is the on-disk block
			 * address format, __le32.
			 */
typedef u32 nid_t;

struct f2fs_mount_info {
	unsigned int opt;
	int write_io_size_bits;		/* Write IO size bits */
	block_t root_reserved_blocks;	/* root reserved blocks */
	kuid_t s_resuid;		/* reserved blocks for uid */
	kgid_t s_resgid;		/* reserved blocks for gid */
	int active_logs;		/* # of active logs */
	int inline_xattr_size;		/* inline xattr size */
#ifdef CONFIG_F2FS_FAULT_INJECTION
	struct f2fs_fault_info fault_info;	/* For fault injection */
#endif
#ifdef CONFIG_QUOTA
	/* Names of quota files with journalled quota */
	char *s_qf_names[MAXQUOTAS];
	int s_jquota_fmt;			/* Format of quota to use */
#endif
	/* For which write hints are passed down to block layer */
	int whint_mode;
	int alloc_mode;			/* segment allocation policy */
	int fsync_mode;			/* fsync policy */
	bool test_dummy_encryption;	/* test dummy encryption */
<<<<<<< HEAD
=======
#ifdef CONFIG_FS_ENCRYPTION
	bool inlinecrypt;		/* inline encryption enabled */
#endif
>>>>>>> 146c22ec
	block_t unusable_cap;		/* Amount of space allowed to be
					 * unusable when disabling checkpoint
					 */
};

#define F2FS_FEATURE_ENCRYPT		0x0001
#define F2FS_FEATURE_BLKZONED		0x0002
#define F2FS_FEATURE_ATOMIC_WRITE	0x0004
#define F2FS_FEATURE_EXTRA_ATTR		0x0008
#define F2FS_FEATURE_PRJQUOTA		0x0010
#define F2FS_FEATURE_INODE_CHKSUM	0x0020
#define F2FS_FEATURE_FLEXIBLE_INLINE_XATTR	0x0040
#define F2FS_FEATURE_QUOTA_INO		0x0080
#define F2FS_FEATURE_INODE_CRTIME	0x0100
#define F2FS_FEATURE_LOST_FOUND		0x0200
#define F2FS_FEATURE_VERITY		0x0400
#define F2FS_FEATURE_SB_CHKSUM		0x0800
#define F2FS_FEATURE_CASEFOLD		0x1000

#define __F2FS_HAS_FEATURE(raw_super, mask)				\
	((raw_super->feature & cpu_to_le32(mask)) != 0)
#define F2FS_HAS_FEATURE(sbi, mask)	__F2FS_HAS_FEATURE(sbi->raw_super, mask)
#define F2FS_SET_FEATURE(sbi, mask)					\
	(sbi->raw_super->feature |= cpu_to_le32(mask))
#define F2FS_CLEAR_FEATURE(sbi, mask)					\
	(sbi->raw_super->feature &= ~cpu_to_le32(mask))

/*
 * Default values for user and/or group using reserved blocks
 */
#define	F2FS_DEF_RESUID		0
#define	F2FS_DEF_RESGID		0

/*
 * For checkpoint manager
 */
enum {
	NAT_BITMAP,
	SIT_BITMAP
};

#define	CP_UMOUNT	0x00000001
#define	CP_FASTBOOT	0x00000002
#define	CP_SYNC		0x00000004
#define	CP_RECOVERY	0x00000008
#define	CP_DISCARD	0x00000010
#define CP_TRIMMED	0x00000020
#define CP_PAUSE	0x00000040

#define MAX_DISCARD_BLOCKS(sbi)		BLKS_PER_SEC(sbi)
#define DEF_MAX_DISCARD_REQUEST		8	/* issue 8 discards per round */
#define DEF_MIN_DISCARD_ISSUE_TIME	50	/* 50 ms, if exists */
#define DEF_MID_DISCARD_ISSUE_TIME	500	/* 500 ms, if device busy */
#define DEF_MAX_DISCARD_ISSUE_TIME	60000	/* 60 s, if no candidates */
#define DEF_DISCARD_URGENT_UTIL		80	/* do more discard over 80% */
#define DEF_CP_INTERVAL			60	/* 60 secs */
#define DEF_IDLE_INTERVAL		5	/* 5 secs */
#define DEF_DISABLE_INTERVAL		5	/* 5 secs */
#define DEF_DISABLE_QUICK_INTERVAL	1	/* 1 secs */
#define DEF_UMOUNT_DISCARD_TIMEOUT	5	/* 5 secs */

struct cp_control {
	int reason;
	__u64 trim_start;
	__u64 trim_end;
	__u64 trim_minlen;
};

/*
 * indicate meta/data type
 */
enum {
	META_CP,
	META_NAT,
	META_SIT,
	META_SSA,
	META_MAX,
	META_POR,
	DATA_GENERIC,		/* check range only */
	DATA_GENERIC_ENHANCE,	/* strong check on range and segment bitmap */
	DATA_GENERIC_ENHANCE_READ,	/*
					 * strong check on range and segment
					 * bitmap but no warning due to race
					 * condition of read on truncated area
					 * by extent_cache
					 */
	META_GENERIC,
};

/* for the list of ino */
enum {
	ORPHAN_INO,		/* for orphan ino list */
	APPEND_INO,		/* for append ino list */
	UPDATE_INO,		/* for update ino list */
	TRANS_DIR_INO,		/* for trasactions dir ino list */
	FLUSH_INO,		/* for multiple device flushing */
	MAX_INO_ENTRY,		/* max. list */
};

struct ino_entry {
	struct list_head list;		/* list head */
	nid_t ino;			/* inode number */
	unsigned int dirty_device;	/* dirty device bitmap */
};

/* for the list of inodes to be GCed */
struct inode_entry {
	struct list_head list;	/* list head */
	struct inode *inode;	/* vfs inode pointer */
};

struct fsync_node_entry {
	struct list_head list;	/* list head */
	struct page *page;	/* warm node page pointer */
	unsigned int seq_id;	/* sequence id */
};

/* for the bitmap indicate blocks to be discarded */
struct discard_entry {
	struct list_head list;	/* list head */
	block_t start_blkaddr;	/* start blockaddr of current segment */
	unsigned char discard_map[SIT_VBLOCK_MAP_SIZE];	/* segment discard bitmap */
};

/* default discard granularity of inner discard thread, unit: block count */
#define DEFAULT_DISCARD_GRANULARITY		16

/* max discard pend list number */
#define MAX_PLIST_NUM		512
#define plist_idx(blk_num)	((blk_num) >= MAX_PLIST_NUM ?		\
					(MAX_PLIST_NUM - 1) : ((blk_num) - 1))

enum {
	D_PREP,			/* initial */
	D_PARTIAL,		/* partially submitted */
	D_SUBMIT,		/* all submitted */
	D_DONE,			/* finished */
};

struct discard_info {
	block_t lstart;			/* logical start address */
	block_t len;			/* length */
	block_t start;			/* actual start address in dev */
};

struct discard_cmd {
	struct rb_node rb_node;		/* rb node located in rb-tree */
	union {
		struct {
			block_t lstart;	/* logical start address */
			block_t len;	/* length */
			block_t start;	/* actual start address in dev */
		};
		struct discard_info di;	/* discard info */

	};
	struct list_head list;		/* command list */
	struct completion wait;		/* compleation */
	struct block_device *bdev;	/* bdev */
	unsigned short ref;		/* reference count */
	unsigned char state;		/* state */
	unsigned char queued;		/* queued discard */
	int error;			/* bio error */
	spinlock_t lock;		/* for state/bio_ref updating */
	unsigned short bio_ref;		/* bio reference count */
};

enum {
	DPOLICY_BG,
	DPOLICY_FORCE,
	DPOLICY_FSTRIM,
	DPOLICY_UMOUNT,
	MAX_DPOLICY,
};

struct discard_policy {
	int type;			/* type of discard */
	unsigned int min_interval;	/* used for candidates exist */
	unsigned int mid_interval;	/* used for device busy */
	unsigned int max_interval;	/* used for candidates not exist */
	unsigned int max_requests;	/* # of discards issued per round */
	unsigned int io_aware_gran;	/* minimum granularity discard not be aware of I/O */
	bool io_aware;			/* issue discard in idle time */
	bool sync;			/* submit discard with REQ_SYNC flag */
	bool ordered;			/* issue discard by lba order */
	unsigned int granularity;	/* discard granularity */
	int timeout;			/* discard timeout for put_super */
};

struct discard_cmd_control {
	struct task_struct *f2fs_issue_discard;	/* discard thread */
	struct list_head entry_list;		/* 4KB discard entry list */
	struct list_head pend_list[MAX_PLIST_NUM];/* store pending entries */
	struct list_head wait_list;		/* store on-flushing entries */
	struct list_head fstrim_list;		/* in-flight discard from fstrim */
	wait_queue_head_t discard_wait_queue;	/* waiting queue for wake-up */
	unsigned int discard_wake;		/* to wake up discard thread */
	struct mutex cmd_lock;
	unsigned int nr_discards;		/* # of discards in the list */
	unsigned int max_discards;		/* max. discards to be issued */
	unsigned int discard_granularity;	/* discard granularity */
	unsigned int undiscard_blks;		/* # of undiscard blocks */
	unsigned int next_pos;			/* next discard position */
	atomic_t issued_discard;		/* # of issued discard */
	atomic_t queued_discard;		/* # of queued discard */
	atomic_t discard_cmd_cnt;		/* # of cached cmd count */
	struct rb_root_cached root;		/* root of discard rb-tree */
	bool rbtree_check;			/* config for consistence check */
};

/* for the list of fsync inodes, used only during recovery */
struct fsync_inode_entry {
	struct list_head list;	/* list head */
	struct inode *inode;	/* vfs inode pointer */
	block_t blkaddr;	/* block address locating the last fsync */
	block_t last_dentry;	/* block address locating the last dentry */
};

#define nats_in_cursum(jnl)		(le16_to_cpu((jnl)->n_nats))
#define sits_in_cursum(jnl)		(le16_to_cpu((jnl)->n_sits))

#define nat_in_journal(jnl, i)		((jnl)->nat_j.entries[i].ne)
#define nid_in_journal(jnl, i)		((jnl)->nat_j.entries[i].nid)
#define sit_in_journal(jnl, i)		((jnl)->sit_j.entries[i].se)
#define segno_in_journal(jnl, i)	((jnl)->sit_j.entries[i].segno)

#define MAX_NAT_JENTRIES(jnl)	(NAT_JOURNAL_ENTRIES - nats_in_cursum(jnl))
#define MAX_SIT_JENTRIES(jnl)	(SIT_JOURNAL_ENTRIES - sits_in_cursum(jnl))

static inline int update_nats_in_cursum(struct f2fs_journal *journal, int i)
{
	int before = nats_in_cursum(journal);

	journal->n_nats = cpu_to_le16(before + i);
	return before;
}

static inline int update_sits_in_cursum(struct f2fs_journal *journal, int i)
{
	int before = sits_in_cursum(journal);

	journal->n_sits = cpu_to_le16(before + i);
	return before;
}

static inline bool __has_cursum_space(struct f2fs_journal *journal,
							int size, int type)
{
	if (type == NAT_JOURNAL)
		return size <= MAX_NAT_JENTRIES(journal);
	return size <= MAX_SIT_JENTRIES(journal);
}

/*
 * ioctl commands
 */
#define F2FS_IOC_GETFLAGS		FS_IOC_GETFLAGS
#define F2FS_IOC_SETFLAGS		FS_IOC_SETFLAGS
#define F2FS_IOC_GETVERSION		FS_IOC_GETVERSION

#define F2FS_IOCTL_MAGIC		0xf5
#define F2FS_IOC_START_ATOMIC_WRITE	_IO(F2FS_IOCTL_MAGIC, 1)
#define F2FS_IOC_COMMIT_ATOMIC_WRITE	_IO(F2FS_IOCTL_MAGIC, 2)
#define F2FS_IOC_START_VOLATILE_WRITE	_IO(F2FS_IOCTL_MAGIC, 3)
#define F2FS_IOC_RELEASE_VOLATILE_WRITE	_IO(F2FS_IOCTL_MAGIC, 4)
#define F2FS_IOC_ABORT_VOLATILE_WRITE	_IO(F2FS_IOCTL_MAGIC, 5)
#define F2FS_IOC_GARBAGE_COLLECT	_IOW(F2FS_IOCTL_MAGIC, 6, __u32)
#define F2FS_IOC_WRITE_CHECKPOINT	_IO(F2FS_IOCTL_MAGIC, 7)
#define F2FS_IOC_DEFRAGMENT		_IOWR(F2FS_IOCTL_MAGIC, 8,	\
						struct f2fs_defragment)
#define F2FS_IOC_MOVE_RANGE		_IOWR(F2FS_IOCTL_MAGIC, 9,	\
						struct f2fs_move_range)
#define F2FS_IOC_FLUSH_DEVICE		_IOW(F2FS_IOCTL_MAGIC, 10,	\
						struct f2fs_flush_device)
#define F2FS_IOC_GARBAGE_COLLECT_RANGE	_IOW(F2FS_IOCTL_MAGIC, 11,	\
						struct f2fs_gc_range)
#define F2FS_IOC_GET_FEATURES		_IOR(F2FS_IOCTL_MAGIC, 12, __u32)
#define F2FS_IOC_SET_PIN_FILE		_IOW(F2FS_IOCTL_MAGIC, 13, __u32)
#define F2FS_IOC_GET_PIN_FILE		_IOR(F2FS_IOCTL_MAGIC, 14, __u32)
#define F2FS_IOC_PRECACHE_EXTENTS	_IO(F2FS_IOCTL_MAGIC, 15)
#define F2FS_IOC_RESIZE_FS		_IOW(F2FS_IOCTL_MAGIC, 16, __u64)

#define F2FS_IOC_GET_VOLUME_NAME	FS_IOC_GETFSLABEL
#define F2FS_IOC_SET_VOLUME_NAME	FS_IOC_SETFSLABEL

#define F2FS_IOC_SET_ENCRYPTION_POLICY	FS_IOC_SET_ENCRYPTION_POLICY
#define F2FS_IOC_GET_ENCRYPTION_POLICY	FS_IOC_GET_ENCRYPTION_POLICY
#define F2FS_IOC_GET_ENCRYPTION_PWSALT	FS_IOC_GET_ENCRYPTION_PWSALT

/*
 * should be same as XFS_IOC_GOINGDOWN.
 * Flags for going down operation used by FS_IOC_GOINGDOWN
 */
#define F2FS_IOC_SHUTDOWN	_IOR('X', 125, __u32)	/* Shutdown */
#define F2FS_GOING_DOWN_FULLSYNC	0x0	/* going down with full sync */
#define F2FS_GOING_DOWN_METASYNC	0x1	/* going down with metadata */
#define F2FS_GOING_DOWN_NOSYNC		0x2	/* going down */
#define F2FS_GOING_DOWN_METAFLUSH	0x3	/* going down with meta flush */
#define F2FS_GOING_DOWN_NEED_FSCK	0x4	/* going down to trigger fsck */

#if defined(__KERNEL__) && defined(CONFIG_COMPAT)
/*
 * ioctl commands in 32 bit emulation
 */
#define F2FS_IOC32_GETFLAGS		FS_IOC32_GETFLAGS
#define F2FS_IOC32_SETFLAGS		FS_IOC32_SETFLAGS
#define F2FS_IOC32_GETVERSION		FS_IOC32_GETVERSION
#endif

#define F2FS_IOC_FSGETXATTR		FS_IOC_FSGETXATTR
#define F2FS_IOC_FSSETXATTR		FS_IOC_FSSETXATTR

struct f2fs_gc_range {
	u32 sync;
	u64 start;
	u64 len;
};

struct f2fs_defragment {
	u64 start;
	u64 len;
};

struct f2fs_move_range {
	u32 dst_fd;		/* destination fd */
	u64 pos_in;		/* start position in src_fd */
	u64 pos_out;		/* start position in dst_fd */
	u64 len;		/* size to move */
};

struct f2fs_flush_device {
	u32 dev_num;		/* device number to flush */
	u32 segments;		/* # of segments to flush */
};

/* for inline stuff */
#define DEF_INLINE_RESERVED_SIZE	1
static inline int get_extra_isize(struct inode *inode);
static inline int get_inline_xattr_addrs(struct inode *inode);
#define MAX_INLINE_DATA(inode)	(sizeof(__le32) *			\
				(CUR_ADDRS_PER_INODE(inode) -		\
				get_inline_xattr_addrs(inode) -	\
				DEF_INLINE_RESERVED_SIZE))

/* for inline dir */
#define NR_INLINE_DENTRY(inode)	(MAX_INLINE_DATA(inode) * BITS_PER_BYTE / \
				((SIZE_OF_DIR_ENTRY + F2FS_SLOT_LEN) * \
				BITS_PER_BYTE + 1))
#define INLINE_DENTRY_BITMAP_SIZE(inode) \
	DIV_ROUND_UP(NR_INLINE_DENTRY(inode), BITS_PER_BYTE)
#define INLINE_RESERVED_SIZE(inode)	(MAX_INLINE_DATA(inode) - \
				((SIZE_OF_DIR_ENTRY + F2FS_SLOT_LEN) * \
				NR_INLINE_DENTRY(inode) + \
				INLINE_DENTRY_BITMAP_SIZE(inode)))

/*
 * For INODE and NODE manager
 */
/* for directory operations */
struct f2fs_dentry_ptr {
	struct inode *inode;
	void *bitmap;
	struct f2fs_dir_entry *dentry;
	__u8 (*filename)[F2FS_SLOT_LEN];
	int max;
	int nr_bitmap;
};

static inline void make_dentry_ptr_block(struct inode *inode,
		struct f2fs_dentry_ptr *d, struct f2fs_dentry_block *t)
{
	d->inode = inode;
	d->max = NR_DENTRY_IN_BLOCK;
	d->nr_bitmap = SIZE_OF_DENTRY_BITMAP;
	d->bitmap = t->dentry_bitmap;
	d->dentry = t->dentry;
	d->filename = t->filename;
}

static inline void make_dentry_ptr_inline(struct inode *inode,
					struct f2fs_dentry_ptr *d, void *t)
{
	int entry_cnt = NR_INLINE_DENTRY(inode);
	int bitmap_size = INLINE_DENTRY_BITMAP_SIZE(inode);
	int reserved_size = INLINE_RESERVED_SIZE(inode);

	d->inode = inode;
	d->max = entry_cnt;
	d->nr_bitmap = bitmap_size;
	d->bitmap = t;
	d->dentry = t + bitmap_size + reserved_size;
	d->filename = t + bitmap_size + reserved_size +
					SIZE_OF_DIR_ENTRY * entry_cnt;
}

/*
 * XATTR_NODE_OFFSET stores xattrs to one node block per file keeping -1
 * as its node offset to distinguish from index node blocks.
 * But some bits are used to mark the node block.
 */
#define XATTR_NODE_OFFSET	((((unsigned int)-1) << OFFSET_BIT_SHIFT) \
				>> OFFSET_BIT_SHIFT)
enum {
	ALLOC_NODE,			/* allocate a new node page if needed */
	LOOKUP_NODE,			/* look up a node without readahead */
	LOOKUP_NODE_RA,			/*
					 * look up a node with readahead called
					 * by get_data_block.
					 */
};

#define DEFAULT_RETRY_IO_COUNT	8	/* maximum retry read IO count */

/* maximum retry quota flush count */
#define DEFAULT_RETRY_QUOTA_FLUSH_COUNT		8

#define F2FS_LINK_MAX	0xffffffff	/* maximum link count per file */

#define MAX_DIR_RA_PAGES	4	/* maximum ra pages of dir */

/* for in-memory extent cache entry */
#define F2FS_MIN_EXTENT_LEN	64	/* minimum extent length */

/* number of extent info in extent cache we try to shrink */
#define EXTENT_CACHE_SHRINK_NUMBER	128

struct rb_entry {
	struct rb_node rb_node;		/* rb node located in rb-tree */
	unsigned int ofs;		/* start offset of the entry */
	unsigned int len;		/* length of the entry */
};

struct extent_info {
	unsigned int fofs;		/* start offset in a file */
	unsigned int len;		/* length of the extent */
	u32 blk;			/* start block address of the extent */
};

struct extent_node {
	struct rb_node rb_node;		/* rb node located in rb-tree */
	struct extent_info ei;		/* extent info */
	struct list_head list;		/* node in global extent list of sbi */
	struct extent_tree *et;		/* extent tree pointer */
};

struct extent_tree {
	nid_t ino;			/* inode number */
	struct rb_root_cached root;	/* root of extent info rb-tree */
	struct extent_node *cached_en;	/* recently accessed extent node */
	struct extent_info largest;	/* largested extent info */
	struct list_head list;		/* to be used by sbi->zombie_list */
	rwlock_t lock;			/* protect extent info rb-tree */
	atomic_t node_cnt;		/* # of extent node in rb-tree*/
	bool largest_updated;		/* largest extent updated */
};

/*
 * This structure is taken from ext4_map_blocks.
 *
 * Note that, however, f2fs uses NEW and MAPPED flags for f2fs_map_blocks().
 */
#define F2FS_MAP_NEW		(1 << BH_New)
#define F2FS_MAP_MAPPED		(1 << BH_Mapped)
#define F2FS_MAP_UNWRITTEN	(1 << BH_Unwritten)
#define F2FS_MAP_FLAGS		(F2FS_MAP_NEW | F2FS_MAP_MAPPED |\
				F2FS_MAP_UNWRITTEN)

struct f2fs_map_blocks {
	block_t m_pblk;
	block_t m_lblk;
	unsigned int m_len;
	unsigned int m_flags;
	pgoff_t *m_next_pgofs;		/* point next possible non-hole pgofs */
	pgoff_t *m_next_extent;		/* point to next possible extent */
	int m_seg_type;
	bool m_may_create;		/* indicate it is from write path */
};

/* for flag in get_data_block */
enum {
	F2FS_GET_BLOCK_DEFAULT,
	F2FS_GET_BLOCK_FIEMAP,
	F2FS_GET_BLOCK_BMAP,
	F2FS_GET_BLOCK_DIO,
	F2FS_GET_BLOCK_PRE_DIO,
	F2FS_GET_BLOCK_PRE_AIO,
	F2FS_GET_BLOCK_PRECACHE,
};

/*
 * i_advise uses FADVISE_XXX_BIT. We can add additional hints later.
 */
#define FADVISE_COLD_BIT	0x01
#define FADVISE_LOST_PINO_BIT	0x02
#define FADVISE_ENCRYPT_BIT	0x04
#define FADVISE_ENC_NAME_BIT	0x08
#define FADVISE_KEEP_SIZE_BIT	0x10
#define FADVISE_HOT_BIT		0x20
#define FADVISE_VERITY_BIT	0x40

#define FADVISE_MODIFIABLE_BITS	(FADVISE_COLD_BIT | FADVISE_HOT_BIT)

#define file_is_cold(inode)	is_file(inode, FADVISE_COLD_BIT)
#define file_wrong_pino(inode)	is_file(inode, FADVISE_LOST_PINO_BIT)
#define file_set_cold(inode)	set_file(inode, FADVISE_COLD_BIT)
#define file_lost_pino(inode)	set_file(inode, FADVISE_LOST_PINO_BIT)
#define file_clear_cold(inode)	clear_file(inode, FADVISE_COLD_BIT)
#define file_got_pino(inode)	clear_file(inode, FADVISE_LOST_PINO_BIT)
#define file_is_encrypt(inode)	is_file(inode, FADVISE_ENCRYPT_BIT)
#define file_set_encrypt(inode)	set_file(inode, FADVISE_ENCRYPT_BIT)
#define file_clear_encrypt(inode) clear_file(inode, FADVISE_ENCRYPT_BIT)
#define file_enc_name(inode)	is_file(inode, FADVISE_ENC_NAME_BIT)
#define file_set_enc_name(inode) set_file(inode, FADVISE_ENC_NAME_BIT)
#define file_keep_isize(inode)	is_file(inode, FADVISE_KEEP_SIZE_BIT)
#define file_set_keep_isize(inode) set_file(inode, FADVISE_KEEP_SIZE_BIT)
#define file_is_hot(inode)	is_file(inode, FADVISE_HOT_BIT)
#define file_set_hot(inode)	set_file(inode, FADVISE_HOT_BIT)
#define file_clear_hot(inode)	clear_file(inode, FADVISE_HOT_BIT)
#define file_is_verity(inode)	is_file(inode, FADVISE_VERITY_BIT)
#define file_set_verity(inode)	set_file(inode, FADVISE_VERITY_BIT)

#define DEF_DIR_LEVEL		0

enum {
	GC_FAILURE_PIN,
	GC_FAILURE_ATOMIC,
	MAX_GC_FAILURE
};

struct f2fs_inode_info {
	struct inode vfs_inode;		/* serve a vfs inode */
	unsigned long i_flags;		/* keep an inode flags for ioctl */
	unsigned char i_advise;		/* use to give file attribute hints */
	unsigned char i_dir_level;	/* use for dentry level for large dir */
	unsigned int i_current_depth;	/* only for directory depth */
	/* for gc failure statistic */
	unsigned int i_gc_failures[MAX_GC_FAILURE];
	unsigned int i_pino;		/* parent inode number */
	umode_t i_acl_mode;		/* keep file acl mode temporarily */

	/* Use below internally in f2fs*/
	unsigned long flags;		/* use to pass per-file flags */
	struct rw_semaphore i_sem;	/* protect fi info */
	atomic_t dirty_pages;		/* # of dirty pages */
	f2fs_hash_t chash;		/* hash value of given file name */
	unsigned int clevel;		/* maximum level of given file name */
	struct task_struct *task;	/* lookup and create consistency */
	struct task_struct *cp_task;	/* separate cp/wb IO stats*/
	nid_t i_xattr_nid;		/* node id that contains xattrs */
	loff_t	last_disk_size;		/* lastly written file size */

#ifdef CONFIG_QUOTA
	struct dquot *i_dquot[MAXQUOTAS];

	/* quota space reservation, managed internally by quota code */
	qsize_t i_reserved_quota;
#endif
	struct list_head dirty_list;	/* dirty list for dirs and files */
	struct list_head gdirty_list;	/* linked in global dirty list */
	struct list_head inmem_ilist;	/* list for inmem inodes */
	struct list_head inmem_pages;	/* inmemory pages managed by f2fs */
	struct task_struct *inmem_task;	/* store inmemory task */
	struct mutex inmem_lock;	/* lock for inmemory pages */
	struct extent_tree *extent_tree;	/* cached extent_tree entry */

	/* avoid racing between foreground op and gc */
	struct rw_semaphore i_gc_rwsem[2];
	struct rw_semaphore i_mmap_sem;
	struct rw_semaphore i_xattr_sem; /* avoid racing between reading and changing EAs */

	int i_extra_isize;		/* size of extra space located in i_addr */
	kprojid_t i_projid;		/* id for project quota */
	int i_inline_xattr_size;	/* inline xattr size */
	struct timespec64 i_crtime;	/* inode creation time */
	struct timespec64 i_disk_time[4];/* inode disk times */
};

static inline void get_extent_info(struct extent_info *ext,
					struct f2fs_extent *i_ext)
{
	ext->fofs = le32_to_cpu(i_ext->fofs);
	ext->blk = le32_to_cpu(i_ext->blk);
	ext->len = le32_to_cpu(i_ext->len);
}

static inline void set_raw_extent(struct extent_info *ext,
					struct f2fs_extent *i_ext)
{
	i_ext->fofs = cpu_to_le32(ext->fofs);
	i_ext->blk = cpu_to_le32(ext->blk);
	i_ext->len = cpu_to_le32(ext->len);
}

static inline void set_extent_info(struct extent_info *ei, unsigned int fofs,
						u32 blk, unsigned int len)
{
	ei->fofs = fofs;
	ei->blk = blk;
	ei->len = len;
}

static inline bool __is_discard_mergeable(struct discard_info *back,
			struct discard_info *front, unsigned int max_len)
{
	return (back->lstart + back->len == front->lstart) &&
		(back->len + front->len <= max_len);
}

static inline bool __is_discard_back_mergeable(struct discard_info *cur,
			struct discard_info *back, unsigned int max_len)
{
	return __is_discard_mergeable(back, cur, max_len);
}

static inline bool __is_discard_front_mergeable(struct discard_info *cur,
			struct discard_info *front, unsigned int max_len)
{
	return __is_discard_mergeable(cur, front, max_len);
}

static inline bool __is_extent_mergeable(struct extent_info *back,
						struct extent_info *front)
{
	return (back->fofs + back->len == front->fofs &&
			back->blk + back->len == front->blk);
}

static inline bool __is_back_mergeable(struct extent_info *cur,
						struct extent_info *back)
{
	return __is_extent_mergeable(back, cur);
}

static inline bool __is_front_mergeable(struct extent_info *cur,
						struct extent_info *front)
{
	return __is_extent_mergeable(cur, front);
}

extern void f2fs_mark_inode_dirty_sync(struct inode *inode, bool sync);
static inline void __try_update_largest_extent(struct extent_tree *et,
						struct extent_node *en)
{
	if (en->ei.len > et->largest.len) {
		et->largest = en->ei;
		et->largest_updated = true;
	}
}

/*
 * For free nid management
 */
enum nid_state {
	FREE_NID,		/* newly added to free nid list */
	PREALLOC_NID,		/* it is preallocated */
	MAX_NID_STATE,
};

struct f2fs_nm_info {
	block_t nat_blkaddr;		/* base disk address of NAT */
	nid_t max_nid;			/* maximum possible node ids */
	nid_t available_nids;		/* # of available node ids */
	nid_t next_scan_nid;		/* the next nid to be scanned */
	unsigned int ram_thresh;	/* control the memory footprint */
	unsigned int ra_nid_pages;	/* # of nid pages to be readaheaded */
	unsigned int dirty_nats_ratio;	/* control dirty nats ratio threshold */

	/* NAT cache management */
	struct radix_tree_root nat_root;/* root of the nat entry cache */
	struct radix_tree_root nat_set_root;/* root of the nat set cache */
	struct rw_semaphore nat_tree_lock;	/* protect nat_tree_lock */
	struct list_head nat_entries;	/* cached nat entry list (clean) */
	spinlock_t nat_list_lock;	/* protect clean nat entry list */
	unsigned int nat_cnt;		/* the # of cached nat entries */
	unsigned int dirty_nat_cnt;	/* total num of nat entries in set */
	unsigned int nat_blocks;	/* # of nat blocks */

	/* free node ids management */
	struct radix_tree_root free_nid_root;/* root of the free_nid cache */
	struct list_head free_nid_list;		/* list for free nids excluding preallocated nids */
	unsigned int nid_cnt[MAX_NID_STATE];	/* the number of free node id */
	spinlock_t nid_list_lock;	/* protect nid lists ops */
	struct mutex build_lock;	/* lock for build free nids */
	unsigned char **free_nid_bitmap;
	unsigned char *nat_block_bitmap;
	unsigned short *free_nid_count;	/* free nid count of NAT block */

	/* for checkpoint */
	char *nat_bitmap;		/* NAT bitmap pointer */

	unsigned int nat_bits_blocks;	/* # of nat bits blocks */
	unsigned char *nat_bits;	/* NAT bits blocks */
	unsigned char *full_nat_bits;	/* full NAT pages */
	unsigned char *empty_nat_bits;	/* empty NAT pages */
#ifdef CONFIG_F2FS_CHECK_FS
	char *nat_bitmap_mir;		/* NAT bitmap mirror */
#endif
	int bitmap_size;		/* bitmap size */
};

/*
 * this structure is used as one of function parameters.
 * all the information are dedicated to a given direct node block determined
 * by the data offset in a file.
 */
struct dnode_of_data {
	struct inode *inode;		/* vfs inode pointer */
	struct page *inode_page;	/* its inode page, NULL is possible */
	struct page *node_page;		/* cached direct node page */
	nid_t nid;			/* node id of the direct node block */
	unsigned int ofs_in_node;	/* data offset in the node page */
	bool inode_page_locked;		/* inode page is locked or not */
	bool node_changed;		/* is node block changed */
	char cur_level;			/* level of hole node page */
	char max_level;			/* level of current page located */
	block_t	data_blkaddr;		/* block address of the node block */
};

static inline void set_new_dnode(struct dnode_of_data *dn, struct inode *inode,
		struct page *ipage, struct page *npage, nid_t nid)
{
	memset(dn, 0, sizeof(*dn));
	dn->inode = inode;
	dn->inode_page = ipage;
	dn->node_page = npage;
	dn->nid = nid;
}

/*
 * For SIT manager
 *
 * By default, there are 6 active log areas across the whole main area.
 * When considering hot and cold data separation to reduce cleaning overhead,
 * we split 3 for data logs and 3 for node logs as hot, warm, and cold types,
 * respectively.
 * In the current design, you should not change the numbers intentionally.
 * Instead, as a mount option such as active_logs=x, you can use 2, 4, and 6
 * logs individually according to the underlying devices. (default: 6)
 * Just in case, on-disk layout covers maximum 16 logs that consist of 8 for
 * data and 8 for node logs.
 */
#define	NR_CURSEG_DATA_TYPE	(3)
#define NR_CURSEG_NODE_TYPE	(3)
#define NR_CURSEG_TYPE	(NR_CURSEG_DATA_TYPE + NR_CURSEG_NODE_TYPE)

enum {
	CURSEG_HOT_DATA	= 0,	/* directory entry blocks */
	CURSEG_WARM_DATA,	/* data blocks */
	CURSEG_COLD_DATA,	/* multimedia or GCed data blocks */
	CURSEG_HOT_NODE,	/* direct node blocks of directory files */
	CURSEG_WARM_NODE,	/* direct node blocks of normal files */
	CURSEG_COLD_NODE,	/* indirect node blocks */
	NO_CHECK_TYPE,
	CURSEG_COLD_DATA_PINNED,/* cold data for pinned file */
};

struct flush_cmd {
	struct completion wait;
	struct llist_node llnode;
	nid_t ino;
	int ret;
};

struct flush_cmd_control {
	struct task_struct *f2fs_issue_flush;	/* flush thread */
	wait_queue_head_t flush_wait_queue;	/* waiting queue for wake-up */
	atomic_t issued_flush;			/* # of issued flushes */
	atomic_t queued_flush;			/* # of queued flushes */
	struct llist_head issue_list;		/* list for command issue */
	struct llist_node *dispatch_list;	/* list for command dispatch */
};

struct f2fs_sm_info {
	struct sit_info *sit_info;		/* whole segment information */
	struct free_segmap_info *free_info;	/* free segment information */
	struct dirty_seglist_info *dirty_info;	/* dirty segment information */
	struct curseg_info *curseg_array;	/* active segment information */

	struct rw_semaphore curseg_lock;	/* for preventing curseg change */

	block_t seg0_blkaddr;		/* block address of 0'th segment */
	block_t main_blkaddr;		/* start block address of main area */
	block_t ssa_blkaddr;		/* start block address of SSA area */

	unsigned int segment_count;	/* total # of segments */
	unsigned int main_segments;	/* # of segments in main area */
	unsigned int reserved_segments;	/* # of reserved segments */
	unsigned int ovp_segments;	/* # of overprovision segments */

	/* a threshold to reclaim prefree segments */
	unsigned int rec_prefree_segments;

	/* for batched trimming */
	unsigned int trim_sections;		/* # of sections to trim */

	struct list_head sit_entry_set;	/* sit entry set list */

	unsigned int ipu_policy;	/* in-place-update policy */
	unsigned int min_ipu_util;	/* in-place-update threshold */
	unsigned int min_fsync_blocks;	/* threshold for fsync */
	unsigned int min_seq_blocks;	/* threshold for sequential blocks */
	unsigned int min_hot_blocks;	/* threshold for hot block allocation */
	unsigned int min_ssr_sections;	/* threshold to trigger SSR allocation */

	/* for flush command control */
	struct flush_cmd_control *fcc_info;

	/* for discard command control */
	struct discard_cmd_control *dcc_info;
};

/*
 * For superblock
 */
/*
 * COUNT_TYPE for monitoring
 *
 * f2fs monitors the number of several block types such as on-writeback,
 * dirty dentry blocks, dirty node blocks, and dirty meta blocks.
 */
#define WB_DATA_TYPE(p)	(__is_cp_guaranteed(p) ? F2FS_WB_CP_DATA : F2FS_WB_DATA)
enum count_type {
	F2FS_DIRTY_DENTS,
	F2FS_DIRTY_DATA,
	F2FS_DIRTY_QDATA,
	F2FS_DIRTY_NODES,
	F2FS_DIRTY_META,
	F2FS_INMEM_PAGES,
	F2FS_DIRTY_IMETA,
	F2FS_WB_CP_DATA,
	F2FS_WB_DATA,
	F2FS_RD_DATA,
	F2FS_RD_NODE,
	F2FS_RD_META,
	F2FS_DIO_WRITE,
	F2FS_DIO_READ,
	NR_COUNT_TYPE,
};

/*
 * The below are the page types of bios used in submit_bio().
 * The available types are:
 * DATA			User data pages. It operates as async mode.
 * NODE			Node pages. It operates as async mode.
 * META			FS metadata pages such as SIT, NAT, CP.
 * NR_PAGE_TYPE		The number of page types.
 * META_FLUSH		Make sure the previous pages are written
 *			with waiting the bio's completion
 * ...			Only can be used with META.
 */
#define PAGE_TYPE_OF_BIO(type)	((type) > META ? META : (type))
enum page_type {
	DATA,
	NODE,
	META,
	NR_PAGE_TYPE,
	META_FLUSH,
	INMEM,		/* the below types are used by tracepoints only. */
	INMEM_DROP,
	INMEM_INVALIDATE,
	INMEM_REVOKE,
	IPU,
	OPU,
};

enum temp_type {
	HOT = 0,	/* must be zero for meta bio */
	WARM,
	COLD,
	NR_TEMP_TYPE,
};

enum need_lock_type {
	LOCK_REQ = 0,
	LOCK_DONE,
	LOCK_RETRY,
};

enum cp_reason_type {
	CP_NO_NEEDED,
	CP_NON_REGULAR,
	CP_HARDLINK,
	CP_SB_NEED_CP,
	CP_WRONG_PINO,
	CP_NO_SPC_ROLL,
	CP_NODE_NEED_CP,
	CP_FASTBOOT_MODE,
	CP_SPEC_LOG_NUM,
	CP_RECOVER_DIR,
};

enum iostat_type {
	APP_DIRECT_IO,			/* app direct IOs */
	APP_BUFFERED_IO,		/* app buffered IOs */
	APP_WRITE_IO,			/* app write IOs */
	APP_MAPPED_IO,			/* app mapped IOs */
	FS_DATA_IO,			/* data IOs from kworker/fsync/reclaimer */
	FS_NODE_IO,			/* node IOs from kworker/fsync/reclaimer */
	FS_META_IO,			/* meta IOs from kworker/reclaimer */
	FS_GC_DATA_IO,			/* data IOs from forground gc */
	FS_GC_NODE_IO,			/* node IOs from forground gc */
	FS_CP_DATA_IO,			/* data IOs from checkpoint */
	FS_CP_NODE_IO,			/* node IOs from checkpoint */
	FS_CP_META_IO,			/* meta IOs from checkpoint */
	FS_DISCARD,			/* discard */
	NR_IO_TYPE,
};

struct f2fs_io_info {
	struct f2fs_sb_info *sbi;	/* f2fs_sb_info pointer */
	nid_t ino;		/* inode number */
	enum page_type type;	/* contains DATA/NODE/META/META_FLUSH */
	enum temp_type temp;	/* contains HOT/WARM/COLD */
	int op;			/* contains REQ_OP_ */
	int op_flags;		/* req_flag_bits */
	block_t new_blkaddr;	/* new block address to be written */
	block_t old_blkaddr;	/* old block address before Cow */
	struct page *page;	/* page to be written */
	struct page *encrypted_page;	/* encrypted page */
	struct list_head list;		/* serialize IOs */
	bool submitted;		/* indicate IO submission */
	int need_lock;		/* indicate we need to lock cp_rwsem */
	bool in_list;		/* indicate fio is in io_list */
	bool is_por;		/* indicate IO is from recovery or not */
	bool retry;		/* need to reallocate block address */
	enum iostat_type io_type;	/* io type */
	struct writeback_control *io_wbc; /* writeback control */
	struct bio **bio;		/* bio for ipu */
	sector_t *last_block;		/* last block number in bio */
	unsigned char version;		/* version of the node */
};

struct bio_entry {
	struct bio *bio;
	struct list_head list;
};

#define is_read_io(rw) ((rw) == READ)
struct f2fs_bio_info {
	struct f2fs_sb_info *sbi;	/* f2fs superblock */
	struct bio *bio;		/* bios to merge */
	sector_t last_block_in_bio;	/* last block number */
	struct f2fs_io_info fio;	/* store buffered io info. */
	struct rw_semaphore io_rwsem;	/* blocking op for bio */
	spinlock_t io_lock;		/* serialize DATA/NODE IOs */
	struct list_head io_list;	/* track fios */
	struct list_head bio_list;	/* bio entry list head */
	struct rw_semaphore bio_list_lock;	/* lock to protect bio entry list */
};

#define FDEV(i)				(sbi->devs[i])
#define RDEV(i)				(raw_super->devs[i])
struct f2fs_dev_info {
	struct block_device *bdev;
	char path[MAX_PATH_LEN];
	unsigned int total_segments;
	block_t start_blk;
	block_t end_blk;
#ifdef CONFIG_BLK_DEV_ZONED
	unsigned int nr_blkz;		/* Total number of zones */
	unsigned long *blkz_seq;	/* Bitmap indicating sequential zones */
#endif
};

enum inode_type {
	DIR_INODE,			/* for dirty dir inode */
	FILE_INODE,			/* for dirty regular/symlink inode */
	DIRTY_META,			/* for all dirtied inode metadata */
	ATOMIC_FILE,			/* for all atomic files */
	NR_INODE_TYPE,
};

/* for inner inode cache management */
struct inode_management {
	struct radix_tree_root ino_root;	/* ino entry array */
	spinlock_t ino_lock;			/* for ino entry lock */
	struct list_head ino_list;		/* inode list head */
	unsigned long ino_num;			/* number of entries */
};

/* For s_flag in struct f2fs_sb_info */
enum {
	SBI_IS_DIRTY,				/* dirty flag for checkpoint */
	SBI_IS_CLOSE,				/* specify unmounting */
	SBI_NEED_FSCK,				/* need fsck.f2fs to fix */
	SBI_POR_DOING,				/* recovery is doing or not */
	SBI_NEED_SB_WRITE,			/* need to recover superblock */
	SBI_NEED_CP,				/* need to checkpoint */
	SBI_IS_SHUTDOWN,			/* shutdown by ioctl */
	SBI_IS_RECOVERED,			/* recovered orphan/data */
	SBI_CP_DISABLED,			/* CP was disabled last mount */
	SBI_CP_DISABLED_QUICK,			/* CP was disabled quickly */
	SBI_QUOTA_NEED_FLUSH,			/* need to flush quota info in CP */
	SBI_QUOTA_SKIP_FLUSH,			/* skip flushing quota in current CP */
	SBI_QUOTA_NEED_REPAIR,			/* quota file may be corrupted */
	SBI_IS_RESIZEFS,			/* resizefs is in process */
};

enum {
	CP_TIME,
	REQ_TIME,
	DISCARD_TIME,
	GC_TIME,
	DISABLE_TIME,
	UMOUNT_DISCARD_TIMEOUT,
	MAX_TIME,
};

enum {
	GC_NORMAL,
	GC_IDLE_CB,
	GC_IDLE_GREEDY,
	GC_URGENT,
};

enum {
	WHINT_MODE_OFF,		/* not pass down write hints */
	WHINT_MODE_USER,	/* try to pass down hints given by users */
	WHINT_MODE_FS,		/* pass down hints with F2FS policy */
};

enum {
	ALLOC_MODE_DEFAULT,	/* stay default */
	ALLOC_MODE_REUSE,	/* reuse segments as much as possible */
};

enum fsync_mode {
	FSYNC_MODE_POSIX,	/* fsync follows posix semantics */
	FSYNC_MODE_STRICT,	/* fsync behaves in line with ext4 */
	FSYNC_MODE_NOBARRIER,	/* fsync behaves nobarrier based on posix */
};

#ifdef CONFIG_FS_ENCRYPTION
#define DUMMY_ENCRYPTION_ENABLED(sbi) \
			(unlikely(F2FS_OPTION(sbi).test_dummy_encryption))
#else
#define DUMMY_ENCRYPTION_ENABLED(sbi) (0)
#endif

struct f2fs_sb_info {
	struct super_block *sb;			/* pointer to VFS super block */
	struct proc_dir_entry *s_proc;		/* proc entry */
	struct f2fs_super_block *raw_super;	/* raw super block pointer */
	struct rw_semaphore sb_lock;		/* lock for raw super block */
	int valid_super_block;			/* valid super block no */
	unsigned long s_flag;				/* flags for sbi */
	struct mutex writepages;		/* mutex for writepages() */
#ifdef CONFIG_UNICODE
	struct unicode_map *s_encoding;
	__u16 s_encoding_flags;
#endif

#ifdef CONFIG_BLK_DEV_ZONED
	unsigned int blocks_per_blkz;		/* F2FS blocks per zone */
	unsigned int log_blocks_per_blkz;	/* log2 F2FS blocks per zone */
#endif

	/* for node-related operations */
	struct f2fs_nm_info *nm_info;		/* node manager */
	struct inode *node_inode;		/* cache node blocks */

	/* for segment-related operations */
	struct f2fs_sm_info *sm_info;		/* segment manager */

	/* for bio operations */
	struct f2fs_bio_info *write_io[NR_PAGE_TYPE];	/* for write bios */
	/* keep migration IO order for LFS mode */
	struct rw_semaphore io_order_lock;
	mempool_t *write_io_dummy;		/* Dummy pages */

	/* for checkpoint */
	struct f2fs_checkpoint *ckpt;		/* raw checkpoint pointer */
	int cur_cp_pack;			/* remain current cp pack */
	spinlock_t cp_lock;			/* for flag in ckpt */
	struct inode *meta_inode;		/* cache meta blocks */
	struct mutex cp_mutex;			/* checkpoint procedure lock */
	struct rw_semaphore cp_rwsem;		/* blocking FS operations */
	struct rw_semaphore node_write;		/* locking node writes */
	struct rw_semaphore node_change;	/* locking node change */
	wait_queue_head_t cp_wait;
	unsigned long last_time[MAX_TIME];	/* to store time in jiffies */
	long interval_time[MAX_TIME];		/* to store thresholds */

	struct inode_management im[MAX_INO_ENTRY];      /* manage inode cache */

	spinlock_t fsync_node_lock;		/* for node entry lock */
	struct list_head fsync_node_list;	/* node list head */
	unsigned int fsync_seg_id;		/* sequence id */
	unsigned int fsync_node_num;		/* number of node entries */

	/* for orphan inode, use 0'th array */
	unsigned int max_orphans;		/* max orphan inodes */

	/* for inode management */
	struct list_head inode_list[NR_INODE_TYPE];	/* dirty inode list */
	spinlock_t inode_lock[NR_INODE_TYPE];	/* for dirty inode list lock */
	struct mutex flush_lock;		/* for flush exclusion */

	/* for extent tree cache */
	struct radix_tree_root extent_tree_root;/* cache extent cache entries */
	struct mutex extent_tree_lock;	/* locking extent radix tree */
	struct list_head extent_list;		/* lru list for shrinker */
	spinlock_t extent_lock;			/* locking extent lru list */
	atomic_t total_ext_tree;		/* extent tree count */
	struct list_head zombie_list;		/* extent zombie tree list */
	atomic_t total_zombie_tree;		/* extent zombie tree count */
	atomic_t total_ext_node;		/* extent info count */

	/* basic filesystem units */
	unsigned int log_sectors_per_block;	/* log2 sectors per block */
	unsigned int log_blocksize;		/* log2 block size */
	unsigned int blocksize;			/* block size */
	unsigned int root_ino_num;		/* root inode number*/
	unsigned int node_ino_num;		/* node inode number*/
	unsigned int meta_ino_num;		/* meta inode number*/
	unsigned int log_blocks_per_seg;	/* log2 blocks per segment */
	unsigned int blocks_per_seg;		/* blocks per segment */
	unsigned int segs_per_sec;		/* segments per section */
	unsigned int secs_per_zone;		/* sections per zone */
	unsigned int total_sections;		/* total section count */
	struct mutex resize_mutex;		/* for resize exclusion */
	unsigned int total_node_count;		/* total node block count */
	unsigned int total_valid_node_count;	/* valid node block count */
	loff_t max_file_blocks;			/* max block index of file */
	int dir_level;				/* directory level */
	int readdir_ra;				/* readahead inode in readdir */

	block_t user_block_count;		/* # of user blocks */
	block_t total_valid_block_count;	/* # of valid blocks */
	block_t discard_blks;			/* discard command candidats */
	block_t last_valid_block_count;		/* for recovery */
	block_t reserved_blocks;		/* configurable reserved blocks */
	block_t current_reserved_blocks;	/* current reserved blocks */

	/* Additional tracking for no checkpoint mode */
	block_t unusable_block_count;		/* # of blocks saved by last cp */

	unsigned int nquota_files;		/* # of quota sysfile */
	struct rw_semaphore quota_sem;		/* blocking cp for flags */

	/* # of pages, see count_type */
	atomic_t nr_pages[NR_COUNT_TYPE];
	/* # of allocated blocks */
	struct percpu_counter alloc_valid_block_count;

	/* writeback control */
	atomic_t wb_sync_req[META];	/* count # of WB_SYNC threads */

	/* valid inode count */
	struct percpu_counter total_valid_inode_count;

	struct f2fs_mount_info mount_opt;	/* mount options */

	/* for cleaning operations */
	struct mutex gc_mutex;			/* mutex for GC */
	struct f2fs_gc_kthread	*gc_thread;	/* GC thread */
	unsigned int cur_victim_sec;		/* current victim section num */
	unsigned int gc_mode;			/* current GC state */
	unsigned int next_victim_seg[2];	/* next segment in victim section */
	/* for skip statistic */
	unsigned int atomic_files;              /* # of opened atomic file */
	unsigned long long skipped_atomic_files[2];	/* FG_GC and BG_GC */
	unsigned long long skipped_gc_rwsem;		/* FG_GC only */

	/* threshold for gc trials on pinned files */
	u64 gc_pin_file_threshold;
	struct rw_semaphore pin_sem;

	/* maximum # of trials to find a victim segment for SSR and GC */
	unsigned int max_victim_search;
	/* migration granularity of garbage collection, unit: segment */
	unsigned int migration_granularity;

	/*
	 * for stat information.
	 * one is for the LFS mode, and the other is for the SSR mode.
	 */
#ifdef CONFIG_F2FS_STAT_FS
	struct f2fs_stat_info *stat_info;	/* FS status information */
	atomic_t meta_count[META_MAX];		/* # of meta blocks */
	unsigned int segment_count[2];		/* # of allocated segments */
	unsigned int block_count[2];		/* # of allocated blocks */
	atomic_t inplace_count;		/* # of inplace update */
	atomic64_t total_hit_ext;		/* # of lookup extent cache */
	atomic64_t read_hit_rbtree;		/* # of hit rbtree extent node */
	atomic64_t read_hit_largest;		/* # of hit largest extent node */
	atomic64_t read_hit_cached;		/* # of hit cached extent node */
	atomic_t inline_xattr;			/* # of inline_xattr inodes */
	atomic_t inline_inode;			/* # of inline_data inodes */
	atomic_t inline_dir;			/* # of inline_dentry inodes */
	atomic_t aw_cnt;			/* # of atomic writes */
	atomic_t vw_cnt;			/* # of volatile writes */
	atomic_t max_aw_cnt;			/* max # of atomic writes */
	atomic_t max_vw_cnt;			/* max # of volatile writes */
	int bg_gc;				/* background gc calls */
	unsigned int io_skip_bggc;		/* skip background gc for in-flight IO */
	unsigned int other_skip_bggc;		/* skip background gc for other reasons */
	unsigned int ndirty_inode[NR_INODE_TYPE];	/* # of dirty inodes */
#endif
	spinlock_t stat_lock;			/* lock for stat operations */

	/* For app/fs IO statistics */
	spinlock_t iostat_lock;
	unsigned long long write_iostat[NR_IO_TYPE];
	bool iostat_enable;

	/* For sysfs suppport */
	struct kobject s_kobj;
	struct completion s_kobj_unregister;

	/* For shrinker support */
	struct list_head s_list;
	int s_ndevs;				/* number of devices */
	struct f2fs_dev_info *devs;		/* for device list */
	unsigned int dirty_device;		/* for checkpoint data flush */
	spinlock_t dev_lock;			/* protect dirty_device */
	struct mutex umount_mutex;
	unsigned int shrinker_run_no;

	/* For write statistics */
	u64 sectors_written_start;
	u64 kbytes_written;

	/* Reference to checksum algorithm driver via cryptoapi */
	struct crypto_shash *s_chksum_driver;

	/* Precomputed FS UUID checksum for seeding other checksums */
	__u32 s_chksum_seed;
};

struct f2fs_private_dio {
	struct inode *inode;
	void *orig_private;
	bio_end_io_t *orig_end_io;
	bool write;
};

#ifdef CONFIG_F2FS_FAULT_INJECTION
<<<<<<< HEAD
#define f2fs_show_injection_info(type)					\
	printk_ratelimited("%sF2FS-fs : inject %s in %s of %pF\n",	\
		KERN_INFO, f2fs_fault_name[type],			\
=======
#define f2fs_show_injection_info(sbi, type)					\
	printk_ratelimited("%sF2FS-fs (%s) : inject %s in %s of %pS\n",	\
		KERN_INFO, sbi->sb->s_id,				\
		f2fs_fault_name[type],					\
>>>>>>> 146c22ec
		__func__, __builtin_return_address(0))
static inline bool time_to_inject(struct f2fs_sb_info *sbi, int type)
{
	struct f2fs_fault_info *ffi = &F2FS_OPTION(sbi).fault_info;

	if (!ffi->inject_rate)
		return false;

	if (!IS_FAULT_SET(ffi, type))
		return false;

	atomic_inc(&ffi->inject_ops);
	if (atomic_read(&ffi->inject_ops) >= ffi->inject_rate) {
		atomic_set(&ffi->inject_ops, 0);
		return true;
	}
	return false;
}
#else
#define f2fs_show_injection_info(sbi, type) do { } while (0)
static inline bool time_to_inject(struct f2fs_sb_info *sbi, int type)
{
	return false;
}
#endif

/*
 * Test if the mounted volume is a multi-device volume.
 *   - For a single regular disk volume, sbi->s_ndevs is 0.
 *   - For a single zoned disk volume, sbi->s_ndevs is 1.
 *   - For a multi-device volume, sbi->s_ndevs is always 2 or more.
 */
static inline bool f2fs_is_multi_device(struct f2fs_sb_info *sbi)
{
	return sbi->s_ndevs > 1;
}

/* For write statistics. Suppose sector size is 512 bytes,
 * and the return value is in kbytes. s is of struct f2fs_sb_info.
 */
#define BD_PART_WRITTEN(s)						 \
(((u64)part_stat_read((s)->sb->s_bdev->bd_part, sectors[STAT_WRITE]) -   \
		(s)->sectors_written_start) >> 1)

static inline void f2fs_update_time(struct f2fs_sb_info *sbi, int type)
{
	unsigned long now = jiffies;

	sbi->last_time[type] = now;

	/* DISCARD_TIME and GC_TIME are based on REQ_TIME */
	if (type == REQ_TIME) {
		sbi->last_time[DISCARD_TIME] = now;
		sbi->last_time[GC_TIME] = now;
	}
}

static inline bool f2fs_time_over(struct f2fs_sb_info *sbi, int type)
{
	unsigned long interval = sbi->interval_time[type] * HZ;

	return time_after(jiffies, sbi->last_time[type] + interval);
}

static inline unsigned int f2fs_time_to_wait(struct f2fs_sb_info *sbi,
						int type)
{
	unsigned long interval = sbi->interval_time[type] * HZ;
	unsigned int wait_ms = 0;
	long delta;

	delta = (sbi->last_time[type] + interval) - jiffies;
	if (delta > 0)
		wait_ms = jiffies_to_msecs(delta);

	return wait_ms;
}

/*
 * Inline functions
 */
static inline u32 __f2fs_crc32(struct f2fs_sb_info *sbi, u32 crc,
			      const void *address, unsigned int length)
{
	struct {
		struct shash_desc shash;
		char ctx[4];
	} desc;
	int err;

	BUG_ON(crypto_shash_descsize(sbi->s_chksum_driver) != sizeof(desc.ctx));

	desc.shash.tfm = sbi->s_chksum_driver;
	desc.shash.flags = 0;
	*(u32 *)desc.ctx = crc;

	err = crypto_shash_update(&desc.shash, address, length);
	BUG_ON(err);

	return *(u32 *)desc.ctx;
}

static inline u32 f2fs_crc32(struct f2fs_sb_info *sbi, const void *address,
			   unsigned int length)
{
	return __f2fs_crc32(sbi, F2FS_SUPER_MAGIC, address, length);
}

static inline bool f2fs_crc_valid(struct f2fs_sb_info *sbi, __u32 blk_crc,
				  void *buf, size_t buf_size)
{
	return f2fs_crc32(sbi, buf, buf_size) == blk_crc;
}

static inline u32 f2fs_chksum(struct f2fs_sb_info *sbi, u32 crc,
			      const void *address, unsigned int length)
{
	return __f2fs_crc32(sbi, crc, address, length);
}

static inline struct f2fs_inode_info *F2FS_I(struct inode *inode)
{
	return container_of(inode, struct f2fs_inode_info, vfs_inode);
}

static inline struct f2fs_sb_info *F2FS_SB(struct super_block *sb)
{
	return sb->s_fs_info;
}

static inline struct f2fs_sb_info *F2FS_I_SB(struct inode *inode)
{
	return F2FS_SB(inode->i_sb);
}

static inline struct f2fs_sb_info *F2FS_M_SB(struct address_space *mapping)
{
	return F2FS_I_SB(mapping->host);
}

static inline struct f2fs_sb_info *F2FS_P_SB(struct page *page)
{
	return F2FS_M_SB(page_file_mapping(page));
}

static inline struct f2fs_super_block *F2FS_RAW_SUPER(struct f2fs_sb_info *sbi)
{
	return (struct f2fs_super_block *)(sbi->raw_super);
}

static inline struct f2fs_checkpoint *F2FS_CKPT(struct f2fs_sb_info *sbi)
{
	return (struct f2fs_checkpoint *)(sbi->ckpt);
}

static inline struct f2fs_node *F2FS_NODE(struct page *page)
{
	return (struct f2fs_node *)page_address(page);
}

static inline struct f2fs_inode *F2FS_INODE(struct page *page)
{
	return &((struct f2fs_node *)page_address(page))->i;
}

static inline struct f2fs_nm_info *NM_I(struct f2fs_sb_info *sbi)
{
	return (struct f2fs_nm_info *)(sbi->nm_info);
}

static inline struct f2fs_sm_info *SM_I(struct f2fs_sb_info *sbi)
{
	return (struct f2fs_sm_info *)(sbi->sm_info);
}

static inline struct sit_info *SIT_I(struct f2fs_sb_info *sbi)
{
	return (struct sit_info *)(SM_I(sbi)->sit_info);
}

static inline struct free_segmap_info *FREE_I(struct f2fs_sb_info *sbi)
{
	return (struct free_segmap_info *)(SM_I(sbi)->free_info);
}

static inline struct dirty_seglist_info *DIRTY_I(struct f2fs_sb_info *sbi)
{
	return (struct dirty_seglist_info *)(SM_I(sbi)->dirty_info);
}

static inline struct address_space *META_MAPPING(struct f2fs_sb_info *sbi)
{
	return sbi->meta_inode->i_mapping;
}

static inline struct address_space *NODE_MAPPING(struct f2fs_sb_info *sbi)
{
	return sbi->node_inode->i_mapping;
}

static inline bool is_sbi_flag_set(struct f2fs_sb_info *sbi, unsigned int type)
{
	return test_bit(type, &sbi->s_flag);
}

static inline void set_sbi_flag(struct f2fs_sb_info *sbi, unsigned int type)
{
	set_bit(type, &sbi->s_flag);
}

static inline void clear_sbi_flag(struct f2fs_sb_info *sbi, unsigned int type)
{
	clear_bit(type, &sbi->s_flag);
}

static inline unsigned long long cur_cp_version(struct f2fs_checkpoint *cp)
{
	return le64_to_cpu(cp->checkpoint_ver);
}

static inline unsigned long f2fs_qf_ino(struct super_block *sb, int type)
{
	if (type < F2FS_MAX_QUOTAS)
		return le32_to_cpu(F2FS_SB(sb)->raw_super->qf_ino[type]);
	return 0;
}

static inline __u64 cur_cp_crc(struct f2fs_checkpoint *cp)
{
	size_t crc_offset = le32_to_cpu(cp->checksum_offset);
	return le32_to_cpu(*((__le32 *)((unsigned char *)cp + crc_offset)));
}

static inline bool __is_set_ckpt_flags(struct f2fs_checkpoint *cp, unsigned int f)
{
	unsigned int ckpt_flags = le32_to_cpu(cp->ckpt_flags);

	return ckpt_flags & f;
}

static inline bool is_set_ckpt_flags(struct f2fs_sb_info *sbi, unsigned int f)
{
	return __is_set_ckpt_flags(F2FS_CKPT(sbi), f);
}

static inline void __set_ckpt_flags(struct f2fs_checkpoint *cp, unsigned int f)
{
	unsigned int ckpt_flags;

	ckpt_flags = le32_to_cpu(cp->ckpt_flags);
	ckpt_flags |= f;
	cp->ckpt_flags = cpu_to_le32(ckpt_flags);
}

static inline void set_ckpt_flags(struct f2fs_sb_info *sbi, unsigned int f)
{
	unsigned long flags;

	spin_lock_irqsave(&sbi->cp_lock, flags);
	__set_ckpt_flags(F2FS_CKPT(sbi), f);
	spin_unlock_irqrestore(&sbi->cp_lock, flags);
}

static inline void __clear_ckpt_flags(struct f2fs_checkpoint *cp, unsigned int f)
{
	unsigned int ckpt_flags;

	ckpt_flags = le32_to_cpu(cp->ckpt_flags);
	ckpt_flags &= (~f);
	cp->ckpt_flags = cpu_to_le32(ckpt_flags);
}

static inline void clear_ckpt_flags(struct f2fs_sb_info *sbi, unsigned int f)
{
	unsigned long flags;

	spin_lock_irqsave(&sbi->cp_lock, flags);
	__clear_ckpt_flags(F2FS_CKPT(sbi), f);
	spin_unlock_irqrestore(&sbi->cp_lock, flags);
}

static inline void disable_nat_bits(struct f2fs_sb_info *sbi, bool lock)
{
	unsigned long flags;
	unsigned char *nat_bits;

	/*
	 * In order to re-enable nat_bits we need to call fsck.f2fs by
	 * set_sbi_flag(sbi, SBI_NEED_FSCK). But it may give huge cost,
	 * so let's rely on regular fsck or unclean shutdown.
	 */

	if (lock)
		spin_lock_irqsave(&sbi->cp_lock, flags);
	__clear_ckpt_flags(F2FS_CKPT(sbi), CP_NAT_BITS_FLAG);
	nat_bits = NM_I(sbi)->nat_bits;
	NM_I(sbi)->nat_bits = NULL;
	if (lock)
		spin_unlock_irqrestore(&sbi->cp_lock, flags);

	kvfree(nat_bits);
}

static inline bool enabled_nat_bits(struct f2fs_sb_info *sbi,
					struct cp_control *cpc)
{
	bool set = is_set_ckpt_flags(sbi, CP_NAT_BITS_FLAG);

	return (cpc) ? (cpc->reason & CP_UMOUNT) && set : set;
}

static inline void f2fs_lock_op(struct f2fs_sb_info *sbi)
{
	down_read(&sbi->cp_rwsem);
}

static inline int f2fs_trylock_op(struct f2fs_sb_info *sbi)
{
	return down_read_trylock(&sbi->cp_rwsem);
}

static inline void f2fs_unlock_op(struct f2fs_sb_info *sbi)
{
	up_read(&sbi->cp_rwsem);
}

static inline void f2fs_lock_all(struct f2fs_sb_info *sbi)
{
	down_write(&sbi->cp_rwsem);
}

static inline void f2fs_unlock_all(struct f2fs_sb_info *sbi)
{
	up_write(&sbi->cp_rwsem);
}

static inline int __get_cp_reason(struct f2fs_sb_info *sbi)
{
	int reason = CP_SYNC;

	if (test_opt(sbi, FASTBOOT))
		reason = CP_FASTBOOT;
	if (is_sbi_flag_set(sbi, SBI_IS_CLOSE))
		reason = CP_UMOUNT;
	return reason;
}

static inline bool __remain_node_summaries(int reason)
{
	return (reason & (CP_UMOUNT | CP_FASTBOOT));
}

static inline bool __exist_node_summaries(struct f2fs_sb_info *sbi)
{
	return (is_set_ckpt_flags(sbi, CP_UMOUNT_FLAG) ||
			is_set_ckpt_flags(sbi, CP_FASTBOOT_FLAG));
}

/*
 * Check whether the inode has blocks or not
 */
static inline int F2FS_HAS_BLOCKS(struct inode *inode)
{
	block_t xattr_block = F2FS_I(inode)->i_xattr_nid ? 1 : 0;

	return (inode->i_blocks >> F2FS_LOG_SECTORS_PER_BLOCK) > xattr_block;
}

static inline bool f2fs_has_xattr_block(unsigned int ofs)
{
	return ofs == XATTR_NODE_OFFSET;
}

static inline bool __allow_reserved_blocks(struct f2fs_sb_info *sbi,
					struct inode *inode, bool cap)
{
	if (!inode)
		return true;
	if (!test_opt(sbi, RESERVE_ROOT))
		return false;
	if (IS_NOQUOTA(inode))
		return true;
	if (uid_eq(F2FS_OPTION(sbi).s_resuid, current_fsuid()))
		return true;
	if (!gid_eq(F2FS_OPTION(sbi).s_resgid, GLOBAL_ROOT_GID) &&
					in_group_p(F2FS_OPTION(sbi).s_resgid))
		return true;
	if (cap && capable(CAP_SYS_RESOURCE))
		return true;
	return false;
}

static inline void f2fs_i_blocks_write(struct inode *, block_t, bool, bool);
static inline int inc_valid_block_count(struct f2fs_sb_info *sbi,
				 struct inode *inode, blkcnt_t *count)
{
	blkcnt_t diff = 0, release = 0;
	block_t avail_user_block_count;
	int ret;

	ret = dquot_reserve_block(inode, *count);
	if (ret)
		return ret;

	if (time_to_inject(sbi, FAULT_BLOCK)) {
		f2fs_show_injection_info(sbi, FAULT_BLOCK);
		release = *count;
		goto release_quota;
	}

	/*
	 * let's increase this in prior to actual block count change in order
	 * for f2fs_sync_file to avoid data races when deciding checkpoint.
	 */
	percpu_counter_add(&sbi->alloc_valid_block_count, (*count));

	spin_lock(&sbi->stat_lock);
	sbi->total_valid_block_count += (block_t)(*count);
	avail_user_block_count = sbi->user_block_count -
					sbi->current_reserved_blocks;

	if (!__allow_reserved_blocks(sbi, inode, true))
		avail_user_block_count -= F2FS_OPTION(sbi).root_reserved_blocks;
	if (unlikely(is_sbi_flag_set(sbi, SBI_CP_DISABLED))) {
		if (avail_user_block_count > sbi->unusable_block_count)
			avail_user_block_count -= sbi->unusable_block_count;
		else
			avail_user_block_count = 0;
	}
	if (unlikely(sbi->total_valid_block_count > avail_user_block_count)) {
		diff = sbi->total_valid_block_count - avail_user_block_count;
		if (diff > *count)
			diff = *count;
		*count -= diff;
		release = diff;
		sbi->total_valid_block_count -= diff;
		if (!*count) {
			spin_unlock(&sbi->stat_lock);
			goto enospc;
		}
	}
	spin_unlock(&sbi->stat_lock);

	if (unlikely(release)) {
		percpu_counter_sub(&sbi->alloc_valid_block_count, release);
		dquot_release_reservation_block(inode, release);
	}
	f2fs_i_blocks_write(inode, *count, true, true);
	return 0;

enospc:
	percpu_counter_sub(&sbi->alloc_valid_block_count, release);
release_quota:
	dquot_release_reservation_block(inode, release);
	return -ENOSPC;
}

__printf(2, 3)
void f2fs_printk(struct f2fs_sb_info *sbi, const char *fmt, ...);

#define f2fs_err(sbi, fmt, ...)						\
	f2fs_printk(sbi, KERN_ERR fmt, ##__VA_ARGS__)
#define f2fs_warn(sbi, fmt, ...)					\
	f2fs_printk(sbi, KERN_WARNING fmt, ##__VA_ARGS__)
#define f2fs_notice(sbi, fmt, ...)					\
	f2fs_printk(sbi, KERN_NOTICE fmt, ##__VA_ARGS__)
#define f2fs_info(sbi, fmt, ...)					\
	f2fs_printk(sbi, KERN_INFO fmt, ##__VA_ARGS__)
#define f2fs_debug(sbi, fmt, ...)					\
	f2fs_printk(sbi, KERN_DEBUG fmt, ##__VA_ARGS__)

static inline void dec_valid_block_count(struct f2fs_sb_info *sbi,
						struct inode *inode,
						block_t count)
{
	blkcnt_t sectors = count << F2FS_LOG_SECTORS_PER_BLOCK;

	spin_lock(&sbi->stat_lock);
	f2fs_bug_on(sbi, sbi->total_valid_block_count < (block_t) count);
	sbi->total_valid_block_count -= (block_t)count;
	if (sbi->reserved_blocks &&
		sbi->current_reserved_blocks < sbi->reserved_blocks)
		sbi->current_reserved_blocks = min(sbi->reserved_blocks,
					sbi->current_reserved_blocks + count);
	spin_unlock(&sbi->stat_lock);
	if (unlikely(inode->i_blocks < sectors)) {
		f2fs_warn(sbi, "Inconsistent i_blocks, ino:%lu, iblocks:%llu, sectors:%llu",
			  inode->i_ino,
			  (unsigned long long)inode->i_blocks,
			  (unsigned long long)sectors);
		set_sbi_flag(sbi, SBI_NEED_FSCK);
		return;
	}
	f2fs_i_blocks_write(inode, count, false, true);
}

static inline void inc_page_count(struct f2fs_sb_info *sbi, int count_type)
{
	atomic_inc(&sbi->nr_pages[count_type]);

	if (count_type == F2FS_DIRTY_DENTS ||
			count_type == F2FS_DIRTY_NODES ||
			count_type == F2FS_DIRTY_META ||
			count_type == F2FS_DIRTY_QDATA ||
			count_type == F2FS_DIRTY_IMETA)
		set_sbi_flag(sbi, SBI_IS_DIRTY);
}

static inline void inode_inc_dirty_pages(struct inode *inode)
{
	atomic_inc(&F2FS_I(inode)->dirty_pages);
	inc_page_count(F2FS_I_SB(inode), S_ISDIR(inode->i_mode) ?
				F2FS_DIRTY_DENTS : F2FS_DIRTY_DATA);
	if (IS_NOQUOTA(inode))
		inc_page_count(F2FS_I_SB(inode), F2FS_DIRTY_QDATA);
}

static inline void dec_page_count(struct f2fs_sb_info *sbi, int count_type)
{
	atomic_dec(&sbi->nr_pages[count_type]);
}

static inline void inode_dec_dirty_pages(struct inode *inode)
{
	if (!S_ISDIR(inode->i_mode) && !S_ISREG(inode->i_mode) &&
			!S_ISLNK(inode->i_mode))
		return;

	atomic_dec(&F2FS_I(inode)->dirty_pages);
	dec_page_count(F2FS_I_SB(inode), S_ISDIR(inode->i_mode) ?
				F2FS_DIRTY_DENTS : F2FS_DIRTY_DATA);
	if (IS_NOQUOTA(inode))
		dec_page_count(F2FS_I_SB(inode), F2FS_DIRTY_QDATA);
}

static inline s64 get_pages(struct f2fs_sb_info *sbi, int count_type)
{
	return atomic_read(&sbi->nr_pages[count_type]);
}

static inline int get_dirty_pages(struct inode *inode)
{
	return atomic_read(&F2FS_I(inode)->dirty_pages);
}

static inline int get_blocktype_secs(struct f2fs_sb_info *sbi, int block_type)
{
	unsigned int pages_per_sec = sbi->segs_per_sec * sbi->blocks_per_seg;
	unsigned int segs = (get_pages(sbi, block_type) + pages_per_sec - 1) >>
						sbi->log_blocks_per_seg;

	return segs / sbi->segs_per_sec;
}

static inline block_t valid_user_blocks(struct f2fs_sb_info *sbi)
{
	return sbi->total_valid_block_count;
}

static inline block_t discard_blocks(struct f2fs_sb_info *sbi)
{
	return sbi->discard_blks;
}

static inline unsigned long __bitmap_size(struct f2fs_sb_info *sbi, int flag)
{
	struct f2fs_checkpoint *ckpt = F2FS_CKPT(sbi);

	/* return NAT or SIT bitmap */
	if (flag == NAT_BITMAP)
		return le32_to_cpu(ckpt->nat_ver_bitmap_bytesize);
	else if (flag == SIT_BITMAP)
		return le32_to_cpu(ckpt->sit_ver_bitmap_bytesize);

	return 0;
}

static inline block_t __cp_payload(struct f2fs_sb_info *sbi)
{
	return le32_to_cpu(F2FS_RAW_SUPER(sbi)->cp_payload);
}

static inline void *__bitmap_ptr(struct f2fs_sb_info *sbi, int flag)
{
	struct f2fs_checkpoint *ckpt = F2FS_CKPT(sbi);
	int offset;

	if (is_set_ckpt_flags(sbi, CP_LARGE_NAT_BITMAP_FLAG)) {
		offset = (flag == SIT_BITMAP) ?
			le32_to_cpu(ckpt->nat_ver_bitmap_bytesize) : 0;
		/*
		 * if large_nat_bitmap feature is enabled, leave checksum
		 * protection for all nat/sit bitmaps.
		 */
		return &ckpt->sit_nat_version_bitmap + offset + sizeof(__le32);
	}

	if (__cp_payload(sbi) > 0) {
		if (flag == NAT_BITMAP)
			return &ckpt->sit_nat_version_bitmap;
		else
			return (unsigned char *)ckpt + F2FS_BLKSIZE;
	} else {
		offset = (flag == NAT_BITMAP) ?
			le32_to_cpu(ckpt->sit_ver_bitmap_bytesize) : 0;
		return &ckpt->sit_nat_version_bitmap + offset;
	}
}

static inline block_t __start_cp_addr(struct f2fs_sb_info *sbi)
{
	block_t start_addr = le32_to_cpu(F2FS_RAW_SUPER(sbi)->cp_blkaddr);

	if (sbi->cur_cp_pack == 2)
		start_addr += sbi->blocks_per_seg;
	return start_addr;
}

static inline block_t __start_cp_next_addr(struct f2fs_sb_info *sbi)
{
	block_t start_addr = le32_to_cpu(F2FS_RAW_SUPER(sbi)->cp_blkaddr);

	if (sbi->cur_cp_pack == 1)
		start_addr += sbi->blocks_per_seg;
	return start_addr;
}

static inline void __set_cp_next_pack(struct f2fs_sb_info *sbi)
{
	sbi->cur_cp_pack = (sbi->cur_cp_pack == 1) ? 2 : 1;
}

static inline block_t __start_sum_addr(struct f2fs_sb_info *sbi)
{
	return le32_to_cpu(F2FS_CKPT(sbi)->cp_pack_start_sum);
}

static inline int inc_valid_node_count(struct f2fs_sb_info *sbi,
					struct inode *inode, bool is_inode)
{
	block_t	valid_block_count;
	unsigned int valid_node_count, user_block_count;
	int err;

	if (is_inode) {
		if (inode) {
			err = dquot_alloc_inode(inode);
			if (err)
				return err;
		}
	} else {
		err = dquot_reserve_block(inode, 1);
		if (err)
			return err;
	}

	if (time_to_inject(sbi, FAULT_BLOCK)) {
		f2fs_show_injection_info(sbi, FAULT_BLOCK);
		goto enospc;
	}

	spin_lock(&sbi->stat_lock);

	valid_block_count = sbi->total_valid_block_count +
					sbi->current_reserved_blocks + 1;

	if (!__allow_reserved_blocks(sbi, inode, false))
		valid_block_count += F2FS_OPTION(sbi).root_reserved_blocks;
	user_block_count = sbi->user_block_count;
	if (unlikely(is_sbi_flag_set(sbi, SBI_CP_DISABLED)))
		user_block_count -= sbi->unusable_block_count;

	if (unlikely(valid_block_count > user_block_count)) {
		spin_unlock(&sbi->stat_lock);
		goto enospc;
	}

	valid_node_count = sbi->total_valid_node_count + 1;
	if (unlikely(valid_node_count > sbi->total_node_count)) {
		spin_unlock(&sbi->stat_lock);
		goto enospc;
	}

	sbi->total_valid_node_count++;
	sbi->total_valid_block_count++;
	spin_unlock(&sbi->stat_lock);

	if (inode) {
		if (is_inode)
			f2fs_mark_inode_dirty_sync(inode, true);
		else
			f2fs_i_blocks_write(inode, 1, true, true);
	}

	percpu_counter_inc(&sbi->alloc_valid_block_count);
	return 0;

enospc:
	if (is_inode) {
		if (inode)
			dquot_free_inode(inode);
	} else {
		dquot_release_reservation_block(inode, 1);
	}
	return -ENOSPC;
}

static inline void dec_valid_node_count(struct f2fs_sb_info *sbi,
					struct inode *inode, bool is_inode)
{
	spin_lock(&sbi->stat_lock);

	f2fs_bug_on(sbi, !sbi->total_valid_block_count);
	f2fs_bug_on(sbi, !sbi->total_valid_node_count);

	sbi->total_valid_node_count--;
	sbi->total_valid_block_count--;
	if (sbi->reserved_blocks &&
		sbi->current_reserved_blocks < sbi->reserved_blocks)
		sbi->current_reserved_blocks++;

	spin_unlock(&sbi->stat_lock);

	if (is_inode) {
		dquot_free_inode(inode);
	} else {
		if (unlikely(inode->i_blocks == 0)) {
			f2fs_warn(sbi, "Inconsistent i_blocks, ino:%lu, iblocks:%llu",
				  inode->i_ino,
				  (unsigned long long)inode->i_blocks);
			set_sbi_flag(sbi, SBI_NEED_FSCK);
			return;
		}
		f2fs_i_blocks_write(inode, 1, false, true);
	}
}

static inline unsigned int valid_node_count(struct f2fs_sb_info *sbi)
{
	return sbi->total_valid_node_count;
}

static inline void inc_valid_inode_count(struct f2fs_sb_info *sbi)
{
	percpu_counter_inc(&sbi->total_valid_inode_count);
}

static inline void dec_valid_inode_count(struct f2fs_sb_info *sbi)
{
	percpu_counter_dec(&sbi->total_valid_inode_count);
}

static inline s64 valid_inode_count(struct f2fs_sb_info *sbi)
{
	return percpu_counter_sum_positive(&sbi->total_valid_inode_count);
}

static inline struct page *f2fs_grab_cache_page(struct address_space *mapping,
						pgoff_t index, bool for_write)
{
	struct page *page;

	if (IS_ENABLED(CONFIG_F2FS_FAULT_INJECTION)) {
		if (!for_write)
			page = find_get_page_flags(mapping, index,
							FGP_LOCK | FGP_ACCESSED);
		else
			page = find_lock_page(mapping, index);
		if (page)
			return page;

		if (time_to_inject(F2FS_M_SB(mapping), FAULT_PAGE_ALLOC)) {
			f2fs_show_injection_info(F2FS_M_SB(mapping),
							FAULT_PAGE_ALLOC);
			return NULL;
		}
	}

	if (!for_write)
		return grab_cache_page(mapping, index);
	return grab_cache_page_write_begin(mapping, index, AOP_FLAG_NOFS);
}

static inline struct page *f2fs_pagecache_get_page(
				struct address_space *mapping, pgoff_t index,
				int fgp_flags, gfp_t gfp_mask)
{
	if (time_to_inject(F2FS_M_SB(mapping), FAULT_PAGE_GET)) {
		f2fs_show_injection_info(F2FS_M_SB(mapping), FAULT_PAGE_GET);
		return NULL;
	}

	return pagecache_get_page(mapping, index, fgp_flags, gfp_mask);
}

static inline void f2fs_copy_page(struct page *src, struct page *dst)
{
	char *src_kaddr = kmap(src);
	char *dst_kaddr = kmap(dst);

	memcpy(dst_kaddr, src_kaddr, PAGE_SIZE);
	kunmap(dst);
	kunmap(src);
}

static inline void f2fs_put_page(struct page *page, int unlock)
{
	if (!page)
		return;

	if (unlock) {
		f2fs_bug_on(F2FS_P_SB(page), !PageLocked(page));
		unlock_page(page);
	}
	put_page(page);
}

static inline void f2fs_put_dnode(struct dnode_of_data *dn)
{
	if (dn->node_page)
		f2fs_put_page(dn->node_page, 1);
	if (dn->inode_page && dn->node_page != dn->inode_page)
		f2fs_put_page(dn->inode_page, 0);
	dn->node_page = NULL;
	dn->inode_page = NULL;
}

static inline struct kmem_cache *f2fs_kmem_cache_create(const char *name,
					size_t size)
{
	return kmem_cache_create(name, size, 0, SLAB_RECLAIM_ACCOUNT, NULL);
}

static inline void *f2fs_kmem_cache_alloc(struct kmem_cache *cachep,
						gfp_t flags)
{
	void *entry;

	entry = kmem_cache_alloc(cachep, flags);
	if (!entry)
		entry = kmem_cache_alloc(cachep, flags | __GFP_NOFAIL);
	return entry;
}

static inline struct bio *f2fs_bio_alloc(struct f2fs_sb_info *sbi,
						int npages, bool no_fail)
{
	struct bio *bio;

	if (no_fail) {
		/* No failure on bio allocation */
		bio = bio_alloc(GFP_NOIO, npages);
		if (!bio)
			bio = bio_alloc(GFP_NOIO | __GFP_NOFAIL, npages);
		return bio;
	}
	if (time_to_inject(sbi, FAULT_ALLOC_BIO)) {
		f2fs_show_injection_info(sbi, FAULT_ALLOC_BIO);
		return NULL;
	}

	return bio_alloc(GFP_KERNEL, npages);
}

static inline bool is_idle(struct f2fs_sb_info *sbi, int type)
{
	if (sbi->gc_mode == GC_URGENT)
		return true;

	if (get_pages(sbi, F2FS_RD_DATA) || get_pages(sbi, F2FS_RD_NODE) ||
		get_pages(sbi, F2FS_RD_META) || get_pages(sbi, F2FS_WB_DATA) ||
		get_pages(sbi, F2FS_WB_CP_DATA) ||
		get_pages(sbi, F2FS_DIO_READ) ||
		get_pages(sbi, F2FS_DIO_WRITE))
		return false;

	if (type != DISCARD_TIME && SM_I(sbi) && SM_I(sbi)->dcc_info &&
			atomic_read(&SM_I(sbi)->dcc_info->queued_discard))
		return false;

	if (SM_I(sbi) && SM_I(sbi)->fcc_info &&
			atomic_read(&SM_I(sbi)->fcc_info->queued_flush))
		return false;

	return f2fs_time_over(sbi, type);
}

static inline void f2fs_radix_tree_insert(struct radix_tree_root *root,
				unsigned long index, void *item)
{
	while (radix_tree_insert(root, index, item))
		cond_resched();
}

#define RAW_IS_INODE(p)	((p)->footer.nid == (p)->footer.ino)

static inline bool IS_INODE(struct page *page)
{
	struct f2fs_node *p = F2FS_NODE(page);

	return RAW_IS_INODE(p);
}

static inline int offset_in_addr(struct f2fs_inode *i)
{
	return (i->i_inline & F2FS_EXTRA_ATTR) ?
			(le16_to_cpu(i->i_extra_isize) / sizeof(__le32)) : 0;
}

static inline __le32 *blkaddr_in_node(struct f2fs_node *node)
{
	return RAW_IS_INODE(node) ? node->i.i_addr : node->dn.addr;
}

static inline int f2fs_has_extra_attr(struct inode *inode);
static inline block_t datablock_addr(struct inode *inode,
			struct page *node_page, unsigned int offset)
{
	struct f2fs_node *raw_node;
	__le32 *addr_array;
	int base = 0;
	bool is_inode = IS_INODE(node_page);

	raw_node = F2FS_NODE(node_page);

	/* from GC path only */
	if (is_inode) {
		if (!inode)
			base = offset_in_addr(&raw_node->i);
		else if (f2fs_has_extra_attr(inode))
			base = get_extra_isize(inode);
	}

	addr_array = blkaddr_in_node(raw_node);
	return le32_to_cpu(addr_array[base + offset]);
}

static inline int f2fs_test_bit(unsigned int nr, char *addr)
{
	int mask;

	addr += (nr >> 3);
	mask = 1 << (7 - (nr & 0x07));
	return mask & *addr;
}

static inline void f2fs_set_bit(unsigned int nr, char *addr)
{
	int mask;

	addr += (nr >> 3);
	mask = 1 << (7 - (nr & 0x07));
	*addr |= mask;
}

static inline void f2fs_clear_bit(unsigned int nr, char *addr)
{
	int mask;

	addr += (nr >> 3);
	mask = 1 << (7 - (nr & 0x07));
	*addr &= ~mask;
}

static inline int f2fs_test_and_set_bit(unsigned int nr, char *addr)
{
	int mask;
	int ret;

	addr += (nr >> 3);
	mask = 1 << (7 - (nr & 0x07));
	ret = mask & *addr;
	*addr |= mask;
	return ret;
}

static inline int f2fs_test_and_clear_bit(unsigned int nr, char *addr)
{
	int mask;
	int ret;

	addr += (nr >> 3);
	mask = 1 << (7 - (nr & 0x07));
	ret = mask & *addr;
	*addr &= ~mask;
	return ret;
}

static inline void f2fs_change_bit(unsigned int nr, char *addr)
{
	int mask;

	addr += (nr >> 3);
	mask = 1 << (7 - (nr & 0x07));
	*addr ^= mask;
}

/*
 * On-disk inode flags (f2fs_inode::i_flags)
 */
#define F2FS_SYNC_FL			0x00000008 /* Synchronous updates */
#define F2FS_IMMUTABLE_FL		0x00000010 /* Immutable file */
#define F2FS_APPEND_FL			0x00000020 /* writes to file may only append */
#define F2FS_NODUMP_FL			0x00000040 /* do not dump file */
#define F2FS_NOATIME_FL			0x00000080 /* do not update atime */
#define F2FS_INDEX_FL			0x00001000 /* hash-indexed directory */
#define F2FS_DIRSYNC_FL			0x00010000 /* dirsync behaviour (directories only) */
#define F2FS_PROJINHERIT_FL		0x20000000 /* Create with parents projid */
#define F2FS_CASEFOLD_FL		0x40000000 /* Casefolded file */

/* Flags that should be inherited by new inodes from their parent. */
#define F2FS_FL_INHERITED (F2FS_SYNC_FL | F2FS_NODUMP_FL | F2FS_NOATIME_FL | \
			   F2FS_DIRSYNC_FL | F2FS_PROJINHERIT_FL | \
			   F2FS_CASEFOLD_FL)

/* Flags that are appropriate for regular files (all but dir-specific ones). */
#define F2FS_REG_FLMASK		(~(F2FS_DIRSYNC_FL | F2FS_PROJINHERIT_FL | \
				F2FS_CASEFOLD_FL))

/* Flags that are appropriate for non-directories/regular files. */
#define F2FS_OTHER_FLMASK	(F2FS_NODUMP_FL | F2FS_NOATIME_FL)

static inline __u32 f2fs_mask_flags(umode_t mode, __u32 flags)
{
	if (S_ISDIR(mode))
		return flags;
	else if (S_ISREG(mode))
		return flags & F2FS_REG_FLMASK;
	else
		return flags & F2FS_OTHER_FLMASK;
}

/* used for f2fs_inode_info->flags */
enum {
	FI_NEW_INODE,		/* indicate newly allocated inode */
	FI_DIRTY_INODE,		/* indicate inode is dirty or not */
	FI_AUTO_RECOVER,	/* indicate inode is recoverable */
	FI_DIRTY_DIR,		/* indicate directory has dirty pages */
	FI_INC_LINK,		/* need to increment i_nlink */
	FI_ACL_MODE,		/* indicate acl mode */
	FI_NO_ALLOC,		/* should not allocate any blocks */
	FI_FREE_NID,		/* free allocated nide */
	FI_NO_EXTENT,		/* not to use the extent cache */
	FI_INLINE_XATTR,	/* used for inline xattr */
	FI_INLINE_DATA,		/* used for inline data*/
	FI_INLINE_DENTRY,	/* used for inline dentry */
	FI_APPEND_WRITE,	/* inode has appended data */
	FI_UPDATE_WRITE,	/* inode has in-place-update data */
	FI_NEED_IPU,		/* used for ipu per file */
	FI_ATOMIC_FILE,		/* indicate atomic file */
	FI_ATOMIC_COMMIT,	/* indicate the state of atomical committing */
	FI_VOLATILE_FILE,	/* indicate volatile file */
	FI_FIRST_BLOCK_WRITTEN,	/* indicate #0 data block was written */
	FI_DROP_CACHE,		/* drop dirty page cache */
	FI_DATA_EXIST,		/* indicate data exists */
	FI_INLINE_DOTS,		/* indicate inline dot dentries */
	FI_DO_DEFRAG,		/* indicate defragment is running */
	FI_DIRTY_FILE,		/* indicate regular/symlink has dirty pages */
	FI_NO_PREALLOC,		/* indicate skipped preallocated blocks */
	FI_HOT_DATA,		/* indicate file is hot */
	FI_EXTRA_ATTR,		/* indicate file has extra attribute */
	FI_PROJ_INHERIT,	/* indicate file inherits projectid */
	FI_PIN_FILE,		/* indicate file should not be gced */
	FI_ATOMIC_REVOKE_REQUEST, /* request to drop atomic data */
	FI_VERITY_IN_PROGRESS,	/* building fs-verity Merkle tree */
};

static inline void __mark_inode_dirty_flag(struct inode *inode,
						int flag, bool set)
{
	switch (flag) {
	case FI_INLINE_XATTR:
	case FI_INLINE_DATA:
	case FI_INLINE_DENTRY:
	case FI_NEW_INODE:
		if (set)
			return;
		/* fall through */
	case FI_DATA_EXIST:
	case FI_INLINE_DOTS:
	case FI_PIN_FILE:
		f2fs_mark_inode_dirty_sync(inode, true);
	}
}

static inline void set_inode_flag(struct inode *inode, int flag)
{
	if (!test_bit(flag, &F2FS_I(inode)->flags))
		set_bit(flag, &F2FS_I(inode)->flags);
	__mark_inode_dirty_flag(inode, flag, true);
}

static inline int is_inode_flag_set(struct inode *inode, int flag)
{
	return test_bit(flag, &F2FS_I(inode)->flags);
}

static inline void clear_inode_flag(struct inode *inode, int flag)
{
	if (test_bit(flag, &F2FS_I(inode)->flags))
		clear_bit(flag, &F2FS_I(inode)->flags);
	__mark_inode_dirty_flag(inode, flag, false);
}

static inline bool f2fs_verity_in_progress(struct inode *inode)
{
	return IS_ENABLED(CONFIG_FS_VERITY) &&
	       is_inode_flag_set(inode, FI_VERITY_IN_PROGRESS);
}

static inline void set_acl_inode(struct inode *inode, umode_t mode)
{
	F2FS_I(inode)->i_acl_mode = mode;
	set_inode_flag(inode, FI_ACL_MODE);
	f2fs_mark_inode_dirty_sync(inode, false);
}

static inline void f2fs_i_links_write(struct inode *inode, bool inc)
{
	if (inc)
		inc_nlink(inode);
	else
		drop_nlink(inode);
	f2fs_mark_inode_dirty_sync(inode, true);
}

static inline void f2fs_i_blocks_write(struct inode *inode,
					block_t diff, bool add, bool claim)
{
	bool clean = !is_inode_flag_set(inode, FI_DIRTY_INODE);
	bool recover = is_inode_flag_set(inode, FI_AUTO_RECOVER);

	/* add = 1, claim = 1 should be dquot_reserve_block in pair */
	if (add) {
		if (claim)
			dquot_claim_block(inode, diff);
		else
			dquot_alloc_block_nofail(inode, diff);
	} else {
		dquot_free_block(inode, diff);
	}

	f2fs_mark_inode_dirty_sync(inode, true);
	if (clean || recover)
		set_inode_flag(inode, FI_AUTO_RECOVER);
}

static inline void f2fs_i_size_write(struct inode *inode, loff_t i_size)
{
	bool clean = !is_inode_flag_set(inode, FI_DIRTY_INODE);
	bool recover = is_inode_flag_set(inode, FI_AUTO_RECOVER);

	if (i_size_read(inode) == i_size)
		return;

	i_size_write(inode, i_size);
	f2fs_mark_inode_dirty_sync(inode, true);
	if (clean || recover)
		set_inode_flag(inode, FI_AUTO_RECOVER);
}

static inline void f2fs_i_depth_write(struct inode *inode, unsigned int depth)
{
	F2FS_I(inode)->i_current_depth = depth;
	f2fs_mark_inode_dirty_sync(inode, true);
}

static inline void f2fs_i_gc_failures_write(struct inode *inode,
					unsigned int count)
{
	F2FS_I(inode)->i_gc_failures[GC_FAILURE_PIN] = count;
	f2fs_mark_inode_dirty_sync(inode, true);
}

static inline void f2fs_i_xnid_write(struct inode *inode, nid_t xnid)
{
	F2FS_I(inode)->i_xattr_nid = xnid;
	f2fs_mark_inode_dirty_sync(inode, true);
}

static inline void f2fs_i_pino_write(struct inode *inode, nid_t pino)
{
	F2FS_I(inode)->i_pino = pino;
	f2fs_mark_inode_dirty_sync(inode, true);
}

static inline void get_inline_info(struct inode *inode, struct f2fs_inode *ri)
{
	struct f2fs_inode_info *fi = F2FS_I(inode);

	if (ri->i_inline & F2FS_INLINE_XATTR)
		set_bit(FI_INLINE_XATTR, &fi->flags);
	if (ri->i_inline & F2FS_INLINE_DATA)
		set_bit(FI_INLINE_DATA, &fi->flags);
	if (ri->i_inline & F2FS_INLINE_DENTRY)
		set_bit(FI_INLINE_DENTRY, &fi->flags);
	if (ri->i_inline & F2FS_DATA_EXIST)
		set_bit(FI_DATA_EXIST, &fi->flags);
	if (ri->i_inline & F2FS_INLINE_DOTS)
		set_bit(FI_INLINE_DOTS, &fi->flags);
	if (ri->i_inline & F2FS_EXTRA_ATTR)
		set_bit(FI_EXTRA_ATTR, &fi->flags);
	if (ri->i_inline & F2FS_PIN_FILE)
		set_bit(FI_PIN_FILE, &fi->flags);
}

static inline void set_raw_inline(struct inode *inode, struct f2fs_inode *ri)
{
	ri->i_inline = 0;

	if (is_inode_flag_set(inode, FI_INLINE_XATTR))
		ri->i_inline |= F2FS_INLINE_XATTR;
	if (is_inode_flag_set(inode, FI_INLINE_DATA))
		ri->i_inline |= F2FS_INLINE_DATA;
	if (is_inode_flag_set(inode, FI_INLINE_DENTRY))
		ri->i_inline |= F2FS_INLINE_DENTRY;
	if (is_inode_flag_set(inode, FI_DATA_EXIST))
		ri->i_inline |= F2FS_DATA_EXIST;
	if (is_inode_flag_set(inode, FI_INLINE_DOTS))
		ri->i_inline |= F2FS_INLINE_DOTS;
	if (is_inode_flag_set(inode, FI_EXTRA_ATTR))
		ri->i_inline |= F2FS_EXTRA_ATTR;
	if (is_inode_flag_set(inode, FI_PIN_FILE))
		ri->i_inline |= F2FS_PIN_FILE;
}

static inline int f2fs_has_extra_attr(struct inode *inode)
{
	return is_inode_flag_set(inode, FI_EXTRA_ATTR);
}

static inline int f2fs_has_inline_xattr(struct inode *inode)
{
	return is_inode_flag_set(inode, FI_INLINE_XATTR);
}

static inline unsigned int addrs_per_inode(struct inode *inode)
{
	unsigned int addrs = CUR_ADDRS_PER_INODE(inode) -
				get_inline_xattr_addrs(inode);
	return ALIGN_DOWN(addrs, 1);
}

static inline unsigned int addrs_per_block(struct inode *inode)
{
	return ALIGN_DOWN(DEF_ADDRS_PER_BLOCK, 1);
}

static inline void *inline_xattr_addr(struct inode *inode, struct page *page)
{
	struct f2fs_inode *ri = F2FS_INODE(page);

	return (void *)&(ri->i_addr[DEF_ADDRS_PER_INODE -
					get_inline_xattr_addrs(inode)]);
}

static inline int inline_xattr_size(struct inode *inode)
{
	if (f2fs_has_inline_xattr(inode))
		return get_inline_xattr_addrs(inode) * sizeof(__le32);
	return 0;
}

static inline int f2fs_has_inline_data(struct inode *inode)
{
	return is_inode_flag_set(inode, FI_INLINE_DATA);
}

static inline int f2fs_exist_data(struct inode *inode)
{
	return is_inode_flag_set(inode, FI_DATA_EXIST);
}

static inline int f2fs_has_inline_dots(struct inode *inode)
{
	return is_inode_flag_set(inode, FI_INLINE_DOTS);
}

static inline bool f2fs_is_pinned_file(struct inode *inode)
{
	return is_inode_flag_set(inode, FI_PIN_FILE);
}

static inline bool f2fs_is_atomic_file(struct inode *inode)
{
	return is_inode_flag_set(inode, FI_ATOMIC_FILE);
}

static inline bool f2fs_is_commit_atomic_write(struct inode *inode)
{
	return is_inode_flag_set(inode, FI_ATOMIC_COMMIT);
}

static inline bool f2fs_is_volatile_file(struct inode *inode)
{
	return is_inode_flag_set(inode, FI_VOLATILE_FILE);
}

static inline bool f2fs_is_first_block_written(struct inode *inode)
{
	return is_inode_flag_set(inode, FI_FIRST_BLOCK_WRITTEN);
}

static inline bool f2fs_is_drop_cache(struct inode *inode)
{
	return is_inode_flag_set(inode, FI_DROP_CACHE);
}

static inline void *inline_data_addr(struct inode *inode, struct page *page)
{
	struct f2fs_inode *ri = F2FS_INODE(page);
	int extra_size = get_extra_isize(inode);

	return (void *)&(ri->i_addr[extra_size + DEF_INLINE_RESERVED_SIZE]);
}

static inline int f2fs_has_inline_dentry(struct inode *inode)
{
	return is_inode_flag_set(inode, FI_INLINE_DENTRY);
}

static inline int is_file(struct inode *inode, int type)
{
	return F2FS_I(inode)->i_advise & type;
}

static inline void set_file(struct inode *inode, int type)
{
	F2FS_I(inode)->i_advise |= type;
	f2fs_mark_inode_dirty_sync(inode, true);
}

static inline void clear_file(struct inode *inode, int type)
{
	F2FS_I(inode)->i_advise &= ~type;
	f2fs_mark_inode_dirty_sync(inode, true);
}

static inline bool f2fs_is_time_consistent(struct inode *inode)
{
	if (!timespec64_equal(F2FS_I(inode)->i_disk_time, &inode->i_atime))
		return false;
	if (!timespec64_equal(F2FS_I(inode)->i_disk_time + 1, &inode->i_ctime))
		return false;
	if (!timespec64_equal(F2FS_I(inode)->i_disk_time + 2, &inode->i_mtime))
		return false;
	if (!timespec64_equal(F2FS_I(inode)->i_disk_time + 3,
						&F2FS_I(inode)->i_crtime))
		return false;
	return true;
}

static inline bool f2fs_skip_inode_update(struct inode *inode, int dsync)
{
	bool ret;

	if (dsync) {
		struct f2fs_sb_info *sbi = F2FS_I_SB(inode);

		spin_lock(&sbi->inode_lock[DIRTY_META]);
		ret = list_empty(&F2FS_I(inode)->gdirty_list);
		spin_unlock(&sbi->inode_lock[DIRTY_META]);
		return ret;
	}
	if (!is_inode_flag_set(inode, FI_AUTO_RECOVER) ||
			file_keep_isize(inode) ||
			i_size_read(inode) & ~PAGE_MASK)
		return false;

	if (!f2fs_is_time_consistent(inode))
		return false;

	down_read(&F2FS_I(inode)->i_sem);
	ret = F2FS_I(inode)->last_disk_size == i_size_read(inode);
	up_read(&F2FS_I(inode)->i_sem);

	return ret;
}

static inline bool f2fs_readonly(struct super_block *sb)
{
	return sb_rdonly(sb);
}

static inline bool f2fs_cp_error(struct f2fs_sb_info *sbi)
{
	return is_set_ckpt_flags(sbi, CP_ERROR_FLAG);
}

static inline bool is_dot_dotdot(const struct qstr *str)
{
	if (str->len == 1 && str->name[0] == '.')
		return true;

	if (str->len == 2 && str->name[0] == '.' && str->name[1] == '.')
		return true;

	return false;
}

static inline bool f2fs_may_extent_tree(struct inode *inode)
{
	struct f2fs_sb_info *sbi = F2FS_I_SB(inode);

	if (!test_opt(sbi, EXTENT_CACHE) ||
			is_inode_flag_set(inode, FI_NO_EXTENT))
		return false;

	/*
	 * for recovered files during mount do not create extents
	 * if shrinker is not registered.
	 */
	if (list_empty(&sbi->s_list))
		return false;

	return S_ISREG(inode->i_mode);
}

static inline void *f2fs_kmalloc(struct f2fs_sb_info *sbi,
					size_t size, gfp_t flags)
{
	void *ret;

	if (time_to_inject(sbi, FAULT_KMALLOC)) {
		f2fs_show_injection_info(sbi, FAULT_KMALLOC);
		return NULL;
	}

	ret = kmalloc(size, flags);
	if (ret)
		return ret;

	return kvmalloc(size, flags);
}

static inline void *f2fs_kzalloc(struct f2fs_sb_info *sbi,
					size_t size, gfp_t flags)
{
	return f2fs_kmalloc(sbi, size, flags | __GFP_ZERO);
}

static inline void *f2fs_kvmalloc(struct f2fs_sb_info *sbi,
					size_t size, gfp_t flags)
{
	if (time_to_inject(sbi, FAULT_KVMALLOC)) {
		f2fs_show_injection_info(sbi, FAULT_KVMALLOC);
		return NULL;
	}

	return kvmalloc(size, flags);
}

static inline void *f2fs_kvzalloc(struct f2fs_sb_info *sbi,
					size_t size, gfp_t flags)
{
	return f2fs_kvmalloc(sbi, size, flags | __GFP_ZERO);
}

static inline int get_extra_isize(struct inode *inode)
{
	return F2FS_I(inode)->i_extra_isize / sizeof(__le32);
}

static inline int get_inline_xattr_addrs(struct inode *inode)
{
	return F2FS_I(inode)->i_inline_xattr_size;
}

#define f2fs_get_inode_mode(i) \
	((is_inode_flag_set(i, FI_ACL_MODE)) ? \
	 (F2FS_I(i)->i_acl_mode) : ((i)->i_mode))

#define F2FS_TOTAL_EXTRA_ATTR_SIZE			\
	(offsetof(struct f2fs_inode, i_extra_end) -	\
	offsetof(struct f2fs_inode, i_extra_isize))	\

#define F2FS_OLD_ATTRIBUTE_SIZE	(offsetof(struct f2fs_inode, i_addr))
#define F2FS_FITS_IN_INODE(f2fs_inode, extra_isize, field)		\
		((offsetof(typeof(*(f2fs_inode)), field) +	\
		sizeof((f2fs_inode)->field))			\
		<= (F2FS_OLD_ATTRIBUTE_SIZE + (extra_isize)))	\

static inline void f2fs_reset_iostat(struct f2fs_sb_info *sbi)
{
	int i;

	spin_lock(&sbi->iostat_lock);
	for (i = 0; i < NR_IO_TYPE; i++)
		sbi->write_iostat[i] = 0;
	spin_unlock(&sbi->iostat_lock);
}

static inline void f2fs_update_iostat(struct f2fs_sb_info *sbi,
			enum iostat_type type, unsigned long long io_bytes)
{
	if (!sbi->iostat_enable)
		return;
	spin_lock(&sbi->iostat_lock);
	sbi->write_iostat[type] += io_bytes;

	if (type == APP_WRITE_IO || type == APP_DIRECT_IO)
		sbi->write_iostat[APP_BUFFERED_IO] =
			sbi->write_iostat[APP_WRITE_IO] -
			sbi->write_iostat[APP_DIRECT_IO];
	spin_unlock(&sbi->iostat_lock);
}

#define __is_large_section(sbi)		((sbi)->segs_per_sec > 1)

#define __is_meta_io(fio) (PAGE_TYPE_OF_BIO((fio)->type) == META)

bool f2fs_is_valid_blkaddr(struct f2fs_sb_info *sbi,
					block_t blkaddr, int type);
static inline void verify_blkaddr(struct f2fs_sb_info *sbi,
					block_t blkaddr, int type)
{
	if (!f2fs_is_valid_blkaddr(sbi, blkaddr, type)) {
		f2fs_err(sbi, "invalid blkaddr: %u, type: %d, run fsck to fix.",
			 blkaddr, type);
		f2fs_bug_on(sbi, 1);
	}
}

static inline bool __is_valid_data_blkaddr(block_t blkaddr)
{
	if (blkaddr == NEW_ADDR || blkaddr == NULL_ADDR)
		return false;
	return true;
}

static inline void f2fs_set_page_private(struct page *page,
						unsigned long data)
{
	if (PagePrivate(page))
		return;

	get_page(page);
	SetPagePrivate(page);
	set_page_private(page, data);
}

static inline void f2fs_clear_page_private(struct page *page)
{
	if (!PagePrivate(page))
		return;

	set_page_private(page, 0);
	ClearPagePrivate(page);
	f2fs_put_page(page, 0);
}

/*
 * file.c
 */
int f2fs_sync_file(struct file *file, loff_t start, loff_t end, int datasync);
void f2fs_truncate_data_blocks(struct dnode_of_data *dn);
int f2fs_truncate_blocks(struct inode *inode, u64 from, bool lock);
int f2fs_truncate(struct inode *inode);
int f2fs_getattr(const struct path *path, struct kstat *stat,
			u32 request_mask, unsigned int flags);
int f2fs_setattr(struct dentry *dentry, struct iattr *attr);
int f2fs_truncate_hole(struct inode *inode, pgoff_t pg_start, pgoff_t pg_end);
void f2fs_truncate_data_blocks_range(struct dnode_of_data *dn, int count);
int f2fs_precache_extents(struct inode *inode);
long f2fs_ioctl(struct file *filp, unsigned int cmd, unsigned long arg);
long f2fs_compat_ioctl(struct file *file, unsigned int cmd, unsigned long arg);
int f2fs_transfer_project_quota(struct inode *inode, kprojid_t kprojid);
int f2fs_pin_file_control(struct inode *inode, bool inc);

/*
 * inode.c
 */
void f2fs_set_inode_flags(struct inode *inode);
bool f2fs_inode_chksum_verify(struct f2fs_sb_info *sbi, struct page *page);
void f2fs_inode_chksum_set(struct f2fs_sb_info *sbi, struct page *page);
struct inode *f2fs_iget(struct super_block *sb, unsigned long ino);
struct inode *f2fs_iget_retry(struct super_block *sb, unsigned long ino);
int f2fs_try_to_free_nats(struct f2fs_sb_info *sbi, int nr_shrink);
void f2fs_update_inode(struct inode *inode, struct page *node_page);
void f2fs_update_inode_page(struct inode *inode);
int f2fs_write_inode(struct inode *inode, struct writeback_control *wbc);
void f2fs_evict_inode(struct inode *inode);
void f2fs_handle_failed_inode(struct inode *inode);

/*
 * namei.c
 */
int f2fs_update_extension_list(struct f2fs_sb_info *sbi, const char *name,
							bool hot, bool set);
struct dentry *f2fs_get_parent(struct dentry *child);

extern int f2fs_ci_compare(const struct inode *parent,
			   const struct qstr *name,
			   const struct qstr *entry,
			   bool quick);

/*
 * dir.c
 */
unsigned char f2fs_get_de_type(struct f2fs_dir_entry *de);
struct f2fs_dir_entry *f2fs_find_target_dentry(struct fscrypt_name *fname,
			f2fs_hash_t namehash, int *max_slots,
			struct f2fs_dentry_ptr *d);
int f2fs_fill_dentries(struct dir_context *ctx, struct f2fs_dentry_ptr *d,
			unsigned int start_pos, struct fscrypt_str *fstr);
void f2fs_do_make_empty_dir(struct inode *inode, struct inode *parent,
			struct f2fs_dentry_ptr *d);
struct page *f2fs_init_inode_metadata(struct inode *inode, struct inode *dir,
			const struct qstr *new_name,
			const struct qstr *orig_name, struct page *dpage);
void f2fs_update_parent_metadata(struct inode *dir, struct inode *inode,
			unsigned int current_depth);
int f2fs_room_for_filename(const void *bitmap, int slots, int max_slots);
void f2fs_drop_nlink(struct inode *dir, struct inode *inode);
struct f2fs_dir_entry *__f2fs_find_entry(struct inode *dir,
			struct fscrypt_name *fname, struct page **res_page);
struct f2fs_dir_entry *f2fs_find_entry(struct inode *dir,
			const struct qstr *child, struct page **res_page);
struct f2fs_dir_entry *f2fs_parent_dir(struct inode *dir, struct page **p);
ino_t f2fs_inode_by_name(struct inode *dir, const struct qstr *qstr,
			struct page **page);
void f2fs_set_link(struct inode *dir, struct f2fs_dir_entry *de,
			struct page *page, struct inode *inode);
void f2fs_update_dentry(nid_t ino, umode_t mode, struct f2fs_dentry_ptr *d,
			const struct qstr *name, f2fs_hash_t name_hash,
			unsigned int bit_pos);
int f2fs_add_regular_entry(struct inode *dir, const struct qstr *new_name,
			const struct qstr *orig_name,
			struct inode *inode, nid_t ino, umode_t mode);
int f2fs_add_dentry(struct inode *dir, struct fscrypt_name *fname,
			struct inode *inode, nid_t ino, umode_t mode);
int f2fs_do_add_link(struct inode *dir, const struct qstr *name,
			struct inode *inode, nid_t ino, umode_t mode);
void f2fs_delete_entry(struct f2fs_dir_entry *dentry, struct page *page,
			struct inode *dir, struct inode *inode);
int f2fs_do_tmpfile(struct inode *inode, struct inode *dir);
bool f2fs_empty_dir(struct inode *dir);

static inline int f2fs_add_link(struct dentry *dentry, struct inode *inode)
{
	return f2fs_do_add_link(d_inode(dentry->d_parent), &dentry->d_name,
				inode, inode->i_ino, inode->i_mode);
}

/*
 * super.c
 */
int f2fs_inode_dirtied(struct inode *inode, bool sync);
void f2fs_inode_synced(struct inode *inode);
int f2fs_enable_quota_files(struct f2fs_sb_info *sbi, bool rdonly);
int f2fs_quota_sync(struct super_block *sb, int type);
void f2fs_quota_off_umount(struct super_block *sb);
int f2fs_commit_super(struct f2fs_sb_info *sbi, bool recover);
int f2fs_sync_fs(struct super_block *sb, int sync);
int f2fs_sanity_check_ckpt(struct f2fs_sb_info *sbi);

/*
 * hash.c
 */
f2fs_hash_t f2fs_dentry_hash(const struct inode *dir,
		const struct qstr *name_info, struct fscrypt_name *fname);

/*
 * node.c
 */
struct dnode_of_data;
struct node_info;

int f2fs_check_nid_range(struct f2fs_sb_info *sbi, nid_t nid);
bool f2fs_available_free_memory(struct f2fs_sb_info *sbi, int type);
bool f2fs_in_warm_node_list(struct f2fs_sb_info *sbi, struct page *page);
void f2fs_init_fsync_node_info(struct f2fs_sb_info *sbi);
void f2fs_del_fsync_node_entry(struct f2fs_sb_info *sbi, struct page *page);
void f2fs_reset_fsync_node_info(struct f2fs_sb_info *sbi);
int f2fs_need_dentry_mark(struct f2fs_sb_info *sbi, nid_t nid);
bool f2fs_is_checkpointed_node(struct f2fs_sb_info *sbi, nid_t nid);
bool f2fs_need_inode_block_update(struct f2fs_sb_info *sbi, nid_t ino);
int f2fs_get_node_info(struct f2fs_sb_info *sbi, nid_t nid,
						struct node_info *ni);
pgoff_t f2fs_get_next_page_offset(struct dnode_of_data *dn, pgoff_t pgofs);
int f2fs_get_dnode_of_data(struct dnode_of_data *dn, pgoff_t index, int mode);
int f2fs_truncate_inode_blocks(struct inode *inode, pgoff_t from);
int f2fs_truncate_xattr_node(struct inode *inode);
int f2fs_wait_on_node_pages_writeback(struct f2fs_sb_info *sbi,
					unsigned int seq_id);
int f2fs_remove_inode_page(struct inode *inode);
struct page *f2fs_new_inode_page(struct inode *inode);
struct page *f2fs_new_node_page(struct dnode_of_data *dn, unsigned int ofs);
void f2fs_ra_node_page(struct f2fs_sb_info *sbi, nid_t nid);
struct page *f2fs_get_node_page(struct f2fs_sb_info *sbi, pgoff_t nid);
struct page *f2fs_get_node_page_ra(struct page *parent, int start);
int f2fs_move_node_page(struct page *node_page, int gc_type);
int f2fs_fsync_node_pages(struct f2fs_sb_info *sbi, struct inode *inode,
			struct writeback_control *wbc, bool atomic,
			unsigned int *seq_id);
int f2fs_sync_node_pages(struct f2fs_sb_info *sbi,
			struct writeback_control *wbc,
			bool do_balance, enum iostat_type io_type);
int f2fs_build_free_nids(struct f2fs_sb_info *sbi, bool sync, bool mount);
bool f2fs_alloc_nid(struct f2fs_sb_info *sbi, nid_t *nid);
void f2fs_alloc_nid_done(struct f2fs_sb_info *sbi, nid_t nid);
void f2fs_alloc_nid_failed(struct f2fs_sb_info *sbi, nid_t nid);
int f2fs_try_to_free_nids(struct f2fs_sb_info *sbi, int nr_shrink);
void f2fs_recover_inline_xattr(struct inode *inode, struct page *page);
int f2fs_recover_xattr_data(struct inode *inode, struct page *page);
int f2fs_recover_inode_page(struct f2fs_sb_info *sbi, struct page *page);
int f2fs_restore_node_summary(struct f2fs_sb_info *sbi,
			unsigned int segno, struct f2fs_summary_block *sum);
int f2fs_flush_nat_entries(struct f2fs_sb_info *sbi, struct cp_control *cpc);
int f2fs_build_node_manager(struct f2fs_sb_info *sbi);
void f2fs_destroy_node_manager(struct f2fs_sb_info *sbi);
int __init f2fs_create_node_manager_caches(void);
void f2fs_destroy_node_manager_caches(void);

/*
 * segment.c
 */
bool f2fs_need_SSR(struct f2fs_sb_info *sbi);
void f2fs_register_inmem_page(struct inode *inode, struct page *page);
void f2fs_drop_inmem_pages_all(struct f2fs_sb_info *sbi, bool gc_failure);
void f2fs_drop_inmem_pages(struct inode *inode);
void f2fs_drop_inmem_page(struct inode *inode, struct page *page);
int f2fs_commit_inmem_pages(struct inode *inode);
void f2fs_balance_fs(struct f2fs_sb_info *sbi, bool need);
void f2fs_balance_fs_bg(struct f2fs_sb_info *sbi);
int f2fs_issue_flush(struct f2fs_sb_info *sbi, nid_t ino);
int f2fs_create_flush_cmd_control(struct f2fs_sb_info *sbi);
int f2fs_flush_device_cache(struct f2fs_sb_info *sbi);
void f2fs_destroy_flush_cmd_control(struct f2fs_sb_info *sbi, bool free);
void f2fs_invalidate_blocks(struct f2fs_sb_info *sbi, block_t addr);
bool f2fs_is_checkpointed_data(struct f2fs_sb_info *sbi, block_t blkaddr);
void f2fs_drop_discard_cmd(struct f2fs_sb_info *sbi);
void f2fs_stop_discard_thread(struct f2fs_sb_info *sbi);
bool f2fs_issue_discard_timeout(struct f2fs_sb_info *sbi);
void f2fs_clear_prefree_segments(struct f2fs_sb_info *sbi,
					struct cp_control *cpc);
void f2fs_dirty_to_prefree(struct f2fs_sb_info *sbi);
block_t f2fs_get_unusable_blocks(struct f2fs_sb_info *sbi);
int f2fs_disable_cp_again(struct f2fs_sb_info *sbi, block_t unusable);
void f2fs_release_discard_addrs(struct f2fs_sb_info *sbi);
int f2fs_npages_for_summary_flush(struct f2fs_sb_info *sbi, bool for_ra);
void allocate_segment_for_resize(struct f2fs_sb_info *sbi, int type,
					unsigned int start, unsigned int end);
<<<<<<< HEAD
void f2fs_allocate_new_segments(struct f2fs_sb_info *sbi);
=======
void f2fs_allocate_new_segments(struct f2fs_sb_info *sbi, int type);
>>>>>>> 146c22ec
int f2fs_trim_fs(struct f2fs_sb_info *sbi, struct fstrim_range *range);
bool f2fs_exist_trim_candidates(struct f2fs_sb_info *sbi,
					struct cp_control *cpc);
struct page *f2fs_get_sum_page(struct f2fs_sb_info *sbi, unsigned int segno);
void f2fs_update_meta_page(struct f2fs_sb_info *sbi, void *src,
					block_t blk_addr);
void f2fs_do_write_meta_page(struct f2fs_sb_info *sbi, struct page *page,
						enum iostat_type io_type);
void f2fs_do_write_node_page(unsigned int nid, struct f2fs_io_info *fio);
void f2fs_outplace_write_data(struct dnode_of_data *dn,
			struct f2fs_io_info *fio);
int f2fs_inplace_write_data(struct f2fs_io_info *fio);
void f2fs_do_replace_block(struct f2fs_sb_info *sbi, struct f2fs_summary *sum,
			block_t old_blkaddr, block_t new_blkaddr,
			bool recover_curseg, bool recover_newaddr);
void f2fs_replace_block(struct f2fs_sb_info *sbi, struct dnode_of_data *dn,
			block_t old_addr, block_t new_addr,
			unsigned char version, bool recover_curseg,
			bool recover_newaddr);
void f2fs_allocate_data_block(struct f2fs_sb_info *sbi, struct page *page,
			block_t old_blkaddr, block_t *new_blkaddr,
			struct f2fs_summary *sum, int type,
			struct f2fs_io_info *fio, bool add_list);
void f2fs_wait_on_page_writeback(struct page *page,
			enum page_type type, bool ordered, bool locked);
void f2fs_wait_on_block_writeback(struct inode *inode, block_t blkaddr);
void f2fs_wait_on_block_writeback_range(struct inode *inode, block_t blkaddr,
								block_t len);
void f2fs_write_data_summaries(struct f2fs_sb_info *sbi, block_t start_blk);
void f2fs_write_node_summaries(struct f2fs_sb_info *sbi, block_t start_blk);
int f2fs_lookup_journal_in_cursum(struct f2fs_journal *journal, int type,
			unsigned int val, int alloc);
void f2fs_flush_sit_entries(struct f2fs_sb_info *sbi, struct cp_control *cpc);
int f2fs_build_segment_manager(struct f2fs_sb_info *sbi);
void f2fs_destroy_segment_manager(struct f2fs_sb_info *sbi);
int __init f2fs_create_segment_manager_caches(void);
void f2fs_destroy_segment_manager_caches(void);
int f2fs_rw_hint_to_seg_type(enum rw_hint hint);
enum rw_hint f2fs_io_type_to_rw_hint(struct f2fs_sb_info *sbi,
			enum page_type type, enum temp_type temp);

/*
 * checkpoint.c
 */
void f2fs_stop_checkpoint(struct f2fs_sb_info *sbi, bool end_io);
struct page *f2fs_grab_meta_page(struct f2fs_sb_info *sbi, pgoff_t index);
struct page *f2fs_get_meta_page(struct f2fs_sb_info *sbi, pgoff_t index);
struct page *f2fs_get_meta_page_nofail(struct f2fs_sb_info *sbi, pgoff_t index);
struct page *f2fs_get_tmp_page(struct f2fs_sb_info *sbi, pgoff_t index);
bool f2fs_is_valid_blkaddr(struct f2fs_sb_info *sbi,
					block_t blkaddr, int type);
int f2fs_ra_meta_pages(struct f2fs_sb_info *sbi, block_t start, int nrpages,
			int type, bool sync);
void f2fs_ra_meta_pages_cond(struct f2fs_sb_info *sbi, pgoff_t index);
long f2fs_sync_meta_pages(struct f2fs_sb_info *sbi, enum page_type type,
			long nr_to_write, enum iostat_type io_type);
void f2fs_add_ino_entry(struct f2fs_sb_info *sbi, nid_t ino, int type);
void f2fs_remove_ino_entry(struct f2fs_sb_info *sbi, nid_t ino, int type);
void f2fs_release_ino_entry(struct f2fs_sb_info *sbi, bool all);
bool f2fs_exist_written_data(struct f2fs_sb_info *sbi, nid_t ino, int mode);
void f2fs_set_dirty_device(struct f2fs_sb_info *sbi, nid_t ino,
					unsigned int devidx, int type);
bool f2fs_is_dirty_device(struct f2fs_sb_info *sbi, nid_t ino,
					unsigned int devidx, int type);
int f2fs_sync_inode_meta(struct f2fs_sb_info *sbi);
int f2fs_acquire_orphan_inode(struct f2fs_sb_info *sbi);
void f2fs_release_orphan_inode(struct f2fs_sb_info *sbi);
void f2fs_add_orphan_inode(struct inode *inode);
void f2fs_remove_orphan_inode(struct f2fs_sb_info *sbi, nid_t ino);
int f2fs_recover_orphan_inodes(struct f2fs_sb_info *sbi);
int f2fs_get_valid_checkpoint(struct f2fs_sb_info *sbi);
void f2fs_update_dirty_page(struct inode *inode, struct page *page);
void f2fs_remove_dirty_inode(struct inode *inode);
int f2fs_sync_dirty_inodes(struct f2fs_sb_info *sbi, enum inode_type type);
void f2fs_wait_on_all_pages_writeback(struct f2fs_sb_info *sbi);
int f2fs_write_checkpoint(struct f2fs_sb_info *sbi, struct cp_control *cpc);
void f2fs_init_ino_entry_info(struct f2fs_sb_info *sbi);
int __init f2fs_create_checkpoint_caches(void);
void f2fs_destroy_checkpoint_caches(void);

/*
 * data.c
 */
int f2fs_init_post_read_processing(void);
void f2fs_destroy_post_read_processing(void);
int f2fs_init_bio_entry_cache(void);
void f2fs_destroy_bio_entry_cache(void);
void f2fs_submit_merged_write(struct f2fs_sb_info *sbi, enum page_type type);
void f2fs_submit_merged_write_cond(struct f2fs_sb_info *sbi,
				struct inode *inode, struct page *page,
				nid_t ino, enum page_type type);
<<<<<<< HEAD
=======
void f2fs_submit_merged_ipu_write(struct f2fs_sb_info *sbi,
					struct bio **bio, struct page *page);
>>>>>>> 146c22ec
void f2fs_flush_merged_writes(struct f2fs_sb_info *sbi);
int f2fs_submit_page_bio(struct f2fs_io_info *fio);
int f2fs_merge_page_bio(struct f2fs_io_info *fio);
void f2fs_submit_page_write(struct f2fs_io_info *fio);
struct block_device *f2fs_target_device(struct f2fs_sb_info *sbi,
			block_t blk_addr, struct bio *bio);
int f2fs_target_device_index(struct f2fs_sb_info *sbi, block_t blkaddr);
void f2fs_set_data_blkaddr(struct dnode_of_data *dn);
void f2fs_update_data_blkaddr(struct dnode_of_data *dn, block_t blkaddr);
int f2fs_reserve_new_blocks(struct dnode_of_data *dn, blkcnt_t count);
int f2fs_reserve_new_block(struct dnode_of_data *dn);
int f2fs_get_block(struct dnode_of_data *dn, pgoff_t index);
int f2fs_preallocate_blocks(struct kiocb *iocb, struct iov_iter *from);
int f2fs_reserve_block(struct dnode_of_data *dn, pgoff_t index);
struct page *f2fs_get_read_data_page(struct inode *inode, pgoff_t index,
			int op_flags, bool for_write);
struct page *f2fs_find_data_page(struct inode *inode, pgoff_t index);
struct page *f2fs_get_lock_data_page(struct inode *inode, pgoff_t index,
			bool for_write);
struct page *f2fs_get_new_data_page(struct inode *inode,
			struct page *ipage, pgoff_t index, bool new_i_size);
int f2fs_do_write_data_page(struct f2fs_io_info *fio);
void __do_map_lock(struct f2fs_sb_info *sbi, int flag, bool lock);
int f2fs_map_blocks(struct inode *inode, struct f2fs_map_blocks *map,
			int create, int flag);
int f2fs_fiemap(struct inode *inode, struct fiemap_extent_info *fieinfo,
			u64 start, u64 len);
bool f2fs_should_update_inplace(struct inode *inode, struct f2fs_io_info *fio);
bool f2fs_should_update_outplace(struct inode *inode, struct f2fs_io_info *fio);
void f2fs_invalidate_page(struct page *page, unsigned int offset,
			unsigned int length);
int f2fs_release_page(struct page *page, gfp_t wait);
#ifdef CONFIG_MIGRATION
int f2fs_migrate_page(struct address_space *mapping, struct page *newpage,
			struct page *page, enum migrate_mode mode);
#endif
bool f2fs_overwrite_io(struct inode *inode, loff_t pos, size_t len);
void f2fs_clear_radix_tree_dirty_tag(struct page *page);

/*
 * gc.c
 */
int f2fs_start_gc_thread(struct f2fs_sb_info *sbi);
void f2fs_stop_gc_thread(struct f2fs_sb_info *sbi);
block_t f2fs_start_bidx_of_node(unsigned int node_ofs, struct inode *inode);
int f2fs_gc(struct f2fs_sb_info *sbi, bool sync, bool background,
			unsigned int segno);
void f2fs_build_gc_manager(struct f2fs_sb_info *sbi);
int f2fs_resize_fs(struct f2fs_sb_info *sbi, __u64 block_count);

/*
 * recovery.c
 */
int f2fs_recover_fsync_data(struct f2fs_sb_info *sbi, bool check_only);
bool f2fs_space_for_roll_forward(struct f2fs_sb_info *sbi);

/*
 * debug.c
 */
#ifdef CONFIG_F2FS_STAT_FS
struct f2fs_stat_info {
	struct list_head stat_list;
	struct f2fs_sb_info *sbi;
	int all_area_segs, sit_area_segs, nat_area_segs, ssa_area_segs;
	int main_area_segs, main_area_sections, main_area_zones;
	unsigned long long hit_largest, hit_cached, hit_rbtree;
	unsigned long long hit_total, total_ext;
	int ext_tree, zombie_tree, ext_node;
	int ndirty_node, ndirty_dent, ndirty_meta, ndirty_imeta;
	int ndirty_data, ndirty_qdata;
	int inmem_pages;
	unsigned int ndirty_dirs, ndirty_files, nquota_files, ndirty_all;
	int nats, dirty_nats, sits, dirty_sits;
	int free_nids, avail_nids, alloc_nids;
	int total_count, utilization;
	int bg_gc, nr_wb_cp_data, nr_wb_data;
	int nr_rd_data, nr_rd_node, nr_rd_meta;
	int nr_dio_read, nr_dio_write;
	unsigned int io_skip_bggc, other_skip_bggc;
	int nr_flushing, nr_flushed, flush_list_empty;
	int nr_discarding, nr_discarded;
	int nr_discard_cmd;
	unsigned int undiscard_blks;
	int inline_xattr, inline_inode, inline_dir, append, update, orphans;
	int aw_cnt, max_aw_cnt, vw_cnt, max_vw_cnt;
	unsigned int valid_count, valid_node_count, valid_inode_count, discard_blks;
	unsigned int bimodal, avg_vblocks;
	int util_free, util_valid, util_invalid;
	int rsvd_segs, overp_segs;
	int dirty_count, node_pages, meta_pages;
	int prefree_count, call_count, cp_count, bg_cp_count;
	int tot_segs, node_segs, data_segs, free_segs, free_secs;
	int bg_node_segs, bg_data_segs;
	int tot_blks, data_blks, node_blks;
	int bg_data_blks, bg_node_blks;
	unsigned long long skipped_atomic_files[2];
	int curseg[NR_CURSEG_TYPE];
	int cursec[NR_CURSEG_TYPE];
	int curzone[NR_CURSEG_TYPE];

	unsigned int meta_count[META_MAX];
	unsigned int segment_count[2];
	unsigned int block_count[2];
	unsigned int inplace_count;
	unsigned long long base_mem, cache_mem, page_mem;
};

static inline struct f2fs_stat_info *F2FS_STAT(struct f2fs_sb_info *sbi)
{
	return (struct f2fs_stat_info *)sbi->stat_info;
}

#define stat_inc_cp_count(si)		((si)->cp_count++)
#define stat_inc_bg_cp_count(si)	((si)->bg_cp_count++)
#define stat_inc_call_count(si)		((si)->call_count++)
#define stat_inc_bggc_count(sbi)	((sbi)->bg_gc++)
#define stat_io_skip_bggc_count(sbi)	((sbi)->io_skip_bggc++)
#define stat_other_skip_bggc_count(sbi)	((sbi)->other_skip_bggc++)
#define stat_inc_dirty_inode(sbi, type)	((sbi)->ndirty_inode[type]++)
#define stat_dec_dirty_inode(sbi, type)	((sbi)->ndirty_inode[type]--)
#define stat_inc_total_hit(sbi)		(atomic64_inc(&(sbi)->total_hit_ext))
#define stat_inc_rbtree_node_hit(sbi)	(atomic64_inc(&(sbi)->read_hit_rbtree))
#define stat_inc_largest_node_hit(sbi)	(atomic64_inc(&(sbi)->read_hit_largest))
#define stat_inc_cached_node_hit(sbi)	(atomic64_inc(&(sbi)->read_hit_cached))
#define stat_inc_inline_xattr(inode)					\
	do {								\
		if (f2fs_has_inline_xattr(inode))			\
			(atomic_inc(&F2FS_I_SB(inode)->inline_xattr));	\
	} while (0)
#define stat_dec_inline_xattr(inode)					\
	do {								\
		if (f2fs_has_inline_xattr(inode))			\
			(atomic_dec(&F2FS_I_SB(inode)->inline_xattr));	\
	} while (0)
#define stat_inc_inline_inode(inode)					\
	do {								\
		if (f2fs_has_inline_data(inode))			\
			(atomic_inc(&F2FS_I_SB(inode)->inline_inode));	\
	} while (0)
#define stat_dec_inline_inode(inode)					\
	do {								\
		if (f2fs_has_inline_data(inode))			\
			(atomic_dec(&F2FS_I_SB(inode)->inline_inode));	\
	} while (0)
#define stat_inc_inline_dir(inode)					\
	do {								\
		if (f2fs_has_inline_dentry(inode))			\
			(atomic_inc(&F2FS_I_SB(inode)->inline_dir));	\
	} while (0)
#define stat_dec_inline_dir(inode)					\
	do {								\
		if (f2fs_has_inline_dentry(inode))			\
			(atomic_dec(&F2FS_I_SB(inode)->inline_dir));	\
	} while (0)
#define stat_inc_meta_count(sbi, blkaddr)				\
	do {								\
		if (blkaddr < SIT_I(sbi)->sit_base_addr)		\
			atomic_inc(&(sbi)->meta_count[META_CP]);	\
		else if (blkaddr < NM_I(sbi)->nat_blkaddr)		\
			atomic_inc(&(sbi)->meta_count[META_SIT]);	\
		else if (blkaddr < SM_I(sbi)->ssa_blkaddr)		\
			atomic_inc(&(sbi)->meta_count[META_NAT]);	\
		else if (blkaddr < SM_I(sbi)->main_blkaddr)		\
			atomic_inc(&(sbi)->meta_count[META_SSA]);	\
	} while (0)
#define stat_inc_seg_type(sbi, curseg)					\
		((sbi)->segment_count[(curseg)->alloc_type]++)
#define stat_inc_block_count(sbi, curseg)				\
		((sbi)->block_count[(curseg)->alloc_type]++)
#define stat_inc_inplace_blocks(sbi)					\
		(atomic_inc(&(sbi)->inplace_count))
#define stat_inc_atomic_write(inode)					\
		(atomic_inc(&F2FS_I_SB(inode)->aw_cnt))
#define stat_dec_atomic_write(inode)					\
		(atomic_dec(&F2FS_I_SB(inode)->aw_cnt))
#define stat_update_max_atomic_write(inode)				\
	do {								\
		int cur = atomic_read(&F2FS_I_SB(inode)->aw_cnt);	\
		int max = atomic_read(&F2FS_I_SB(inode)->max_aw_cnt);	\
		if (cur > max)						\
			atomic_set(&F2FS_I_SB(inode)->max_aw_cnt, cur);	\
	} while (0)
#define stat_inc_volatile_write(inode)					\
		(atomic_inc(&F2FS_I_SB(inode)->vw_cnt))
#define stat_dec_volatile_write(inode)					\
		(atomic_dec(&F2FS_I_SB(inode)->vw_cnt))
#define stat_update_max_volatile_write(inode)				\
	do {								\
		int cur = atomic_read(&F2FS_I_SB(inode)->vw_cnt);	\
		int max = atomic_read(&F2FS_I_SB(inode)->max_vw_cnt);	\
		if (cur > max)						\
			atomic_set(&F2FS_I_SB(inode)->max_vw_cnt, cur);	\
	} while (0)
#define stat_inc_seg_count(sbi, type, gc_type)				\
	do {								\
		struct f2fs_stat_info *si = F2FS_STAT(sbi);		\
		si->tot_segs++;						\
		if ((type) == SUM_TYPE_DATA) {				\
			si->data_segs++;				\
			si->bg_data_segs += (gc_type == BG_GC) ? 1 : 0;	\
		} else {						\
			si->node_segs++;				\
			si->bg_node_segs += (gc_type == BG_GC) ? 1 : 0;	\
		}							\
	} while (0)

#define stat_inc_tot_blk_count(si, blks)				\
	((si)->tot_blks += (blks))

#define stat_inc_data_blk_count(sbi, blks, gc_type)			\
	do {								\
		struct f2fs_stat_info *si = F2FS_STAT(sbi);		\
		stat_inc_tot_blk_count(si, blks);			\
		si->data_blks += (blks);				\
		si->bg_data_blks += ((gc_type) == BG_GC) ? (blks) : 0;	\
	} while (0)

#define stat_inc_node_blk_count(sbi, blks, gc_type)			\
	do {								\
		struct f2fs_stat_info *si = F2FS_STAT(sbi);		\
		stat_inc_tot_blk_count(si, blks);			\
		si->node_blks += (blks);				\
		si->bg_node_blks += ((gc_type) == BG_GC) ? (blks) : 0;	\
	} while (0)

int f2fs_build_stats(struct f2fs_sb_info *sbi);
void f2fs_destroy_stats(struct f2fs_sb_info *sbi);
void __init f2fs_create_root_stats(void);
void f2fs_destroy_root_stats(void);
#else
#define stat_inc_cp_count(si)				do { } while (0)
#define stat_inc_bg_cp_count(si)			do { } while (0)
#define stat_inc_call_count(si)				do { } while (0)
#define stat_inc_bggc_count(si)				do { } while (0)
#define stat_io_skip_bggc_count(sbi)			do { } while (0)
#define stat_other_skip_bggc_count(sbi)			do { } while (0)
#define stat_inc_dirty_inode(sbi, type)			do { } while (0)
#define stat_dec_dirty_inode(sbi, type)			do { } while (0)
#define stat_inc_total_hit(sb)				do { } while (0)
#define stat_inc_rbtree_node_hit(sb)			do { } while (0)
#define stat_inc_largest_node_hit(sbi)			do { } while (0)
#define stat_inc_cached_node_hit(sbi)			do { } while (0)
#define stat_inc_inline_xattr(inode)			do { } while (0)
#define stat_dec_inline_xattr(inode)			do { } while (0)
#define stat_inc_inline_inode(inode)			do { } while (0)
#define stat_dec_inline_inode(inode)			do { } while (0)
#define stat_inc_inline_dir(inode)			do { } while (0)
#define stat_dec_inline_dir(inode)			do { } while (0)
#define stat_inc_atomic_write(inode)			do { } while (0)
#define stat_dec_atomic_write(inode)			do { } while (0)
#define stat_update_max_atomic_write(inode)		do { } while (0)
#define stat_inc_volatile_write(inode)			do { } while (0)
#define stat_dec_volatile_write(inode)			do { } while (0)
#define stat_update_max_volatile_write(inode)		do { } while (0)
#define stat_inc_meta_count(sbi, blkaddr)		do { } while (0)
#define stat_inc_seg_type(sbi, curseg)			do { } while (0)
#define stat_inc_block_count(sbi, curseg)		do { } while (0)
#define stat_inc_inplace_blocks(sbi)			do { } while (0)
#define stat_inc_seg_count(sbi, type, gc_type)		do { } while (0)
#define stat_inc_tot_blk_count(si, blks)		do { } while (0)
#define stat_inc_data_blk_count(sbi, blks, gc_type)	do { } while (0)
#define stat_inc_node_blk_count(sbi, blks, gc_type)	do { } while (0)

static inline int f2fs_build_stats(struct f2fs_sb_info *sbi) { return 0; }
static inline void f2fs_destroy_stats(struct f2fs_sb_info *sbi) { }
static inline void __init f2fs_create_root_stats(void) { }
static inline void f2fs_destroy_root_stats(void) { }
#endif

extern const struct file_operations f2fs_dir_operations;
#ifdef CONFIG_UNICODE
extern const struct dentry_operations f2fs_dentry_ops;
#endif
extern const struct file_operations f2fs_file_operations;
extern const struct inode_operations f2fs_file_inode_operations;
extern const struct address_space_operations f2fs_dblock_aops;
extern const struct address_space_operations f2fs_node_aops;
extern const struct address_space_operations f2fs_meta_aops;
extern const struct inode_operations f2fs_dir_inode_operations;
extern const struct inode_operations f2fs_symlink_inode_operations;
extern const struct inode_operations f2fs_encrypted_symlink_inode_operations;
extern const struct inode_operations f2fs_special_inode_operations;
extern struct kmem_cache *f2fs_inode_entry_slab;

/*
 * inline.c
 */
bool f2fs_may_inline_data(struct inode *inode);
bool f2fs_may_inline_dentry(struct inode *inode);
void f2fs_do_read_inline_data(struct page *page, struct page *ipage);
void f2fs_truncate_inline_inode(struct inode *inode,
						struct page *ipage, u64 from);
int f2fs_read_inline_data(struct inode *inode, struct page *page);
int f2fs_convert_inline_page(struct dnode_of_data *dn, struct page *page);
int f2fs_convert_inline_inode(struct inode *inode);
int f2fs_write_inline_data(struct inode *inode, struct page *page);
bool f2fs_recover_inline_data(struct inode *inode, struct page *npage);
struct f2fs_dir_entry *f2fs_find_in_inline_dir(struct inode *dir,
			struct fscrypt_name *fname, struct page **res_page);
int f2fs_make_empty_inline_dir(struct inode *inode, struct inode *parent,
			struct page *ipage);
int f2fs_add_inline_entry(struct inode *dir, const struct qstr *new_name,
			const struct qstr *orig_name,
			struct inode *inode, nid_t ino, umode_t mode);
void f2fs_delete_inline_entry(struct f2fs_dir_entry *dentry,
				struct page *page, struct inode *dir,
				struct inode *inode);
bool f2fs_empty_inline_dir(struct inode *dir);
int f2fs_read_inline_dir(struct file *file, struct dir_context *ctx,
			struct fscrypt_str *fstr);
int f2fs_inline_data_fiemap(struct inode *inode,
			struct fiemap_extent_info *fieinfo,
			__u64 start, __u64 len);

/*
 * shrinker.c
 */
unsigned long f2fs_shrink_count(struct shrinker *shrink,
			struct shrink_control *sc);
unsigned long f2fs_shrink_scan(struct shrinker *shrink,
			struct shrink_control *sc);
void f2fs_join_shrinker(struct f2fs_sb_info *sbi);
void f2fs_leave_shrinker(struct f2fs_sb_info *sbi);

/*
 * extent_cache.c
 */
struct rb_entry *f2fs_lookup_rb_tree(struct rb_root_cached *root,
				struct rb_entry *cached_re, unsigned int ofs);
struct rb_node **f2fs_lookup_rb_tree_for_insert(struct f2fs_sb_info *sbi,
				struct rb_root_cached *root,
				struct rb_node **parent,
				unsigned int ofs, bool *leftmost);
struct rb_entry *f2fs_lookup_rb_tree_ret(struct rb_root_cached *root,
		struct rb_entry *cached_re, unsigned int ofs,
		struct rb_entry **prev_entry, struct rb_entry **next_entry,
		struct rb_node ***insert_p, struct rb_node **insert_parent,
		bool force, bool *leftmost);
bool f2fs_check_rb_tree_consistence(struct f2fs_sb_info *sbi,
						struct rb_root_cached *root);
unsigned int f2fs_shrink_extent_tree(struct f2fs_sb_info *sbi, int nr_shrink);
bool f2fs_init_extent_tree(struct inode *inode, struct f2fs_extent *i_ext);
void f2fs_drop_extent_tree(struct inode *inode);
unsigned int f2fs_destroy_extent_node(struct inode *inode);
void f2fs_destroy_extent_tree(struct inode *inode);
bool f2fs_lookup_extent_cache(struct inode *inode, pgoff_t pgofs,
			struct extent_info *ei);
void f2fs_update_extent_cache(struct dnode_of_data *dn);
void f2fs_update_extent_cache_range(struct dnode_of_data *dn,
			pgoff_t fofs, block_t blkaddr, unsigned int len);
void f2fs_init_extent_cache_info(struct f2fs_sb_info *sbi);
int __init f2fs_create_extent_cache(void);
void f2fs_destroy_extent_cache(void);

/*
 * sysfs.c
 */
int __init f2fs_init_sysfs(void);
void f2fs_exit_sysfs(void);
int f2fs_register_sysfs(struct f2fs_sb_info *sbi);
void f2fs_unregister_sysfs(struct f2fs_sb_info *sbi);

/* verity.c */
extern const struct fsverity_operations f2fs_verityops;

/*
 * crypto support
 */
static inline bool f2fs_encrypted_file(struct inode *inode)
{
	return IS_ENCRYPTED(inode) && S_ISREG(inode->i_mode);
}

static inline void f2fs_set_encrypted_inode(struct inode *inode)
{
#ifdef CONFIG_FS_ENCRYPTION
	file_set_encrypt(inode);
	f2fs_set_inode_flags(inode);
#endif
}

/*
 * Returns true if the reads of the inode's data need to undergo some
 * postprocessing step, like decryption or authenticity verification.
 */
static inline bool f2fs_post_read_required(struct inode *inode)
{
	return f2fs_encrypted_file(inode) || fsverity_active(inode);
}

#define F2FS_FEATURE_FUNCS(name, flagname) \
static inline int f2fs_sb_has_##name(struct f2fs_sb_info *sbi) \
{ \
	return F2FS_HAS_FEATURE(sbi, F2FS_FEATURE_##flagname); \
}

F2FS_FEATURE_FUNCS(encrypt, ENCRYPT);
F2FS_FEATURE_FUNCS(blkzoned, BLKZONED);
F2FS_FEATURE_FUNCS(extra_attr, EXTRA_ATTR);
F2FS_FEATURE_FUNCS(project_quota, PRJQUOTA);
F2FS_FEATURE_FUNCS(inode_chksum, INODE_CHKSUM);
F2FS_FEATURE_FUNCS(flexible_inline_xattr, FLEXIBLE_INLINE_XATTR);
F2FS_FEATURE_FUNCS(quota_ino, QUOTA_INO);
F2FS_FEATURE_FUNCS(inode_crtime, INODE_CRTIME);
F2FS_FEATURE_FUNCS(lost_found, LOST_FOUND);
F2FS_FEATURE_FUNCS(verity, VERITY);
F2FS_FEATURE_FUNCS(sb_chksum, SB_CHKSUM);
F2FS_FEATURE_FUNCS(casefold, CASEFOLD);

#ifdef CONFIG_BLK_DEV_ZONED
static inline bool f2fs_blkz_is_seq(struct f2fs_sb_info *sbi, int devi,
				    block_t blkaddr)
{
	unsigned int zno = blkaddr >> sbi->log_blocks_per_blkz;

	return test_bit(zno, FDEV(devi).blkz_seq);
}
#endif

static inline bool f2fs_hw_should_discard(struct f2fs_sb_info *sbi)
{
	return f2fs_sb_has_blkzoned(sbi);
}

static inline bool f2fs_bdev_support_discard(struct block_device *bdev)
{
	return blk_queue_discard(bdev_get_queue(bdev)) ||
	       bdev_is_zoned(bdev);
}

static inline bool f2fs_hw_support_discard(struct f2fs_sb_info *sbi)
{
	int i;

	if (!f2fs_is_multi_device(sbi))
		return f2fs_bdev_support_discard(sbi->sb->s_bdev);

	for (i = 0; i < sbi->s_ndevs; i++)
		if (f2fs_bdev_support_discard(FDEV(i).bdev))
			return true;
	return false;
}

static inline bool f2fs_realtime_discard_enable(struct f2fs_sb_info *sbi)
{
	return (test_opt(sbi, DISCARD) && f2fs_hw_support_discard(sbi)) ||
					f2fs_hw_should_discard(sbi);
}

static inline bool f2fs_hw_is_readonly(struct f2fs_sb_info *sbi)
{
	int i;

	if (!f2fs_is_multi_device(sbi))
		return bdev_read_only(sbi->sb->s_bdev);

	for (i = 0; i < sbi->s_ndevs; i++)
		if (bdev_read_only(FDEV(i).bdev))
			return true;
	return false;
}


static inline void set_opt_mode(struct f2fs_sb_info *sbi, unsigned int mt)
{
	clear_opt(sbi, ADAPTIVE);
	clear_opt(sbi, LFS);

	switch (mt) {
	case F2FS_MOUNT_ADAPTIVE:
		set_opt(sbi, ADAPTIVE);
		break;
	case F2FS_MOUNT_LFS:
		set_opt(sbi, LFS);
		break;
	}
}

static inline bool f2fs_may_encrypt(struct inode *inode)
{
#ifdef CONFIG_FS_ENCRYPTION
	umode_t mode = inode->i_mode;

	return (S_ISREG(mode) || S_ISDIR(mode) || S_ISLNK(mode));
#else
	return false;
#endif
}

static inline int block_unaligned_IO(struct inode *inode,
				struct kiocb *iocb, struct iov_iter *iter)
<<<<<<< HEAD
{
	unsigned int i_blkbits = READ_ONCE(inode->i_blkbits);
	unsigned int blocksize_mask = (1 << i_blkbits) - 1;
	loff_t offset = iocb->ki_pos;
	unsigned long align = offset | iov_iter_alignment(iter);

	return align & blocksize_mask;
}

static inline int allow_outplace_dio(struct inode *inode,
				struct kiocb *iocb, struct iov_iter *iter)
{
	struct f2fs_sb_info *sbi = F2FS_I_SB(inode);
	int rw = iov_iter_rw(iter);

	return (test_opt(sbi, LFS) && (rw == WRITE) &&
				!block_unaligned_IO(inode, iocb, iter));
}

static inline bool f2fs_force_buffered_io(struct inode *inode,
				struct kiocb *iocb, struct iov_iter *iter)
{
=======
{
	unsigned int i_blkbits = READ_ONCE(inode->i_blkbits);
	unsigned int blocksize_mask = (1 << i_blkbits) - 1;
	loff_t offset = iocb->ki_pos;
	unsigned long align = offset | iov_iter_alignment(iter);

	return align & blocksize_mask;
}

static inline int allow_outplace_dio(struct inode *inode,
				struct kiocb *iocb, struct iov_iter *iter)
{
	struct f2fs_sb_info *sbi = F2FS_I_SB(inode);
	int rw = iov_iter_rw(iter);

	return (test_opt(sbi, LFS) && (rw == WRITE) &&
				!block_unaligned_IO(inode, iocb, iter));
}

static inline bool f2fs_force_buffered_io(struct inode *inode,
				struct kiocb *iocb, struct iov_iter *iter)
{
>>>>>>> 146c22ec
	struct f2fs_sb_info *sbi = F2FS_I_SB(inode);
	int rw = iov_iter_rw(iter);

	if (f2fs_post_read_required(inode))
		return true;
	if (f2fs_is_multi_device(sbi))
		return true;
	/*
	 * for blkzoned device, fallback direct IO to buffered IO, so
	 * all IOs can be serialized by log-structured write.
	 */
	if (f2fs_sb_has_blkzoned(sbi))
		return true;
	if (test_opt(sbi, LFS) && (rw == WRITE)) {
		if (block_unaligned_IO(inode, iocb, iter))
			return true;
		if (F2FS_IO_ALIGNED(sbi))
			return true;
	}
	if (is_sbi_flag_set(F2FS_I_SB(inode), SBI_CP_DISABLED) &&
					!IS_SWAPFILE(inode))
		return true;

	return false;
}

#ifdef CONFIG_F2FS_FAULT_INJECTION
extern void f2fs_build_fault_attr(struct f2fs_sb_info *sbi, unsigned int rate,
							unsigned int type);
#else
#define f2fs_build_fault_attr(sbi, rate, type)		do { } while (0)
#endif

static inline bool is_journalled_quota(struct f2fs_sb_info *sbi)
{
#ifdef CONFIG_QUOTA
	if (f2fs_sb_has_quota_ino(sbi))
		return true;
	if (F2FS_OPTION(sbi).s_qf_names[USRQUOTA] ||
		F2FS_OPTION(sbi).s_qf_names[GRPQUOTA] ||
		F2FS_OPTION(sbi).s_qf_names[PRJQUOTA])
		return true;
#endif
	return false;
}

#define EFSBADCRC	EBADMSG		/* Bad CRC detected */
#define EFSCORRUPTED	EUCLEAN		/* Filesystem is corrupted */

#endif /* _LINUX_F2FS_H */<|MERGE_RESOLUTION|>--- conflicted
+++ resolved
@@ -137,12 +137,9 @@
 	int alloc_mode;			/* segment allocation policy */
 	int fsync_mode;			/* fsync policy */
 	bool test_dummy_encryption;	/* test dummy encryption */
-<<<<<<< HEAD
-=======
 #ifdef CONFIG_FS_ENCRYPTION
 	bool inlinecrypt;		/* inline encryption enabled */
 #endif
->>>>>>> 146c22ec
 	block_t unusable_cap;		/* Amount of space allowed to be
 					 * unusable when disabling checkpoint
 					 */
@@ -1381,16 +1378,10 @@
 };
 
 #ifdef CONFIG_F2FS_FAULT_INJECTION
-<<<<<<< HEAD
-#define f2fs_show_injection_info(type)					\
-	printk_ratelimited("%sF2FS-fs : inject %s in %s of %pF\n",	\
-		KERN_INFO, f2fs_fault_name[type],			\
-=======
 #define f2fs_show_injection_info(sbi, type)					\
 	printk_ratelimited("%sF2FS-fs (%s) : inject %s in %s of %pS\n",	\
 		KERN_INFO, sbi->sb->s_id,				\
 		f2fs_fault_name[type],					\
->>>>>>> 146c22ec
 		__func__, __builtin_return_address(0))
 static inline bool time_to_inject(struct f2fs_sb_info *sbi, int type)
 {
@@ -3134,11 +3125,7 @@
 int f2fs_npages_for_summary_flush(struct f2fs_sb_info *sbi, bool for_ra);
 void allocate_segment_for_resize(struct f2fs_sb_info *sbi, int type,
 					unsigned int start, unsigned int end);
-<<<<<<< HEAD
-void f2fs_allocate_new_segments(struct f2fs_sb_info *sbi);
-=======
 void f2fs_allocate_new_segments(struct f2fs_sb_info *sbi, int type);
->>>>>>> 146c22ec
 int f2fs_trim_fs(struct f2fs_sb_info *sbi, struct fstrim_range *range);
 bool f2fs_exist_trim_candidates(struct f2fs_sb_info *sbi,
 					struct cp_control *cpc);
@@ -3230,11 +3217,8 @@
 void f2fs_submit_merged_write_cond(struct f2fs_sb_info *sbi,
 				struct inode *inode, struct page *page,
 				nid_t ino, enum page_type type);
-<<<<<<< HEAD
-=======
 void f2fs_submit_merged_ipu_write(struct f2fs_sb_info *sbi,
 					struct bio **bio, struct page *page);
->>>>>>> 146c22ec
 void f2fs_flush_merged_writes(struct f2fs_sb_info *sbi);
 int f2fs_submit_page_bio(struct f2fs_io_info *fio);
 int f2fs_merge_page_bio(struct f2fs_io_info *fio);
@@ -3726,7 +3710,6 @@
 
 static inline int block_unaligned_IO(struct inode *inode,
 				struct kiocb *iocb, struct iov_iter *iter)
-<<<<<<< HEAD
 {
 	unsigned int i_blkbits = READ_ONCE(inode->i_blkbits);
 	unsigned int blocksize_mask = (1 << i_blkbits) - 1;
@@ -3749,30 +3732,6 @@
 static inline bool f2fs_force_buffered_io(struct inode *inode,
 				struct kiocb *iocb, struct iov_iter *iter)
 {
-=======
-{
-	unsigned int i_blkbits = READ_ONCE(inode->i_blkbits);
-	unsigned int blocksize_mask = (1 << i_blkbits) - 1;
-	loff_t offset = iocb->ki_pos;
-	unsigned long align = offset | iov_iter_alignment(iter);
-
-	return align & blocksize_mask;
-}
-
-static inline int allow_outplace_dio(struct inode *inode,
-				struct kiocb *iocb, struct iov_iter *iter)
-{
-	struct f2fs_sb_info *sbi = F2FS_I_SB(inode);
-	int rw = iov_iter_rw(iter);
-
-	return (test_opt(sbi, LFS) && (rw == WRITE) &&
-				!block_unaligned_IO(inode, iocb, iter));
-}
-
-static inline bool f2fs_force_buffered_io(struct inode *inode,
-				struct kiocb *iocb, struct iov_iter *iter)
-{
->>>>>>> 146c22ec
 	struct f2fs_sb_info *sbi = F2FS_I_SB(inode);
 	int rw = iov_iter_rw(iter);
 
