--- conflicted
+++ resolved
@@ -1067,10 +1067,7 @@
 		crypto_free_shash(sbi->s_chksum_driver);
 	kfree(sbi->s_blockgroup_lock);
 	fs_put_dax(sbi->s_daxdev);
-<<<<<<< HEAD
-=======
 	fscrypt_free_dummy_context(&sbi->s_dummy_enc_ctx);
->>>>>>> 7520793d
 #ifdef CONFIG_UNICODE
 	utf8_unload(sb->s_encoding);
 #endif
@@ -1363,23 +1360,6 @@
 ext4_get_dummy_context(struct super_block *sb)
 {
 	return EXT4_SB(sb)->s_dummy_enc_ctx.ctx;
-}
-
-static bool ext4_has_stable_inodes(struct super_block *sb)
-{
-	return ext4_has_feature_stable_inodes(sb);
-}
-
-static void ext4_get_ino_and_lblk_bits(struct super_block *sb,
-				       int *ino_bits_ret, int *lblk_bits_ret)
-{
-	*ino_bits_ret = 8 * sizeof(EXT4_SB(sb)->s_es->s_inodes_count);
-	*lblk_bits_ret = 8 * sizeof(ext4_lblk_t);
-}
-
-static bool ext4_inline_crypt_enabled(struct super_block *sb)
-{
-	return test_opt(sb, INLINECRYPT);
 }
 
 static bool ext4_has_stable_inodes(struct super_block *sb)
@@ -1812,11 +1792,7 @@
 	{Opt_jqfmt_vfsv0, QFMT_VFS_V0, MOPT_QFMT},
 	{Opt_jqfmt_vfsv1, QFMT_VFS_V1, MOPT_QFMT},
 	{Opt_max_dir_size_kb, 0, MOPT_GTE0},
-<<<<<<< HEAD
-	{Opt_test_dummy_encryption, 0, MOPT_GTE0},
-=======
 	{Opt_test_dummy_encryption, 0, MOPT_STRING},
->>>>>>> 7520793d
 #ifdef CONFIG_FS_ENCRYPTION_INLINE_CRYPT
 	{Opt_inlinecrypt, EXT4_MOUNT_INLINECRYPT, MOPT_SET},
 #else
@@ -1856,8 +1832,6 @@
 }
 #endif
 
-<<<<<<< HEAD
-=======
 static int ext4_set_test_dummy_encryption(struct super_block *sb,
 					  const char *opt,
 					  const substring_t *arg,
@@ -1900,7 +1874,6 @@
 	return 1;
 }
 
->>>>>>> 7520793d
 static int handle_mount_opt(struct super_block *sb, char *opt, int token,
 			    substring_t *args, unsigned long *journal_devnum,
 			    unsigned int *journal_ioprio, int is_remount)
@@ -2090,19 +2063,8 @@
 		*journal_ioprio =
 			IOPRIO_PRIO_VALUE(IOPRIO_CLASS_BE, arg);
 	} else if (token == Opt_test_dummy_encryption) {
-<<<<<<< HEAD
-#ifdef CONFIG_FS_ENCRYPTION
-		sbi->s_mount_flags |= EXT4_MF_TEST_DUMMY_ENCRYPTION;
-		ext4_msg(sb, KERN_WARNING,
-			 "Test dummy encryption mode enabled");
-#else
-		ext4_msg(sb, KERN_WARNING,
-			 "Test dummy encryption mount option ignored");
-#endif
-=======
 		return ext4_set_test_dummy_encryption(sb, opt, &args[0],
 						      is_remount);
->>>>>>> 7520793d
 	} else if (m->flags & MOPT_DATAJ) {
 		if (is_remount) {
 			if (!sbi->s_journal)
@@ -4008,15 +3970,6 @@
 		struct unicode_map *encoding;
 		__u16 encoding_flags;
 
-<<<<<<< HEAD
-		if (ext4_has_feature_encrypt(sb)) {
-			ext4_msg(sb, KERN_ERR,
-				 "Can't mount with encoding and encryption");
-			goto failed_mount;
-		}
-
-=======
->>>>>>> 7520793d
 		if (ext4_sb_read_encoding(es, &encoding_info,
 					  &encoding_flags)) {
 			ext4_msg(sb, KERN_ERR,
