// SPDX-License-Identifier: GPL-2.0
/*
 *  linux/fs/ext4/ialloc.c
 *
 * Copyright (C) 1992, 1993, 1994, 1995
 * Remy Card (card@masi.ibp.fr)
 * Laboratoire MASI - Institut Blaise Pascal
 * Universite Pierre et Marie Curie (Paris VI)
 *
 *  BSD ufs-inspired inode and directory allocation by
 *  Stephen Tweedie (sct@redhat.com), 1993
 *  Big-endian to little-endian byte-swapping/bitmaps by
 *        David S. Miller (davem@caip.rutgers.edu), 1995
 */

#include <linux/time.h>
#include <linux/fs.h>
#include <linux/stat.h>
#include <linux/string.h>
#include <linux/quotaops.h>
#include <linux/buffer_head.h>
#include <linux/random.h>
#include <linux/bitops.h>
#include <linux/blkdev.h>
#include <linux/cred.h>

#include <asm/byteorder.h>

#include "ext4.h"
#include "ext4_jbd2.h"
#include "xattr.h"
#include "acl.h"

#include <trace/events/ext4.h>

/*
 * ialloc.c contains the inodes allocation and deallocation routines
 */

/*
 * The free inodes are managed by bitmaps.  A file system contains several
 * blocks groups.  Each group contains 1 bitmap block for blocks, 1 bitmap
 * block for inodes, N blocks for the inode table and data blocks.
 *
 * The file system contains group descriptors which are located after the
 * super block.  Each descriptor contains the number of the bitmap block and
 * the free blocks count in the block.
 */

/*
 * To avoid calling the atomic setbit hundreds or thousands of times, we only
 * need to use it within a single byte (to ensure we get endianness right).
 * We can use memset for the rest of the bitmap as there are no other users.
 */
void ext4_mark_bitmap_end(int start_bit, int end_bit, char *bitmap)
{
	int i;

	if (start_bit >= end_bit)
		return;

	ext4_debug("mark end bits +%d through +%d used\n", start_bit, end_bit);
	for (i = start_bit; i < ((start_bit + 7) & ~7UL); i++)
		ext4_set_bit(i, bitmap);
	if (i < end_bit)
		memset(bitmap + (i >> 3), 0xff, (end_bit - i) >> 3);
}

<<<<<<< HEAD
/* Initializes an uninitialized inode bitmap */
static int ext4_init_inode_bitmap(struct super_block *sb,
				       struct buffer_head *bh,
				       ext4_group_t block_group,
				       struct ext4_group_desc *gdp)
{
	J_ASSERT_BH(bh, buffer_locked(bh));

	/* If checksum is bad mark all blocks and inodes use to prevent
	 * allocation, essentially implementing a per-group read-only flag. */
	if (!ext4_group_desc_csum_verify(sb, block_group, gdp)) {
		ext4_corrupted_block_group(sb, block_group,
				EXT4_GROUP_INFO_BBITMAP_CORRUPT |
				EXT4_GROUP_INFO_IBITMAP_CORRUPT,
				"Checksum bad for group %u", block_group);
		return 0;
	}

	memset(bh->b_data, 0, (EXT4_INODES_PER_GROUP(sb) + 7) / 8);
	ext4_mark_bitmap_end(EXT4_INODES_PER_GROUP(sb), sb->s_blocksize * 8,
			bh->b_data);
	ext4_inode_bitmap_csum_set(sb, block_group, gdp, bh,
				   EXT4_INODES_PER_GROUP(sb) / 8);
	ext4_group_desc_csum_set(sb, block_group, gdp);

	return 0;
}

=======
>>>>>>> 815e34f8
void ext4_end_bitmap_read(struct buffer_head *bh, int uptodate)
{
	if (uptodate) {
		set_buffer_uptodate(bh);
		set_bitmap_uptodate(bh);
	}
	unlock_buffer(bh);
	put_bh(bh);
}

static int ext4_validate_inode_bitmap(struct super_block *sb,
				      struct ext4_group_desc *desc,
				      ext4_group_t block_group,
				      struct buffer_head *bh)
{
	ext4_fsblk_t	blk;
	struct ext4_group_info *grp = ext4_get_group_info(sb, block_group);
	struct ext4_sb_info *sbi = EXT4_SB(sb);

	if (buffer_verified(bh))
		return 0;
	if (EXT4_MB_GRP_IBITMAP_CORRUPT(grp))
		return -EFSCORRUPTED;

	ext4_lock_group(sb, block_group);
	if (buffer_verified(bh))
		goto verified;
	blk = ext4_inode_bitmap(sb, desc);
	if (!ext4_inode_bitmap_csum_verify(sb, block_group, desc, bh,
					   EXT4_INODES_PER_GROUP(sb) / 8)) {
		ext4_unlock_group(sb, block_group);
		ext4_corrupted_block_group(sb, block_group,
				EXT4_GROUP_INFO_IBITMAP_CORRUPT,
				"Corrupt inode bitmap - block_group = %u, inode_bitmap = %llu",
				block_group, blk);
		return 0;
	}
	set_buffer_verified(bh);
verified:
	ext4_unlock_group(sb, block_group);
	return 0;
}

/*
 * Read the inode allocation bitmap for a given block_group, reading
 * into the specified slot in the superblock's bitmap cache.
 *
 * Return buffer_head of bitmap on success or NULL.
 */
static struct buffer_head *
ext4_read_inode_bitmap(struct super_block *sb, ext4_group_t block_group)
{
	struct ext4_group_desc *desc;
	struct ext4_sb_info *sbi = EXT4_SB(sb);
	struct buffer_head *bh = NULL;
	ext4_fsblk_t bitmap_blk;
	int err;

	desc = ext4_get_group_desc(sb, block_group, NULL);
	if (!desc)
		return ERR_PTR(-EFSCORRUPTED);

	bitmap_blk = ext4_inode_bitmap(sb, desc);
	if ((bitmap_blk <= le32_to_cpu(sbi->s_es->s_first_data_block)) ||
	    (bitmap_blk >= ext4_blocks_count(sbi->s_es))) {
		ext4_error(sb, "Invalid inode bitmap blk %llu in "
			   "block_group %u", bitmap_blk, block_group);
		return ERR_PTR(-EFSCORRUPTED);
	}
	bh = sb_getblk(sb, bitmap_blk);
	if (unlikely(!bh)) {
		ext4_error(sb, "Cannot read inode bitmap - "
			    "block_group = %u, inode_bitmap = %llu",
			    block_group, bitmap_blk);
		return ERR_PTR(-EIO);
	}
	if (bitmap_uptodate(bh))
		goto verify;

	lock_buffer(bh);
	if (bitmap_uptodate(bh)) {
		unlock_buffer(bh);
		goto verify;
	}

	ext4_lock_group(sb, block_group);
	if (ext4_has_group_desc_csum(sb) &&
	    (desc->bg_flags & cpu_to_le16(EXT4_BG_INODE_UNINIT))) {
		if (block_group == 0) {
			ext4_unlock_group(sb, block_group);
			unlock_buffer(bh);
			ext4_error(sb, "Inode bitmap for bg 0 marked "
				   "uninitialized");
			err = -EFSCORRUPTED;
			goto out;
		}
		memset(bh->b_data, 0, (EXT4_INODES_PER_GROUP(sb) + 7) / 8);
		ext4_mark_bitmap_end(EXT4_INODES_PER_GROUP(sb),
				     sb->s_blocksize * 8, bh->b_data);
		set_bitmap_uptodate(bh);
		set_buffer_uptodate(bh);
		set_buffer_verified(bh);
		ext4_unlock_group(sb, block_group);
		unlock_buffer(bh);
		return bh;
	}
	ext4_unlock_group(sb, block_group);

	if (buffer_uptodate(bh)) {
		/*
		 * if not uninit if bh is uptodate,
		 * bitmap is also uptodate
		 */
		set_bitmap_uptodate(bh);
		unlock_buffer(bh);
		goto verify;
	}
	/*
	 * submit the buffer_head for reading
	 */
	trace_ext4_load_inode_bitmap(sb, block_group);
	bh->b_end_io = ext4_end_bitmap_read;
	get_bh(bh);
	submit_bh(REQ_OP_READ, REQ_META | REQ_PRIO, bh);
	wait_on_buffer(bh);
	if (!buffer_uptodate(bh)) {
		put_bh(bh);
		ext4_error(sb, "Cannot read inode bitmap - "
			   "block_group = %u, inode_bitmap = %llu",
			   block_group, bitmap_blk);
		return ERR_PTR(-EIO);
	}

verify:
	err = ext4_validate_inode_bitmap(sb, desc, block_group, bh);
	if (err)
		goto out;
	return bh;
out:
	put_bh(bh);
	return ERR_PTR(err);
}

/*
 * NOTE! When we get the inode, we're the only people
 * that have access to it, and as such there are no
 * race conditions we have to worry about. The inode
 * is not on the hash-lists, and it cannot be reached
 * through the filesystem because the directory entry
 * has been deleted earlier.
 *
 * HOWEVER: we must make sure that we get no aliases,
 * which means that we have to call "clear_inode()"
 * _before_ we mark the inode not in use in the inode
 * bitmaps. Otherwise a newly created file might use
 * the same inode number (not actually the same pointer
 * though), and then we'd have two inodes sharing the
 * same inode number and space on the harddisk.
 */
void ext4_free_inode(handle_t *handle, struct inode *inode)
{
	struct super_block *sb = inode->i_sb;
	int is_directory;
	unsigned long ino;
	struct buffer_head *bitmap_bh = NULL;
	struct buffer_head *bh2;
	ext4_group_t block_group;
	unsigned long bit;
	struct ext4_group_desc *gdp;
	struct ext4_super_block *es;
	struct ext4_sb_info *sbi;
	int fatal = 0, err, count, cleared;
	struct ext4_group_info *grp;

	if (!sb) {
		printk(KERN_ERR "EXT4-fs: %s:%d: inode on "
		       "nonexistent device\n", __func__, __LINE__);
		return;
	}
	if (atomic_read(&inode->i_count) > 1) {
		ext4_msg(sb, KERN_ERR, "%s:%d: inode #%lu: count=%d",
			 __func__, __LINE__, inode->i_ino,
			 atomic_read(&inode->i_count));
		return;
	}
	if (inode->i_nlink) {
		ext4_msg(sb, KERN_ERR, "%s:%d: inode #%lu: nlink=%d\n",
			 __func__, __LINE__, inode->i_ino, inode->i_nlink);
		return;
	}
	sbi = EXT4_SB(sb);

	ino = inode->i_ino;
	ext4_debug("freeing inode %lu\n", ino);
	trace_ext4_free_inode(inode);

	/*
	 * Note: we must free any quota before locking the superblock,
	 * as writing the quota to disk may need the lock as well.
	 */
	dquot_initialize(inode);
	dquot_free_inode(inode);
	dquot_drop(inode);

	is_directory = S_ISDIR(inode->i_mode);

	/* Do this BEFORE marking the inode not in use or returning an error */
	ext4_clear_inode(inode);

	es = EXT4_SB(sb)->s_es;
	if (ino < EXT4_FIRST_INO(sb) || ino > le32_to_cpu(es->s_inodes_count)) {
		ext4_error(sb, "reserved or nonexistent inode %lu", ino);
		goto error_return;
	}
	block_group = (ino - 1) / EXT4_INODES_PER_GROUP(sb);
	bit = (ino - 1) % EXT4_INODES_PER_GROUP(sb);
	bitmap_bh = ext4_read_inode_bitmap(sb, block_group);
	/* Don't bother if the inode bitmap is corrupt. */
	grp = ext4_get_group_info(sb, block_group);
	if (IS_ERR(bitmap_bh)) {
		fatal = PTR_ERR(bitmap_bh);
		bitmap_bh = NULL;
		goto error_return;
	}
	if (unlikely(EXT4_MB_GRP_IBITMAP_CORRUPT(grp))) {
		fatal = -EFSCORRUPTED;
		goto error_return;
	}

	BUFFER_TRACE(bitmap_bh, "get_write_access");
	fatal = ext4_journal_get_write_access(handle, bitmap_bh);
	if (fatal)
		goto error_return;

	fatal = -ESRCH;
	gdp = ext4_get_group_desc(sb, block_group, &bh2);
	if (gdp) {
		BUFFER_TRACE(bh2, "get_write_access");
		fatal = ext4_journal_get_write_access(handle, bh2);
	}
	ext4_lock_group(sb, block_group);
	cleared = ext4_test_and_clear_bit(bit, bitmap_bh->b_data);
	if (fatal || !cleared) {
		ext4_unlock_group(sb, block_group);
		goto out;
	}

	count = ext4_free_inodes_count(sb, gdp) + 1;
	ext4_free_inodes_set(sb, gdp, count);
	if (is_directory) {
		count = ext4_used_dirs_count(sb, gdp) - 1;
		ext4_used_dirs_set(sb, gdp, count);
		percpu_counter_dec(&sbi->s_dirs_counter);
	}
	ext4_inode_bitmap_csum_set(sb, block_group, gdp, bitmap_bh,
				   EXT4_INODES_PER_GROUP(sb) / 8);
	ext4_group_desc_csum_set(sb, block_group, gdp);
	ext4_unlock_group(sb, block_group);

	percpu_counter_inc(&sbi->s_freeinodes_counter);
	if (sbi->s_log_groups_per_flex) {
		ext4_group_t f = ext4_flex_group(sbi, block_group);

		atomic_inc(&sbi->s_flex_groups[f].free_inodes);
		if (is_directory)
			atomic_dec(&sbi->s_flex_groups[f].used_dirs);
	}
	BUFFER_TRACE(bh2, "call ext4_handle_dirty_metadata");
	fatal = ext4_handle_dirty_metadata(handle, NULL, bh2);
out:
	if (cleared) {
		BUFFER_TRACE(bitmap_bh, "call ext4_handle_dirty_metadata");
		err = ext4_handle_dirty_metadata(handle, NULL, bitmap_bh);
		if (!fatal)
			fatal = err;
	} else {
		ext4_corrupted_block_group(sb, block_group,
				EXT4_GROUP_INFO_IBITMAP_CORRUPT,
				"bit already cleared for inode %lu", ino);
	}

error_return:
	brelse(bitmap_bh);
	ext4_std_error(sb, fatal);
}

struct orlov_stats {
	__u64 free_clusters;
	__u32 free_inodes;
	__u32 used_dirs;
};

/*
 * Helper function for Orlov's allocator; returns critical information
 * for a particular block group or flex_bg.  If flex_size is 1, then g
 * is a block group number; otherwise it is flex_bg number.
 */
static void get_orlov_stats(struct super_block *sb, ext4_group_t g,
			    int flex_size, struct orlov_stats *stats)
{
	struct ext4_group_desc *desc;
	struct flex_groups *flex_group = EXT4_SB(sb)->s_flex_groups;

	if (flex_size > 1) {
		stats->free_inodes = atomic_read(&flex_group[g].free_inodes);
		stats->free_clusters = atomic64_read(&flex_group[g].free_clusters);
		stats->used_dirs = atomic_read(&flex_group[g].used_dirs);
		return;
	}

	desc = ext4_get_group_desc(sb, g, NULL);
	if (desc) {
		stats->free_inodes = ext4_free_inodes_count(sb, desc);
		stats->free_clusters = ext4_free_group_clusters(sb, desc);
		stats->used_dirs = ext4_used_dirs_count(sb, desc);
	} else {
		stats->free_inodes = 0;
		stats->free_clusters = 0;
		stats->used_dirs = 0;
	}
}

/*
 * Orlov's allocator for directories.
 *
 * We always try to spread first-level directories.
 *
 * If there are blockgroups with both free inodes and free blocks counts
 * not worse than average we return one with smallest directory count.
 * Otherwise we simply return a random group.
 *
 * For the rest rules look so:
 *
 * It's OK to put directory into a group unless
 * it has too many directories already (max_dirs) or
 * it has too few free inodes left (min_inodes) or
 * it has too few free blocks left (min_blocks) or
 * Parent's group is preferred, if it doesn't satisfy these
 * conditions we search cyclically through the rest. If none
 * of the groups look good we just look for a group with more
 * free inodes than average (starting at parent's group).
 */

static int find_group_orlov(struct super_block *sb, struct inode *parent,
			    ext4_group_t *group, umode_t mode,
			    const struct qstr *qstr)
{
	ext4_group_t parent_group = EXT4_I(parent)->i_block_group;
	struct ext4_sb_info *sbi = EXT4_SB(sb);
	ext4_group_t real_ngroups = ext4_get_groups_count(sb);
	int inodes_per_group = EXT4_INODES_PER_GROUP(sb);
	unsigned int freei, avefreei, grp_free;
	ext4_fsblk_t freeb, avefreec;
	unsigned int ndirs;
	int max_dirs, min_inodes;
	ext4_grpblk_t min_clusters;
	ext4_group_t i, grp, g, ngroups;
	struct ext4_group_desc *desc;
	struct orlov_stats stats;
	int flex_size = ext4_flex_bg_size(sbi);
	struct dx_hash_info hinfo;

	ngroups = real_ngroups;
	if (flex_size > 1) {
		ngroups = (real_ngroups + flex_size - 1) >>
			sbi->s_log_groups_per_flex;
		parent_group >>= sbi->s_log_groups_per_flex;
	}

	freei = percpu_counter_read_positive(&sbi->s_freeinodes_counter);
	avefreei = freei / ngroups;
	freeb = EXT4_C2B(sbi,
		percpu_counter_read_positive(&sbi->s_freeclusters_counter));
	avefreec = freeb;
	do_div(avefreec, ngroups);
	ndirs = percpu_counter_read_positive(&sbi->s_dirs_counter);

	if (S_ISDIR(mode) &&
	    ((parent == d_inode(sb->s_root)) ||
	     (ext4_test_inode_flag(parent, EXT4_INODE_TOPDIR)))) {
		int best_ndir = inodes_per_group;
		int ret = -1;

		if (qstr) {
			hinfo.hash_version = DX_HASH_HALF_MD4;
			hinfo.seed = sbi->s_hash_seed;
			ext4fs_dirhash(qstr->name, qstr->len, &hinfo);
			grp = hinfo.hash;
		} else
			grp = prandom_u32();
		parent_group = (unsigned)grp % ngroups;
		for (i = 0; i < ngroups; i++) {
			g = (parent_group + i) % ngroups;
			get_orlov_stats(sb, g, flex_size, &stats);
			if (!stats.free_inodes)
				continue;
			if (stats.used_dirs >= best_ndir)
				continue;
			if (stats.free_inodes < avefreei)
				continue;
			if (stats.free_clusters < avefreec)
				continue;
			grp = g;
			ret = 0;
			best_ndir = stats.used_dirs;
		}
		if (ret)
			goto fallback;
	found_flex_bg:
		if (flex_size == 1) {
			*group = grp;
			return 0;
		}

		/*
		 * We pack inodes at the beginning of the flexgroup's
		 * inode tables.  Block allocation decisions will do
		 * something similar, although regular files will
		 * start at 2nd block group of the flexgroup.  See
		 * ext4_ext_find_goal() and ext4_find_near().
		 */
		grp *= flex_size;
		for (i = 0; i < flex_size; i++) {
			if (grp+i >= real_ngroups)
				break;
			desc = ext4_get_group_desc(sb, grp+i, NULL);
			if (desc && ext4_free_inodes_count(sb, desc)) {
				*group = grp+i;
				return 0;
			}
		}
		goto fallback;
	}

	max_dirs = ndirs / ngroups + inodes_per_group / 16;
	min_inodes = avefreei - inodes_per_group*flex_size / 4;
	if (min_inodes < 1)
		min_inodes = 1;
	min_clusters = avefreec - EXT4_CLUSTERS_PER_GROUP(sb)*flex_size / 4;

	/*
	 * Start looking in the flex group where we last allocated an
	 * inode for this parent directory
	 */
	if (EXT4_I(parent)->i_last_alloc_group != ~0) {
		parent_group = EXT4_I(parent)->i_last_alloc_group;
		if (flex_size > 1)
			parent_group >>= sbi->s_log_groups_per_flex;
	}

	for (i = 0; i < ngroups; i++) {
		grp = (parent_group + i) % ngroups;
		get_orlov_stats(sb, grp, flex_size, &stats);
		if (stats.used_dirs >= max_dirs)
			continue;
		if (stats.free_inodes < min_inodes)
			continue;
		if (stats.free_clusters < min_clusters)
			continue;
		goto found_flex_bg;
	}

fallback:
	ngroups = real_ngroups;
	avefreei = freei / ngroups;
fallback_retry:
	parent_group = EXT4_I(parent)->i_block_group;
	for (i = 0; i < ngroups; i++) {
		grp = (parent_group + i) % ngroups;
		desc = ext4_get_group_desc(sb, grp, NULL);
		if (desc) {
			grp_free = ext4_free_inodes_count(sb, desc);
			if (grp_free && grp_free >= avefreei) {
				*group = grp;
				return 0;
			}
		}
	}

	if (avefreei) {
		/*
		 * The free-inodes counter is approximate, and for really small
		 * filesystems the above test can fail to find any blockgroups
		 */
		avefreei = 0;
		goto fallback_retry;
	}

	return -1;
}

static int find_group_other(struct super_block *sb, struct inode *parent,
			    ext4_group_t *group, umode_t mode)
{
	ext4_group_t parent_group = EXT4_I(parent)->i_block_group;
	ext4_group_t i, last, ngroups = ext4_get_groups_count(sb);
	struct ext4_group_desc *desc;
	int flex_size = ext4_flex_bg_size(EXT4_SB(sb));

	/*
	 * Try to place the inode is the same flex group as its
	 * parent.  If we can't find space, use the Orlov algorithm to
	 * find another flex group, and store that information in the
	 * parent directory's inode information so that use that flex
	 * group for future allocations.
	 */
	if (flex_size > 1) {
		int retry = 0;

	try_again:
		parent_group &= ~(flex_size-1);
		last = parent_group + flex_size;
		if (last > ngroups)
			last = ngroups;
		for  (i = parent_group; i < last; i++) {
			desc = ext4_get_group_desc(sb, i, NULL);
			if (desc && ext4_free_inodes_count(sb, desc)) {
				*group = i;
				return 0;
			}
		}
		if (!retry && EXT4_I(parent)->i_last_alloc_group != ~0) {
			retry = 1;
			parent_group = EXT4_I(parent)->i_last_alloc_group;
			goto try_again;
		}
		/*
		 * If this didn't work, use the Orlov search algorithm
		 * to find a new flex group; we pass in the mode to
		 * avoid the topdir algorithms.
		 */
		*group = parent_group + flex_size;
		if (*group > ngroups)
			*group = 0;
		return find_group_orlov(sb, parent, group, mode, NULL);
	}

	/*
	 * Try to place the inode in its parent directory
	 */
	*group = parent_group;
	desc = ext4_get_group_desc(sb, *group, NULL);
	if (desc && ext4_free_inodes_count(sb, desc) &&
	    ext4_free_group_clusters(sb, desc))
		return 0;

	/*
	 * We're going to place this inode in a different blockgroup from its
	 * parent.  We want to cause files in a common directory to all land in
	 * the same blockgroup.  But we want files which are in a different
	 * directory which shares a blockgroup with our parent to land in a
	 * different blockgroup.
	 *
	 * So add our directory's i_ino into the starting point for the hash.
	 */
	*group = (*group + parent->i_ino) % ngroups;

	/*
	 * Use a quadratic hash to find a group with a free inode and some free
	 * blocks.
	 */
	for (i = 1; i < ngroups; i <<= 1) {
		*group += i;
		if (*group >= ngroups)
			*group -= ngroups;
		desc = ext4_get_group_desc(sb, *group, NULL);
		if (desc && ext4_free_inodes_count(sb, desc) &&
		    ext4_free_group_clusters(sb, desc))
			return 0;
	}

	/*
	 * That failed: try linear search for a free inode, even if that group
	 * has no free blocks.
	 */
	*group = parent_group;
	for (i = 0; i < ngroups; i++) {
		if (++*group >= ngroups)
			*group = 0;
		desc = ext4_get_group_desc(sb, *group, NULL);
		if (desc && ext4_free_inodes_count(sb, desc))
			return 0;
	}

	return -1;
}

/*
 * In no journal mode, if an inode has recently been deleted, we want
 * to avoid reusing it until we're reasonably sure the inode table
 * block has been written back to disk.  (Yes, these values are
 * somewhat arbitrary...)
 */
#define RECENTCY_MIN	5
#define RECENTCY_DIRTY	300

static int recently_deleted(struct super_block *sb, ext4_group_t group, int ino)
{
	struct ext4_group_desc	*gdp;
	struct ext4_inode	*raw_inode;
	struct buffer_head	*bh;
	int inodes_per_block = EXT4_SB(sb)->s_inodes_per_block;
	int offset, ret = 0;
	int recentcy = RECENTCY_MIN;
	u32 dtime, now;

	gdp = ext4_get_group_desc(sb, group, NULL);
	if (unlikely(!gdp))
		return 0;

	bh = sb_find_get_block(sb, ext4_inode_table(sb, gdp) +
		       (ino / inodes_per_block));
	if (!bh || !buffer_uptodate(bh))
		/*
		 * If the block is not in the buffer cache, then it
		 * must have been written out.
		 */
		goto out;

	offset = (ino % inodes_per_block) * EXT4_INODE_SIZE(sb);
	raw_inode = (struct ext4_inode *) (bh->b_data + offset);

	/* i_dtime is only 32 bits on disk, but we only care about relative
	 * times in the range of a few minutes (i.e. long enough to sync a
	 * recently-deleted inode to disk), so using the low 32 bits of the
	 * clock (a 68 year range) is enough, see time_before32() */
	dtime = le32_to_cpu(raw_inode->i_dtime);
	now = ktime_get_real_seconds();
	if (buffer_dirty(bh))
		recentcy += RECENTCY_DIRTY;

	if (dtime && time_before32(dtime, now) &&
	    time_before32(now, dtime + recentcy))
		ret = 1;
out:
	brelse(bh);
	return ret;
}

static int find_inode_bit(struct super_block *sb, ext4_group_t group,
			  struct buffer_head *bitmap, unsigned long *ino)
{
next:
	*ino = ext4_find_next_zero_bit((unsigned long *)
				       bitmap->b_data,
				       EXT4_INODES_PER_GROUP(sb), *ino);
	if (*ino >= EXT4_INODES_PER_GROUP(sb))
		return 0;

	if ((EXT4_SB(sb)->s_journal == NULL) &&
	    recently_deleted(sb, group, *ino)) {
		*ino = *ino + 1;
		if (*ino < EXT4_INODES_PER_GROUP(sb))
			goto next;
		return 0;
	}

	return 1;
}

/*
 * There are two policies for allocating an inode.  If the new inode is
 * a directory, then a forward search is made for a block group with both
 * free space and a low directory-to-inode ratio; if that fails, then of
 * the groups with above-average free space, that group with the fewest
 * directories already is chosen.
 *
 * For other inodes, search forward from the parent directory's block
 * group to find a free inode.
 */
struct inode *__ext4_new_inode(handle_t *handle, struct inode *dir,
			       umode_t mode, const struct qstr *qstr,
			       __u32 goal, uid_t *owner, __u32 i_flags,
			       int handle_type, unsigned int line_no,
			       int nblocks)
{
	struct super_block *sb;
	struct buffer_head *inode_bitmap_bh = NULL;
	struct buffer_head *group_desc_bh;
	ext4_group_t ngroups, group = 0;
	unsigned long ino = 0;
	struct inode *inode;
	struct ext4_group_desc *gdp = NULL;
	struct ext4_inode_info *ei;
	struct ext4_sb_info *sbi;
	int ret2, err;
	struct inode *ret;
	ext4_group_t i;
	ext4_group_t flex_group;
	struct ext4_group_info *grp;
	int encrypt = 0;

	/* Cannot create files in a deleted directory */
	if (!dir || !dir->i_nlink)
		return ERR_PTR(-EPERM);

	sb = dir->i_sb;
	sbi = EXT4_SB(sb);

	if (unlikely(ext4_forced_shutdown(sbi)))
		return ERR_PTR(-EIO);

	if ((ext4_encrypted_inode(dir) || DUMMY_ENCRYPTION_ENABLED(sbi)) &&
	    (S_ISREG(mode) || S_ISDIR(mode) || S_ISLNK(mode)) &&
	    !(i_flags & EXT4_EA_INODE_FL)) {
		err = fscrypt_get_encryption_info(dir);
		if (err)
			return ERR_PTR(err);
		if (!fscrypt_has_encryption_key(dir))
			return ERR_PTR(-ENOKEY);
		encrypt = 1;
	}

	if (!handle && sbi->s_journal && !(i_flags & EXT4_EA_INODE_FL)) {
#ifdef CONFIG_EXT4_FS_POSIX_ACL
		struct posix_acl *p = get_acl(dir, ACL_TYPE_DEFAULT);

		if (IS_ERR(p))
			return ERR_CAST(p);
		if (p) {
			int acl_size = p->a_count * sizeof(ext4_acl_entry);

			nblocks += (S_ISDIR(mode) ? 2 : 1) *
				__ext4_xattr_set_credits(sb, NULL /* inode */,
					NULL /* block_bh */, acl_size,
					true /* is_create */);
			posix_acl_release(p);
		}
#endif

#ifdef CONFIG_SECURITY
		{
			int num_security_xattrs = 1;

#ifdef CONFIG_INTEGRITY
			num_security_xattrs++;
#endif
			/*
			 * We assume that security xattrs are never
			 * more than 1k.  In practice they are under
			 * 128 bytes.
			 */
			nblocks += num_security_xattrs *
				__ext4_xattr_set_credits(sb, NULL /* inode */,
					NULL /* block_bh */, 1024,
					true /* is_create */);
		}
#endif
		if (encrypt)
			nblocks += __ext4_xattr_set_credits(sb,
					NULL /* inode */, NULL /* block_bh */,
					FSCRYPT_SET_CONTEXT_MAX_SIZE,
					true /* is_create */);
	}

	ngroups = ext4_get_groups_count(sb);
	trace_ext4_request_inode(dir, mode);
	inode = new_inode(sb);
	if (!inode)
		return ERR_PTR(-ENOMEM);
	ei = EXT4_I(inode);

	/*
	 * Initialize owners and quota early so that we don't have to account
	 * for quota initialization worst case in standard inode creating
	 * transaction
	 */
	if (owner) {
		inode->i_mode = mode;
		i_uid_write(inode, owner[0]);
		i_gid_write(inode, owner[1]);
	} else if (test_opt(sb, GRPID)) {
		inode->i_mode = mode;
		inode->i_uid = current_fsuid();
		inode->i_gid = dir->i_gid;
	} else
		inode_init_owner(inode, dir, mode);

	if (ext4_has_feature_project(sb) &&
	    ext4_test_inode_flag(dir, EXT4_INODE_PROJINHERIT))
		ei->i_projid = EXT4_I(dir)->i_projid;
	else
		ei->i_projid = make_kprojid(&init_user_ns, EXT4_DEF_PROJID);

	err = dquot_initialize(inode);
	if (err)
		goto out;

	if (!goal)
		goal = sbi->s_inode_goal;

	if (goal && goal <= le32_to_cpu(sbi->s_es->s_inodes_count)) {
		group = (goal - 1) / EXT4_INODES_PER_GROUP(sb);
		ino = (goal - 1) % EXT4_INODES_PER_GROUP(sb);
		ret2 = 0;
		goto got_group;
	}

	if (S_ISDIR(mode))
		ret2 = find_group_orlov(sb, dir, &group, mode, qstr);
	else
		ret2 = find_group_other(sb, dir, &group, mode);

got_group:
	EXT4_I(dir)->i_last_alloc_group = group;
	err = -ENOSPC;
	if (ret2 == -1)
		goto out;

	/*
	 * Normally we will only go through one pass of this loop,
	 * unless we get unlucky and it turns out the group we selected
	 * had its last inode grabbed by someone else.
	 */
	for (i = 0; i < ngroups; i++, ino = 0) {
		err = -EIO;

		gdp = ext4_get_group_desc(sb, group, &group_desc_bh);
		if (!gdp)
			goto out;

		/*
		 * Check free inodes count before loading bitmap.
		 */
		if (ext4_free_inodes_count(sb, gdp) == 0)
			goto next_group;

		grp = ext4_get_group_info(sb, group);
		/* Skip groups with already-known suspicious inode tables */
		if (EXT4_MB_GRP_IBITMAP_CORRUPT(grp))
			goto next_group;

		brelse(inode_bitmap_bh);
		inode_bitmap_bh = ext4_read_inode_bitmap(sb, group);
		/* Skip groups with suspicious inode tables */
		if (EXT4_MB_GRP_IBITMAP_CORRUPT(grp) ||
		    IS_ERR(inode_bitmap_bh)) {
			inode_bitmap_bh = NULL;
			goto next_group;
		}

repeat_in_this_group:
		ret2 = find_inode_bit(sb, group, inode_bitmap_bh, &ino);
		if (!ret2)
			goto next_group;

		if (group == 0 && (ino + 1) < EXT4_FIRST_INO(sb)) {
			ext4_error(sb, "reserved inode found cleared - "
				   "inode=%lu", ino + 1);
			goto next_group;
		}

		if (!handle) {
			BUG_ON(nblocks <= 0);
			handle = __ext4_journal_start_sb(dir->i_sb, line_no,
							 handle_type, nblocks,
							 0);
			if (IS_ERR(handle)) {
				err = PTR_ERR(handle);
				ext4_std_error(sb, err);
				goto out;
			}
		}
		BUFFER_TRACE(inode_bitmap_bh, "get_write_access");
		err = ext4_journal_get_write_access(handle, inode_bitmap_bh);
		if (err) {
			ext4_std_error(sb, err);
			goto out;
		}
		ext4_lock_group(sb, group);
		ret2 = ext4_test_and_set_bit(ino, inode_bitmap_bh->b_data);
		if (ret2) {
			/* Someone already took the bit. Repeat the search
			 * with lock held.
			 */
			ret2 = find_inode_bit(sb, group, inode_bitmap_bh, &ino);
			if (ret2) {
				ext4_set_bit(ino, inode_bitmap_bh->b_data);
				ret2 = 0;
			} else {
				ret2 = 1; /* we didn't grab the inode */
			}
		}
		ext4_unlock_group(sb, group);
		ino++;		/* the inode bitmap is zero-based */
		if (!ret2)
			goto got; /* we grabbed the inode! */

		if (ino < EXT4_INODES_PER_GROUP(sb))
			goto repeat_in_this_group;
next_group:
		if (++group == ngroups)
			group = 0;
	}
	err = -ENOSPC;
	goto out;

got:
	BUFFER_TRACE(inode_bitmap_bh, "call ext4_handle_dirty_metadata");
	err = ext4_handle_dirty_metadata(handle, NULL, inode_bitmap_bh);
	if (err) {
		ext4_std_error(sb, err);
		goto out;
	}

	BUFFER_TRACE(group_desc_bh, "get_write_access");
	err = ext4_journal_get_write_access(handle, group_desc_bh);
	if (err) {
		ext4_std_error(sb, err);
		goto out;
	}

	/* We may have to initialize the block bitmap if it isn't already */
	if (ext4_has_group_desc_csum(sb) &&
	    gdp->bg_flags & cpu_to_le16(EXT4_BG_BLOCK_UNINIT)) {
		struct buffer_head *block_bitmap_bh;

		block_bitmap_bh = ext4_read_block_bitmap(sb, group);
		if (IS_ERR(block_bitmap_bh)) {
			err = PTR_ERR(block_bitmap_bh);
			goto out;
		}
		BUFFER_TRACE(block_bitmap_bh, "get block bitmap access");
		err = ext4_journal_get_write_access(handle, block_bitmap_bh);
		if (err) {
			brelse(block_bitmap_bh);
			ext4_std_error(sb, err);
			goto out;
		}

		BUFFER_TRACE(block_bitmap_bh, "dirty block bitmap");
		err = ext4_handle_dirty_metadata(handle, NULL, block_bitmap_bh);

		/* recheck and clear flag under lock if we still need to */
		ext4_lock_group(sb, group);
		if (ext4_has_group_desc_csum(sb) &&
		    (gdp->bg_flags & cpu_to_le16(EXT4_BG_BLOCK_UNINIT))) {
			gdp->bg_flags &= cpu_to_le16(~EXT4_BG_BLOCK_UNINIT);
			ext4_free_group_clusters_set(sb, gdp,
				ext4_free_clusters_after_init(sb, group, gdp));
			ext4_block_bitmap_csum_set(sb, group, gdp,
						   block_bitmap_bh);
			ext4_group_desc_csum_set(sb, group, gdp);
		}
		ext4_unlock_group(sb, group);
		brelse(block_bitmap_bh);

		if (err) {
			ext4_std_error(sb, err);
			goto out;
		}
	}

	/* Update the relevant bg descriptor fields */
	if (ext4_has_group_desc_csum(sb)) {
		int free;
		struct ext4_group_info *grp = ext4_get_group_info(sb, group);

		down_read(&grp->alloc_sem); /* protect vs itable lazyinit */
		ext4_lock_group(sb, group); /* while we modify the bg desc */
		free = EXT4_INODES_PER_GROUP(sb) -
			ext4_itable_unused_count(sb, gdp);
		if (gdp->bg_flags & cpu_to_le16(EXT4_BG_INODE_UNINIT)) {
			gdp->bg_flags &= cpu_to_le16(~EXT4_BG_INODE_UNINIT);
			free = 0;
		}
		/*
		 * Check the relative inode number against the last used
		 * relative inode number in this group. if it is greater
		 * we need to update the bg_itable_unused count
		 */
		if (ino > free)
			ext4_itable_unused_set(sb, gdp,
					(EXT4_INODES_PER_GROUP(sb) - ino));
		up_read(&grp->alloc_sem);
	} else {
		ext4_lock_group(sb, group);
	}

	ext4_free_inodes_set(sb, gdp, ext4_free_inodes_count(sb, gdp) - 1);
	if (S_ISDIR(mode)) {
		ext4_used_dirs_set(sb, gdp, ext4_used_dirs_count(sb, gdp) + 1);
		if (sbi->s_log_groups_per_flex) {
			ext4_group_t f = ext4_flex_group(sbi, group);

			atomic_inc(&sbi->s_flex_groups[f].used_dirs);
		}
	}
	if (ext4_has_group_desc_csum(sb)) {
		ext4_inode_bitmap_csum_set(sb, group, gdp, inode_bitmap_bh,
					   EXT4_INODES_PER_GROUP(sb) / 8);
		ext4_group_desc_csum_set(sb, group, gdp);
	}
	ext4_unlock_group(sb, group);

	BUFFER_TRACE(group_desc_bh, "call ext4_handle_dirty_metadata");
	err = ext4_handle_dirty_metadata(handle, NULL, group_desc_bh);
	if (err) {
		ext4_std_error(sb, err);
		goto out;
	}

	percpu_counter_dec(&sbi->s_freeinodes_counter);
	if (S_ISDIR(mode))
		percpu_counter_inc(&sbi->s_dirs_counter);

	if (sbi->s_log_groups_per_flex) {
		flex_group = ext4_flex_group(sbi, group);
		atomic_dec(&sbi->s_flex_groups[flex_group].free_inodes);
	}

	inode->i_ino = ino + group * EXT4_INODES_PER_GROUP(sb);
	/* This is the optimal IO size (for stat), not the fs block size */
	inode->i_blocks = 0;
	inode->i_mtime = inode->i_atime = inode->i_ctime = ei->i_crtime =
						       current_time(inode);

	memset(ei->i_data, 0, sizeof(ei->i_data));
	ei->i_dir_start_lookup = 0;
	ei->i_disksize = 0;

	/* Don't inherit extent flag from directory, amongst others. */
	ei->i_flags =
		ext4_mask_flags(mode, EXT4_I(dir)->i_flags & EXT4_FL_INHERITED);
	ei->i_flags |= i_flags;
	ei->i_file_acl = 0;
	ei->i_dtime = 0;
	ei->i_block_group = group;
	ei->i_last_alloc_group = ~0;

	ext4_set_inode_flags(inode);
	if (IS_DIRSYNC(inode))
		ext4_handle_sync(handle);
	if (insert_inode_locked(inode) < 0) {
		/*
		 * Likely a bitmap corruption causing inode to be allocated
		 * twice.
		 */
		err = -EIO;
		ext4_error(sb, "failed to insert inode %lu: doubly allocated?",
			   inode->i_ino);
		goto out;
	}
	spin_lock(&sbi->s_next_gen_lock);
	inode->i_generation = sbi->s_next_generation++;
	spin_unlock(&sbi->s_next_gen_lock);

	/* Precompute checksum seed for inode metadata */
	if (ext4_has_metadata_csum(sb)) {
		__u32 csum;
		__le32 inum = cpu_to_le32(inode->i_ino);
		__le32 gen = cpu_to_le32(inode->i_generation);
		csum = ext4_chksum(sbi, sbi->s_csum_seed, (__u8 *)&inum,
				   sizeof(inum));
		ei->i_csum_seed = ext4_chksum(sbi, csum, (__u8 *)&gen,
					      sizeof(gen));
	}

	ext4_clear_state_flags(ei); /* Only relevant on 32-bit archs */
	ext4_set_inode_state(inode, EXT4_STATE_NEW);

	ei->i_extra_isize = EXT4_SB(sb)->s_want_extra_isize;
	ei->i_inline_off = 0;
	if (ext4_has_feature_inline_data(sb))
		ext4_set_inode_state(inode, EXT4_STATE_MAY_INLINE_DATA);
	ret = inode;
	err = dquot_alloc_inode(inode);
	if (err)
		goto fail_drop;

	/*
	 * Since the encryption xattr will always be unique, create it first so
	 * that it's less likely to end up in an external xattr block and
	 * prevent its deduplication.
	 */
	if (encrypt) {
		err = fscrypt_inherit_context(dir, inode, handle, true);
		if (err)
			goto fail_free_drop;
	}

	if (!(ei->i_flags & EXT4_EA_INODE_FL)) {
		err = ext4_init_acl(handle, inode, dir);
		if (err)
			goto fail_free_drop;

		err = ext4_init_security(handle, inode, dir, qstr);
		if (err)
			goto fail_free_drop;
	}

	if (ext4_has_feature_extents(sb)) {
		/* set extent flag only for directory, file and normal symlink*/
		if (S_ISDIR(mode) || S_ISREG(mode) || S_ISLNK(mode)) {
			ext4_set_inode_flag(inode, EXT4_INODE_EXTENTS);
			ext4_ext_tree_init(handle, inode);
		}
	}

	if (ext4_handle_valid(handle)) {
		ei->i_sync_tid = handle->h_transaction->t_tid;
		ei->i_datasync_tid = handle->h_transaction->t_tid;
	}

	err = ext4_mark_inode_dirty(handle, inode);
	if (err) {
		ext4_std_error(sb, err);
		goto fail_free_drop;
	}

	ext4_debug("allocating inode %lu\n", inode->i_ino);
	trace_ext4_allocate_inode(inode, dir, mode);
	brelse(inode_bitmap_bh);
	return ret;

fail_free_drop:
	dquot_free_inode(inode);
fail_drop:
	clear_nlink(inode);
	unlock_new_inode(inode);
out:
	dquot_drop(inode);
	inode->i_flags |= S_NOQUOTA;
	iput(inode);
	brelse(inode_bitmap_bh);
	return ERR_PTR(err);
}

/* Verify that we are loading a valid orphan from disk */
struct inode *ext4_orphan_get(struct super_block *sb, unsigned long ino)
{
	unsigned long max_ino = le32_to_cpu(EXT4_SB(sb)->s_es->s_inodes_count);
	ext4_group_t block_group;
	int bit;
	struct buffer_head *bitmap_bh = NULL;
	struct inode *inode = NULL;
	int err = -EFSCORRUPTED;

	if (ino < EXT4_FIRST_INO(sb) || ino > max_ino)
		goto bad_orphan;

	block_group = (ino - 1) / EXT4_INODES_PER_GROUP(sb);
	bit = (ino - 1) % EXT4_INODES_PER_GROUP(sb);
	bitmap_bh = ext4_read_inode_bitmap(sb, block_group);
	if (IS_ERR(bitmap_bh)) {
		ext4_error(sb, "inode bitmap error %ld for orphan %lu",
			   ino, PTR_ERR(bitmap_bh));
		return (struct inode *) bitmap_bh;
	}

	/* Having the inode bit set should be a 100% indicator that this
	 * is a valid orphan (no e2fsck run on fs).  Orphans also include
	 * inodes that were being truncated, so we can't check i_nlink==0.
	 */
	if (!ext4_test_bit(bit, bitmap_bh->b_data))
		goto bad_orphan;

	inode = ext4_iget(sb, ino);
	if (IS_ERR(inode)) {
		err = PTR_ERR(inode);
		ext4_error(sb, "couldn't read orphan inode %lu (err %d)",
			   ino, err);
		return inode;
	}

	/*
	 * If the orphans has i_nlinks > 0 then it should be able to
	 * be truncated, otherwise it won't be removed from the orphan
	 * list during processing and an infinite loop will result.
	 * Similarly, it must not be a bad inode.
	 */
	if ((inode->i_nlink && !ext4_can_truncate(inode)) ||
	    is_bad_inode(inode))
		goto bad_orphan;

	if (NEXT_ORPHAN(inode) > max_ino)
		goto bad_orphan;
	brelse(bitmap_bh);
	return inode;

bad_orphan:
	ext4_error(sb, "bad orphan inode %lu", ino);
	if (bitmap_bh)
		printk(KERN_ERR "ext4_test_bit(bit=%d, block=%llu) = %d\n",
		       bit, (unsigned long long)bitmap_bh->b_blocknr,
		       ext4_test_bit(bit, bitmap_bh->b_data));
	if (inode) {
		printk(KERN_ERR "is_bad_inode(inode)=%d\n",
		       is_bad_inode(inode));
		printk(KERN_ERR "NEXT_ORPHAN(inode)=%u\n",
		       NEXT_ORPHAN(inode));
		printk(KERN_ERR "max_ino=%lu\n", max_ino);
		printk(KERN_ERR "i_nlink=%u\n", inode->i_nlink);
		/* Avoid freeing blocks if we got a bad deleted inode */
		if (inode->i_nlink == 0)
			inode->i_blocks = 0;
		iput(inode);
	}
	brelse(bitmap_bh);
	return ERR_PTR(err);
}

unsigned long ext4_count_free_inodes(struct super_block *sb)
{
	unsigned long desc_count;
	struct ext4_group_desc *gdp;
	ext4_group_t i, ngroups = ext4_get_groups_count(sb);
#ifdef EXT4FS_DEBUG
	struct ext4_super_block *es;
	unsigned long bitmap_count, x;
	struct buffer_head *bitmap_bh = NULL;

	es = EXT4_SB(sb)->s_es;
	desc_count = 0;
	bitmap_count = 0;
	gdp = NULL;
	for (i = 0; i < ngroups; i++) {
		gdp = ext4_get_group_desc(sb, i, NULL);
		if (!gdp)
			continue;
		desc_count += ext4_free_inodes_count(sb, gdp);
		brelse(bitmap_bh);
		bitmap_bh = ext4_read_inode_bitmap(sb, i);
		if (IS_ERR(bitmap_bh)) {
			bitmap_bh = NULL;
			continue;
		}

		x = ext4_count_free(bitmap_bh->b_data,
				    EXT4_INODES_PER_GROUP(sb) / 8);
		printk(KERN_DEBUG "group %lu: stored = %d, counted = %lu\n",
			(unsigned long) i, ext4_free_inodes_count(sb, gdp), x);
		bitmap_count += x;
	}
	brelse(bitmap_bh);
	printk(KERN_DEBUG "ext4_count_free_inodes: "
	       "stored = %u, computed = %lu, %lu\n",
	       le32_to_cpu(es->s_free_inodes_count), desc_count, bitmap_count);
	return desc_count;
#else
	desc_count = 0;
	for (i = 0; i < ngroups; i++) {
		gdp = ext4_get_group_desc(sb, i, NULL);
		if (!gdp)
			continue;
		desc_count += ext4_free_inodes_count(sb, gdp);
		cond_resched();
	}
	return desc_count;
#endif
}

/* Called at mount-time, super-block is locked */
unsigned long ext4_count_dirs(struct super_block * sb)
{
	unsigned long count = 0;
	ext4_group_t i, ngroups = ext4_get_groups_count(sb);

	for (i = 0; i < ngroups; i++) {
		struct ext4_group_desc *gdp = ext4_get_group_desc(sb, i, NULL);
		if (!gdp)
			continue;
		count += ext4_used_dirs_count(sb, gdp);
	}
	return count;
}

/*
 * Zeroes not yet zeroed inode table - just write zeroes through the whole
 * inode table. Must be called without any spinlock held. The only place
 * where it is called from on active part of filesystem is ext4lazyinit
 * thread, so we do not need any special locks, however we have to prevent
 * inode allocation from the current group, so we take alloc_sem lock, to
 * block ext4_new_inode() until we are finished.
 */
int ext4_init_inode_table(struct super_block *sb, ext4_group_t group,
				 int barrier)
{
	struct ext4_group_info *grp = ext4_get_group_info(sb, group);
	struct ext4_sb_info *sbi = EXT4_SB(sb);
	struct ext4_group_desc *gdp = NULL;
	struct buffer_head *group_desc_bh;
	handle_t *handle;
	ext4_fsblk_t blk;
	int num, ret = 0, used_blks = 0;

	/* This should not happen, but just to be sure check this */
	if (sb_rdonly(sb)) {
		ret = 1;
		goto out;
	}

	gdp = ext4_get_group_desc(sb, group, &group_desc_bh);
	if (!gdp)
		goto out;

	/*
	 * We do not need to lock this, because we are the only one
	 * handling this flag.
	 */
	if (gdp->bg_flags & cpu_to_le16(EXT4_BG_INODE_ZEROED))
		goto out;

	handle = ext4_journal_start_sb(sb, EXT4_HT_MISC, 1);
	if (IS_ERR(handle)) {
		ret = PTR_ERR(handle);
		goto out;
	}

	down_write(&grp->alloc_sem);
	/*
	 * If inode bitmap was already initialized there may be some
	 * used inodes so we need to skip blocks with used inodes in
	 * inode table.
	 */
	if (!(gdp->bg_flags & cpu_to_le16(EXT4_BG_INODE_UNINIT)))
		used_blks = DIV_ROUND_UP((EXT4_INODES_PER_GROUP(sb) -
			    ext4_itable_unused_count(sb, gdp)),
			    sbi->s_inodes_per_block);

	if ((used_blks < 0) || (used_blks > sbi->s_itb_per_group) ||
	    ((group == 0) && ((EXT4_INODES_PER_GROUP(sb) -
			       ext4_itable_unused_count(sb, gdp)) <
			      EXT4_FIRST_INO(sb)))) {
		ext4_error(sb, "Something is wrong with group %u: "
			   "used itable blocks: %d; "
			   "itable unused count: %u",
			   group, used_blks,
			   ext4_itable_unused_count(sb, gdp));
		ret = 1;
		goto err_out;
	}

	blk = ext4_inode_table(sb, gdp) + used_blks;
	num = sbi->s_itb_per_group - used_blks;

	BUFFER_TRACE(group_desc_bh, "get_write_access");
	ret = ext4_journal_get_write_access(handle,
					    group_desc_bh);
	if (ret)
		goto err_out;

	/*
	 * Skip zeroout if the inode table is full. But we set the ZEROED
	 * flag anyway, because obviously, when it is full it does not need
	 * further zeroing.
	 */
	if (unlikely(num == 0))
		goto skip_zeroout;

	ext4_debug("going to zero out inode table in group %d\n",
		   group);
	ret = sb_issue_zeroout(sb, blk, num, GFP_NOFS);
	if (ret < 0)
		goto err_out;
	if (barrier)
		blkdev_issue_flush(sb->s_bdev, GFP_NOFS, NULL);

skip_zeroout:
	ext4_lock_group(sb, group);
	gdp->bg_flags |= cpu_to_le16(EXT4_BG_INODE_ZEROED);
	ext4_group_desc_csum_set(sb, group, gdp);
	ext4_unlock_group(sb, group);

	BUFFER_TRACE(group_desc_bh,
		     "call ext4_handle_dirty_metadata");
	ret = ext4_handle_dirty_metadata(handle, NULL,
					 group_desc_bh);

err_out:
	up_write(&grp->alloc_sem);
	ext4_journal_stop(handle);
out:
	return ret;
}<|MERGE_RESOLUTION|>--- conflicted
+++ resolved
@@ -66,37 +66,6 @@
 		memset(bitmap + (i >> 3), 0xff, (end_bit - i) >> 3);
 }
 
-<<<<<<< HEAD
-/* Initializes an uninitialized inode bitmap */
-static int ext4_init_inode_bitmap(struct super_block *sb,
-				       struct buffer_head *bh,
-				       ext4_group_t block_group,
-				       struct ext4_group_desc *gdp)
-{
-	J_ASSERT_BH(bh, buffer_locked(bh));
-
-	/* If checksum is bad mark all blocks and inodes use to prevent
-	 * allocation, essentially implementing a per-group read-only flag. */
-	if (!ext4_group_desc_csum_verify(sb, block_group, gdp)) {
-		ext4_corrupted_block_group(sb, block_group,
-				EXT4_GROUP_INFO_BBITMAP_CORRUPT |
-				EXT4_GROUP_INFO_IBITMAP_CORRUPT,
-				"Checksum bad for group %u", block_group);
-		return 0;
-	}
-
-	memset(bh->b_data, 0, (EXT4_INODES_PER_GROUP(sb) + 7) / 8);
-	ext4_mark_bitmap_end(EXT4_INODES_PER_GROUP(sb), sb->s_blocksize * 8,
-			bh->b_data);
-	ext4_inode_bitmap_csum_set(sb, block_group, gdp, bh,
-				   EXT4_INODES_PER_GROUP(sb) / 8);
-	ext4_group_desc_csum_set(sb, block_group, gdp);
-
-	return 0;
-}
-
-=======
->>>>>>> 815e34f8
 void ext4_end_bitmap_read(struct buffer_head *bh, int uptodate)
 {
 	if (uptodate) {
