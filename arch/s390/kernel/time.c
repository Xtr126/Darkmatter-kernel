/*
 *  arch/s390/kernel/time.c
 *    Time of day based timer functions.
 *
 *  S390 version
 *    Copyright IBM Corp. 1999, 2008
 *    Author(s): Hartmut Penner (hp@de.ibm.com),
 *               Martin Schwidefsky (schwidefsky@de.ibm.com),
 *               Denis Joseph Barrow (djbarrow@de.ibm.com,barrow_dj@yahoo.com)
 *
 *  Derived from "arch/i386/kernel/time.c"
 *    Copyright (C) 1991, 1992, 1995  Linus Torvalds
 */

#include <linux/errno.h>
#include <linux/module.h>
#include <linux/sched.h>
#include <linux/kernel.h>
#include <linux/param.h>
#include <linux/string.h>
#include <linux/mm.h>
#include <linux/interrupt.h>
#include <linux/time.h>
#include <linux/sysdev.h>
#include <linux/delay.h>
#include <linux/init.h>
#include <linux/smp.h>
#include <linux/types.h>
#include <linux/profile.h>
#include <linux/timex.h>
#include <linux/notifier.h>
#include <linux/clocksource.h>
#include <linux/clockchips.h>
#include <linux/bootmem.h>
#include <asm/uaccess.h>
#include <asm/delay.h>
#include <asm/s390_ext.h>
#include <asm/div64.h>
#include <asm/irq.h>
#include <asm/irq_regs.h>
#include <asm/timer.h>
#include <asm/etr.h>
#include <asm/cio.h>

/* change this if you have some constant time drift */
#define USECS_PER_JIFFY     ((unsigned long) 1000000/HZ)
#define CLK_TICKS_PER_JIFFY ((unsigned long) USECS_PER_JIFFY << 12)

/* The value of the TOD clock for 1.1.1970. */
#define TOD_UNIX_EPOCH 0x7d91048bca000000ULL

/*
 * Create a small time difference between the timer interrupts
 * on the different cpus to avoid lock contention.
 */
#define CPU_DEVIATION       (smp_processor_id() << 12)

#define TICK_SIZE tick

static ext_int_info_t ext_int_info_cc;
static ext_int_info_t ext_int_etr_cc;
static u64 jiffies_timer_cc;

static DEFINE_PER_CPU(struct clock_event_device, comparators);

/*
 * Scheduler clock - returns current time in nanosec units.
 */
unsigned long long sched_clock(void)
{
	return ((get_clock_xt() - jiffies_timer_cc) * 125) >> 9;
}

/*
 * Monotonic_clock - returns # of nanoseconds passed since time_init()
 */
unsigned long long monotonic_clock(void)
{
	return sched_clock();
}
EXPORT_SYMBOL(monotonic_clock);

void tod_to_timeval(__u64 todval, struct timespec *xtime)
{
	unsigned long long sec;

	sec = todval >> 12;
	do_div(sec, 1000000);
	xtime->tv_sec = sec;
	todval -= (sec * 1000000) << 12;
	xtime->tv_nsec = ((todval * 1000) >> 12);
}

#ifdef CONFIG_PROFILING
#define s390_do_profile()	profile_tick(CPU_PROFILING)
#else
#define s390_do_profile()	do { ; } while(0)
#endif /* CONFIG_PROFILING */

void clock_comparator_work(void)
{
	struct clock_event_device *cd;

	S390_lowcore.clock_comparator = -1ULL;
	set_clock_comparator(S390_lowcore.clock_comparator);
	cd = &__get_cpu_var(comparators);
	cd->event_handler(cd);
	s390_do_profile();
}

/*
 * Fixup the clock comparator.
 */
static void fixup_clock_comparator(unsigned long long delta)
{
	/* If nobody is waiting there's nothing to fix. */
	if (S390_lowcore.clock_comparator == -1ULL)
		return;
	S390_lowcore.clock_comparator += delta;
	set_clock_comparator(S390_lowcore.clock_comparator);
}

static int s390_next_event(unsigned long delta,
			   struct clock_event_device *evt)
{
	S390_lowcore.clock_comparator = get_clock() + delta;
	set_clock_comparator(S390_lowcore.clock_comparator);
	return 0;
}

static void s390_set_mode(enum clock_event_mode mode,
			  struct clock_event_device *evt)
{
}

/*
 * Set up lowcore and control register of the current cpu to
 * enable TOD clock and clock comparator interrupts.
 */
void init_cpu_timer(void)
{
	struct clock_event_device *cd;
	int cpu;

	S390_lowcore.clock_comparator = -1ULL;
	set_clock_comparator(S390_lowcore.clock_comparator);

	cpu = smp_processor_id();
	cd = &per_cpu(comparators, cpu);
	cd->name		= "comparator";
	cd->features		= CLOCK_EVT_FEAT_ONESHOT;
	cd->mult		= 16777;
	cd->shift		= 12;
	cd->min_delta_ns	= 1;
	cd->max_delta_ns	= LONG_MAX;
	cd->rating		= 400;
	cd->cpumask		= cpumask_of_cpu(cpu);
	cd->set_next_event	= s390_next_event;
	cd->set_mode		= s390_set_mode;

	clockevents_register_device(cd);

	/* Enable clock comparator timer interrupt. */
	__ctl_set_bit(0,11);

	/* Always allow the timing alert external interrupt. */
	__ctl_set_bit(0, 4);
}

static void clock_comparator_interrupt(__u16 code)
{
}

static void etr_timing_alert(struct etr_irq_parm *);
static void stp_timing_alert(struct stp_irq_parm *);

static void timing_alert_interrupt(__u16 code)
{
	if (S390_lowcore.ext_params & 0x00c40000)
		etr_timing_alert((struct etr_irq_parm *)
				 &S390_lowcore.ext_params);
	if (S390_lowcore.ext_params & 0x00038000)
		stp_timing_alert((struct stp_irq_parm *)
				 &S390_lowcore.ext_params);
}

static void etr_reset(void);
static void stp_reset(void);

/*
 * Get the TOD clock running.
 */
static u64 __init reset_tod_clock(void)
{
	u64 time;

	etr_reset();
	stp_reset();
	if (store_clock(&time) == 0)
		return time;
	/* TOD clock not running. Set the clock to Unix Epoch. */
	if (set_clock(TOD_UNIX_EPOCH) != 0 || store_clock(&time) != 0)
		panic("TOD clock not operational.");

	return TOD_UNIX_EPOCH;
}

static cycle_t read_tod_clock(void)
{
	return get_clock();
}

static struct clocksource clocksource_tod = {
	.name		= "tod",
	.rating		= 400,
	.read		= read_tod_clock,
	.mask		= -1ULL,
	.mult		= 1000,
	.shift		= 12,
	.flags		= CLOCK_SOURCE_IS_CONTINUOUS,
};


/*
 * Initialize the TOD clock and the CPU timer of
 * the boot cpu.
 */
void __init time_init(void)
{
	u64 init_timer_cc;

	init_timer_cc = reset_tod_clock();
	jiffies_timer_cc = init_timer_cc - jiffies_64 * CLK_TICKS_PER_JIFFY;

	/* set xtime */
	tod_to_timeval(init_timer_cc - TOD_UNIX_EPOCH, &xtime);
        set_normalized_timespec(&wall_to_monotonic,
                                -xtime.tv_sec, -xtime.tv_nsec);

	/* request the clock comparator external interrupt */
	if (register_early_external_interrupt(0x1004,
					      clock_comparator_interrupt,
					      &ext_int_info_cc) != 0)
                panic("Couldn't request external interrupt 0x1004");

	if (clocksource_register(&clocksource_tod) != 0)
		panic("Could not register TOD clock source");

	/* request the timing alert external interrupt */
	if (register_early_external_interrupt(0x1406,
					      timing_alert_interrupt,
					      &ext_int_etr_cc) != 0)
		panic("Couldn't request external interrupt 0x1406");

	/* Enable TOD clock interrupts on the boot cpu. */
	init_cpu_timer();

#ifdef CONFIG_VIRT_TIMER
	vtime_init();
#endif
}

/*
 * The time is "clock". old is what we think the time is.
 * Adjust the value by a multiple of jiffies and add the delta to ntp.
 * "delay" is an approximation how long the synchronization took. If
 * the time correction is positive, then "delay" is subtracted from
 * the time difference and only the remaining part is passed to ntp.
 */
static unsigned long long adjust_time(unsigned long long old,
				      unsigned long long clock,
				      unsigned long long delay)
{
	unsigned long long delta, ticks;
	struct timex adjust;

	if (clock > old) {
		/* It is later than we thought. */
		delta = ticks = clock - old;
		delta = ticks = (delta < delay) ? 0 : delta - delay;
		delta -= do_div(ticks, CLK_TICKS_PER_JIFFY);
		adjust.offset = ticks * (1000000 / HZ);
	} else {
		/* It is earlier than we thought. */
		delta = ticks = old - clock;
		delta -= do_div(ticks, CLK_TICKS_PER_JIFFY);
		delta = -delta;
		adjust.offset = -ticks * (1000000 / HZ);
	}
	jiffies_timer_cc += delta;
	if (adjust.offset != 0) {
		printk(KERN_NOTICE "etr: time adjusted by %li micro-seconds\n",
		       adjust.offset);
		adjust.modes = ADJ_OFFSET_SINGLESHOT;
		do_adjtimex(&adjust);
	}
	return delta;
}

static DEFINE_PER_CPU(atomic_t, clock_sync_word);
static unsigned long clock_sync_flags;

#define CLOCK_SYNC_HAS_ETR	0
#define CLOCK_SYNC_HAS_STP	1
#define CLOCK_SYNC_ETR		2
#define CLOCK_SYNC_STP		3

/*
 * The synchronous get_clock function. It will write the current clock
 * value to the clock pointer and return 0 if the clock is in sync with
 * the external time source. If the clock mode is local it will return
 * -ENOSYS and -EAGAIN if the clock is not in sync with the external
 * reference.
 */
int get_sync_clock(unsigned long long *clock)
{
	atomic_t *sw_ptr;
	unsigned int sw0, sw1;

	sw_ptr = &get_cpu_var(clock_sync_word);
	sw0 = atomic_read(sw_ptr);
	*clock = get_clock();
	sw1 = atomic_read(sw_ptr);
	put_cpu_var(clock_sync_sync);
	if (sw0 == sw1 && (sw0 & 0x80000000U))
		/* Success: time is in sync. */
		return 0;
	if (!test_bit(CLOCK_SYNC_HAS_ETR, &clock_sync_flags) &&
	    !test_bit(CLOCK_SYNC_HAS_STP, &clock_sync_flags))
		return -ENOSYS;
	if (!test_bit(CLOCK_SYNC_ETR, &clock_sync_flags) &&
	    !test_bit(CLOCK_SYNC_STP, &clock_sync_flags))
		return -EACCES;
	return -EAGAIN;
}
EXPORT_SYMBOL(get_sync_clock);

/*
 * Make get_sync_clock return -EAGAIN.
 */
static void disable_sync_clock(void *dummy)
{
	atomic_t *sw_ptr = &__get_cpu_var(clock_sync_word);
	/*
	 * Clear the in-sync bit 2^31. All get_sync_clock calls will
	 * fail until the sync bit is turned back on. In addition
	 * increase the "sequence" counter to avoid the race of an
	 * etr event and the complete recovery against get_sync_clock.
	 */
	atomic_clear_mask(0x80000000, sw_ptr);
	atomic_inc(sw_ptr);
}

/*
 * Make get_sync_clock return 0 again.
 * Needs to be called from a context disabled for preemption.
 */
static void enable_sync_clock(void)
{
	atomic_t *sw_ptr = &__get_cpu_var(clock_sync_word);
	atomic_set_mask(0x80000000, sw_ptr);
}

/*
 * External Time Reference (ETR) code.
 */
static int etr_port0_online;
static int etr_port1_online;
static int etr_steai_available;

static int __init early_parse_etr(char *p)
{
	if (strncmp(p, "off", 3) == 0)
		etr_port0_online = etr_port1_online = 0;
	else if (strncmp(p, "port0", 5) == 0)
		etr_port0_online = 1;
	else if (strncmp(p, "port1", 5) == 0)
		etr_port1_online = 1;
	else if (strncmp(p, "on", 2) == 0)
		etr_port0_online = etr_port1_online = 1;
	return 0;
}
early_param("etr", early_parse_etr);

enum etr_event {
	ETR_EVENT_PORT0_CHANGE,
	ETR_EVENT_PORT1_CHANGE,
	ETR_EVENT_PORT_ALERT,
	ETR_EVENT_SYNC_CHECK,
	ETR_EVENT_SWITCH_LOCAL,
	ETR_EVENT_UPDATE,
};

/*
 * Valid bit combinations of the eacr register are (x = don't care):
 * e0 e1 dp p0 p1 ea es sl
 *  0  0  x  0	0  0  0  0  initial, disabled state
 *  0  0  x  0	1  1  0  0  port 1 online
 *  0  0  x  1	0  1  0  0  port 0 online
 *  0  0  x  1	1  1  0  0  both ports online
 *  0  1  x  0	1  1  0  0  port 1 online and usable, ETR or PPS mode
 *  0  1  x  0	1  1  0  1  port 1 online, usable and ETR mode
 *  0  1  x  0	1  1  1  0  port 1 online, usable, PPS mode, in-sync
 *  0  1  x  0	1  1  1  1  port 1 online, usable, ETR mode, in-sync
 *  0  1  x  1	1  1  0  0  both ports online, port 1 usable
 *  0  1  x  1	1  1  1  0  both ports online, port 1 usable, PPS mode, in-sync
 *  0  1  x  1	1  1  1  1  both ports online, port 1 usable, ETR mode, in-sync
 *  1  0  x  1	0  1  0  0  port 0 online and usable, ETR or PPS mode
 *  1  0  x  1	0  1  0  1  port 0 online, usable and ETR mode
 *  1  0  x  1	0  1  1  0  port 0 online, usable, PPS mode, in-sync
 *  1  0  x  1	0  1  1  1  port 0 online, usable, ETR mode, in-sync
 *  1  0  x  1	1  1  0  0  both ports online, port 0 usable
 *  1  0  x  1	1  1  1  0  both ports online, port 0 usable, PPS mode, in-sync
 *  1  0  x  1	1  1  1  1  both ports online, port 0 usable, ETR mode, in-sync
 *  1  1  x  1	1  1  1  0  both ports online & usable, ETR, in-sync
 *  1  1  x  1	1  1  1  1  both ports online & usable, ETR, in-sync
 */
static struct etr_eacr etr_eacr;
static u64 etr_tolec;			/* time of last eacr update */
static struct etr_aib etr_port0;
static int etr_port0_uptodate;
static struct etr_aib etr_port1;
static int etr_port1_uptodate;
static unsigned long etr_events;
static struct timer_list etr_timer;

static void etr_timeout(unsigned long dummy);
static void etr_work_fn(struct work_struct *work);
static DECLARE_WORK(etr_work, etr_work_fn);

/*
 * Reset ETR attachment.
 */
static void etr_reset(void)
{
	etr_eacr =  (struct etr_eacr) {
		.e0 = 0, .e1 = 0, ._pad0 = 4, .dp = 0,
		.p0 = 0, .p1 = 0, ._pad1 = 0, .ea = 0,
		.es = 0, .sl = 0 };
	if (etr_setr(&etr_eacr) == 0) {
		etr_tolec = get_clock();
		set_bit(CLOCK_SYNC_HAS_ETR, &clock_sync_flags);
	} else if (etr_port0_online || etr_port1_online) {
		printk(KERN_WARNING "Running on non ETR capable "
		       "machine, only local mode available.\n");
		etr_port0_online = etr_port1_online = 0;
	}
}

static int __init etr_init(void)
{
	struct etr_aib aib;

	if (!test_bit(CLOCK_SYNC_HAS_ETR, &clock_sync_flags))
		return 0;
	/* Check if this machine has the steai instruction. */
	if (etr_steai(&aib, ETR_STEAI_STEPPING_PORT) == 0)
		etr_steai_available = 1;
	setup_timer(&etr_timer, etr_timeout, 0UL);
	if (etr_port0_online) {
		set_bit(ETR_EVENT_PORT0_CHANGE, &etr_events);
		schedule_work(&etr_work);
	}
	if (etr_port1_online) {
		set_bit(ETR_EVENT_PORT1_CHANGE, &etr_events);
		schedule_work(&etr_work);
	}
	return 0;
}

arch_initcall(etr_init);

/*
 * Two sorts of ETR machine checks. The architecture reads:
 * "When a machine-check niterruption occurs and if a switch-to-local or
 *  ETR-sync-check interrupt request is pending but disabled, this pending
 *  disabled interruption request is indicated and is cleared".
 * Which means that we can get etr_switch_to_local events from the machine
 * check handler although the interruption condition is disabled. Lovely..
 */

/*
 * Switch to local machine check. This is called when the last usable
 * ETR port goes inactive. After switch to local the clock is not in sync.
 */
void etr_switch_to_local(void)
{
	if (!etr_eacr.sl)
		return;
	if (test_bit(CLOCK_SYNC_ETR, &clock_sync_flags))
		disable_sync_clock(NULL);
	set_bit(ETR_EVENT_SWITCH_LOCAL, &etr_events);
	schedule_work(&etr_work);
}

/*
 * ETR sync check machine check. This is called when the ETR OTE and the
 * local clock OTE are farther apart than the ETR sync check tolerance.
 * After a ETR sync check the clock is not in sync. The machine check
 * is broadcasted to all cpus at the same time.
 */
void etr_sync_check(void)
{
	if (!etr_eacr.es)
		return;
	if (test_bit(CLOCK_SYNC_ETR, &clock_sync_flags))
		disable_sync_clock(NULL);
	set_bit(ETR_EVENT_SYNC_CHECK, &etr_events);
	schedule_work(&etr_work);
}

/*
 * ETR timing alert. There are two causes:
 * 1) port state change, check the usability of the port
 * 2) port alert, one of the ETR-data-validity bits (v1-v2 bits of the
 *    sldr-status word) or ETR-data word 1 (edf1) or ETR-data word 3 (edf3)
 *    or ETR-data word 4 (edf4) has changed.
 */
static void etr_timing_alert(struct etr_irq_parm *intparm)
{
	if (intparm->pc0)
		/* ETR port 0 state change. */
		set_bit(ETR_EVENT_PORT0_CHANGE, &etr_events);
	if (intparm->pc1)
		/* ETR port 1 state change. */
		set_bit(ETR_EVENT_PORT1_CHANGE, &etr_events);
	if (intparm->eai)
		/*
		 * ETR port alert on either port 0, 1 or both.
		 * Both ports are not up-to-date now.
		 */
		set_bit(ETR_EVENT_PORT_ALERT, &etr_events);
	schedule_work(&etr_work);
}

static void etr_timeout(unsigned long dummy)
{
	set_bit(ETR_EVENT_UPDATE, &etr_events);
	schedule_work(&etr_work);
}

/*
 * Check if the etr mode is pss.
 */
static inline int etr_mode_is_pps(struct etr_eacr eacr)
{
	return eacr.es && !eacr.sl;
}

/*
 * Check if the etr mode is etr.
 */
static inline int etr_mode_is_etr(struct etr_eacr eacr)
{
	return eacr.es && eacr.sl;
}

/*
 * Check if the port can be used for TOD synchronization.
 * For PPS mode the port has to receive OTEs. For ETR mode
 * the port has to receive OTEs, the ETR stepping bit has to
 * be zero and the validity bits for data frame 1, 2, and 3
 * have to be 1.
 */
static int etr_port_valid(struct etr_aib *aib, int port)
{
	unsigned int psc;

	/* Check that this port is receiving OTEs. */
	if (aib->tsp == 0)
		return 0;

	psc = port ? aib->esw.psc1 : aib->esw.psc0;
	if (psc == etr_lpsc_pps_mode)
		return 1;
	if (psc == etr_lpsc_operational_step)
		return !aib->esw.y && aib->slsw.v1 &&
			aib->slsw.v2 && aib->slsw.v3;
	return 0;
}

/*
 * Check if two ports are on the same network.
 */
static int etr_compare_network(struct etr_aib *aib1, struct etr_aib *aib2)
{
	// FIXME: any other fields we have to compare?
	return aib1->edf1.net_id == aib2->edf1.net_id;
}

/*
 * Wrapper for etr_stei that converts physical port states
 * to logical port states to be consistent with the output
 * of stetr (see etr_psc vs. etr_lpsc).
 */
static void etr_steai_cv(struct etr_aib *aib, unsigned int func)
{
	BUG_ON(etr_steai(aib, func) != 0);
	/* Convert port state to logical port state. */
	if (aib->esw.psc0 == 1)
		aib->esw.psc0 = 2;
	else if (aib->esw.psc0 == 0 && aib->esw.p == 0)
		aib->esw.psc0 = 1;
	if (aib->esw.psc1 == 1)
		aib->esw.psc1 = 2;
	else if (aib->esw.psc1 == 0 && aib->esw.p == 1)
		aib->esw.psc1 = 1;
}

/*
 * Check if the aib a2 is still connected to the same attachment as
 * aib a1, the etv values differ by one and a2 is valid.
 */
static int etr_aib_follows(struct etr_aib *a1, struct etr_aib *a2, int p)
{
	int state_a1, state_a2;

	/* Paranoia check: e0/e1 should better be the same. */
	if (a1->esw.eacr.e0 != a2->esw.eacr.e0 ||
	    a1->esw.eacr.e1 != a2->esw.eacr.e1)
		return 0;

	/* Still connected to the same etr ? */
	state_a1 = p ? a1->esw.psc1 : a1->esw.psc0;
	state_a2 = p ? a2->esw.psc1 : a2->esw.psc0;
	if (state_a1 == etr_lpsc_operational_step) {
		if (state_a2 != etr_lpsc_operational_step ||
		    a1->edf1.net_id != a2->edf1.net_id ||
		    a1->edf1.etr_id != a2->edf1.etr_id ||
		    a1->edf1.etr_pn != a2->edf1.etr_pn)
			return 0;
	} else if (state_a2 != etr_lpsc_pps_mode)
		return 0;

	/* The ETV value of a2 needs to be ETV of a1 + 1. */
	if (a1->edf2.etv + 1 != a2->edf2.etv)
		return 0;

	if (!etr_port_valid(a2, p))
		return 0;

	return 1;
}

struct clock_sync_data {
	int in_sync;
	unsigned long long fixup_cc;
};

static void clock_sync_cpu_start(void *dummy)
{
	struct clock_sync_data *sync = dummy;

	enable_sync_clock();
	/*
	 * This looks like a busy wait loop but it isn't. etr_sync_cpus
	 * is called on all other cpus while the TOD clocks is stopped.
	 * __udelay will stop the cpu on an enabled wait psw until the
	 * TOD is running again.
	 */
	while (sync->in_sync == 0) {
		__udelay(1);
		/*
		 * A different cpu changes *in_sync. Therefore use
		 * barrier() to force memory access.
		 */
		barrier();
	}
	if (sync->in_sync != 1)
		/* Didn't work. Clear per-cpu in sync bit again. */
		disable_sync_clock(NULL);
	/*
	 * This round of TOD syncing is done. Set the clock comparator
	 * to the next tick and let the processor continue.
	 */
	fixup_clock_comparator(sync->fixup_cc);
}

static void clock_sync_cpu_end(void *dummy)
{
}

/*
 * Sync the TOD clock using the port refered to by aibp. This port
 * has to be enabled and the other port has to be disabled. The
 * last eacr update has to be more than 1.6 seconds in the past.
 */
static int etr_sync_clock(struct etr_aib *aib, int port)
{
	struct etr_aib *sync_port;
	struct clock_sync_data etr_sync;
	unsigned long long clock, old_clock, delay, delta;
	int follows;
	int rc;

	/* Check if the current aib is adjacent to the sync port aib. */
	sync_port = (port == 0) ? &etr_port0 : &etr_port1;
	follows = etr_aib_follows(sync_port, aib, port);
	memcpy(sync_port, aib, sizeof(*aib));
	if (!follows)
		return -EAGAIN;

	/*
	 * Catch all other cpus and make them wait until we have
	 * successfully synced the clock. smp_call_function will
	 * return after all other cpus are in etr_sync_cpu_start.
	 */
	memset(&etr_sync, 0, sizeof(etr_sync));
	preempt_disable();
<<<<<<< HEAD
	smp_call_function(clock_sync_cpu_start, &etr_sync, 0, 0);
=======
	smp_call_function(etr_sync_cpu_start, NULL, 0);
>>>>>>> 42a2f217
	local_irq_disable();
	enable_sync_clock();

	/* Set clock to next OTE. */
	__ctl_set_bit(14, 21);
	__ctl_set_bit(0, 29);
	clock = ((unsigned long long) (aib->edf2.etv + 1)) << 32;
	old_clock = get_clock();
	if (set_clock(clock) == 0) {
		__udelay(1);	/* Wait for the clock to start. */
		__ctl_clear_bit(0, 29);
		__ctl_clear_bit(14, 21);
		etr_stetr(aib);
		/* Adjust Linux timing variables. */
		delay = (unsigned long long)
			(aib->edf2.etv - sync_port->edf2.etv) << 32;
		delta = adjust_time(old_clock, clock, delay);
		etr_sync.fixup_cc = delta;
		fixup_clock_comparator(delta);
		/* Verify that the clock is properly set. */
		if (!etr_aib_follows(sync_port, aib, port)) {
			/* Didn't work. */
			disable_sync_clock(NULL);
			etr_sync.in_sync = -EAGAIN;
			rc = -EAGAIN;
		} else {
			etr_sync.in_sync = 1;
			rc = 0;
		}
	} else {
		/* Could not set the clock ?!? */
		__ctl_clear_bit(0, 29);
		__ctl_clear_bit(14, 21);
		disable_sync_clock(NULL);
		etr_sync.in_sync = -EAGAIN;
		rc = -EAGAIN;
	}
	local_irq_enable();
<<<<<<< HEAD
	smp_call_function(clock_sync_cpu_end, NULL, 0, 0);
=======
	smp_call_function(etr_sync_cpu_end,NULL,0);
>>>>>>> 42a2f217
	preempt_enable();
	return rc;
}

/*
 * Handle the immediate effects of the different events.
 * The port change event is used for online/offline changes.
 */
static struct etr_eacr etr_handle_events(struct etr_eacr eacr)
{
	if (test_and_clear_bit(ETR_EVENT_SYNC_CHECK, &etr_events))
		eacr.es = 0;
	if (test_and_clear_bit(ETR_EVENT_SWITCH_LOCAL, &etr_events))
		eacr.es = eacr.sl = 0;
	if (test_and_clear_bit(ETR_EVENT_PORT_ALERT, &etr_events))
		etr_port0_uptodate = etr_port1_uptodate = 0;

	if (test_and_clear_bit(ETR_EVENT_PORT0_CHANGE, &etr_events)) {
		if (eacr.e0)
			/*
			 * Port change of an enabled port. We have to
			 * assume that this can have caused an stepping
			 * port switch.
			 */
			etr_tolec = get_clock();
		eacr.p0 = etr_port0_online;
		if (!eacr.p0)
			eacr.e0 = 0;
		etr_port0_uptodate = 0;
	}
	if (test_and_clear_bit(ETR_EVENT_PORT1_CHANGE, &etr_events)) {
		if (eacr.e1)
			/*
			 * Port change of an enabled port. We have to
			 * assume that this can have caused an stepping
			 * port switch.
			 */
			etr_tolec = get_clock();
		eacr.p1 = etr_port1_online;
		if (!eacr.p1)
			eacr.e1 = 0;
		etr_port1_uptodate = 0;
	}
	clear_bit(ETR_EVENT_UPDATE, &etr_events);
	return eacr;
}

/*
 * Set up a timer that expires after the etr_tolec + 1.6 seconds if
 * one of the ports needs an update.
 */
static void etr_set_tolec_timeout(unsigned long long now)
{
	unsigned long micros;

	if ((!etr_eacr.p0 || etr_port0_uptodate) &&
	    (!etr_eacr.p1 || etr_port1_uptodate))
		return;
	micros = (now > etr_tolec) ? ((now - etr_tolec) >> 12) : 0;
	micros = (micros > 1600000) ? 0 : 1600000 - micros;
	mod_timer(&etr_timer, jiffies + (micros * HZ) / 1000000 + 1);
}

/*
 * Set up a time that expires after 1/2 second.
 */
static void etr_set_sync_timeout(void)
{
	mod_timer(&etr_timer, jiffies + HZ/2);
}

/*
 * Update the aib information for one or both ports.
 */
static struct etr_eacr etr_handle_update(struct etr_aib *aib,
					 struct etr_eacr eacr)
{
	/* With both ports disabled the aib information is useless. */
	if (!eacr.e0 && !eacr.e1)
		return eacr;

	/* Update port0 or port1 with aib stored in etr_work_fn. */
	if (aib->esw.q == 0) {
		/* Information for port 0 stored. */
		if (eacr.p0 && !etr_port0_uptodate) {
			etr_port0 = *aib;
			if (etr_port0_online)
				etr_port0_uptodate = 1;
		}
	} else {
		/* Information for port 1 stored. */
		if (eacr.p1 && !etr_port1_uptodate) {
			etr_port1 = *aib;
			if (etr_port0_online)
				etr_port1_uptodate = 1;
		}
	}

	/*
	 * Do not try to get the alternate port aib if the clock
	 * is not in sync yet.
	 */
	if (!test_bit(CLOCK_SYNC_STP, &clock_sync_flags) && !eacr.es)
		return eacr;

	/*
	 * If steai is available we can get the information about
	 * the other port immediately. If only stetr is available the
	 * data-port bit toggle has to be used.
	 */
	if (etr_steai_available) {
		if (eacr.p0 && !etr_port0_uptodate) {
			etr_steai_cv(&etr_port0, ETR_STEAI_PORT_0);
			etr_port0_uptodate = 1;
		}
		if (eacr.p1 && !etr_port1_uptodate) {
			etr_steai_cv(&etr_port1, ETR_STEAI_PORT_1);
			etr_port1_uptodate = 1;
		}
	} else {
		/*
		 * One port was updated above, if the other
		 * port is not uptodate toggle dp bit.
		 */
		if ((eacr.p0 && !etr_port0_uptodate) ||
		    (eacr.p1 && !etr_port1_uptodate))
			eacr.dp ^= 1;
		else
			eacr.dp = 0;
	}
	return eacr;
}

/*
 * Write new etr control register if it differs from the current one.
 * Return 1 if etr_tolec has been updated as well.
 */
static void etr_update_eacr(struct etr_eacr eacr)
{
	int dp_changed;

	if (memcmp(&etr_eacr, &eacr, sizeof(eacr)) == 0)
		/* No change, return. */
		return;
	/*
	 * The disable of an active port of the change of the data port
	 * bit can/will cause a change in the data port.
	 */
	dp_changed = etr_eacr.e0 > eacr.e0 || etr_eacr.e1 > eacr.e1 ||
		(etr_eacr.dp ^ eacr.dp) != 0;
	etr_eacr = eacr;
	etr_setr(&etr_eacr);
	if (dp_changed)
		etr_tolec = get_clock();
}

/*
 * ETR tasklet. In this function you'll find the main logic. In
 * particular this is the only function that calls etr_update_eacr(),
 * it "controls" the etr control register.
 */
static void etr_work_fn(struct work_struct *work)
{
	unsigned long long now;
	struct etr_eacr eacr;
	struct etr_aib aib;
	int sync_port;

	/* Create working copy of etr_eacr. */
	eacr = etr_eacr;

	/* Check for the different events and their immediate effects. */
	eacr = etr_handle_events(eacr);

	/* Check if ETR is supposed to be active. */
	eacr.ea = eacr.p0 || eacr.p1;
	if (!eacr.ea) {
		/* Both ports offline. Reset everything. */
		eacr.dp = eacr.es = eacr.sl = 0;
<<<<<<< HEAD
		on_each_cpu(disable_sync_clock, NULL, 0, 1);
=======
		on_each_cpu(etr_disable_sync_clock, NULL, 1);
>>>>>>> 42a2f217
		del_timer_sync(&etr_timer);
		etr_update_eacr(eacr);
		clear_bit(CLOCK_SYNC_ETR, &clock_sync_flags);
		return;
	}

	/* Store aib to get the current ETR status word. */
	BUG_ON(etr_stetr(&aib) != 0);
	etr_port0.esw = etr_port1.esw = aib.esw;	/* Copy status word. */
	now = get_clock();

	/*
	 * Update the port information if the last stepping port change
	 * or data port change is older than 1.6 seconds.
	 */
	if (now >= etr_tolec + (1600000 << 12))
		eacr = etr_handle_update(&aib, eacr);

	/*
	 * Select ports to enable. The prefered synchronization mode is PPS.
	 * If a port can be enabled depends on a number of things:
	 * 1) The port needs to be online and uptodate. A port is not
	 *    disabled just because it is not uptodate, but it is only
	 *    enabled if it is uptodate.
	 * 2) The port needs to have the same mode (pps / etr).
	 * 3) The port needs to be usable -> etr_port_valid() == 1
	 * 4) To enable the second port the clock needs to be in sync.
	 * 5) If both ports are useable and are ETR ports, the network id
	 *    has to be the same.
	 * The eacr.sl bit is used to indicate etr mode vs. pps mode.
	 */
	if (eacr.p0 && aib.esw.psc0 == etr_lpsc_pps_mode) {
		eacr.sl = 0;
		eacr.e0 = 1;
		if (!etr_mode_is_pps(etr_eacr))
			eacr.es = 0;
		if (!eacr.es || !eacr.p1 || aib.esw.psc1 != etr_lpsc_pps_mode)
			eacr.e1 = 0;
		// FIXME: uptodate checks ?
		else if (etr_port0_uptodate && etr_port1_uptodate)
			eacr.e1 = 1;
		sync_port = (etr_port0_uptodate &&
			     etr_port_valid(&etr_port0, 0)) ? 0 : -1;
	} else if (eacr.p1 && aib.esw.psc1 == etr_lpsc_pps_mode) {
		eacr.sl = 0;
		eacr.e0 = 0;
		eacr.e1 = 1;
		if (!etr_mode_is_pps(etr_eacr))
			eacr.es = 0;
		sync_port = (etr_port1_uptodate &&
			     etr_port_valid(&etr_port1, 1)) ? 1 : -1;
	} else if (eacr.p0 && aib.esw.psc0 == etr_lpsc_operational_step) {
		eacr.sl = 1;
		eacr.e0 = 1;
		if (!etr_mode_is_etr(etr_eacr))
			eacr.es = 0;
		if (!eacr.es || !eacr.p1 ||
		    aib.esw.psc1 != etr_lpsc_operational_alt)
			eacr.e1 = 0;
		else if (etr_port0_uptodate && etr_port1_uptodate &&
			 etr_compare_network(&etr_port0, &etr_port1))
			eacr.e1 = 1;
		sync_port = (etr_port0_uptodate &&
			     etr_port_valid(&etr_port0, 0)) ? 0 : -1;
	} else if (eacr.p1 && aib.esw.psc1 == etr_lpsc_operational_step) {
		eacr.sl = 1;
		eacr.e0 = 0;
		eacr.e1 = 1;
		if (!etr_mode_is_etr(etr_eacr))
			eacr.es = 0;
		sync_port = (etr_port1_uptodate &&
			     etr_port_valid(&etr_port1, 1)) ? 1 : -1;
	} else {
		/* Both ports not usable. */
		eacr.es = eacr.sl = 0;
		sync_port = -1;
		clear_bit(CLOCK_SYNC_ETR, &clock_sync_flags);
	}

	if (!test_bit(CLOCK_SYNC_ETR, &clock_sync_flags))
		eacr.es = 0;

	/*
	 * If the clock is in sync just update the eacr and return.
	 * If there is no valid sync port wait for a port update.
	 */
	if (test_bit(CLOCK_SYNC_STP, &clock_sync_flags) ||
	    eacr.es || sync_port < 0) {
		etr_update_eacr(eacr);
		etr_set_tolec_timeout(now);
		return;
	}

	/*
	 * Prepare control register for clock syncing
	 * (reset data port bit, set sync check control.
	 */
	eacr.dp = 0;
	eacr.es = 1;

	/*
	 * Update eacr and try to synchronize the clock. If the update
	 * of eacr caused a stepping port switch (or if we have to
	 * assume that a stepping port switch has occured) or the
	 * clock syncing failed, reset the sync check control bit
	 * and set up a timer to try again after 0.5 seconds
	 */
	etr_update_eacr(eacr);
	set_bit(CLOCK_SYNC_ETR, &clock_sync_flags);
	if (now < etr_tolec + (1600000 << 12) ||
	    etr_sync_clock(&aib, sync_port) != 0) {
		/* Sync failed. Try again in 1/2 second. */
		eacr.es = 0;
		etr_update_eacr(eacr);
		clear_bit(CLOCK_SYNC_ETR, &clock_sync_flags);
		etr_set_sync_timeout();
	} else
		etr_set_tolec_timeout(now);
}

/*
 * Sysfs interface functions
 */
static struct sysdev_class etr_sysclass = {
	.name	= "etr",
};

static struct sys_device etr_port0_dev = {
	.id	= 0,
	.cls	= &etr_sysclass,
};

static struct sys_device etr_port1_dev = {
	.id	= 1,
	.cls	= &etr_sysclass,
};

/*
 * ETR class attributes
 */
static ssize_t etr_stepping_port_show(struct sysdev_class *class, char *buf)
{
	return sprintf(buf, "%i\n", etr_port0.esw.p);
}

static SYSDEV_CLASS_ATTR(stepping_port, 0400, etr_stepping_port_show, NULL);

static ssize_t etr_stepping_mode_show(struct sysdev_class *class, char *buf)
{
	char *mode_str;

	if (etr_mode_is_pps(etr_eacr))
		mode_str = "pps";
	else if (etr_mode_is_etr(etr_eacr))
		mode_str = "etr";
	else
		mode_str = "local";
	return sprintf(buf, "%s\n", mode_str);
}

static SYSDEV_CLASS_ATTR(stepping_mode, 0400, etr_stepping_mode_show, NULL);

/*
 * ETR port attributes
 */
static inline struct etr_aib *etr_aib_from_dev(struct sys_device *dev)
{
	if (dev == &etr_port0_dev)
		return etr_port0_online ? &etr_port0 : NULL;
	else
		return etr_port1_online ? &etr_port1 : NULL;
}

static ssize_t etr_online_show(struct sys_device *dev, char *buf)
{
	unsigned int online;

	online = (dev == &etr_port0_dev) ? etr_port0_online : etr_port1_online;
	return sprintf(buf, "%i\n", online);
}

static ssize_t etr_online_store(struct sys_device *dev,
			      const char *buf, size_t count)
{
	unsigned int value;

	value = simple_strtoul(buf, NULL, 0);
	if (value != 0 && value != 1)
		return -EINVAL;
	if (!test_bit(CLOCK_SYNC_HAS_ETR, &clock_sync_flags))
		return -EOPNOTSUPP;
	if (dev == &etr_port0_dev) {
		if (etr_port0_online == value)
			return count;	/* Nothing to do. */
		etr_port0_online = value;
		set_bit(ETR_EVENT_PORT0_CHANGE, &etr_events);
		schedule_work(&etr_work);
	} else {
		if (etr_port1_online == value)
			return count;	/* Nothing to do. */
		etr_port1_online = value;
		set_bit(ETR_EVENT_PORT1_CHANGE, &etr_events);
		schedule_work(&etr_work);
	}
	return count;
}

static SYSDEV_ATTR(online, 0600, etr_online_show, etr_online_store);

static ssize_t etr_stepping_control_show(struct sys_device *dev, char *buf)
{
	return sprintf(buf, "%i\n", (dev == &etr_port0_dev) ?
		       etr_eacr.e0 : etr_eacr.e1);
}

static SYSDEV_ATTR(stepping_control, 0400, etr_stepping_control_show, NULL);

static ssize_t etr_mode_code_show(struct sys_device *dev, char *buf)
{
	if (!etr_port0_online && !etr_port1_online)
		/* Status word is not uptodate if both ports are offline. */
		return -ENODATA;
	return sprintf(buf, "%i\n", (dev == &etr_port0_dev) ?
		       etr_port0.esw.psc0 : etr_port0.esw.psc1);
}

static SYSDEV_ATTR(state_code, 0400, etr_mode_code_show, NULL);

static ssize_t etr_untuned_show(struct sys_device *dev, char *buf)
{
	struct etr_aib *aib = etr_aib_from_dev(dev);

	if (!aib || !aib->slsw.v1)
		return -ENODATA;
	return sprintf(buf, "%i\n", aib->edf1.u);
}

static SYSDEV_ATTR(untuned, 0400, etr_untuned_show, NULL);

static ssize_t etr_network_id_show(struct sys_device *dev, char *buf)
{
	struct etr_aib *aib = etr_aib_from_dev(dev);

	if (!aib || !aib->slsw.v1)
		return -ENODATA;
	return sprintf(buf, "%i\n", aib->edf1.net_id);
}

static SYSDEV_ATTR(network, 0400, etr_network_id_show, NULL);

static ssize_t etr_id_show(struct sys_device *dev, char *buf)
{
	struct etr_aib *aib = etr_aib_from_dev(dev);

	if (!aib || !aib->slsw.v1)
		return -ENODATA;
	return sprintf(buf, "%i\n", aib->edf1.etr_id);
}

static SYSDEV_ATTR(id, 0400, etr_id_show, NULL);

static ssize_t etr_port_number_show(struct sys_device *dev, char *buf)
{
	struct etr_aib *aib = etr_aib_from_dev(dev);

	if (!aib || !aib->slsw.v1)
		return -ENODATA;
	return sprintf(buf, "%i\n", aib->edf1.etr_pn);
}

static SYSDEV_ATTR(port, 0400, etr_port_number_show, NULL);

static ssize_t etr_coupled_show(struct sys_device *dev, char *buf)
{
	struct etr_aib *aib = etr_aib_from_dev(dev);

	if (!aib || !aib->slsw.v3)
		return -ENODATA;
	return sprintf(buf, "%i\n", aib->edf3.c);
}

static SYSDEV_ATTR(coupled, 0400, etr_coupled_show, NULL);

static ssize_t etr_local_time_show(struct sys_device *dev, char *buf)
{
	struct etr_aib *aib = etr_aib_from_dev(dev);

	if (!aib || !aib->slsw.v3)
		return -ENODATA;
	return sprintf(buf, "%i\n", aib->edf3.blto);
}

static SYSDEV_ATTR(local_time, 0400, etr_local_time_show, NULL);

static ssize_t etr_utc_offset_show(struct sys_device *dev, char *buf)
{
	struct etr_aib *aib = etr_aib_from_dev(dev);

	if (!aib || !aib->slsw.v3)
		return -ENODATA;
	return sprintf(buf, "%i\n", aib->edf3.buo);
}

static SYSDEV_ATTR(utc_offset, 0400, etr_utc_offset_show, NULL);

static struct sysdev_attribute *etr_port_attributes[] = {
	&attr_online,
	&attr_stepping_control,
	&attr_state_code,
	&attr_untuned,
	&attr_network,
	&attr_id,
	&attr_port,
	&attr_coupled,
	&attr_local_time,
	&attr_utc_offset,
	NULL
};

static int __init etr_register_port(struct sys_device *dev)
{
	struct sysdev_attribute **attr;
	int rc;

	rc = sysdev_register(dev);
	if (rc)
		goto out;
	for (attr = etr_port_attributes; *attr; attr++) {
		rc = sysdev_create_file(dev, *attr);
		if (rc)
			goto out_unreg;
	}
	return 0;
out_unreg:
	for (; attr >= etr_port_attributes; attr--)
		sysdev_remove_file(dev, *attr);
	sysdev_unregister(dev);
out:
	return rc;
}

static void __init etr_unregister_port(struct sys_device *dev)
{
	struct sysdev_attribute **attr;

	for (attr = etr_port_attributes; *attr; attr++)
		sysdev_remove_file(dev, *attr);
	sysdev_unregister(dev);
}

static int __init etr_init_sysfs(void)
{
	int rc;

	rc = sysdev_class_register(&etr_sysclass);
	if (rc)
		goto out;
	rc = sysdev_class_create_file(&etr_sysclass, &attr_stepping_port);
	if (rc)
		goto out_unreg_class;
	rc = sysdev_class_create_file(&etr_sysclass, &attr_stepping_mode);
	if (rc)
		goto out_remove_stepping_port;
	rc = etr_register_port(&etr_port0_dev);
	if (rc)
		goto out_remove_stepping_mode;
	rc = etr_register_port(&etr_port1_dev);
	if (rc)
		goto out_remove_port0;
	return 0;

out_remove_port0:
	etr_unregister_port(&etr_port0_dev);
out_remove_stepping_mode:
	sysdev_class_remove_file(&etr_sysclass, &attr_stepping_mode);
out_remove_stepping_port:
	sysdev_class_remove_file(&etr_sysclass, &attr_stepping_port);
out_unreg_class:
	sysdev_class_unregister(&etr_sysclass);
out:
	return rc;
}

device_initcall(etr_init_sysfs);

/*
 * Server Time Protocol (STP) code.
 */
static int stp_online;
static struct stp_sstpi stp_info;
static void *stp_page;

static void stp_work_fn(struct work_struct *work);
static DECLARE_WORK(stp_work, stp_work_fn);

static int __init early_parse_stp(char *p)
{
	if (strncmp(p, "off", 3) == 0)
		stp_online = 0;
	else if (strncmp(p, "on", 2) == 0)
		stp_online = 1;
	return 0;
}
early_param("stp", early_parse_stp);

/*
 * Reset STP attachment.
 */
static void stp_reset(void)
{
	int rc;

	stp_page = alloc_bootmem_pages(PAGE_SIZE);
	rc = chsc_sstpc(stp_page, STP_OP_CTRL, 0x0000);
	if (rc == 1)
		set_bit(CLOCK_SYNC_HAS_STP, &clock_sync_flags);
	else if (stp_online) {
		printk(KERN_WARNING "Running on non STP capable machine.\n");
		free_bootmem((unsigned long) stp_page, PAGE_SIZE);
		stp_page = NULL;
		stp_online = 0;
	}
}

static int __init stp_init(void)
{
	if (test_bit(CLOCK_SYNC_HAS_STP, &clock_sync_flags) && stp_online)
		schedule_work(&stp_work);
	return 0;
}

arch_initcall(stp_init);

/*
 * STP timing alert. There are three causes:
 * 1) timing status change
 * 2) link availability change
 * 3) time control parameter change
 * In all three cases we are only interested in the clock source state.
 * If a STP clock source is now available use it.
 */
static void stp_timing_alert(struct stp_irq_parm *intparm)
{
	if (intparm->tsc || intparm->lac || intparm->tcpc)
		schedule_work(&stp_work);
}

/*
 * STP sync check machine check. This is called when the timing state
 * changes from the synchronized state to the unsynchronized state.
 * After a STP sync check the clock is not in sync. The machine check
 * is broadcasted to all cpus at the same time.
 */
void stp_sync_check(void)
{
	if (!test_bit(CLOCK_SYNC_STP, &clock_sync_flags))
		return;
	disable_sync_clock(NULL);
	schedule_work(&stp_work);
}

/*
 * STP island condition machine check. This is called when an attached
 * server  attempts to communicate over an STP link and the servers
 * have matching CTN ids and have a valid stratum-1 configuration
 * but the configurations do not match.
 */
void stp_island_check(void)
{
	if (!test_bit(CLOCK_SYNC_STP, &clock_sync_flags))
		return;
	disable_sync_clock(NULL);
	schedule_work(&stp_work);
}

/*
 * STP tasklet. Check for the STP state and take over the clock
 * synchronization if the STP clock source is usable.
 */
static void stp_work_fn(struct work_struct *work)
{
	struct clock_sync_data stp_sync;
	unsigned long long old_clock, delta;
	int rc;

	if (!stp_online) {
		chsc_sstpc(stp_page, STP_OP_CTRL, 0x0000);
		return;
	}

	rc = chsc_sstpc(stp_page, STP_OP_CTRL, 0xb0e0);
	if (rc)
		return;

	rc = chsc_sstpi(stp_page, &stp_info, sizeof(struct stp_sstpi));
	if (rc || stp_info.c == 0)
		return;

	/*
	 * Catch all other cpus and make them wait until we have
	 * successfully synced the clock. smp_call_function will
	 * return after all other cpus are in clock_sync_cpu_start.
	 */
	memset(&stp_sync, 0, sizeof(stp_sync));
	preempt_disable();
	smp_call_function(clock_sync_cpu_start, &stp_sync, 0, 0);
	local_irq_disable();
	enable_sync_clock();

	set_bit(CLOCK_SYNC_STP, &clock_sync_flags);
	if (test_and_clear_bit(CLOCK_SYNC_ETR, &clock_sync_flags))
		schedule_work(&etr_work);

	rc = 0;
	if (stp_info.todoff[0] || stp_info.todoff[1] ||
	    stp_info.todoff[2] || stp_info.todoff[3] ||
	    stp_info.tmd != 2) {
		old_clock = get_clock();
		rc = chsc_sstpc(stp_page, STP_OP_SYNC, 0);
		if (rc == 0) {
			delta = adjust_time(old_clock, get_clock(), 0);
			fixup_clock_comparator(delta);
			rc = chsc_sstpi(stp_page, &stp_info,
					sizeof(struct stp_sstpi));
			if (rc == 0 && stp_info.tmd != 2)
				rc = -EAGAIN;
		}
	}
	if (rc) {
		disable_sync_clock(NULL);
		stp_sync.in_sync = -EAGAIN;
		clear_bit(CLOCK_SYNC_STP, &clock_sync_flags);
		if (etr_port0_online || etr_port1_online)
			schedule_work(&etr_work);
	} else
		stp_sync.in_sync = 1;

	local_irq_enable();
	smp_call_function(clock_sync_cpu_end, NULL, 0, 0);
	preempt_enable();
}

/*
 * STP class sysfs interface functions
 */
static struct sysdev_class stp_sysclass = {
	.name	= "stp",
};

static ssize_t stp_ctn_id_show(struct sysdev_class *class, char *buf)
{
	if (!stp_online)
		return -ENODATA;
	return sprintf(buf, "%016llx\n",
		       *(unsigned long long *) stp_info.ctnid);
}

static SYSDEV_CLASS_ATTR(ctn_id, 0400, stp_ctn_id_show, NULL);

static ssize_t stp_ctn_type_show(struct sysdev_class *class, char *buf)
{
	if (!stp_online)
		return -ENODATA;
	return sprintf(buf, "%i\n", stp_info.ctn);
}

static SYSDEV_CLASS_ATTR(ctn_type, 0400, stp_ctn_type_show, NULL);

static ssize_t stp_dst_offset_show(struct sysdev_class *class, char *buf)
{
	if (!stp_online || !(stp_info.vbits & 0x2000))
		return -ENODATA;
	return sprintf(buf, "%i\n", (int)(s16) stp_info.dsto);
}

static SYSDEV_CLASS_ATTR(dst_offset, 0400, stp_dst_offset_show, NULL);

static ssize_t stp_leap_seconds_show(struct sysdev_class *class, char *buf)
{
	if (!stp_online || !(stp_info.vbits & 0x8000))
		return -ENODATA;
	return sprintf(buf, "%i\n", (int)(s16) stp_info.leaps);
}

static SYSDEV_CLASS_ATTR(leap_seconds, 0400, stp_leap_seconds_show, NULL);

static ssize_t stp_stratum_show(struct sysdev_class *class, char *buf)
{
	if (!stp_online)
		return -ENODATA;
	return sprintf(buf, "%i\n", (int)(s16) stp_info.stratum);
}

static SYSDEV_CLASS_ATTR(stratum, 0400, stp_stratum_show, NULL);

static ssize_t stp_time_offset_show(struct sysdev_class *class, char *buf)
{
	if (!stp_online || !(stp_info.vbits & 0x0800))
		return -ENODATA;
	return sprintf(buf, "%i\n", (int) stp_info.tto);
}

static SYSDEV_CLASS_ATTR(time_offset, 0400, stp_time_offset_show, NULL);

static ssize_t stp_time_zone_offset_show(struct sysdev_class *class, char *buf)
{
	if (!stp_online || !(stp_info.vbits & 0x4000))
		return -ENODATA;
	return sprintf(buf, "%i\n", (int)(s16) stp_info.tzo);
}

static SYSDEV_CLASS_ATTR(time_zone_offset, 0400,
			 stp_time_zone_offset_show, NULL);

static ssize_t stp_timing_mode_show(struct sysdev_class *class, char *buf)
{
	if (!stp_online)
		return -ENODATA;
	return sprintf(buf, "%i\n", stp_info.tmd);
}

static SYSDEV_CLASS_ATTR(timing_mode, 0400, stp_timing_mode_show, NULL);

static ssize_t stp_timing_state_show(struct sysdev_class *class, char *buf)
{
	if (!stp_online)
		return -ENODATA;
	return sprintf(buf, "%i\n", stp_info.tst);
}

static SYSDEV_CLASS_ATTR(timing_state, 0400, stp_timing_state_show, NULL);

static ssize_t stp_online_show(struct sysdev_class *class, char *buf)
{
	return sprintf(buf, "%i\n", stp_online);
}

static ssize_t stp_online_store(struct sysdev_class *class,
				const char *buf, size_t count)
{
	unsigned int value;

	value = simple_strtoul(buf, NULL, 0);
	if (value != 0 && value != 1)
		return -EINVAL;
	if (!test_bit(CLOCK_SYNC_HAS_STP, &clock_sync_flags))
		return -EOPNOTSUPP;
	stp_online = value;
	schedule_work(&stp_work);
	return count;
}

/*
 * Can't use SYSDEV_CLASS_ATTR because the attribute should be named
 * stp/online but attr_online already exists in this file ..
 */
static struct sysdev_class_attribute attr_stp_online = {
	.attr = { .name = "online", .mode = 0600 },
	.show	= stp_online_show,
	.store	= stp_online_store,
};

static struct sysdev_class_attribute *stp_attributes[] = {
	&attr_ctn_id,
	&attr_ctn_type,
	&attr_dst_offset,
	&attr_leap_seconds,
	&attr_stp_online,
	&attr_stratum,
	&attr_time_offset,
	&attr_time_zone_offset,
	&attr_timing_mode,
	&attr_timing_state,
	NULL
};

static int __init stp_init_sysfs(void)
{
	struct sysdev_class_attribute **attr;
	int rc;

	rc = sysdev_class_register(&stp_sysclass);
	if (rc)
		goto out;
	for (attr = stp_attributes; *attr; attr++) {
		rc = sysdev_class_create_file(&stp_sysclass, *attr);
		if (rc)
			goto out_unreg;
	}
	return 0;
out_unreg:
	for (; attr >= stp_attributes; attr--)
		sysdev_class_remove_file(&stp_sysclass, *attr);
	sysdev_class_unregister(&stp_sysclass);
out:
	return rc;
}

device_initcall(stp_init_sysfs);<|MERGE_RESOLUTION|>--- conflicted
+++ resolved
@@ -707,11 +707,7 @@
 	 */
 	memset(&etr_sync, 0, sizeof(etr_sync));
 	preempt_disable();
-<<<<<<< HEAD
-	smp_call_function(clock_sync_cpu_start, &etr_sync, 0, 0);
-=======
-	smp_call_function(etr_sync_cpu_start, NULL, 0);
->>>>>>> 42a2f217
+	smp_call_function(clock_sync_cpu_start, &etr_sync, 0);
 	local_irq_disable();
 	enable_sync_clock();
 
@@ -750,11 +746,7 @@
 		rc = -EAGAIN;
 	}
 	local_irq_enable();
-<<<<<<< HEAD
-	smp_call_function(clock_sync_cpu_end, NULL, 0, 0);
-=======
-	smp_call_function(etr_sync_cpu_end,NULL,0);
->>>>>>> 42a2f217
+	smp_call_function(clock_sync_cpu_end, NULL, 0);
 	preempt_enable();
 	return rc;
 }
@@ -934,11 +926,7 @@
 	if (!eacr.ea) {
 		/* Both ports offline. Reset everything. */
 		eacr.dp = eacr.es = eacr.sl = 0;
-<<<<<<< HEAD
-		on_each_cpu(disable_sync_clock, NULL, 0, 1);
-=======
-		on_each_cpu(etr_disable_sync_clock, NULL, 1);
->>>>>>> 42a2f217
+		on_each_cpu(disable_sync_clock, NULL, 1);
 		del_timer_sync(&etr_timer);
 		etr_update_eacr(eacr);
 		clear_bit(CLOCK_SYNC_ETR, &clock_sync_flags);
