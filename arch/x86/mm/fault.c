--- conflicted
+++ resolved
@@ -1227,11 +1227,6 @@
 	vm_fault_t fault;
 	unsigned int flags = FAULT_FLAG_DEFAULT;
 #ifdef CONFIG_SPECULATIVE_PAGE_FAULT
-<<<<<<< HEAD
-	struct vm_area_struct *orig_vma = NULL;
-	struct vm_area_struct pvma;
-=======
->>>>>>> 50e12445
 	unsigned long seq;
 #endif
 
@@ -1345,43 +1340,6 @@
 		count_vm_spf_event(SPF_ABORT_ODD);
 		goto spf_abort;
 	}
-<<<<<<< HEAD
-	rcu_read_lock();
-	vma = __find_vma(mm, address);
-	if (!vma || vma->vm_start > address) {
-		rcu_read_unlock();
-		count_vm_spf_event(SPF_ABORT_UNMAPPED);
-		goto spf_abort;
-	}
-	if (!vma_can_speculate(vma, flags)) {
-		rcu_read_unlock();
-		count_vm_spf_event(SPF_ABORT_NO_SPECULATE);
-		goto spf_abort;
-	}
-	if (vma->vm_file) {
-		if (!vma_get_file_ref(vma)) {
-			rcu_read_unlock();
-			count_vm_spf_event(SPF_ABORT_UNMAPPED);
-			goto spf_abort;
-		}
-		orig_vma = vma;
-	}
-	pvma = *vma;
-	rcu_read_unlock();
-	if (!mmap_seq_read_check(mm, seq, SPF_ABORT_VMA_COPY)) {
-		vma_put_file_ref(orig_vma);
-		goto spf_abort;
-	}
-	vma = &pvma;
-	if (unlikely(access_error(error_code, vma))) {
-		count_vm_spf_event(SPF_ABORT_ACCESS_ERROR);
-		vma_put_file_ref(orig_vma);
-		goto spf_abort;
-	}
-	fault = do_handle_mm_fault(vma, address,
-				   flags | FAULT_FLAG_SPECULATIVE, seq, regs);
-	vma_put_file_ref(orig_vma);
-=======
 	vma = get_vma(mm, address);
 	if (!vma) {
 		count_vm_spf_event(SPF_ABORT_UNMAPPED);
@@ -1406,7 +1364,6 @@
 	fault = do_handle_mm_fault(vma, address,
 			flags | FAULT_FLAG_SPECULATIVE, seq, regs);
 	put_vma(vma);
->>>>>>> 50e12445
 
 	if (!(fault & VM_FAULT_RETRY))
 		goto done;
