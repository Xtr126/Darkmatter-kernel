// SPDX-License-Identifier: GPL-2.0-only
/*
 * Copyright (C) 2012,2013 - ARM Ltd
 * Author: Marc Zyngier <marc.zyngier@arm.com>
 *
 * Derived from arch/arm/kvm/coproc.c:
 * Copyright (C) 2012 - Virtual Open Systems and Columbia University
 * Authors: Rusty Russell <rusty@rustcorp.com.au>
 *          Christoffer Dall <c.dall@virtualopensystems.com>
 */

#include <linux/bitfield.h>
#include <linux/bsearch.h>
#include <linux/kvm_host.h>
#include <linux/mm.h>
#include <linux/printk.h>
#include <linux/uaccess.h>

#include <asm/cacheflush.h>
#include <asm/cputype.h>
#include <asm/debug-monitors.h>
#include <asm/esr.h>
#include <asm/kvm_arm.h>
#include <asm/kvm_emulate.h>
#include <asm/kvm_hyp.h>
#include <asm/kvm_mmu.h>
#include <asm/perf_event.h>
#include <asm/sysreg.h>

#include <trace/events/kvm.h>

#include "sys_regs.h"

#include "trace.h"

/*
 * All of this file is extremely similar to the ARM coproc.c, but the
 * types are different. My gut feeling is that it should be pretty
 * easy to merge, but that would be an ABI breakage -- again. VFP
 * would also need to be abstracted.
 *
 * For AArch32, we only take care of what is being trapped. Anything
 * that has to do with init and userspace access has to go via the
 * 64bit interface.
 */

#define reg_to_encoding(x)						\
	sys_reg((u32)(x)->Op0, (u32)(x)->Op1,				\
		(u32)(x)->CRn, (u32)(x)->CRm, (u32)(x)->Op2)

static bool read_from_write_only(struct kvm_vcpu *vcpu,
				 struct sys_reg_params *params,
				 const struct sys_reg_desc *r)
{
	WARN_ONCE(1, "Unexpected sys_reg read to write-only register\n");
	print_sys_reg_instr(params);
	kvm_inject_undefined(vcpu);
	return false;
}

static bool write_to_read_only(struct kvm_vcpu *vcpu,
			       struct sys_reg_params *params,
			       const struct sys_reg_desc *r)
{
	WARN_ONCE(1, "Unexpected sys_reg write to read-only register\n");
	print_sys_reg_instr(params);
	kvm_inject_undefined(vcpu);
	return false;
}

u64 vcpu_read_sys_reg(const struct kvm_vcpu *vcpu, int reg)
{
	u64 val = 0x8badf00d8badf00d;

	if (vcpu->arch.sysregs_loaded_on_cpu &&
	    __vcpu_read_sys_reg_from_cpu(reg, &val))
		return val;

	return __vcpu_sys_reg(vcpu, reg);
}

void vcpu_write_sys_reg(struct kvm_vcpu *vcpu, u64 val, int reg)
{
	if (vcpu->arch.sysregs_loaded_on_cpu &&
	    __vcpu_write_sys_reg_to_cpu(val, reg))
		return;

	 __vcpu_sys_reg(vcpu, reg) = val;
}

/* 3 bits per cache level, as per CLIDR, but non-existent caches always 0 */
static u32 cache_levels;

/* CSSELR values; used to index KVM_REG_ARM_DEMUX_ID_CCSIDR */
#define CSSELR_MAX 14

/* Which cache CCSIDR represents depends on CSSELR value. */
static u32 get_ccsidr(u32 csselr)
{
	u32 ccsidr;

	/* Make sure noone else changes CSSELR during this! */
	local_irq_disable();
	write_sysreg(csselr, csselr_el1);
	isb();
	ccsidr = read_sysreg(ccsidr_el1);
	local_irq_enable();

	return ccsidr;
}

/*
 * See note at ARMv7 ARM B1.14.4 (TL;DR: S/W ops are not easily virtualized).
 */
static bool access_dcsw(struct kvm_vcpu *vcpu,
			struct sys_reg_params *p,
			const struct sys_reg_desc *r)
{
	if (!p->is_write)
		return read_from_write_only(vcpu, p, r);

	/*
	 * Only track S/W ops if we don't have FWB. It still indicates
	 * that the guest is a bit broken (S/W operations should only
	 * be done by firmware, knowing that there is only a single
	 * CPU left in the system, and certainly not from non-secure
	 * software).
	 */
	if (!cpus_have_const_cap(ARM64_HAS_STAGE2_FWB))
		kvm_set_way_flush(vcpu);

	return true;
}

static void get_access_mask(const struct sys_reg_desc *r, u64 *mask, u64 *shift)
{
	switch (r->aarch32_map) {
	case AA32_LO:
		*mask = GENMASK_ULL(31, 0);
		*shift = 0;
		break;
	case AA32_HI:
		*mask = GENMASK_ULL(63, 32);
		*shift = 32;
		break;
	default:
		*mask = GENMASK_ULL(63, 0);
		*shift = 0;
		break;
	}
}

/*
 * Generic accessor for VM registers. Only called as long as HCR_TVM
 * is set. If the guest enables the MMU, we stop trapping the VM
 * sys_regs and leave it in complete control of the caches.
 */
static bool access_vm_reg(struct kvm_vcpu *vcpu,
			  struct sys_reg_params *p,
			  const struct sys_reg_desc *r)
{
	bool was_enabled = vcpu_has_cache_enabled(vcpu);
	u64 val, mask, shift;

	BUG_ON(!p->is_write);

	get_access_mask(r, &mask, &shift);

	if (~mask) {
		val = vcpu_read_sys_reg(vcpu, r->reg);
		val &= ~mask;
	} else {
		val = 0;
	}

	val |= (p->regval & (mask >> shift)) << shift;
	vcpu_write_sys_reg(vcpu, val, r->reg);

	kvm_toggle_cache(vcpu, was_enabled);
	return true;
}

static bool access_actlr(struct kvm_vcpu *vcpu,
			 struct sys_reg_params *p,
			 const struct sys_reg_desc *r)
{
	u64 mask, shift;

	if (p->is_write)
		return ignore_write(vcpu, p);

	get_access_mask(r, &mask, &shift);
	p->regval = (vcpu_read_sys_reg(vcpu, r->reg) & mask) >> shift;

	return true;
}

/*
 * Trap handler for the GICv3 SGI generation system register.
 * Forward the request to the VGIC emulation.
 * The cp15_64 code makes sure this automatically works
 * for both AArch64 and AArch32 accesses.
 */
static bool access_gic_sgi(struct kvm_vcpu *vcpu,
			   struct sys_reg_params *p,
			   const struct sys_reg_desc *r)
{
	bool g1;

	if (!p->is_write)
		return read_from_write_only(vcpu, p, r);

	/*
	 * In a system where GICD_CTLR.DS=1, a ICC_SGI0R_EL1 access generates
	 * Group0 SGIs only, while ICC_SGI1R_EL1 can generate either group,
	 * depending on the SGI configuration. ICC_ASGI1R_EL1 is effectively
	 * equivalent to ICC_SGI0R_EL1, as there is no "alternative" secure
	 * group.
	 */
	if (p->Op0 == 0) {		/* AArch32 */
		switch (p->Op1) {
		default:		/* Keep GCC quiet */
		case 0:			/* ICC_SGI1R */
			g1 = true;
			break;
		case 1:			/* ICC_ASGI1R */
		case 2:			/* ICC_SGI0R */
			g1 = false;
			break;
		}
	} else {			/* AArch64 */
		switch (p->Op2) {
		default:		/* Keep GCC quiet */
		case 5:			/* ICC_SGI1R_EL1 */
			g1 = true;
			break;
		case 6:			/* ICC_ASGI1R_EL1 */
		case 7:			/* ICC_SGI0R_EL1 */
			g1 = false;
			break;
		}
	}

	vgic_v3_dispatch_sgi(vcpu, p->regval, g1);

	return true;
}

static bool access_gic_sre(struct kvm_vcpu *vcpu,
			   struct sys_reg_params *p,
			   const struct sys_reg_desc *r)
{
	if (p->is_write)
		return ignore_write(vcpu, p);

	p->regval = vcpu->arch.vgic_cpu.vgic_v3.vgic_sre;
	return true;
}

static bool trap_raz_wi(struct kvm_vcpu *vcpu,
			struct sys_reg_params *p,
			const struct sys_reg_desc *r)
{
	if (p->is_write)
		return ignore_write(vcpu, p);
	else
		return read_zero(vcpu, p);
}

/*
 * ARMv8.1 mandates at least a trivial LORegion implementation, where all the
 * RW registers are RES0 (which we can implement as RAZ/WI). On an ARMv8.0
 * system, these registers should UNDEF. LORID_EL1 being a RO register, we
 * treat it separately.
 */
static bool trap_loregion(struct kvm_vcpu *vcpu,
			  struct sys_reg_params *p,
			  const struct sys_reg_desc *r)
{
	u64 val = read_sanitised_ftr_reg(SYS_ID_AA64MMFR1_EL1);
	u32 sr = reg_to_encoding(r);

	if (!(val & (0xfUL << ID_AA64MMFR1_LOR_SHIFT))) {
		kvm_inject_undefined(vcpu);
		return false;
	}

	if (p->is_write && sr == SYS_LORID_EL1)
		return write_to_read_only(vcpu, p, r);

	return trap_raz_wi(vcpu, p, r);
}

static bool trap_oslsr_el1(struct kvm_vcpu *vcpu,
			   struct sys_reg_params *p,
			   const struct sys_reg_desc *r)
{
	if (p->is_write) {
		return ignore_write(vcpu, p);
	} else {
		p->regval = (1 << 3);
		return true;
	}
}

static bool trap_dbgauthstatus_el1(struct kvm_vcpu *vcpu,
				   struct sys_reg_params *p,
				   const struct sys_reg_desc *r)
{
	if (p->is_write) {
		return ignore_write(vcpu, p);
	} else {
		p->regval = read_sysreg(dbgauthstatus_el1);
		return true;
	}
}

/*
 * We want to avoid world-switching all the DBG registers all the
 * time:
 * 
 * - If we've touched any debug register, it is likely that we're
 *   going to touch more of them. It then makes sense to disable the
 *   traps and start doing the save/restore dance
 * - If debug is active (DBG_MDSCR_KDE or DBG_MDSCR_MDE set), it is
 *   then mandatory to save/restore the registers, as the guest
 *   depends on them.
 * 
 * For this, we use a DIRTY bit, indicating the guest has modified the
 * debug registers, used as follow:
 *
 * On guest entry:
 * - If the dirty bit is set (because we're coming back from trapping),
 *   disable the traps, save host registers, restore guest registers.
 * - If debug is actively in use (DBG_MDSCR_KDE or DBG_MDSCR_MDE set),
 *   set the dirty bit, disable the traps, save host registers,
 *   restore guest registers.
 * - Otherwise, enable the traps
 *
 * On guest exit:
 * - If the dirty bit is set, save guest registers, restore host
 *   registers and clear the dirty bit. This ensure that the host can
 *   now use the debug registers.
 */
static bool trap_debug_regs(struct kvm_vcpu *vcpu,
			    struct sys_reg_params *p,
			    const struct sys_reg_desc *r)
{
	if (p->is_write) {
		vcpu_write_sys_reg(vcpu, p->regval, r->reg);
		vcpu->arch.flags |= KVM_ARM64_DEBUG_DIRTY;
	} else {
		p->regval = vcpu_read_sys_reg(vcpu, r->reg);
	}

	trace_trap_reg(__func__, r->reg, p->is_write, p->regval);

	return true;
}

/*
 * reg_to_dbg/dbg_to_reg
 *
 * A 32 bit write to a debug register leave top bits alone
 * A 32 bit read from a debug register only returns the bottom bits
 *
 * All writes will set the KVM_ARM64_DEBUG_DIRTY flag to ensure the
 * hyp.S code switches between host and guest values in future.
 */
static void reg_to_dbg(struct kvm_vcpu *vcpu,
		       struct sys_reg_params *p,
		       const struct sys_reg_desc *rd,
		       u64 *dbg_reg)
{
	u64 mask, shift, val;

	get_access_mask(rd, &mask, &shift);

	val = *dbg_reg;
	val &= ~mask;
	val |= (p->regval & (mask >> shift)) << shift;
	*dbg_reg = val;

	vcpu->arch.flags |= KVM_ARM64_DEBUG_DIRTY;
}

static void dbg_to_reg(struct kvm_vcpu *vcpu,
		       struct sys_reg_params *p,
		       const struct sys_reg_desc *rd,
		       u64 *dbg_reg)
{
	u64 mask, shift;

	get_access_mask(rd, &mask, &shift);
	p->regval = (*dbg_reg & mask) >> shift;
}

static bool trap_bvr(struct kvm_vcpu *vcpu,
		     struct sys_reg_params *p,
		     const struct sys_reg_desc *rd)
{
	u64 *dbg_reg = &vcpu->arch.vcpu_debug_state.dbg_bvr[rd->reg];

	if (p->is_write)
		reg_to_dbg(vcpu, p, rd, dbg_reg);
	else
		dbg_to_reg(vcpu, p, rd, dbg_reg);

	trace_trap_reg(__func__, rd->reg, p->is_write, *dbg_reg);

	return true;
}

static int set_bvr(struct kvm_vcpu *vcpu, const struct sys_reg_desc *rd,
		const struct kvm_one_reg *reg, void __user *uaddr)
{
	__u64 *r = &vcpu->arch.vcpu_debug_state.dbg_bvr[rd->reg];

	if (copy_from_user(r, uaddr, KVM_REG_SIZE(reg->id)) != 0)
		return -EFAULT;
	return 0;
}

static int get_bvr(struct kvm_vcpu *vcpu, const struct sys_reg_desc *rd,
	const struct kvm_one_reg *reg, void __user *uaddr)
{
	__u64 *r = &vcpu->arch.vcpu_debug_state.dbg_bvr[rd->reg];

	if (copy_to_user(uaddr, r, KVM_REG_SIZE(reg->id)) != 0)
		return -EFAULT;
	return 0;
}

static void reset_bvr(struct kvm_vcpu *vcpu,
		      const struct sys_reg_desc *rd)
{
	vcpu->arch.vcpu_debug_state.dbg_bvr[rd->reg] = rd->val;
}

static bool trap_bcr(struct kvm_vcpu *vcpu,
		     struct sys_reg_params *p,
		     const struct sys_reg_desc *rd)
{
	u64 *dbg_reg = &vcpu->arch.vcpu_debug_state.dbg_bcr[rd->reg];

	if (p->is_write)
		reg_to_dbg(vcpu, p, rd, dbg_reg);
	else
		dbg_to_reg(vcpu, p, rd, dbg_reg);

	trace_trap_reg(__func__, rd->reg, p->is_write, *dbg_reg);

	return true;
}

static int set_bcr(struct kvm_vcpu *vcpu, const struct sys_reg_desc *rd,
		const struct kvm_one_reg *reg, void __user *uaddr)
{
	__u64 *r = &vcpu->arch.vcpu_debug_state.dbg_bcr[rd->reg];

	if (copy_from_user(r, uaddr, KVM_REG_SIZE(reg->id)) != 0)
		return -EFAULT;

	return 0;
}

static int get_bcr(struct kvm_vcpu *vcpu, const struct sys_reg_desc *rd,
	const struct kvm_one_reg *reg, void __user *uaddr)
{
	__u64 *r = &vcpu->arch.vcpu_debug_state.dbg_bcr[rd->reg];

	if (copy_to_user(uaddr, r, KVM_REG_SIZE(reg->id)) != 0)
		return -EFAULT;
	return 0;
}

static void reset_bcr(struct kvm_vcpu *vcpu,
		      const struct sys_reg_desc *rd)
{
	vcpu->arch.vcpu_debug_state.dbg_bcr[rd->reg] = rd->val;
}

static bool trap_wvr(struct kvm_vcpu *vcpu,
		     struct sys_reg_params *p,
		     const struct sys_reg_desc *rd)
{
	u64 *dbg_reg = &vcpu->arch.vcpu_debug_state.dbg_wvr[rd->reg];

	if (p->is_write)
		reg_to_dbg(vcpu, p, rd, dbg_reg);
	else
		dbg_to_reg(vcpu, p, rd, dbg_reg);

	trace_trap_reg(__func__, rd->reg, p->is_write,
		vcpu->arch.vcpu_debug_state.dbg_wvr[rd->reg]);

	return true;
}

static int set_wvr(struct kvm_vcpu *vcpu, const struct sys_reg_desc *rd,
		const struct kvm_one_reg *reg, void __user *uaddr)
{
	__u64 *r = &vcpu->arch.vcpu_debug_state.dbg_wvr[rd->reg];

	if (copy_from_user(r, uaddr, KVM_REG_SIZE(reg->id)) != 0)
		return -EFAULT;
	return 0;
}

static int get_wvr(struct kvm_vcpu *vcpu, const struct sys_reg_desc *rd,
	const struct kvm_one_reg *reg, void __user *uaddr)
{
	__u64 *r = &vcpu->arch.vcpu_debug_state.dbg_wvr[rd->reg];

	if (copy_to_user(uaddr, r, KVM_REG_SIZE(reg->id)) != 0)
		return -EFAULT;
	return 0;
}

static void reset_wvr(struct kvm_vcpu *vcpu,
		      const struct sys_reg_desc *rd)
{
	vcpu->arch.vcpu_debug_state.dbg_wvr[rd->reg] = rd->val;
}

static bool trap_wcr(struct kvm_vcpu *vcpu,
		     struct sys_reg_params *p,
		     const struct sys_reg_desc *rd)
{
	u64 *dbg_reg = &vcpu->arch.vcpu_debug_state.dbg_wcr[rd->reg];

	if (p->is_write)
		reg_to_dbg(vcpu, p, rd, dbg_reg);
	else
		dbg_to_reg(vcpu, p, rd, dbg_reg);

	trace_trap_reg(__func__, rd->reg, p->is_write, *dbg_reg);

	return true;
}

static int set_wcr(struct kvm_vcpu *vcpu, const struct sys_reg_desc *rd,
		const struct kvm_one_reg *reg, void __user *uaddr)
{
	__u64 *r = &vcpu->arch.vcpu_debug_state.dbg_wcr[rd->reg];

	if (copy_from_user(r, uaddr, KVM_REG_SIZE(reg->id)) != 0)
		return -EFAULT;
	return 0;
}

static int get_wcr(struct kvm_vcpu *vcpu, const struct sys_reg_desc *rd,
	const struct kvm_one_reg *reg, void __user *uaddr)
{
	__u64 *r = &vcpu->arch.vcpu_debug_state.dbg_wcr[rd->reg];

	if (copy_to_user(uaddr, r, KVM_REG_SIZE(reg->id)) != 0)
		return -EFAULT;
	return 0;
}

static void reset_wcr(struct kvm_vcpu *vcpu,
		      const struct sys_reg_desc *rd)
{
	vcpu->arch.vcpu_debug_state.dbg_wcr[rd->reg] = rd->val;
}

static void reset_amair_el1(struct kvm_vcpu *vcpu, const struct sys_reg_desc *r)
{
	u64 amair = read_sysreg(amair_el1);
	vcpu_write_sys_reg(vcpu, amair, AMAIR_EL1);
}

static void reset_actlr(struct kvm_vcpu *vcpu, const struct sys_reg_desc *r)
{
	u64 actlr = read_sysreg(actlr_el1);
	vcpu_write_sys_reg(vcpu, actlr, ACTLR_EL1);
}

static void reset_mpidr(struct kvm_vcpu *vcpu, const struct sys_reg_desc *r)
{
	u64 mpidr;

	/*
	 * Map the vcpu_id into the first three affinity level fields of
	 * the MPIDR. We limit the number of VCPUs in level 0 due to a
	 * limitation to 16 CPUs in that level in the ICC_SGIxR registers
	 * of the GICv3 to be able to address each CPU directly when
	 * sending IPIs.
	 */
	mpidr = (vcpu->vcpu_id & 0x0f) << MPIDR_LEVEL_SHIFT(0);
	mpidr |= ((vcpu->vcpu_id >> 4) & 0xff) << MPIDR_LEVEL_SHIFT(1);
	mpidr |= ((vcpu->vcpu_id >> 12) & 0xff) << MPIDR_LEVEL_SHIFT(2);
	vcpu_write_sys_reg(vcpu, (1ULL << 31) | mpidr, MPIDR_EL1);
}

static unsigned int pmu_visibility(const struct kvm_vcpu *vcpu,
				   const struct sys_reg_desc *r)
{
	if (kvm_vcpu_has_pmu(vcpu))
		return 0;

	return REG_HIDDEN;
}

static void reset_pmcr(struct kvm_vcpu *vcpu, const struct sys_reg_desc *r)
{
	u64 pmcr, val;

	/* No PMU available, PMCR_EL0 may UNDEF... */
	if (!kvm_arm_support_pmu_v3())
		return;

	pmcr = read_sysreg(pmcr_el0);
	/*
	 * Writable bits of PMCR_EL0 (ARMV8_PMU_PMCR_MASK) are reset to UNKNOWN
	 * except PMCR.E resetting to zero.
	 */
	val = ((pmcr & ~ARMV8_PMU_PMCR_MASK)
	       | (ARMV8_PMU_PMCR_MASK & 0xdecafbad)) & (~ARMV8_PMU_PMCR_E);
	if (!kvm_system_supports_32bit_el0())
		val |= ARMV8_PMU_PMCR_LC;
	__vcpu_sys_reg(vcpu, r->reg) = val;
}

static bool check_pmu_access_disabled(struct kvm_vcpu *vcpu, u64 flags)
{
	u64 reg = __vcpu_sys_reg(vcpu, PMUSERENR_EL0);
	bool enabled = (reg & flags) || vcpu_mode_priv(vcpu);

	if (!enabled)
		kvm_inject_undefined(vcpu);

	return !enabled;
}

static bool pmu_access_el0_disabled(struct kvm_vcpu *vcpu)
{
	return check_pmu_access_disabled(vcpu, ARMV8_PMU_USERENR_EN);
}

static bool pmu_write_swinc_el0_disabled(struct kvm_vcpu *vcpu)
{
	return check_pmu_access_disabled(vcpu, ARMV8_PMU_USERENR_SW | ARMV8_PMU_USERENR_EN);
}

static bool pmu_access_cycle_counter_el0_disabled(struct kvm_vcpu *vcpu)
{
	return check_pmu_access_disabled(vcpu, ARMV8_PMU_USERENR_CR | ARMV8_PMU_USERENR_EN);
}

static bool pmu_access_event_counter_el0_disabled(struct kvm_vcpu *vcpu)
{
	return check_pmu_access_disabled(vcpu, ARMV8_PMU_USERENR_ER | ARMV8_PMU_USERENR_EN);
}

static bool access_pmcr(struct kvm_vcpu *vcpu, struct sys_reg_params *p,
			const struct sys_reg_desc *r)
{
	u64 val;

	if (pmu_access_el0_disabled(vcpu))
		return false;

	if (p->is_write) {
		/* Only update writeable bits of PMCR */
		val = __vcpu_sys_reg(vcpu, PMCR_EL0);
		val &= ~ARMV8_PMU_PMCR_MASK;
		val |= p->regval & ARMV8_PMU_PMCR_MASK;
		if (!kvm_system_supports_32bit_el0())
			val |= ARMV8_PMU_PMCR_LC;
		__vcpu_sys_reg(vcpu, PMCR_EL0) = val;
		kvm_pmu_handle_pmcr(vcpu, val);
		kvm_vcpu_pmu_restore_guest(vcpu);
	} else {
		/* PMCR.P & PMCR.C are RAZ */
		val = __vcpu_sys_reg(vcpu, PMCR_EL0)
		      & ~(ARMV8_PMU_PMCR_P | ARMV8_PMU_PMCR_C);
		p->regval = val;
	}

	return true;
}

static bool access_pmselr(struct kvm_vcpu *vcpu, struct sys_reg_params *p,
			  const struct sys_reg_desc *r)
{
	if (pmu_access_event_counter_el0_disabled(vcpu))
		return false;

	if (p->is_write)
		__vcpu_sys_reg(vcpu, PMSELR_EL0) = p->regval;
	else
		/* return PMSELR.SEL field */
		p->regval = __vcpu_sys_reg(vcpu, PMSELR_EL0)
			    & ARMV8_PMU_COUNTER_MASK;

	return true;
}

static bool access_pmceid(struct kvm_vcpu *vcpu, struct sys_reg_params *p,
			  const struct sys_reg_desc *r)
{
	u64 pmceid, mask, shift;

	BUG_ON(p->is_write);

	if (pmu_access_el0_disabled(vcpu))
		return false;

	get_access_mask(r, &mask, &shift);

	pmceid = kvm_pmu_get_pmceid(vcpu, (p->Op2 & 1));
	pmceid &= mask;
	pmceid >>= shift;

	p->regval = pmceid;

	return true;
}

static bool pmu_counter_idx_valid(struct kvm_vcpu *vcpu, u64 idx)
{
	u64 pmcr, val;

	pmcr = __vcpu_sys_reg(vcpu, PMCR_EL0);
	val = (pmcr >> ARMV8_PMU_PMCR_N_SHIFT) & ARMV8_PMU_PMCR_N_MASK;
	if (idx >= val && idx != ARMV8_PMU_CYCLE_IDX) {
		kvm_inject_undefined(vcpu);
		return false;
	}

	return true;
}

static bool access_pmu_evcntr(struct kvm_vcpu *vcpu,
			      struct sys_reg_params *p,
			      const struct sys_reg_desc *r)
{
	u64 idx = ~0UL;

	if (r->CRn == 9 && r->CRm == 13) {
		if (r->Op2 == 2) {
			/* PMXEVCNTR_EL0 */
			if (pmu_access_event_counter_el0_disabled(vcpu))
				return false;

			idx = __vcpu_sys_reg(vcpu, PMSELR_EL0)
			      & ARMV8_PMU_COUNTER_MASK;
		} else if (r->Op2 == 0) {
			/* PMCCNTR_EL0 */
			if (pmu_access_cycle_counter_el0_disabled(vcpu))
				return false;

			idx = ARMV8_PMU_CYCLE_IDX;
		}
	} else if (r->CRn == 0 && r->CRm == 9) {
		/* PMCCNTR */
		if (pmu_access_event_counter_el0_disabled(vcpu))
			return false;

		idx = ARMV8_PMU_CYCLE_IDX;
	} else if (r->CRn == 14 && (r->CRm & 12) == 8) {
		/* PMEVCNTRn_EL0 */
		if (pmu_access_event_counter_el0_disabled(vcpu))
			return false;

		idx = ((r->CRm & 3) << 3) | (r->Op2 & 7);
	}

	/* Catch any decoding mistake */
	WARN_ON(idx == ~0UL);

	if (!pmu_counter_idx_valid(vcpu, idx))
		return false;

	if (p->is_write) {
		if (pmu_access_el0_disabled(vcpu))
			return false;

		kvm_pmu_set_counter_value(vcpu, idx, p->regval);
	} else {
		p->regval = kvm_pmu_get_counter_value(vcpu, idx);
	}

	return true;
}

static bool access_pmu_evtyper(struct kvm_vcpu *vcpu, struct sys_reg_params *p,
			       const struct sys_reg_desc *r)
{
	u64 idx, reg;

	if (pmu_access_el0_disabled(vcpu))
		return false;

	if (r->CRn == 9 && r->CRm == 13 && r->Op2 == 1) {
		/* PMXEVTYPER_EL0 */
		idx = __vcpu_sys_reg(vcpu, PMSELR_EL0) & ARMV8_PMU_COUNTER_MASK;
		reg = PMEVTYPER0_EL0 + idx;
	} else if (r->CRn == 14 && (r->CRm & 12) == 12) {
		idx = ((r->CRm & 3) << 3) | (r->Op2 & 7);
		if (idx == ARMV8_PMU_CYCLE_IDX)
			reg = PMCCFILTR_EL0;
		else
			/* PMEVTYPERn_EL0 */
			reg = PMEVTYPER0_EL0 + idx;
	} else {
		BUG();
	}

	if (!pmu_counter_idx_valid(vcpu, idx))
		return false;

	if (p->is_write) {
		kvm_pmu_set_counter_event_type(vcpu, p->regval, idx);
		__vcpu_sys_reg(vcpu, reg) = p->regval & ARMV8_PMU_EVTYPE_MASK;
		kvm_vcpu_pmu_restore_guest(vcpu);
	} else {
		p->regval = __vcpu_sys_reg(vcpu, reg) & ARMV8_PMU_EVTYPE_MASK;
	}

	return true;
}

static bool access_pmcnten(struct kvm_vcpu *vcpu, struct sys_reg_params *p,
			   const struct sys_reg_desc *r)
{
	u64 val, mask;

	if (pmu_access_el0_disabled(vcpu))
		return false;

	mask = kvm_pmu_valid_counter_mask(vcpu);
	if (p->is_write) {
		val = p->regval & mask;
		if (r->Op2 & 0x1) {
			/* accessing PMCNTENSET_EL0 */
			__vcpu_sys_reg(vcpu, PMCNTENSET_EL0) |= val;
			kvm_pmu_enable_counter_mask(vcpu, val);
			kvm_vcpu_pmu_restore_guest(vcpu);
		} else {
			/* accessing PMCNTENCLR_EL0 */
			__vcpu_sys_reg(vcpu, PMCNTENSET_EL0) &= ~val;
			kvm_pmu_disable_counter_mask(vcpu, val);
		}
	} else {
		p->regval = __vcpu_sys_reg(vcpu, PMCNTENSET_EL0) & mask;
	}

	return true;
}

static bool access_pminten(struct kvm_vcpu *vcpu, struct sys_reg_params *p,
			   const struct sys_reg_desc *r)
{
	u64 mask = kvm_pmu_valid_counter_mask(vcpu);

	if (check_pmu_access_disabled(vcpu, 0))
		return false;

	if (p->is_write) {
		u64 val = p->regval & mask;

		if (r->Op2 & 0x1)
			/* accessing PMINTENSET_EL1 */
			__vcpu_sys_reg(vcpu, PMINTENSET_EL1) |= val;
		else
			/* accessing PMINTENCLR_EL1 */
			__vcpu_sys_reg(vcpu, PMINTENSET_EL1) &= ~val;
	} else {
		p->regval = __vcpu_sys_reg(vcpu, PMINTENSET_EL1) & mask;
	}

	return true;
}

static bool access_pmovs(struct kvm_vcpu *vcpu, struct sys_reg_params *p,
			 const struct sys_reg_desc *r)
{
	u64 mask = kvm_pmu_valid_counter_mask(vcpu);

	if (pmu_access_el0_disabled(vcpu))
		return false;

	if (p->is_write) {
		if (r->CRm & 0x2)
			/* accessing PMOVSSET_EL0 */
			__vcpu_sys_reg(vcpu, PMOVSSET_EL0) |= (p->regval & mask);
		else
			/* accessing PMOVSCLR_EL0 */
			__vcpu_sys_reg(vcpu, PMOVSSET_EL0) &= ~(p->regval & mask);
	} else {
		p->regval = __vcpu_sys_reg(vcpu, PMOVSSET_EL0) & mask;
	}

	return true;
}

static bool access_pmswinc(struct kvm_vcpu *vcpu, struct sys_reg_params *p,
			   const struct sys_reg_desc *r)
{
	u64 mask;

	if (!p->is_write)
		return read_from_write_only(vcpu, p, r);

	if (pmu_write_swinc_el0_disabled(vcpu))
		return false;

	mask = kvm_pmu_valid_counter_mask(vcpu);
	kvm_pmu_software_increment(vcpu, p->regval & mask);
	return true;
}

static bool access_pmuserenr(struct kvm_vcpu *vcpu, struct sys_reg_params *p,
			     const struct sys_reg_desc *r)
{
	if (p->is_write) {
		if (!vcpu_mode_priv(vcpu)) {
			kvm_inject_undefined(vcpu);
			return false;
		}

		__vcpu_sys_reg(vcpu, PMUSERENR_EL0) =
			       p->regval & ARMV8_PMU_USERENR_MASK;
	} else {
		p->regval = __vcpu_sys_reg(vcpu, PMUSERENR_EL0)
			    & ARMV8_PMU_USERENR_MASK;
	}

	return true;
}

/* Silly macro to expand the DBG{BCR,BVR,WVR,WCR}n_EL1 registers in one go */
#define DBG_BCR_BVR_WCR_WVR_EL1(n)					\
	{ SYS_DESC(SYS_DBGBVRn_EL1(n)),					\
	  trap_bvr, reset_bvr, 0, 0, get_bvr, set_bvr },		\
	{ SYS_DESC(SYS_DBGBCRn_EL1(n)),					\
	  trap_bcr, reset_bcr, 0, 0, get_bcr, set_bcr },		\
	{ SYS_DESC(SYS_DBGWVRn_EL1(n)),					\
	  trap_wvr, reset_wvr, 0, 0,  get_wvr, set_wvr },		\
	{ SYS_DESC(SYS_DBGWCRn_EL1(n)),					\
	  trap_wcr, reset_wcr, 0, 0,  get_wcr, set_wcr }

#define PMU_SYS_REG(r)						\
	SYS_DESC(r), .reset = reset_unknown, .visibility = pmu_visibility

/* Macro to expand the PMEVCNTRn_EL0 register */
#define PMU_PMEVCNTR_EL0(n)						\
	{ PMU_SYS_REG(SYS_PMEVCNTRn_EL0(n)),				\
	  .access = access_pmu_evcntr, .reg = (PMEVCNTR0_EL0 + n), }

/* Macro to expand the PMEVTYPERn_EL0 register */
#define PMU_PMEVTYPER_EL0(n)						\
	{ PMU_SYS_REG(SYS_PMEVTYPERn_EL0(n)),				\
	  .access = access_pmu_evtyper, .reg = (PMEVTYPER0_EL0 + n), }

static bool undef_access(struct kvm_vcpu *vcpu, struct sys_reg_params *p,
			 const struct sys_reg_desc *r)
{
	kvm_inject_undefined(vcpu);

	return false;
}

/* Macro to expand the AMU counter and type registers*/
#define AMU_AMEVCNTR0_EL0(n) { SYS_DESC(SYS_AMEVCNTR0_EL0(n)), undef_access }
#define AMU_AMEVTYPER0_EL0(n) { SYS_DESC(SYS_AMEVTYPER0_EL0(n)), undef_access }
#define AMU_AMEVCNTR1_EL0(n) { SYS_DESC(SYS_AMEVCNTR1_EL0(n)), undef_access }
#define AMU_AMEVTYPER1_EL0(n) { SYS_DESC(SYS_AMEVTYPER1_EL0(n)), undef_access }

static unsigned int ptrauth_visibility(const struct kvm_vcpu *vcpu,
			const struct sys_reg_desc *rd)
{
	return vcpu_has_ptrauth(vcpu) ? 0 : REG_HIDDEN;
}

/*
 * If we land here on a PtrAuth access, that is because we didn't
 * fixup the access on exit by allowing the PtrAuth sysregs. The only
 * way this happens is when the guest does not have PtrAuth support
 * enabled.
 */
#define __PTRAUTH_KEY(k)						\
	{ SYS_DESC(SYS_## k), undef_access, reset_unknown, k,		\
	.visibility = ptrauth_visibility}

#define PTRAUTH_KEY(k)							\
	__PTRAUTH_KEY(k ## KEYLO_EL1),					\
	__PTRAUTH_KEY(k ## KEYHI_EL1)

static bool access_arch_timer(struct kvm_vcpu *vcpu,
			      struct sys_reg_params *p,
			      const struct sys_reg_desc *r)
{
	enum kvm_arch_timers tmr;
	enum kvm_arch_timer_regs treg;
	u64 reg = reg_to_encoding(r);

	switch (reg) {
	case SYS_CNTP_TVAL_EL0:
	case SYS_AARCH32_CNTP_TVAL:
		tmr = TIMER_PTIMER;
		treg = TIMER_REG_TVAL;
		break;
	case SYS_CNTP_CTL_EL0:
	case SYS_AARCH32_CNTP_CTL:
		tmr = TIMER_PTIMER;
		treg = TIMER_REG_CTL;
		break;
	case SYS_CNTP_CVAL_EL0:
	case SYS_AARCH32_CNTP_CVAL:
		tmr = TIMER_PTIMER;
		treg = TIMER_REG_CVAL;
		break;
	default:
		BUG();
	}

	if (p->is_write)
		kvm_arm_timer_write_sysreg(vcpu, tmr, treg, p->regval);
	else
		p->regval = kvm_arm_timer_read_sysreg(vcpu, tmr, treg);

	return true;
}

#define FEATURE(x)	(GENMASK_ULL(x##_SHIFT + 3, x##_SHIFT))

/* Read a sanitised cpufeature ID register by sys_reg_desc */
static u64 read_id_reg(const struct kvm_vcpu *vcpu,
		struct sys_reg_desc const *r, bool raz)
{
	u32 id = reg_to_encoding(r);
	u64 val = raz ? 0 : read_sanitised_ftr_reg(id);

	switch (id) {
	case SYS_ID_AA64PFR0_EL1:
		if (!vcpu_has_sve(vcpu))
<<<<<<< HEAD
			val &= ~(0xfUL << ID_AA64PFR0_SVE_SHIFT);
		val &= ~(0xfUL << ID_AA64PFR0_AMU_SHIFT);
		val &= ~(0xfUL << ID_AA64PFR0_CSV2_SHIFT);
		val |= ((u64)vcpu->kvm->arch.pfr0_csv2 << ID_AA64PFR0_CSV2_SHIFT);

		if (!kvm_system_supports_32bit_el0()) {
			/*
			 * We could be running on asym aarch32 system.
			 * Override to present a aarch64 only system.
			 */
			val &= ~(0xfUL << ID_AA64PFR0_EL0_SHIFT);
			val |= (ID_AA64PFR0_EL0_64BIT_ONLY << ID_AA64PFR0_EL0_SHIFT);
		}
	} else if (id == SYS_ID_AA64PFR1_EL1) {
		val &= ~(0xfUL << ID_AA64PFR1_MTE_SHIFT);
	} else if (id == SYS_ID_AA64ISAR1_EL1 && !vcpu_has_ptrauth(vcpu)) {
		val &= ~((0xfUL << ID_AA64ISAR1_APA_SHIFT) |
			 (0xfUL << ID_AA64ISAR1_API_SHIFT) |
			 (0xfUL << ID_AA64ISAR1_GPA_SHIFT) |
			 (0xfUL << ID_AA64ISAR1_GPI_SHIFT));
	} else if (id == SYS_ID_AA64DFR0_EL1) {
		/* Limit guests to PMUv3 for ARMv8.1 */
=======
			val &= ~FEATURE(ID_AA64PFR0_SVE);
		val &= ~FEATURE(ID_AA64PFR0_AMU);
		val &= ~FEATURE(ID_AA64PFR0_CSV2);
		val |= FIELD_PREP(FEATURE(ID_AA64PFR0_CSV2), (u64)vcpu->kvm->arch.pfr0_csv2);
		val &= ~FEATURE(ID_AA64PFR0_CSV3);
		val |= FIELD_PREP(FEATURE(ID_AA64PFR0_CSV3), (u64)vcpu->kvm->arch.pfr0_csv3);
		break;
	case SYS_ID_AA64PFR1_EL1:
		val &= ~FEATURE(ID_AA64PFR1_MTE);
		break;
	case SYS_ID_AA64ISAR1_EL1:
		if (!vcpu_has_ptrauth(vcpu))
			val &= ~(FEATURE(ID_AA64ISAR1_APA) |
				 FEATURE(ID_AA64ISAR1_API) |
				 FEATURE(ID_AA64ISAR1_GPA) |
				 FEATURE(ID_AA64ISAR1_GPI));
		break;
	case SYS_ID_AA64DFR0_EL1:
		/* Limit debug to ARMv8.0 */
		val &= ~FEATURE(ID_AA64DFR0_DEBUGVER);
		val |= FIELD_PREP(FEATURE(ID_AA64DFR0_DEBUGVER), 6);
		/* Limit guests to PMUv3 for ARMv8.4 */
>>>>>>> 5f85626b
		val = cpuid_feature_cap_perfmon_field(val,
						      ID_AA64DFR0_PMUVER_SHIFT,
						      kvm_vcpu_has_pmu(vcpu) ? ID_AA64DFR0_PMUVER_8_4 : 0);
		break;
	case SYS_ID_DFR0_EL1:
		/* Limit guests to PMUv3 for ARMv8.4 */
		val = cpuid_feature_cap_perfmon_field(val,
						      ID_DFR0_PERFMON_SHIFT,
						      kvm_vcpu_has_pmu(vcpu) ? ID_DFR0_PERFMON_8_4 : 0);
		break;
	}

	return val;
}

static unsigned int id_visibility(const struct kvm_vcpu *vcpu,
				  const struct sys_reg_desc *r)
{
	u32 id = reg_to_encoding(r);

	switch (id) {
	case SYS_ID_AA64ZFR0_EL1:
		if (!vcpu_has_sve(vcpu))
			return REG_RAZ;
		break;
	}

	return 0;
}

/* cpufeature ID register access trap handlers */

static bool __access_id_reg(struct kvm_vcpu *vcpu,
			    struct sys_reg_params *p,
			    const struct sys_reg_desc *r,
			    bool raz)
{
	if (p->is_write)
		return write_to_read_only(vcpu, p, r);

	p->regval = read_id_reg(vcpu, r, raz);
	return true;
}

static bool access_id_reg(struct kvm_vcpu *vcpu,
			  struct sys_reg_params *p,
			  const struct sys_reg_desc *r)
{
	bool raz = sysreg_visible_as_raz(vcpu, r);

	return __access_id_reg(vcpu, p, r, raz);
}

static bool access_raz_id_reg(struct kvm_vcpu *vcpu,
			      struct sys_reg_params *p,
			      const struct sys_reg_desc *r)
{
	return __access_id_reg(vcpu, p, r, true);
}

static int reg_from_user(u64 *val, const void __user *uaddr, u64 id);
static int reg_to_user(void __user *uaddr, const u64 *val, u64 id);
static u64 sys_reg_to_index(const struct sys_reg_desc *reg);

/* Visibility overrides for SVE-specific control registers */
static unsigned int sve_visibility(const struct kvm_vcpu *vcpu,
				   const struct sys_reg_desc *rd)
{
	if (vcpu_has_sve(vcpu))
		return 0;

	return REG_HIDDEN;
}

static int set_id_aa64pfr0_el1(struct kvm_vcpu *vcpu,
			       const struct sys_reg_desc *rd,
			       const struct kvm_one_reg *reg, void __user *uaddr)
{
	const u64 id = sys_reg_to_index(rd);
	u8 csv2, csv3;
	int err;
	u64 val;

	err = reg_from_user(&val, uaddr, id);
	if (err)
		return err;

	/*
	 * Allow AA64PFR0_EL1.CSV2 to be set from userspace as long as
	 * it doesn't promise more than what is actually provided (the
	 * guest could otherwise be covered in ectoplasmic residue).
	 */
	csv2 = cpuid_feature_extract_unsigned_field(val, ID_AA64PFR0_CSV2_SHIFT);
	if (csv2 > 1 ||
	    (csv2 && arm64_get_spectre_v2_state() != SPECTRE_UNAFFECTED))
		return -EINVAL;

	/* Same thing for CSV3 */
	csv3 = cpuid_feature_extract_unsigned_field(val, ID_AA64PFR0_CSV3_SHIFT);
	if (csv3 > 1 ||
	    (csv3 && arm64_get_meltdown_state() != SPECTRE_UNAFFECTED))
		return -EINVAL;

	/* We can only differ with CSV[23], and anything else is an error */
	val ^= read_id_reg(vcpu, rd, false);
	val &= ~((0xFUL << ID_AA64PFR0_CSV2_SHIFT) |
		 (0xFUL << ID_AA64PFR0_CSV3_SHIFT));
	if (val)
		return -EINVAL;

	vcpu->kvm->arch.pfr0_csv2 = csv2;
	vcpu->kvm->arch.pfr0_csv3 = csv3 ;

	return 0;
}

/*
 * cpufeature ID register user accessors
 *
 * For now, these registers are immutable for userspace, so no values
 * are stored, and for set_id_reg() we don't allow the effective value
 * to be changed.
 */
static int __get_id_reg(const struct kvm_vcpu *vcpu,
			const struct sys_reg_desc *rd, void __user *uaddr,
			bool raz)
{
	const u64 id = sys_reg_to_index(rd);
	const u64 val = read_id_reg(vcpu, rd, raz);

	return reg_to_user(uaddr, &val, id);
}

static int __set_id_reg(const struct kvm_vcpu *vcpu,
			const struct sys_reg_desc *rd, void __user *uaddr,
			bool raz)
{
	const u64 id = sys_reg_to_index(rd);
	int err;
	u64 val;

	err = reg_from_user(&val, uaddr, id);
	if (err)
		return err;

	/* This is what we mean by invariant: you can't change it. */
	if (val != read_id_reg(vcpu, rd, raz))
		return -EINVAL;

	return 0;
}

static int get_id_reg(struct kvm_vcpu *vcpu, const struct sys_reg_desc *rd,
		      const struct kvm_one_reg *reg, void __user *uaddr)
{
	bool raz = sysreg_visible_as_raz(vcpu, rd);

	return __get_id_reg(vcpu, rd, uaddr, raz);
}

static int set_id_reg(struct kvm_vcpu *vcpu, const struct sys_reg_desc *rd,
		      const struct kvm_one_reg *reg, void __user *uaddr)
{
	bool raz = sysreg_visible_as_raz(vcpu, rd);

	return __set_id_reg(vcpu, rd, uaddr, raz);
}

static int get_raz_id_reg(struct kvm_vcpu *vcpu, const struct sys_reg_desc *rd,
			  const struct kvm_one_reg *reg, void __user *uaddr)
{
	return __get_id_reg(vcpu, rd, uaddr, true);
}

static int set_raz_id_reg(struct kvm_vcpu *vcpu, const struct sys_reg_desc *rd,
			  const struct kvm_one_reg *reg, void __user *uaddr)
{
	return __set_id_reg(vcpu, rd, uaddr, true);
}

static bool access_ctr(struct kvm_vcpu *vcpu, struct sys_reg_params *p,
		       const struct sys_reg_desc *r)
{
	if (p->is_write)
		return write_to_read_only(vcpu, p, r);

	p->regval = read_sanitised_ftr_reg(SYS_CTR_EL0);
	return true;
}

static bool access_clidr(struct kvm_vcpu *vcpu, struct sys_reg_params *p,
			 const struct sys_reg_desc *r)
{
	if (p->is_write)
		return write_to_read_only(vcpu, p, r);

	p->regval = read_sysreg(clidr_el1);
	return true;
}

static bool access_csselr(struct kvm_vcpu *vcpu, struct sys_reg_params *p,
			  const struct sys_reg_desc *r)
{
	int reg = r->reg;

	if (p->is_write)
		vcpu_write_sys_reg(vcpu, p->regval, reg);
	else
		p->regval = vcpu_read_sys_reg(vcpu, reg);
	return true;
}

static bool access_ccsidr(struct kvm_vcpu *vcpu, struct sys_reg_params *p,
			  const struct sys_reg_desc *r)
{
	u32 csselr;

	if (p->is_write)
		return write_to_read_only(vcpu, p, r);

	csselr = vcpu_read_sys_reg(vcpu, CSSELR_EL1);
	p->regval = get_ccsidr(csselr);

	/*
	 * Guests should not be doing cache operations by set/way at all, and
	 * for this reason, we trap them and attempt to infer the intent, so
	 * that we can flush the entire guest's address space at the appropriate
	 * time.
	 * To prevent this trapping from causing performance problems, let's
	 * expose the geometry of all data and unified caches (which are
	 * guaranteed to be PIPT and thus non-aliasing) as 1 set and 1 way.
	 * [If guests should attempt to infer aliasing properties from the
	 * geometry (which is not permitted by the architecture), they would
	 * only do so for virtually indexed caches.]
	 */
	if (!(csselr & 1)) // data or unified cache
		p->regval &= ~GENMASK(27, 3);
	return true;
}

/* sys_reg_desc initialiser for known cpufeature ID registers */
#define ID_SANITISED(name) {			\
	SYS_DESC(SYS_##name),			\
	.access	= access_id_reg,		\
	.get_user = get_id_reg,			\
	.set_user = set_id_reg,			\
	.visibility = id_visibility,		\
}

/*
 * sys_reg_desc initialiser for architecturally unallocated cpufeature ID
 * register with encoding Op0=3, Op1=0, CRn=0, CRm=crm, Op2=op2
 * (1 <= crm < 8, 0 <= Op2 < 8).
 */
#define ID_UNALLOCATED(crm, op2) {			\
	Op0(3), Op1(0), CRn(0), CRm(crm), Op2(op2),	\
	.access = access_raz_id_reg,			\
	.get_user = get_raz_id_reg,			\
	.set_user = set_raz_id_reg,			\
}

/*
 * sys_reg_desc initialiser for known ID registers that we hide from guests.
 * For now, these are exposed just like unallocated ID regs: they appear
 * RAZ for the guest.
 */
#define ID_HIDDEN(name) {			\
	SYS_DESC(SYS_##name),			\
	.access = access_raz_id_reg,		\
	.get_user = get_raz_id_reg,		\
	.set_user = set_raz_id_reg,		\
}

/*
 * Architected system registers.
 * Important: Must be sorted ascending by Op0, Op1, CRn, CRm, Op2
 *
 * Debug handling: We do trap most, if not all debug related system
 * registers. The implementation is good enough to ensure that a guest
 * can use these with minimal performance degradation. The drawback is
 * that we don't implement any of the external debug, none of the
 * OSlock protocol. This should be revisited if we ever encounter a
 * more demanding guest...
 */
static const struct sys_reg_desc sys_reg_descs[] = {
	{ SYS_DESC(SYS_DC_ISW), access_dcsw },
	{ SYS_DESC(SYS_DC_CSW), access_dcsw },
	{ SYS_DESC(SYS_DC_CISW), access_dcsw },

	DBG_BCR_BVR_WCR_WVR_EL1(0),
	DBG_BCR_BVR_WCR_WVR_EL1(1),
	{ SYS_DESC(SYS_MDCCINT_EL1), trap_debug_regs, reset_val, MDCCINT_EL1, 0 },
	{ SYS_DESC(SYS_MDSCR_EL1), trap_debug_regs, reset_val, MDSCR_EL1, 0 },
	DBG_BCR_BVR_WCR_WVR_EL1(2),
	DBG_BCR_BVR_WCR_WVR_EL1(3),
	DBG_BCR_BVR_WCR_WVR_EL1(4),
	DBG_BCR_BVR_WCR_WVR_EL1(5),
	DBG_BCR_BVR_WCR_WVR_EL1(6),
	DBG_BCR_BVR_WCR_WVR_EL1(7),
	DBG_BCR_BVR_WCR_WVR_EL1(8),
	DBG_BCR_BVR_WCR_WVR_EL1(9),
	DBG_BCR_BVR_WCR_WVR_EL1(10),
	DBG_BCR_BVR_WCR_WVR_EL1(11),
	DBG_BCR_BVR_WCR_WVR_EL1(12),
	DBG_BCR_BVR_WCR_WVR_EL1(13),
	DBG_BCR_BVR_WCR_WVR_EL1(14),
	DBG_BCR_BVR_WCR_WVR_EL1(15),

	{ SYS_DESC(SYS_MDRAR_EL1), trap_raz_wi },
	{ SYS_DESC(SYS_OSLAR_EL1), trap_raz_wi },
	{ SYS_DESC(SYS_OSLSR_EL1), trap_oslsr_el1 },
	{ SYS_DESC(SYS_OSDLR_EL1), trap_raz_wi },
	{ SYS_DESC(SYS_DBGPRCR_EL1), trap_raz_wi },
	{ SYS_DESC(SYS_DBGCLAIMSET_EL1), trap_raz_wi },
	{ SYS_DESC(SYS_DBGCLAIMCLR_EL1), trap_raz_wi },
	{ SYS_DESC(SYS_DBGAUTHSTATUS_EL1), trap_dbgauthstatus_el1 },

	{ SYS_DESC(SYS_MDCCSR_EL0), trap_raz_wi },
	{ SYS_DESC(SYS_DBGDTR_EL0), trap_raz_wi },
	// DBGDTR[TR]X_EL0 share the same encoding
	{ SYS_DESC(SYS_DBGDTRTX_EL0), trap_raz_wi },

	{ SYS_DESC(SYS_DBGVCR32_EL2), NULL, reset_val, DBGVCR32_EL2, 0 },

	{ SYS_DESC(SYS_MPIDR_EL1), NULL, reset_mpidr, MPIDR_EL1 },

	/*
	 * ID regs: all ID_SANITISED() entries here must have corresponding
	 * entries in arm64_ftr_regs[].
	 */

	/* AArch64 mappings of the AArch32 ID registers */
	/* CRm=1 */
	ID_SANITISED(ID_PFR0_EL1),
	ID_SANITISED(ID_PFR1_EL1),
	ID_SANITISED(ID_DFR0_EL1),
	ID_HIDDEN(ID_AFR0_EL1),
	ID_SANITISED(ID_MMFR0_EL1),
	ID_SANITISED(ID_MMFR1_EL1),
	ID_SANITISED(ID_MMFR2_EL1),
	ID_SANITISED(ID_MMFR3_EL1),

	/* CRm=2 */
	ID_SANITISED(ID_ISAR0_EL1),
	ID_SANITISED(ID_ISAR1_EL1),
	ID_SANITISED(ID_ISAR2_EL1),
	ID_SANITISED(ID_ISAR3_EL1),
	ID_SANITISED(ID_ISAR4_EL1),
	ID_SANITISED(ID_ISAR5_EL1),
	ID_SANITISED(ID_MMFR4_EL1),
	ID_SANITISED(ID_ISAR6_EL1),

	/* CRm=3 */
	ID_SANITISED(MVFR0_EL1),
	ID_SANITISED(MVFR1_EL1),
	ID_SANITISED(MVFR2_EL1),
	ID_UNALLOCATED(3,3),
	ID_SANITISED(ID_PFR2_EL1),
	ID_HIDDEN(ID_DFR1_EL1),
	ID_SANITISED(ID_MMFR5_EL1),
	ID_UNALLOCATED(3,7),

	/* AArch64 ID registers */
	/* CRm=4 */
	{ SYS_DESC(SYS_ID_AA64PFR0_EL1), .access = access_id_reg,
	  .get_user = get_id_reg, .set_user = set_id_aa64pfr0_el1, },
	ID_SANITISED(ID_AA64PFR1_EL1),
	ID_UNALLOCATED(4,2),
	ID_UNALLOCATED(4,3),
	ID_SANITISED(ID_AA64ZFR0_EL1),
	ID_UNALLOCATED(4,5),
	ID_UNALLOCATED(4,6),
	ID_UNALLOCATED(4,7),

	/* CRm=5 */
	ID_SANITISED(ID_AA64DFR0_EL1),
	ID_SANITISED(ID_AA64DFR1_EL1),
	ID_UNALLOCATED(5,2),
	ID_UNALLOCATED(5,3),
	ID_HIDDEN(ID_AA64AFR0_EL1),
	ID_HIDDEN(ID_AA64AFR1_EL1),
	ID_UNALLOCATED(5,6),
	ID_UNALLOCATED(5,7),

	/* CRm=6 */
	ID_SANITISED(ID_AA64ISAR0_EL1),
	ID_SANITISED(ID_AA64ISAR1_EL1),
	ID_UNALLOCATED(6,2),
	ID_UNALLOCATED(6,3),
	ID_UNALLOCATED(6,4),
	ID_UNALLOCATED(6,5),
	ID_UNALLOCATED(6,6),
	ID_UNALLOCATED(6,7),

	/* CRm=7 */
	ID_SANITISED(ID_AA64MMFR0_EL1),
	ID_SANITISED(ID_AA64MMFR1_EL1),
	ID_SANITISED(ID_AA64MMFR2_EL1),
	ID_UNALLOCATED(7,3),
	ID_UNALLOCATED(7,4),
	ID_UNALLOCATED(7,5),
	ID_UNALLOCATED(7,6),
	ID_UNALLOCATED(7,7),

	{ SYS_DESC(SYS_SCTLR_EL1), access_vm_reg, reset_val, SCTLR_EL1, 0x00C50078 },
	{ SYS_DESC(SYS_ACTLR_EL1), access_actlr, reset_actlr, ACTLR_EL1 },
	{ SYS_DESC(SYS_CPACR_EL1), NULL, reset_val, CPACR_EL1, 0 },

	{ SYS_DESC(SYS_RGSR_EL1), undef_access },
	{ SYS_DESC(SYS_GCR_EL1), undef_access },

	{ SYS_DESC(SYS_ZCR_EL1), NULL, reset_val, ZCR_EL1, 0, .visibility = sve_visibility },
	{ SYS_DESC(SYS_TTBR0_EL1), access_vm_reg, reset_unknown, TTBR0_EL1 },
	{ SYS_DESC(SYS_TTBR1_EL1), access_vm_reg, reset_unknown, TTBR1_EL1 },
	{ SYS_DESC(SYS_TCR_EL1), access_vm_reg, reset_val, TCR_EL1, 0 },

	PTRAUTH_KEY(APIA),
	PTRAUTH_KEY(APIB),
	PTRAUTH_KEY(APDA),
	PTRAUTH_KEY(APDB),
	PTRAUTH_KEY(APGA),

	{ SYS_DESC(SYS_AFSR0_EL1), access_vm_reg, reset_unknown, AFSR0_EL1 },
	{ SYS_DESC(SYS_AFSR1_EL1), access_vm_reg, reset_unknown, AFSR1_EL1 },
	{ SYS_DESC(SYS_ESR_EL1), access_vm_reg, reset_unknown, ESR_EL1 },

	{ SYS_DESC(SYS_ERRIDR_EL1), trap_raz_wi },
	{ SYS_DESC(SYS_ERRSELR_EL1), trap_raz_wi },
	{ SYS_DESC(SYS_ERXFR_EL1), trap_raz_wi },
	{ SYS_DESC(SYS_ERXCTLR_EL1), trap_raz_wi },
	{ SYS_DESC(SYS_ERXSTATUS_EL1), trap_raz_wi },
	{ SYS_DESC(SYS_ERXADDR_EL1), trap_raz_wi },
	{ SYS_DESC(SYS_ERXMISC0_EL1), trap_raz_wi },
	{ SYS_DESC(SYS_ERXMISC1_EL1), trap_raz_wi },

	{ SYS_DESC(SYS_TFSR_EL1), undef_access },
	{ SYS_DESC(SYS_TFSRE0_EL1), undef_access },

	{ SYS_DESC(SYS_FAR_EL1), access_vm_reg, reset_unknown, FAR_EL1 },
	{ SYS_DESC(SYS_PAR_EL1), NULL, reset_unknown, PAR_EL1 },

	{ PMU_SYS_REG(SYS_PMINTENSET_EL1),
	  .access = access_pminten, .reg = PMINTENSET_EL1 },
	{ PMU_SYS_REG(SYS_PMINTENCLR_EL1),
	  .access = access_pminten, .reg = PMINTENSET_EL1 },
	{ SYS_DESC(SYS_PMMIR_EL1), trap_raz_wi },

	{ SYS_DESC(SYS_MAIR_EL1), access_vm_reg, reset_unknown, MAIR_EL1 },
	{ SYS_DESC(SYS_AMAIR_EL1), access_vm_reg, reset_amair_el1, AMAIR_EL1 },

	{ SYS_DESC(SYS_LORSA_EL1), trap_loregion },
	{ SYS_DESC(SYS_LOREA_EL1), trap_loregion },
	{ SYS_DESC(SYS_LORN_EL1), trap_loregion },
	{ SYS_DESC(SYS_LORC_EL1), trap_loregion },
	{ SYS_DESC(SYS_LORID_EL1), trap_loregion },

	{ SYS_DESC(SYS_VBAR_EL1), NULL, reset_val, VBAR_EL1, 0 },
	{ SYS_DESC(SYS_DISR_EL1), NULL, reset_val, DISR_EL1, 0 },

	{ SYS_DESC(SYS_ICC_IAR0_EL1), write_to_read_only },
	{ SYS_DESC(SYS_ICC_EOIR0_EL1), read_from_write_only },
	{ SYS_DESC(SYS_ICC_HPPIR0_EL1), write_to_read_only },
	{ SYS_DESC(SYS_ICC_DIR_EL1), read_from_write_only },
	{ SYS_DESC(SYS_ICC_RPR_EL1), write_to_read_only },
	{ SYS_DESC(SYS_ICC_SGI1R_EL1), access_gic_sgi },
	{ SYS_DESC(SYS_ICC_ASGI1R_EL1), access_gic_sgi },
	{ SYS_DESC(SYS_ICC_SGI0R_EL1), access_gic_sgi },
	{ SYS_DESC(SYS_ICC_IAR1_EL1), write_to_read_only },
	{ SYS_DESC(SYS_ICC_EOIR1_EL1), read_from_write_only },
	{ SYS_DESC(SYS_ICC_HPPIR1_EL1), write_to_read_only },
	{ SYS_DESC(SYS_ICC_SRE_EL1), access_gic_sre },

	{ SYS_DESC(SYS_CONTEXTIDR_EL1), access_vm_reg, reset_val, CONTEXTIDR_EL1, 0 },
	{ SYS_DESC(SYS_TPIDR_EL1), NULL, reset_unknown, TPIDR_EL1 },

	{ SYS_DESC(SYS_SCXTNUM_EL1), undef_access },

	{ SYS_DESC(SYS_CNTKCTL_EL1), NULL, reset_val, CNTKCTL_EL1, 0},

	{ SYS_DESC(SYS_CCSIDR_EL1), access_ccsidr },
	{ SYS_DESC(SYS_CLIDR_EL1), access_clidr },
	{ SYS_DESC(SYS_CSSELR_EL1), access_csselr, reset_unknown, CSSELR_EL1 },
	{ SYS_DESC(SYS_CTR_EL0), access_ctr },

	{ PMU_SYS_REG(SYS_PMCR_EL0), .access = access_pmcr,
	  .reset = reset_pmcr, .reg = PMCR_EL0 },
	{ PMU_SYS_REG(SYS_PMCNTENSET_EL0),
	  .access = access_pmcnten, .reg = PMCNTENSET_EL0 },
	{ PMU_SYS_REG(SYS_PMCNTENCLR_EL0),
	  .access = access_pmcnten, .reg = PMCNTENSET_EL0 },
	{ PMU_SYS_REG(SYS_PMOVSCLR_EL0),
	  .access = access_pmovs, .reg = PMOVSSET_EL0 },
	{ PMU_SYS_REG(SYS_PMSWINC_EL0),
	  .access = access_pmswinc, .reg = PMSWINC_EL0 },
	{ PMU_SYS_REG(SYS_PMSELR_EL0),
	  .access = access_pmselr, .reg = PMSELR_EL0 },
	{ PMU_SYS_REG(SYS_PMCEID0_EL0),
	  .access = access_pmceid, .reset = NULL },
	{ PMU_SYS_REG(SYS_PMCEID1_EL0),
	  .access = access_pmceid, .reset = NULL },
	{ PMU_SYS_REG(SYS_PMCCNTR_EL0),
	  .access = access_pmu_evcntr, .reg = PMCCNTR_EL0 },
	{ PMU_SYS_REG(SYS_PMXEVTYPER_EL0),
	  .access = access_pmu_evtyper, .reset = NULL },
	{ PMU_SYS_REG(SYS_PMXEVCNTR_EL0),
	  .access = access_pmu_evcntr, .reset = NULL },
	/*
	 * PMUSERENR_EL0 resets as unknown in 64bit mode while it resets as zero
	 * in 32bit mode. Here we choose to reset it as zero for consistency.
	 */
	{ PMU_SYS_REG(SYS_PMUSERENR_EL0), .access = access_pmuserenr,
	  .reset = reset_val, .reg = PMUSERENR_EL0, .val = 0 },
	{ PMU_SYS_REG(SYS_PMOVSSET_EL0),
	  .access = access_pmovs, .reg = PMOVSSET_EL0 },

	{ SYS_DESC(SYS_TPIDR_EL0), NULL, reset_unknown, TPIDR_EL0 },
	{ SYS_DESC(SYS_TPIDRRO_EL0), NULL, reset_unknown, TPIDRRO_EL0 },

	{ SYS_DESC(SYS_SCXTNUM_EL0), undef_access },

	{ SYS_DESC(SYS_AMCR_EL0), undef_access },
	{ SYS_DESC(SYS_AMCFGR_EL0), undef_access },
	{ SYS_DESC(SYS_AMCGCR_EL0), undef_access },
	{ SYS_DESC(SYS_AMUSERENR_EL0), undef_access },
	{ SYS_DESC(SYS_AMCNTENCLR0_EL0), undef_access },
	{ SYS_DESC(SYS_AMCNTENSET0_EL0), undef_access },
	{ SYS_DESC(SYS_AMCNTENCLR1_EL0), undef_access },
	{ SYS_DESC(SYS_AMCNTENSET1_EL0), undef_access },
	AMU_AMEVCNTR0_EL0(0),
	AMU_AMEVCNTR0_EL0(1),
	AMU_AMEVCNTR0_EL0(2),
	AMU_AMEVCNTR0_EL0(3),
	AMU_AMEVCNTR0_EL0(4),
	AMU_AMEVCNTR0_EL0(5),
	AMU_AMEVCNTR0_EL0(6),
	AMU_AMEVCNTR0_EL0(7),
	AMU_AMEVCNTR0_EL0(8),
	AMU_AMEVCNTR0_EL0(9),
	AMU_AMEVCNTR0_EL0(10),
	AMU_AMEVCNTR0_EL0(11),
	AMU_AMEVCNTR0_EL0(12),
	AMU_AMEVCNTR0_EL0(13),
	AMU_AMEVCNTR0_EL0(14),
	AMU_AMEVCNTR0_EL0(15),
	AMU_AMEVTYPER0_EL0(0),
	AMU_AMEVTYPER0_EL0(1),
	AMU_AMEVTYPER0_EL0(2),
	AMU_AMEVTYPER0_EL0(3),
	AMU_AMEVTYPER0_EL0(4),
	AMU_AMEVTYPER0_EL0(5),
	AMU_AMEVTYPER0_EL0(6),
	AMU_AMEVTYPER0_EL0(7),
	AMU_AMEVTYPER0_EL0(8),
	AMU_AMEVTYPER0_EL0(9),
	AMU_AMEVTYPER0_EL0(10),
	AMU_AMEVTYPER0_EL0(11),
	AMU_AMEVTYPER0_EL0(12),
	AMU_AMEVTYPER0_EL0(13),
	AMU_AMEVTYPER0_EL0(14),
	AMU_AMEVTYPER0_EL0(15),
	AMU_AMEVCNTR1_EL0(0),
	AMU_AMEVCNTR1_EL0(1),
	AMU_AMEVCNTR1_EL0(2),
	AMU_AMEVCNTR1_EL0(3),
	AMU_AMEVCNTR1_EL0(4),
	AMU_AMEVCNTR1_EL0(5),
	AMU_AMEVCNTR1_EL0(6),
	AMU_AMEVCNTR1_EL0(7),
	AMU_AMEVCNTR1_EL0(8),
	AMU_AMEVCNTR1_EL0(9),
	AMU_AMEVCNTR1_EL0(10),
	AMU_AMEVCNTR1_EL0(11),
	AMU_AMEVCNTR1_EL0(12),
	AMU_AMEVCNTR1_EL0(13),
	AMU_AMEVCNTR1_EL0(14),
	AMU_AMEVCNTR1_EL0(15),
	AMU_AMEVTYPER1_EL0(0),
	AMU_AMEVTYPER1_EL0(1),
	AMU_AMEVTYPER1_EL0(2),
	AMU_AMEVTYPER1_EL0(3),
	AMU_AMEVTYPER1_EL0(4),
	AMU_AMEVTYPER1_EL0(5),
	AMU_AMEVTYPER1_EL0(6),
	AMU_AMEVTYPER1_EL0(7),
	AMU_AMEVTYPER1_EL0(8),
	AMU_AMEVTYPER1_EL0(9),
	AMU_AMEVTYPER1_EL0(10),
	AMU_AMEVTYPER1_EL0(11),
	AMU_AMEVTYPER1_EL0(12),
	AMU_AMEVTYPER1_EL0(13),
	AMU_AMEVTYPER1_EL0(14),
	AMU_AMEVTYPER1_EL0(15),

	{ SYS_DESC(SYS_CNTP_TVAL_EL0), access_arch_timer },
	{ SYS_DESC(SYS_CNTP_CTL_EL0), access_arch_timer },
	{ SYS_DESC(SYS_CNTP_CVAL_EL0), access_arch_timer },

	/* PMEVCNTRn_EL0 */
	PMU_PMEVCNTR_EL0(0),
	PMU_PMEVCNTR_EL0(1),
	PMU_PMEVCNTR_EL0(2),
	PMU_PMEVCNTR_EL0(3),
	PMU_PMEVCNTR_EL0(4),
	PMU_PMEVCNTR_EL0(5),
	PMU_PMEVCNTR_EL0(6),
	PMU_PMEVCNTR_EL0(7),
	PMU_PMEVCNTR_EL0(8),
	PMU_PMEVCNTR_EL0(9),
	PMU_PMEVCNTR_EL0(10),
	PMU_PMEVCNTR_EL0(11),
	PMU_PMEVCNTR_EL0(12),
	PMU_PMEVCNTR_EL0(13),
	PMU_PMEVCNTR_EL0(14),
	PMU_PMEVCNTR_EL0(15),
	PMU_PMEVCNTR_EL0(16),
	PMU_PMEVCNTR_EL0(17),
	PMU_PMEVCNTR_EL0(18),
	PMU_PMEVCNTR_EL0(19),
	PMU_PMEVCNTR_EL0(20),
	PMU_PMEVCNTR_EL0(21),
	PMU_PMEVCNTR_EL0(22),
	PMU_PMEVCNTR_EL0(23),
	PMU_PMEVCNTR_EL0(24),
	PMU_PMEVCNTR_EL0(25),
	PMU_PMEVCNTR_EL0(26),
	PMU_PMEVCNTR_EL0(27),
	PMU_PMEVCNTR_EL0(28),
	PMU_PMEVCNTR_EL0(29),
	PMU_PMEVCNTR_EL0(30),
	/* PMEVTYPERn_EL0 */
	PMU_PMEVTYPER_EL0(0),
	PMU_PMEVTYPER_EL0(1),
	PMU_PMEVTYPER_EL0(2),
	PMU_PMEVTYPER_EL0(3),
	PMU_PMEVTYPER_EL0(4),
	PMU_PMEVTYPER_EL0(5),
	PMU_PMEVTYPER_EL0(6),
	PMU_PMEVTYPER_EL0(7),
	PMU_PMEVTYPER_EL0(8),
	PMU_PMEVTYPER_EL0(9),
	PMU_PMEVTYPER_EL0(10),
	PMU_PMEVTYPER_EL0(11),
	PMU_PMEVTYPER_EL0(12),
	PMU_PMEVTYPER_EL0(13),
	PMU_PMEVTYPER_EL0(14),
	PMU_PMEVTYPER_EL0(15),
	PMU_PMEVTYPER_EL0(16),
	PMU_PMEVTYPER_EL0(17),
	PMU_PMEVTYPER_EL0(18),
	PMU_PMEVTYPER_EL0(19),
	PMU_PMEVTYPER_EL0(20),
	PMU_PMEVTYPER_EL0(21),
	PMU_PMEVTYPER_EL0(22),
	PMU_PMEVTYPER_EL0(23),
	PMU_PMEVTYPER_EL0(24),
	PMU_PMEVTYPER_EL0(25),
	PMU_PMEVTYPER_EL0(26),
	PMU_PMEVTYPER_EL0(27),
	PMU_PMEVTYPER_EL0(28),
	PMU_PMEVTYPER_EL0(29),
	PMU_PMEVTYPER_EL0(30),
	/*
	 * PMCCFILTR_EL0 resets as unknown in 64bit mode while it resets as zero
	 * in 32bit mode. Here we choose to reset it as zero for consistency.
	 */
	{ PMU_SYS_REG(SYS_PMCCFILTR_EL0), .access = access_pmu_evtyper,
	  .reset = reset_val, .reg = PMCCFILTR_EL0, .val = 0 },

	{ SYS_DESC(SYS_DACR32_EL2), NULL, reset_unknown, DACR32_EL2 },
	{ SYS_DESC(SYS_IFSR32_EL2), NULL, reset_unknown, IFSR32_EL2 },
	{ SYS_DESC(SYS_FPEXC32_EL2), NULL, reset_val, FPEXC32_EL2, 0x700 },
};

static bool trap_dbgdidr(struct kvm_vcpu *vcpu,
			struct sys_reg_params *p,
			const struct sys_reg_desc *r)
{
	if (p->is_write) {
		return ignore_write(vcpu, p);
	} else {
		u64 dfr = read_sanitised_ftr_reg(SYS_ID_AA64DFR0_EL1);
		u64 pfr = read_sanitised_ftr_reg(SYS_ID_AA64PFR0_EL1);
		u32 el3 = !!cpuid_feature_extract_unsigned_field(pfr, ID_AA64PFR0_EL3_SHIFT);

		p->regval = ((((dfr >> ID_AA64DFR0_WRPS_SHIFT) & 0xf) << 28) |
			     (((dfr >> ID_AA64DFR0_BRPS_SHIFT) & 0xf) << 24) |
			     (((dfr >> ID_AA64DFR0_CTX_CMPS_SHIFT) & 0xf) << 20)
			     | (6 << 16) | (1 << 15) | (el3 << 14) | (el3 << 12));
		return true;
	}
}

/*
 * AArch32 debug register mappings
 *
 * AArch32 DBGBVRn is mapped to DBGBVRn_EL1[31:0]
 * AArch32 DBGBXVRn is mapped to DBGBVRn_EL1[63:32]
 *
 * None of the other registers share their location, so treat them as
 * if they were 64bit.
 */
#define DBG_BCR_BVR_WCR_WVR(n)						      \
	/* DBGBVRn */							      \
	{ AA32(LO), Op1( 0), CRn( 0), CRm((n)), Op2( 4), trap_bvr, NULL, n }, \
	/* DBGBCRn */							      \
	{ Op1( 0), CRn( 0), CRm((n)), Op2( 5), trap_bcr, NULL, n },	      \
	/* DBGWVRn */							      \
	{ Op1( 0), CRn( 0), CRm((n)), Op2( 6), trap_wvr, NULL, n },	      \
	/* DBGWCRn */							      \
	{ Op1( 0), CRn( 0), CRm((n)), Op2( 7), trap_wcr, NULL, n }

#define DBGBXVR(n)							      \
	{ AA32(HI), Op1( 0), CRn( 1), CRm((n)), Op2( 1), trap_bvr, NULL, n }

/*
 * Trapped cp14 registers. We generally ignore most of the external
 * debug, on the principle that they don't really make sense to a
 * guest. Revisit this one day, would this principle change.
 */
static const struct sys_reg_desc cp14_regs[] = {
	/* DBGDIDR */
	{ Op1( 0), CRn( 0), CRm( 0), Op2( 0), trap_dbgdidr },
	/* DBGDTRRXext */
	{ Op1( 0), CRn( 0), CRm( 0), Op2( 2), trap_raz_wi },

	DBG_BCR_BVR_WCR_WVR(0),
	/* DBGDSCRint */
	{ Op1( 0), CRn( 0), CRm( 1), Op2( 0), trap_raz_wi },
	DBG_BCR_BVR_WCR_WVR(1),
	/* DBGDCCINT */
	{ Op1( 0), CRn( 0), CRm( 2), Op2( 0), trap_debug_regs, NULL, MDCCINT_EL1 },
	/* DBGDSCRext */
	{ Op1( 0), CRn( 0), CRm( 2), Op2( 2), trap_debug_regs, NULL, MDSCR_EL1 },
	DBG_BCR_BVR_WCR_WVR(2),
	/* DBGDTR[RT]Xint */
	{ Op1( 0), CRn( 0), CRm( 3), Op2( 0), trap_raz_wi },
	/* DBGDTR[RT]Xext */
	{ Op1( 0), CRn( 0), CRm( 3), Op2( 2), trap_raz_wi },
	DBG_BCR_BVR_WCR_WVR(3),
	DBG_BCR_BVR_WCR_WVR(4),
	DBG_BCR_BVR_WCR_WVR(5),
	/* DBGWFAR */
	{ Op1( 0), CRn( 0), CRm( 6), Op2( 0), trap_raz_wi },
	/* DBGOSECCR */
	{ Op1( 0), CRn( 0), CRm( 6), Op2( 2), trap_raz_wi },
	DBG_BCR_BVR_WCR_WVR(6),
	/* DBGVCR */
	{ Op1( 0), CRn( 0), CRm( 7), Op2( 0), trap_debug_regs, NULL, DBGVCR32_EL2 },
	DBG_BCR_BVR_WCR_WVR(7),
	DBG_BCR_BVR_WCR_WVR(8),
	DBG_BCR_BVR_WCR_WVR(9),
	DBG_BCR_BVR_WCR_WVR(10),
	DBG_BCR_BVR_WCR_WVR(11),
	DBG_BCR_BVR_WCR_WVR(12),
	DBG_BCR_BVR_WCR_WVR(13),
	DBG_BCR_BVR_WCR_WVR(14),
	DBG_BCR_BVR_WCR_WVR(15),

	/* DBGDRAR (32bit) */
	{ Op1( 0), CRn( 1), CRm( 0), Op2( 0), trap_raz_wi },

	DBGBXVR(0),
	/* DBGOSLAR */
	{ Op1( 0), CRn( 1), CRm( 0), Op2( 4), trap_raz_wi },
	DBGBXVR(1),
	/* DBGOSLSR */
	{ Op1( 0), CRn( 1), CRm( 1), Op2( 4), trap_oslsr_el1 },
	DBGBXVR(2),
	DBGBXVR(3),
	/* DBGOSDLR */
	{ Op1( 0), CRn( 1), CRm( 3), Op2( 4), trap_raz_wi },
	DBGBXVR(4),
	/* DBGPRCR */
	{ Op1( 0), CRn( 1), CRm( 4), Op2( 4), trap_raz_wi },
	DBGBXVR(5),
	DBGBXVR(6),
	DBGBXVR(7),
	DBGBXVR(8),
	DBGBXVR(9),
	DBGBXVR(10),
	DBGBXVR(11),
	DBGBXVR(12),
	DBGBXVR(13),
	DBGBXVR(14),
	DBGBXVR(15),

	/* DBGDSAR (32bit) */
	{ Op1( 0), CRn( 2), CRm( 0), Op2( 0), trap_raz_wi },

	/* DBGDEVID2 */
	{ Op1( 0), CRn( 7), CRm( 0), Op2( 7), trap_raz_wi },
	/* DBGDEVID1 */
	{ Op1( 0), CRn( 7), CRm( 1), Op2( 7), trap_raz_wi },
	/* DBGDEVID */
	{ Op1( 0), CRn( 7), CRm( 2), Op2( 7), trap_raz_wi },
	/* DBGCLAIMSET */
	{ Op1( 0), CRn( 7), CRm( 8), Op2( 6), trap_raz_wi },
	/* DBGCLAIMCLR */
	{ Op1( 0), CRn( 7), CRm( 9), Op2( 6), trap_raz_wi },
	/* DBGAUTHSTATUS */
	{ Op1( 0), CRn( 7), CRm(14), Op2( 6), trap_dbgauthstatus_el1 },
};

/* Trapped cp14 64bit registers */
static const struct sys_reg_desc cp14_64_regs[] = {
	/* DBGDRAR (64bit) */
	{ Op1( 0), CRm( 1), .access = trap_raz_wi },

	/* DBGDSAR (64bit) */
	{ Op1( 0), CRm( 2), .access = trap_raz_wi },
};

/* Macro to expand the PMEVCNTRn register */
#define PMU_PMEVCNTR(n)							\
	/* PMEVCNTRn */							\
	{ Op1(0), CRn(0b1110),						\
	  CRm((0b1000 | (((n) >> 3) & 0x3))), Op2(((n) & 0x7)),		\
	  access_pmu_evcntr }

/* Macro to expand the PMEVTYPERn register */
#define PMU_PMEVTYPER(n)						\
	/* PMEVTYPERn */						\
	{ Op1(0), CRn(0b1110),						\
	  CRm((0b1100 | (((n) >> 3) & 0x3))), Op2(((n) & 0x7)),		\
	  access_pmu_evtyper }

/*
 * Trapped cp15 registers. TTBR0/TTBR1 get a double encoding,
 * depending on the way they are accessed (as a 32bit or a 64bit
 * register).
 */
static const struct sys_reg_desc cp15_regs[] = {
	{ Op1( 0), CRn( 0), CRm( 0), Op2( 1), access_ctr },
	{ Op1( 0), CRn( 1), CRm( 0), Op2( 0), access_vm_reg, NULL, SCTLR_EL1 },
	/* ACTLR */
	{ AA32(LO), Op1( 0), CRn( 1), CRm( 0), Op2( 1), access_actlr, NULL, ACTLR_EL1 },
	/* ACTLR2 */
	{ AA32(HI), Op1( 0), CRn( 1), CRm( 0), Op2( 3), access_actlr, NULL, ACTLR_EL1 },
	{ Op1( 0), CRn( 2), CRm( 0), Op2( 0), access_vm_reg, NULL, TTBR0_EL1 },
	{ Op1( 0), CRn( 2), CRm( 0), Op2( 1), access_vm_reg, NULL, TTBR1_EL1 },
	/* TTBCR */
	{ AA32(LO), Op1( 0), CRn( 2), CRm( 0), Op2( 2), access_vm_reg, NULL, TCR_EL1 },
	/* TTBCR2 */
	{ AA32(HI), Op1( 0), CRn( 2), CRm( 0), Op2( 3), access_vm_reg, NULL, TCR_EL1 },
	{ Op1( 0), CRn( 3), CRm( 0), Op2( 0), access_vm_reg, NULL, DACR32_EL2 },
	/* DFSR */
	{ Op1( 0), CRn( 5), CRm( 0), Op2( 0), access_vm_reg, NULL, ESR_EL1 },
	{ Op1( 0), CRn( 5), CRm( 0), Op2( 1), access_vm_reg, NULL, IFSR32_EL2 },
	/* ADFSR */
	{ Op1( 0), CRn( 5), CRm( 1), Op2( 0), access_vm_reg, NULL, AFSR0_EL1 },
	/* AIFSR */
	{ Op1( 0), CRn( 5), CRm( 1), Op2( 1), access_vm_reg, NULL, AFSR1_EL1 },
	/* DFAR */
	{ AA32(LO), Op1( 0), CRn( 6), CRm( 0), Op2( 0), access_vm_reg, NULL, FAR_EL1 },
	/* IFAR */
	{ AA32(HI), Op1( 0), CRn( 6), CRm( 0), Op2( 2), access_vm_reg, NULL, FAR_EL1 },

	/*
	 * DC{C,I,CI}SW operations:
	 */
	{ Op1( 0), CRn( 7), CRm( 6), Op2( 2), access_dcsw },
	{ Op1( 0), CRn( 7), CRm(10), Op2( 2), access_dcsw },
	{ Op1( 0), CRn( 7), CRm(14), Op2( 2), access_dcsw },

	/* PMU */
	{ Op1( 0), CRn( 9), CRm(12), Op2( 0), access_pmcr },
	{ Op1( 0), CRn( 9), CRm(12), Op2( 1), access_pmcnten },
	{ Op1( 0), CRn( 9), CRm(12), Op2( 2), access_pmcnten },
	{ Op1( 0), CRn( 9), CRm(12), Op2( 3), access_pmovs },
	{ Op1( 0), CRn( 9), CRm(12), Op2( 4), access_pmswinc },
	{ Op1( 0), CRn( 9), CRm(12), Op2( 5), access_pmselr },
	{ AA32(LO), Op1( 0), CRn( 9), CRm(12), Op2( 6), access_pmceid },
	{ AA32(LO), Op1( 0), CRn( 9), CRm(12), Op2( 7), access_pmceid },
	{ Op1( 0), CRn( 9), CRm(13), Op2( 0), access_pmu_evcntr },
	{ Op1( 0), CRn( 9), CRm(13), Op2( 1), access_pmu_evtyper },
	{ Op1( 0), CRn( 9), CRm(13), Op2( 2), access_pmu_evcntr },
	{ Op1( 0), CRn( 9), CRm(14), Op2( 0), access_pmuserenr },
	{ Op1( 0), CRn( 9), CRm(14), Op2( 1), access_pminten },
	{ Op1( 0), CRn( 9), CRm(14), Op2( 2), access_pminten },
	{ Op1( 0), CRn( 9), CRm(14), Op2( 3), access_pmovs },
	{ AA32(HI), Op1( 0), CRn( 9), CRm(14), Op2( 4), access_pmceid },
	{ AA32(HI), Op1( 0), CRn( 9), CRm(14), Op2( 5), access_pmceid },
	/* PMMIR */
	{ Op1( 0), CRn( 9), CRm(14), Op2( 6), trap_raz_wi },

	/* PRRR/MAIR0 */
	{ AA32(LO), Op1( 0), CRn(10), CRm( 2), Op2( 0), access_vm_reg, NULL, MAIR_EL1 },
	/* NMRR/MAIR1 */
	{ AA32(HI), Op1( 0), CRn(10), CRm( 2), Op2( 1), access_vm_reg, NULL, MAIR_EL1 },
	/* AMAIR0 */
	{ AA32(LO), Op1( 0), CRn(10), CRm( 3), Op2( 0), access_vm_reg, NULL, AMAIR_EL1 },
	/* AMAIR1 */
	{ AA32(HI), Op1( 0), CRn(10), CRm( 3), Op2( 1), access_vm_reg, NULL, AMAIR_EL1 },

	/* ICC_SRE */
	{ Op1( 0), CRn(12), CRm(12), Op2( 5), access_gic_sre },

	{ Op1( 0), CRn(13), CRm( 0), Op2( 1), access_vm_reg, NULL, CONTEXTIDR_EL1 },

	/* Arch Tmers */
	{ SYS_DESC(SYS_AARCH32_CNTP_TVAL), access_arch_timer },
	{ SYS_DESC(SYS_AARCH32_CNTP_CTL), access_arch_timer },

	/* PMEVCNTRn */
	PMU_PMEVCNTR(0),
	PMU_PMEVCNTR(1),
	PMU_PMEVCNTR(2),
	PMU_PMEVCNTR(3),
	PMU_PMEVCNTR(4),
	PMU_PMEVCNTR(5),
	PMU_PMEVCNTR(6),
	PMU_PMEVCNTR(7),
	PMU_PMEVCNTR(8),
	PMU_PMEVCNTR(9),
	PMU_PMEVCNTR(10),
	PMU_PMEVCNTR(11),
	PMU_PMEVCNTR(12),
	PMU_PMEVCNTR(13),
	PMU_PMEVCNTR(14),
	PMU_PMEVCNTR(15),
	PMU_PMEVCNTR(16),
	PMU_PMEVCNTR(17),
	PMU_PMEVCNTR(18),
	PMU_PMEVCNTR(19),
	PMU_PMEVCNTR(20),
	PMU_PMEVCNTR(21),
	PMU_PMEVCNTR(22),
	PMU_PMEVCNTR(23),
	PMU_PMEVCNTR(24),
	PMU_PMEVCNTR(25),
	PMU_PMEVCNTR(26),
	PMU_PMEVCNTR(27),
	PMU_PMEVCNTR(28),
	PMU_PMEVCNTR(29),
	PMU_PMEVCNTR(30),
	/* PMEVTYPERn */
	PMU_PMEVTYPER(0),
	PMU_PMEVTYPER(1),
	PMU_PMEVTYPER(2),
	PMU_PMEVTYPER(3),
	PMU_PMEVTYPER(4),
	PMU_PMEVTYPER(5),
	PMU_PMEVTYPER(6),
	PMU_PMEVTYPER(7),
	PMU_PMEVTYPER(8),
	PMU_PMEVTYPER(9),
	PMU_PMEVTYPER(10),
	PMU_PMEVTYPER(11),
	PMU_PMEVTYPER(12),
	PMU_PMEVTYPER(13),
	PMU_PMEVTYPER(14),
	PMU_PMEVTYPER(15),
	PMU_PMEVTYPER(16),
	PMU_PMEVTYPER(17),
	PMU_PMEVTYPER(18),
	PMU_PMEVTYPER(19),
	PMU_PMEVTYPER(20),
	PMU_PMEVTYPER(21),
	PMU_PMEVTYPER(22),
	PMU_PMEVTYPER(23),
	PMU_PMEVTYPER(24),
	PMU_PMEVTYPER(25),
	PMU_PMEVTYPER(26),
	PMU_PMEVTYPER(27),
	PMU_PMEVTYPER(28),
	PMU_PMEVTYPER(29),
	PMU_PMEVTYPER(30),
	/* PMCCFILTR */
	{ Op1(0), CRn(14), CRm(15), Op2(7), access_pmu_evtyper },

	{ Op1(1), CRn( 0), CRm( 0), Op2(0), access_ccsidr },
	{ Op1(1), CRn( 0), CRm( 0), Op2(1), access_clidr },
	{ Op1(2), CRn( 0), CRm( 0), Op2(0), access_csselr, NULL, CSSELR_EL1 },
};

static const struct sys_reg_desc cp15_64_regs[] = {
	{ Op1( 0), CRn( 0), CRm( 2), Op2( 0), access_vm_reg, NULL, TTBR0_EL1 },
	{ Op1( 0), CRn( 0), CRm( 9), Op2( 0), access_pmu_evcntr },
	{ Op1( 0), CRn( 0), CRm(12), Op2( 0), access_gic_sgi }, /* ICC_SGI1R */
	{ Op1( 1), CRn( 0), CRm( 2), Op2( 0), access_vm_reg, NULL, TTBR1_EL1 },
	{ Op1( 1), CRn( 0), CRm(12), Op2( 0), access_gic_sgi }, /* ICC_ASGI1R */
	{ Op1( 2), CRn( 0), CRm(12), Op2( 0), access_gic_sgi }, /* ICC_SGI0R */
	{ SYS_DESC(SYS_AARCH32_CNTP_CVAL),    access_arch_timer },
};

static int check_sysreg_table(const struct sys_reg_desc *table, unsigned int n,
			      bool is_32)
{
	unsigned int i;

	for (i = 0; i < n; i++) {
		if (!is_32 && table[i].reg && !table[i].reset) {
			kvm_err("sys_reg table %p entry %d has lacks reset\n",
				table, i);
			return 1;
		}

		if (i && cmp_sys_reg(&table[i-1], &table[i]) >= 0) {
			kvm_err("sys_reg table %p out of order (%d)\n", table, i - 1);
			return 1;
		}
	}

	return 0;
}

static int match_sys_reg(const void *key, const void *elt)
{
	const unsigned long pval = (unsigned long)key;
	const struct sys_reg_desc *r = elt;

	return pval - reg_to_encoding(r);
}

static const struct sys_reg_desc *find_reg(const struct sys_reg_params *params,
					 const struct sys_reg_desc table[],
					 unsigned int num)
{
	unsigned long pval = reg_to_encoding(params);

	return bsearch((void *)pval, table, num, sizeof(table[0]), match_sys_reg);
}

int kvm_handle_cp14_load_store(struct kvm_vcpu *vcpu)
{
	kvm_inject_undefined(vcpu);
	return 1;
}

static void perform_access(struct kvm_vcpu *vcpu,
			   struct sys_reg_params *params,
			   const struct sys_reg_desc *r)
{
	trace_kvm_sys_access(*vcpu_pc(vcpu), params, r);

	/* Check for regs disabled by runtime config */
	if (sysreg_hidden(vcpu, r)) {
		kvm_inject_undefined(vcpu);
		return;
	}

	/*
	 * Not having an accessor means that we have configured a trap
	 * that we don't know how to handle. This certainly qualifies
	 * as a gross bug that should be fixed right away.
	 */
	BUG_ON(!r->access);

	/* Skip instruction if instructed so */
	if (likely(r->access(vcpu, params, r)))
		kvm_incr_pc(vcpu);
}

/*
 * emulate_cp --  tries to match a sys_reg access in a handling table, and
 *                call the corresponding trap handler.
 *
 * @params: pointer to the descriptor of the access
 * @table: array of trap descriptors
 * @num: size of the trap descriptor array
 *
 * Return 0 if the access has been handled, and -1 if not.
 */
static int emulate_cp(struct kvm_vcpu *vcpu,
		      struct sys_reg_params *params,
		      const struct sys_reg_desc *table,
		      size_t num)
{
	const struct sys_reg_desc *r;

	if (!table)
		return -1;	/* Not handled */

	r = find_reg(params, table, num);

	if (r) {
		perform_access(vcpu, params, r);
		return 0;
	}

	/* Not handled */
	return -1;
}

static void unhandled_cp_access(struct kvm_vcpu *vcpu,
				struct sys_reg_params *params)
{
	u8 esr_ec = kvm_vcpu_trap_get_class(vcpu);
	int cp = -1;

	switch (esr_ec) {
	case ESR_ELx_EC_CP15_32:
	case ESR_ELx_EC_CP15_64:
		cp = 15;
		break;
	case ESR_ELx_EC_CP14_MR:
	case ESR_ELx_EC_CP14_64:
		cp = 14;
		break;
	default:
		WARN_ON(1);
	}

	print_sys_reg_msg(params,
			  "Unsupported guest CP%d access at: %08lx [%08lx]\n",
			  cp, *vcpu_pc(vcpu), *vcpu_cpsr(vcpu));
	kvm_inject_undefined(vcpu);
}

/**
 * kvm_handle_cp_64 -- handles a mrrc/mcrr trap on a guest CP14/CP15 access
 * @vcpu: The VCPU pointer
 * @run:  The kvm_run struct
 */
static int kvm_handle_cp_64(struct kvm_vcpu *vcpu,
			    const struct sys_reg_desc *global,
			    size_t nr_global)
{
	struct sys_reg_params params;
	u32 esr = kvm_vcpu_get_esr(vcpu);
	int Rt = kvm_vcpu_sys_get_rt(vcpu);
	int Rt2 = (esr >> 10) & 0x1f;

	params.CRm = (esr >> 1) & 0xf;
	params.is_write = ((esr & 1) == 0);

	params.Op0 = 0;
	params.Op1 = (esr >> 16) & 0xf;
	params.Op2 = 0;
	params.CRn = 0;

	/*
	 * Make a 64-bit value out of Rt and Rt2. As we use the same trap
	 * backends between AArch32 and AArch64, we get away with it.
	 */
	if (params.is_write) {
		params.regval = vcpu_get_reg(vcpu, Rt) & 0xffffffff;
		params.regval |= vcpu_get_reg(vcpu, Rt2) << 32;
	}

	/*
	 * If the table contains a handler, handle the
	 * potential register operation in the case of a read and return
	 * with success.
	 */
	if (!emulate_cp(vcpu, &params, global, nr_global)) {
		/* Split up the value between registers for the read side */
		if (!params.is_write) {
			vcpu_set_reg(vcpu, Rt, lower_32_bits(params.regval));
			vcpu_set_reg(vcpu, Rt2, upper_32_bits(params.regval));
		}

		return 1;
	}

	unhandled_cp_access(vcpu, &params);
	return 1;
}

/**
 * kvm_handle_cp_32 -- handles a mrc/mcr trap on a guest CP14/CP15 access
 * @vcpu: The VCPU pointer
 * @run:  The kvm_run struct
 */
static int kvm_handle_cp_32(struct kvm_vcpu *vcpu,
			    const struct sys_reg_desc *global,
			    size_t nr_global)
{
	struct sys_reg_params params;
	u32 esr = kvm_vcpu_get_esr(vcpu);
	int Rt  = kvm_vcpu_sys_get_rt(vcpu);

	params.CRm = (esr >> 1) & 0xf;
	params.regval = vcpu_get_reg(vcpu, Rt);
	params.is_write = ((esr & 1) == 0);
	params.CRn = (esr >> 10) & 0xf;
	params.Op0 = 0;
	params.Op1 = (esr >> 14) & 0x7;
	params.Op2 = (esr >> 17) & 0x7;

	if (!emulate_cp(vcpu, &params, global, nr_global)) {
		if (!params.is_write)
			vcpu_set_reg(vcpu, Rt, params.regval);
		return 1;
	}

	unhandled_cp_access(vcpu, &params);
	return 1;
}

int kvm_handle_cp15_64(struct kvm_vcpu *vcpu)
{
	return kvm_handle_cp_64(vcpu, cp15_64_regs, ARRAY_SIZE(cp15_64_regs));
}

int kvm_handle_cp15_32(struct kvm_vcpu *vcpu)
{
	return kvm_handle_cp_32(vcpu, cp15_regs, ARRAY_SIZE(cp15_regs));
}

int kvm_handle_cp14_64(struct kvm_vcpu *vcpu)
{
	return kvm_handle_cp_64(vcpu, cp14_64_regs, ARRAY_SIZE(cp14_64_regs));
}

int kvm_handle_cp14_32(struct kvm_vcpu *vcpu)
{
	return kvm_handle_cp_32(vcpu, cp14_regs, ARRAY_SIZE(cp14_regs));
}

static bool is_imp_def_sys_reg(struct sys_reg_params *params)
{
	// See ARM DDI 0487E.a, section D12.3.2
	return params->Op0 == 3 && (params->CRn & 0b1011) == 0b1011;
}

static int emulate_sys_reg(struct kvm_vcpu *vcpu,
			   struct sys_reg_params *params)
{
	const struct sys_reg_desc *r;

	r = find_reg(params, sys_reg_descs, ARRAY_SIZE(sys_reg_descs));

	if (likely(r)) {
		perform_access(vcpu, params, r);
	} else if (is_imp_def_sys_reg(params)) {
		kvm_inject_undefined(vcpu);
	} else {
		print_sys_reg_msg(params,
				  "Unsupported guest sys_reg access at: %lx [%08lx]\n",
				  *vcpu_pc(vcpu), *vcpu_cpsr(vcpu));
		kvm_inject_undefined(vcpu);
	}
	return 1;
}

/**
 * kvm_reset_sys_regs - sets system registers to reset value
 * @vcpu: The VCPU pointer
 *
 * This function finds the right table above and sets the registers on the
 * virtual CPU struct to their architecturally defined reset values.
 */
void kvm_reset_sys_regs(struct kvm_vcpu *vcpu)
{
	unsigned long i;

	for (i = 0; i < ARRAY_SIZE(sys_reg_descs); i++)
		if (sys_reg_descs[i].reset)
			sys_reg_descs[i].reset(vcpu, &sys_reg_descs[i]);
}

/**
 * kvm_handle_sys_reg -- handles a mrs/msr trap on a guest sys_reg access
 * @vcpu: The VCPU pointer
 */
int kvm_handle_sys_reg(struct kvm_vcpu *vcpu)
{
	struct sys_reg_params params;
	unsigned long esr = kvm_vcpu_get_esr(vcpu);
	int Rt = kvm_vcpu_sys_get_rt(vcpu);
	int ret;

	trace_kvm_handle_sys_reg(esr);

	params.Op0 = (esr >> 20) & 3;
	params.Op1 = (esr >> 14) & 0x7;
	params.CRn = (esr >> 10) & 0xf;
	params.CRm = (esr >> 1) & 0xf;
	params.Op2 = (esr >> 17) & 0x7;
	params.regval = vcpu_get_reg(vcpu, Rt);
	params.is_write = !(esr & 1);

	ret = emulate_sys_reg(vcpu, &params);

	if (!params.is_write)
		vcpu_set_reg(vcpu, Rt, params.regval);
	return ret;
}

/******************************************************************************
 * Userspace API
 *****************************************************************************/

static bool index_to_params(u64 id, struct sys_reg_params *params)
{
	switch (id & KVM_REG_SIZE_MASK) {
	case KVM_REG_SIZE_U64:
		/* Any unused index bits means it's not valid. */
		if (id & ~(KVM_REG_ARCH_MASK | KVM_REG_SIZE_MASK
			      | KVM_REG_ARM_COPROC_MASK
			      | KVM_REG_ARM64_SYSREG_OP0_MASK
			      | KVM_REG_ARM64_SYSREG_OP1_MASK
			      | KVM_REG_ARM64_SYSREG_CRN_MASK
			      | KVM_REG_ARM64_SYSREG_CRM_MASK
			      | KVM_REG_ARM64_SYSREG_OP2_MASK))
			return false;
		params->Op0 = ((id & KVM_REG_ARM64_SYSREG_OP0_MASK)
			       >> KVM_REG_ARM64_SYSREG_OP0_SHIFT);
		params->Op1 = ((id & KVM_REG_ARM64_SYSREG_OP1_MASK)
			       >> KVM_REG_ARM64_SYSREG_OP1_SHIFT);
		params->CRn = ((id & KVM_REG_ARM64_SYSREG_CRN_MASK)
			       >> KVM_REG_ARM64_SYSREG_CRN_SHIFT);
		params->CRm = ((id & KVM_REG_ARM64_SYSREG_CRM_MASK)
			       >> KVM_REG_ARM64_SYSREG_CRM_SHIFT);
		params->Op2 = ((id & KVM_REG_ARM64_SYSREG_OP2_MASK)
			       >> KVM_REG_ARM64_SYSREG_OP2_SHIFT);
		return true;
	default:
		return false;
	}
}

const struct sys_reg_desc *find_reg_by_id(u64 id,
					  struct sys_reg_params *params,
					  const struct sys_reg_desc table[],
					  unsigned int num)
{
	if (!index_to_params(id, params))
		return NULL;

	return find_reg(params, table, num);
}

/* Decode an index value, and find the sys_reg_desc entry. */
static const struct sys_reg_desc *index_to_sys_reg_desc(struct kvm_vcpu *vcpu,
						    u64 id)
{
	const struct sys_reg_desc *r;
	struct sys_reg_params params;

	/* We only do sys_reg for now. */
	if ((id & KVM_REG_ARM_COPROC_MASK) != KVM_REG_ARM64_SYSREG)
		return NULL;

	if (!index_to_params(id, &params))
		return NULL;

	r = find_reg(&params, sys_reg_descs, ARRAY_SIZE(sys_reg_descs));

	/* Not saved in the sys_reg array and not otherwise accessible? */
	if (r && !(r->reg || r->get_user))
		r = NULL;

	return r;
}

/*
 * These are the invariant sys_reg registers: we let the guest see the
 * host versions of these, so they're part of the guest state.
 *
 * A future CPU may provide a mechanism to present different values to
 * the guest, or a future kvm may trap them.
 */

#define FUNCTION_INVARIANT(reg)						\
	static void get_##reg(struct kvm_vcpu *v,			\
			      const struct sys_reg_desc *r)		\
	{								\
		((struct sys_reg_desc *)r)->val = read_sysreg(reg);	\
	}

FUNCTION_INVARIANT(midr_el1)
FUNCTION_INVARIANT(revidr_el1)
FUNCTION_INVARIANT(clidr_el1)
FUNCTION_INVARIANT(aidr_el1)

static void get_ctr_el0(struct kvm_vcpu *v, const struct sys_reg_desc *r)
{
	((struct sys_reg_desc *)r)->val = read_sanitised_ftr_reg(SYS_CTR_EL0);
}

/* ->val is filled in by kvm_sys_reg_table_init() */
static struct sys_reg_desc invariant_sys_regs[] = {
	{ SYS_DESC(SYS_MIDR_EL1), NULL, get_midr_el1 },
	{ SYS_DESC(SYS_REVIDR_EL1), NULL, get_revidr_el1 },
	{ SYS_DESC(SYS_CLIDR_EL1), NULL, get_clidr_el1 },
	{ SYS_DESC(SYS_AIDR_EL1), NULL, get_aidr_el1 },
	{ SYS_DESC(SYS_CTR_EL0), NULL, get_ctr_el0 },
};

static int reg_from_user(u64 *val, const void __user *uaddr, u64 id)
{
	if (copy_from_user(val, uaddr, KVM_REG_SIZE(id)) != 0)
		return -EFAULT;
	return 0;
}

static int reg_to_user(void __user *uaddr, const u64 *val, u64 id)
{
	if (copy_to_user(uaddr, val, KVM_REG_SIZE(id)) != 0)
		return -EFAULT;
	return 0;
}

static int get_invariant_sys_reg(u64 id, void __user *uaddr)
{
	struct sys_reg_params params;
	const struct sys_reg_desc *r;

	r = find_reg_by_id(id, &params, invariant_sys_regs,
			   ARRAY_SIZE(invariant_sys_regs));
	if (!r)
		return -ENOENT;

	return reg_to_user(uaddr, &r->val, id);
}

static int set_invariant_sys_reg(u64 id, void __user *uaddr)
{
	struct sys_reg_params params;
	const struct sys_reg_desc *r;
	int err;
	u64 val = 0; /* Make sure high bits are 0 for 32-bit regs */

	r = find_reg_by_id(id, &params, invariant_sys_regs,
			   ARRAY_SIZE(invariant_sys_regs));
	if (!r)
		return -ENOENT;

	err = reg_from_user(&val, uaddr, id);
	if (err)
		return err;

	/* This is what we mean by invariant: you can't change it. */
	if (r->val != val)
		return -EINVAL;

	return 0;
}

static bool is_valid_cache(u32 val)
{
	u32 level, ctype;

	if (val >= CSSELR_MAX)
		return false;

	/* Bottom bit is Instruction or Data bit.  Next 3 bits are level. */
	level = (val >> 1);
	ctype = (cache_levels >> (level * 3)) & 7;

	switch (ctype) {
	case 0: /* No cache */
		return false;
	case 1: /* Instruction cache only */
		return (val & 1);
	case 2: /* Data cache only */
	case 4: /* Unified cache */
		return !(val & 1);
	case 3: /* Separate instruction and data caches */
		return true;
	default: /* Reserved: we can't know instruction or data. */
		return false;
	}
}

static int demux_c15_get(u64 id, void __user *uaddr)
{
	u32 val;
	u32 __user *uval = uaddr;

	/* Fail if we have unknown bits set. */
	if (id & ~(KVM_REG_ARCH_MASK|KVM_REG_SIZE_MASK|KVM_REG_ARM_COPROC_MASK
		   | ((1 << KVM_REG_ARM_COPROC_SHIFT)-1)))
		return -ENOENT;

	switch (id & KVM_REG_ARM_DEMUX_ID_MASK) {
	case KVM_REG_ARM_DEMUX_ID_CCSIDR:
		if (KVM_REG_SIZE(id) != 4)
			return -ENOENT;
		val = (id & KVM_REG_ARM_DEMUX_VAL_MASK)
			>> KVM_REG_ARM_DEMUX_VAL_SHIFT;
		if (!is_valid_cache(val))
			return -ENOENT;

		return put_user(get_ccsidr(val), uval);
	default:
		return -ENOENT;
	}
}

static int demux_c15_set(u64 id, void __user *uaddr)
{
	u32 val, newval;
	u32 __user *uval = uaddr;

	/* Fail if we have unknown bits set. */
	if (id & ~(KVM_REG_ARCH_MASK|KVM_REG_SIZE_MASK|KVM_REG_ARM_COPROC_MASK
		   | ((1 << KVM_REG_ARM_COPROC_SHIFT)-1)))
		return -ENOENT;

	switch (id & KVM_REG_ARM_DEMUX_ID_MASK) {
	case KVM_REG_ARM_DEMUX_ID_CCSIDR:
		if (KVM_REG_SIZE(id) != 4)
			return -ENOENT;
		val = (id & KVM_REG_ARM_DEMUX_VAL_MASK)
			>> KVM_REG_ARM_DEMUX_VAL_SHIFT;
		if (!is_valid_cache(val))
			return -ENOENT;

		if (get_user(newval, uval))
			return -EFAULT;

		/* This is also invariant: you can't change it. */
		if (newval != get_ccsidr(val))
			return -EINVAL;
		return 0;
	default:
		return -ENOENT;
	}
}

int kvm_arm_sys_reg_get_reg(struct kvm_vcpu *vcpu, const struct kvm_one_reg *reg)
{
	const struct sys_reg_desc *r;
	void __user *uaddr = (void __user *)(unsigned long)reg->addr;

	if ((reg->id & KVM_REG_ARM_COPROC_MASK) == KVM_REG_ARM_DEMUX)
		return demux_c15_get(reg->id, uaddr);

	if (KVM_REG_SIZE(reg->id) != sizeof(__u64))
		return -ENOENT;

	r = index_to_sys_reg_desc(vcpu, reg->id);
	if (!r)
		return get_invariant_sys_reg(reg->id, uaddr);

	/* Check for regs disabled by runtime config */
	if (sysreg_hidden(vcpu, r))
		return -ENOENT;

	if (r->get_user)
		return (r->get_user)(vcpu, r, reg, uaddr);

	return reg_to_user(uaddr, &__vcpu_sys_reg(vcpu, r->reg), reg->id);
}

int kvm_arm_sys_reg_set_reg(struct kvm_vcpu *vcpu, const struct kvm_one_reg *reg)
{
	const struct sys_reg_desc *r;
	void __user *uaddr = (void __user *)(unsigned long)reg->addr;

	if ((reg->id & KVM_REG_ARM_COPROC_MASK) == KVM_REG_ARM_DEMUX)
		return demux_c15_set(reg->id, uaddr);

	if (KVM_REG_SIZE(reg->id) != sizeof(__u64))
		return -ENOENT;

	r = index_to_sys_reg_desc(vcpu, reg->id);
	if (!r)
		return set_invariant_sys_reg(reg->id, uaddr);

	/* Check for regs disabled by runtime config */
	if (sysreg_hidden(vcpu, r))
		return -ENOENT;

	if (r->set_user)
		return (r->set_user)(vcpu, r, reg, uaddr);

	return reg_from_user(&__vcpu_sys_reg(vcpu, r->reg), uaddr, reg->id);
}

static unsigned int num_demux_regs(void)
{
	unsigned int i, count = 0;

	for (i = 0; i < CSSELR_MAX; i++)
		if (is_valid_cache(i))
			count++;

	return count;
}

static int write_demux_regids(u64 __user *uindices)
{
	u64 val = KVM_REG_ARM64 | KVM_REG_SIZE_U32 | KVM_REG_ARM_DEMUX;
	unsigned int i;

	val |= KVM_REG_ARM_DEMUX_ID_CCSIDR;
	for (i = 0; i < CSSELR_MAX; i++) {
		if (!is_valid_cache(i))
			continue;
		if (put_user(val | i, uindices))
			return -EFAULT;
		uindices++;
	}
	return 0;
}

static u64 sys_reg_to_index(const struct sys_reg_desc *reg)
{
	return (KVM_REG_ARM64 | KVM_REG_SIZE_U64 |
		KVM_REG_ARM64_SYSREG |
		(reg->Op0 << KVM_REG_ARM64_SYSREG_OP0_SHIFT) |
		(reg->Op1 << KVM_REG_ARM64_SYSREG_OP1_SHIFT) |
		(reg->CRn << KVM_REG_ARM64_SYSREG_CRN_SHIFT) |
		(reg->CRm << KVM_REG_ARM64_SYSREG_CRM_SHIFT) |
		(reg->Op2 << KVM_REG_ARM64_SYSREG_OP2_SHIFT));
}

static bool copy_reg_to_user(const struct sys_reg_desc *reg, u64 __user **uind)
{
	if (!*uind)
		return true;

	if (put_user(sys_reg_to_index(reg), *uind))
		return false;

	(*uind)++;
	return true;
}

static int walk_one_sys_reg(const struct kvm_vcpu *vcpu,
			    const struct sys_reg_desc *rd,
			    u64 __user **uind,
			    unsigned int *total)
{
	/*
	 * Ignore registers we trap but don't save,
	 * and for which no custom user accessor is provided.
	 */
	if (!(rd->reg || rd->get_user))
		return 0;

	if (sysreg_hidden(vcpu, rd))
		return 0;

	if (!copy_reg_to_user(rd, uind))
		return -EFAULT;

	(*total)++;
	return 0;
}

/* Assumed ordered tables, see kvm_sys_reg_table_init. */
static int walk_sys_regs(struct kvm_vcpu *vcpu, u64 __user *uind)
{
	const struct sys_reg_desc *i2, *end2;
	unsigned int total = 0;
	int err;

	i2 = sys_reg_descs;
	end2 = sys_reg_descs + ARRAY_SIZE(sys_reg_descs);

	while (i2 != end2) {
		err = walk_one_sys_reg(vcpu, i2++, &uind, &total);
		if (err)
			return err;
	}
	return total;
}

unsigned long kvm_arm_num_sys_reg_descs(struct kvm_vcpu *vcpu)
{
	return ARRAY_SIZE(invariant_sys_regs)
		+ num_demux_regs()
		+ walk_sys_regs(vcpu, (u64 __user *)NULL);
}

int kvm_arm_copy_sys_reg_indices(struct kvm_vcpu *vcpu, u64 __user *uindices)
{
	unsigned int i;
	int err;

	/* Then give them all the invariant registers' indices. */
	for (i = 0; i < ARRAY_SIZE(invariant_sys_regs); i++) {
		if (put_user(sys_reg_to_index(&invariant_sys_regs[i]), uindices))
			return -EFAULT;
		uindices++;
	}

	err = walk_sys_regs(vcpu, uindices);
	if (err < 0)
		return err;
	uindices += err;

	return write_demux_regids(uindices);
}

void kvm_sys_reg_table_init(void)
{
	unsigned int i;
	struct sys_reg_desc clidr;

	/* Make sure tables are unique and in order. */
	BUG_ON(check_sysreg_table(sys_reg_descs, ARRAY_SIZE(sys_reg_descs), false));
	BUG_ON(check_sysreg_table(cp14_regs, ARRAY_SIZE(cp14_regs), true));
	BUG_ON(check_sysreg_table(cp14_64_regs, ARRAY_SIZE(cp14_64_regs), true));
	BUG_ON(check_sysreg_table(cp15_regs, ARRAY_SIZE(cp15_regs), true));
	BUG_ON(check_sysreg_table(cp15_64_regs, ARRAY_SIZE(cp15_64_regs), true));
	BUG_ON(check_sysreg_table(invariant_sys_regs, ARRAY_SIZE(invariant_sys_regs), false));

	/* We abuse the reset function to overwrite the table itself. */
	for (i = 0; i < ARRAY_SIZE(invariant_sys_regs); i++)
		invariant_sys_regs[i].reset(NULL, &invariant_sys_regs[i]);

	/*
	 * CLIDR format is awkward, so clean it up.  See ARM B4.1.20:
	 *
	 *   If software reads the Cache Type fields from Ctype1
	 *   upwards, once it has seen a value of 0b000, no caches
	 *   exist at further-out levels of the hierarchy. So, for
	 *   example, if Ctype3 is the first Cache Type field with a
	 *   value of 0b000, the values of Ctype4 to Ctype7 must be
	 *   ignored.
	 */
	get_clidr_el1(NULL, &clidr); /* Ugly... */
	cache_levels = clidr.val;
	for (i = 0; i < 7; i++)
		if (((cache_levels >> (i*3)) & 7) == 0)
			break;
	/* Clear all higher bits. */
	cache_levels &= (1 << (i*3))-1;
}<|MERGE_RESOLUTION|>--- conflicted
+++ resolved
@@ -618,7 +618,7 @@
 	 */
 	val = ((pmcr & ~ARMV8_PMU_PMCR_MASK)
 	       | (ARMV8_PMU_PMCR_MASK & 0xdecafbad)) & (~ARMV8_PMU_PMCR_E);
-	if (!kvm_system_supports_32bit_el0())
+	if (!system_supports_32bit_el0())
 		val |= ARMV8_PMU_PMCR_LC;
 	__vcpu_sys_reg(vcpu, r->reg) = val;
 }
@@ -667,7 +667,7 @@
 		val = __vcpu_sys_reg(vcpu, PMCR_EL0);
 		val &= ~ARMV8_PMU_PMCR_MASK;
 		val |= p->regval & ARMV8_PMU_PMCR_MASK;
-		if (!kvm_system_supports_32bit_el0())
+		if (!system_supports_32bit_el0())
 			val |= ARMV8_PMU_PMCR_LC;
 		__vcpu_sys_reg(vcpu, PMCR_EL0) = val;
 		kvm_pmu_handle_pmcr(vcpu, val);
@@ -1038,30 +1038,6 @@
 	switch (id) {
 	case SYS_ID_AA64PFR0_EL1:
 		if (!vcpu_has_sve(vcpu))
-<<<<<<< HEAD
-			val &= ~(0xfUL << ID_AA64PFR0_SVE_SHIFT);
-		val &= ~(0xfUL << ID_AA64PFR0_AMU_SHIFT);
-		val &= ~(0xfUL << ID_AA64PFR0_CSV2_SHIFT);
-		val |= ((u64)vcpu->kvm->arch.pfr0_csv2 << ID_AA64PFR0_CSV2_SHIFT);
-
-		if (!kvm_system_supports_32bit_el0()) {
-			/*
-			 * We could be running on asym aarch32 system.
-			 * Override to present a aarch64 only system.
-			 */
-			val &= ~(0xfUL << ID_AA64PFR0_EL0_SHIFT);
-			val |= (ID_AA64PFR0_EL0_64BIT_ONLY << ID_AA64PFR0_EL0_SHIFT);
-		}
-	} else if (id == SYS_ID_AA64PFR1_EL1) {
-		val &= ~(0xfUL << ID_AA64PFR1_MTE_SHIFT);
-	} else if (id == SYS_ID_AA64ISAR1_EL1 && !vcpu_has_ptrauth(vcpu)) {
-		val &= ~((0xfUL << ID_AA64ISAR1_APA_SHIFT) |
-			 (0xfUL << ID_AA64ISAR1_API_SHIFT) |
-			 (0xfUL << ID_AA64ISAR1_GPA_SHIFT) |
-			 (0xfUL << ID_AA64ISAR1_GPI_SHIFT));
-	} else if (id == SYS_ID_AA64DFR0_EL1) {
-		/* Limit guests to PMUv3 for ARMv8.1 */
-=======
 			val &= ~FEATURE(ID_AA64PFR0_SVE);
 		val &= ~FEATURE(ID_AA64PFR0_AMU);
 		val &= ~FEATURE(ID_AA64PFR0_CSV2);
@@ -1084,7 +1060,6 @@
 		val &= ~FEATURE(ID_AA64DFR0_DEBUGVER);
 		val |= FIELD_PREP(FEATURE(ID_AA64DFR0_DEBUGVER), 6);
 		/* Limit guests to PMUv3 for ARMv8.4 */
->>>>>>> 5f85626b
 		val = cpuid_feature_cap_perfmon_field(val,
 						      ID_AA64DFR0_PMUVER_SHIFT,
 						      kvm_vcpu_has_pmu(vcpu) ? ID_AA64DFR0_PMUVER_8_4 : 0);
