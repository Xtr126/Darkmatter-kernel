--- conflicted
+++ resolved
@@ -256,13 +256,6 @@
 
 static bool kvm_hyp_handle_sysreg(struct kvm_vcpu *vcpu, u64 *exit_code)
 {
-<<<<<<< HEAD
-	if (cpus_have_final_cap(ARM64_WORKAROUND_CAVIUM_TX2_219_TVM) &&
-	    handle_tx2_tvm(vcpu))
-		return true;
-
-=======
->>>>>>> 50e12445
 	if (static_branch_unlikely(&vgic_v3_cpuif_trap) &&
 	    __vgic_v3_perform_cpuif_access(vcpu) == 1)
 		return true;
