// SPDX-License-Identifier: GPL-2.0-only
/*
 * Copyright (C) 2020 Google LLC
 * Author: Quentin Perret <qperret@google.com>
 */

#include <linux/kvm_host.h>
#include <asm/kvm_emulate.h>
#include <asm/kvm_hyp.h>
#include <asm/kvm_mmu.h>
#include <asm/kvm_pgtable.h>
#include <asm/kvm_pkvm.h>
#include <asm/stage2_pgtable.h>

#include <hyp/adjust_pc.h>
#include <hyp/fault.h>

#include <nvhe/gfp.h>
#include <nvhe/iommu.h>
#include <nvhe/memory.h>
#include <nvhe/mem_protect.h>
#include <nvhe/mm.h>
#include <nvhe/pkvm.h>

#define KVM_HOST_S2_FLAGS (KVM_PGTABLE_S2_NOFWB | KVM_PGTABLE_S2_IDMAP)

extern unsigned long hyp_nr_cpus;
struct host_kvm host_kvm;

static struct hyp_pool host_s2_pool;

static pkvm_id pkvm_guest_id(struct kvm_vcpu *vcpu)
{
	return vcpu->arch.hw_mmu->vmid.vmid;

}

static DEFINE_PER_CPU(struct kvm_shadow_vm *, __current_vm);
#define current_vm (*this_cpu_ptr(&__current_vm))

static void __guest_lock(struct kvm_shadow_vm *vm)
{
	hyp_spin_lock(&vm->lock);
	current_vm = vm;
}

static void __guest_unlock(struct kvm_shadow_vm *vm)
{
	current_vm = NULL;
	hyp_spin_unlock(&vm->lock);
}

static void host_lock_component(void)
{
	hyp_spin_lock(&host_kvm.lock);
}

static void host_unlock_component(void)
{
	hyp_spin_unlock(&host_kvm.lock);
}

static void hyp_lock_component(void)
{
	hyp_spin_lock(&pkvm_pgd_lock);
}

static void hyp_unlock_component(void)
{
	hyp_spin_unlock(&pkvm_pgd_lock);
}

static void guest_lock_component(struct kvm_vcpu *vcpu)
{
	__guest_lock(vcpu->arch.pkvm.shadow_vm);
}

static void guest_unlock_component(struct kvm_vcpu *vcpu)
{
	__guest_unlock(vcpu->arch.pkvm.shadow_vm);
}

static void *host_s2_zalloc_pages_exact(size_t size)
{
	void *addr = hyp_alloc_pages(&host_s2_pool, get_order(size));

	hyp_split_page(hyp_virt_to_page(addr));

	/*
	 * The size of concatenated PGDs is always a power of two of PAGE_SIZE,
	 * so there should be no need to free any of the tail pages to make the
	 * allocation exact.
	 */
	WARN_ON(size != (PAGE_SIZE << get_order(size)));

	return addr;
}

static void *host_s2_zalloc_page(void *pool)
{
	return hyp_alloc_pages(pool, 0);
}

static void host_s2_get_page(void *addr)
{
	hyp_get_page(&host_s2_pool, addr);
}

static void host_s2_put_page(void *addr)
{
	hyp_put_page(&host_s2_pool, addr);
}

static int prepare_s2_pool(void *pgt_pool_base)
{
	unsigned long nr_pages, pfn;
	int ret;

	pfn = hyp_virt_to_pfn(pgt_pool_base);
	nr_pages = host_s2_pgtable_pages();
	ret = hyp_pool_init(&host_s2_pool, pfn, nr_pages, 0);
	if (ret)
		return ret;

	host_kvm.mm_ops = (struct kvm_pgtable_mm_ops) {
		.zalloc_pages_exact = host_s2_zalloc_pages_exact,
		.zalloc_page = host_s2_zalloc_page,
		.phys_to_virt = hyp_phys_to_virt,
		.virt_to_phys = hyp_virt_to_phys,
		.page_count = hyp_page_count,
		.get_page = host_s2_get_page,
		.put_page = host_s2_put_page,
	};

	return 0;
}

static void prepare_host_vtcr(void)
{
	u32 parange, phys_shift;

	/* The host stage 2 is id-mapped, so use parange for T0SZ */
	parange = kvm_get_parange(id_aa64mmfr0_el1_sys_val);
	phys_shift = id_aa64mmfr0_parange_to_phys_shift(parange);

	host_kvm.arch.vtcr = kvm_get_vtcr(id_aa64mmfr0_el1_sys_val,
					  id_aa64mmfr1_el1_sys_val, phys_shift);
}

static bool host_stage2_force_pte_cb(u64 addr, u64 end, enum kvm_pgtable_prot prot);

int kvm_host_prepare_stage2(void *pgt_pool_base)
{
	struct kvm_s2_mmu *mmu = &host_kvm.arch.mmu;
	int ret;

	prepare_host_vtcr();
	hyp_spin_lock_init(&host_kvm.lock);
	mmu->arch = &host_kvm.arch;

	ret = prepare_s2_pool(pgt_pool_base);
	if (ret)
		return ret;

	ret = __kvm_pgtable_stage2_init(&host_kvm.pgt, mmu,
					&host_kvm.mm_ops, KVM_HOST_S2_FLAGS,
					host_stage2_force_pte_cb);
	if (ret)
		return ret;

	mmu->pgd_phys = __hyp_pa(host_kvm.pgt.pgd);
	mmu->pgt = &host_kvm.pgt;
	WRITE_ONCE(mmu->vmid.vmid_gen, 0);
	WRITE_ONCE(mmu->vmid.vmid, 0);

	return 0;
}

static bool guest_stage2_force_pte_cb(u64 addr, u64 end, enum kvm_pgtable_prot prot)
{
	return true;
}

static void *guest_s2_zalloc_pages_exact(size_t size)
{
	void *addr = hyp_alloc_pages(&current_vm->pool, get_order(size));

	WARN_ON(size != (PAGE_SIZE << get_order(size)));
	hyp_split_page(hyp_virt_to_page(addr));

	return addr;
}

static void guest_s2_free_pages_exact(void *addr, unsigned long size)
{
	u8 order = get_order(size);
	unsigned int i;

	for (i = 0; i < (1 << order); i++)
		hyp_put_page(&current_vm->pool, addr + (i * PAGE_SIZE));
}

static void *guest_s2_zalloc_page(void *mc)
{
	struct hyp_page *p;
	void *addr;

	addr = hyp_alloc_pages(&current_vm->pool, 0);
	if (addr)
		return addr;

	addr = pop_hyp_memcache(mc, hyp_phys_to_virt);
	if (!addr)
		return addr;

	memset(addr, 0, PAGE_SIZE);
	p = hyp_virt_to_page(addr);
	memset(p, 0, sizeof(*p));
	p->refcount = 1;

	return addr;
}

static void guest_s2_get_page(void *addr)
{
	hyp_get_page(&current_vm->pool, addr);
}

static void guest_s2_put_page(void *addr)
{
	hyp_put_page(&current_vm->pool, addr);
}

static void clean_dcache_guest_page(void *va, size_t size)
{
	__clean_dcache_guest_page(hyp_fixmap_map(__hyp_pa(va)), size);
	hyp_fixmap_unmap();
}

static void invalidate_icache_guest_page(void *va, size_t size)
{
	__invalidate_icache_guest_page(hyp_fixmap_map(__hyp_pa(va)), size);
	hyp_fixmap_unmap();
}

int kvm_guest_prepare_stage2(struct kvm_shadow_vm *vm, void *pgd)
{
	struct kvm_s2_mmu *mmu = &vm->arch.mmu;
	unsigned long nr_pages;
	int ret;

	nr_pages = kvm_pgtable_stage2_pgd_size(vm->arch.vtcr) >> PAGE_SHIFT;

	ret = hyp_pool_init(&vm->pool, hyp_virt_to_pfn(pgd), nr_pages, 0);
	if (ret)
		return ret;

	hyp_spin_lock_init(&vm->lock);
	vm->mm_ops = (struct kvm_pgtable_mm_ops) {
		.zalloc_pages_exact	= guest_s2_zalloc_pages_exact,
		.free_pages_exact	= guest_s2_free_pages_exact,
		.zalloc_page		= guest_s2_zalloc_page,
		.phys_to_virt		= hyp_phys_to_virt,
		.virt_to_phys		= hyp_virt_to_phys,
		.page_count		= hyp_page_count,
		.get_page		= guest_s2_get_page,
		.put_page		= guest_s2_put_page,
		.dcache_clean_inval_poc	= clean_dcache_guest_page,
		.icache_inval_pou	= invalidate_icache_guest_page,
	};

	__guest_lock(vm);
	ret = __kvm_pgtable_stage2_init(mmu->pgt, mmu, &vm->mm_ops, 0,
					guest_stage2_force_pte_cb);
	__guest_unlock(vm);
	if (ret)
		return ret;

	vm->arch.mmu.pgd_phys = __hyp_pa(vm->pgt.pgd);

	return 0;
}

static int reclaim_walker(u64 addr, u64 end, u32 level, kvm_pte_t *ptep,
		enum kvm_pgtable_walk_flags flag,
		void * const arg)
{
	kvm_pte_t pte = *ptep;
	struct hyp_page *page;

	if (!kvm_pte_valid(pte))
		return 0;

	page = hyp_phys_to_page(kvm_pte_to_phys(pte));
	switch (pkvm_getstate(kvm_pgtable_stage2_pte_prot(pte))) {
	case PKVM_PAGE_OWNED:
		page->flags |= HOST_PAGE_NEED_POISONING;
		fallthrough;
	case PKVM_PAGE_SHARED_BORROWED:
	case PKVM_PAGE_SHARED_OWNED:
		page->flags |= HOST_PAGE_PENDING_RECLAIM;
		break;
	default:
		return -EPERM;
	}

	return 0;
}

void reclaim_guest_pages(struct kvm_shadow_vm *vm, struct kvm_hyp_memcache *mc)
{
	struct kvm_pgtable_walker walker = {
		.cb     = reclaim_walker,
		.flags  = KVM_PGTABLE_WALK_LEAF
	};
	void *addr;

	host_lock_component();
	__guest_lock(vm);

	/* Reclaim all guest pages, and dump all pgtable pages in the hyp_pool */
	BUG_ON(kvm_pgtable_walk(&vm->pgt, 0, BIT(vm->pgt.ia_bits), &walker));
	kvm_pgtable_stage2_destroy(&vm->pgt);
	vm->arch.mmu.pgd_phys = 0ULL;

	__guest_unlock(vm);
	host_unlock_component();

	/* Drain the hyp_pool into the memcache */
	addr = hyp_alloc_pages(&vm->pool, 0);
	while (addr) {
		memset(hyp_virt_to_page(addr), 0, sizeof(struct hyp_page));
		push_hyp_memcache(mc, addr, hyp_virt_to_phys);
		WARN_ON(__pkvm_hyp_donate_host(hyp_virt_to_pfn(addr), 1));
		addr = hyp_alloc_pages(&vm->pool, 0);
	}
}

int __pkvm_prot_finalize(void)
{
	struct kvm_s2_mmu *mmu = &host_kvm.arch.mmu;
	struct kvm_nvhe_init_params *params = this_cpu_ptr(&kvm_init_params);

	if (params->hcr_el2 & HCR_VM)
		return -EPERM;

	params->vttbr = kvm_get_vttbr(mmu);
	params->vtcr = host_kvm.arch.vtcr;
	params->hcr_el2 |= HCR_VM;
	kvm_flush_dcache_to_poc(params, sizeof(*params));

	write_sysreg(params->hcr_el2, hcr_el2);
	__load_stage2(&host_kvm.arch.mmu, &host_kvm.arch);

	/*
	 * Make sure to have an ISB before the TLB maintenance below but only
	 * when __load_stage2() doesn't include one already.
	 */
	asm(ALTERNATIVE("isb", "nop", ARM64_WORKAROUND_SPECULATIVE_AT));

	/* Invalidate stale HCR bits that may be cached in TLBs */
	__tlbi(vmalls12e1);
	dsb(nsh);
	isb();

	return 0;
}

int host_stage2_unmap_dev_locked(phys_addr_t start, u64 size)
{
	int ret;

	hyp_assert_lock_held(&host_kvm.lock);

	ret = kvm_pgtable_stage2_unmap(&host_kvm.pgt, start, size);
	if (ret)
		return ret;

	pkvm_iommu_host_stage2_idmap(start, start + size, 0);
	return 0;
}

static int host_stage2_unmap_dev_all(void)
{
	struct kvm_pgtable *pgt = &host_kvm.pgt;
	struct memblock_region *reg;
	u64 addr = 0;
	int i, ret;

	/* Unmap all non-memory regions to recycle the pages */
	for (i = 0; i < hyp_memblock_nr; i++, addr = reg->base + reg->size) {
		reg = &hyp_memory[i];
		ret = host_stage2_unmap_dev_locked(addr, reg->base - addr);
		if (ret)
			return ret;
	}
	return host_stage2_unmap_dev_locked(addr, BIT(pgt->ia_bits) - addr);
}

struct kvm_mem_range {
	u64 start;
	u64 end;
};

static struct memblock_region *find_mem_range(phys_addr_t addr, struct kvm_mem_range *range)
{
	int cur, left = 0, right = hyp_memblock_nr;
	struct memblock_region *reg;
	phys_addr_t end;

	range->start = 0;
	range->end = ULONG_MAX;

	/* The list of memblock regions is sorted, binary search it */
	while (left < right) {
		cur = (left + right) >> 1;
		reg = &hyp_memory[cur];
		end = reg->base + reg->size;
		if (addr < reg->base) {
			right = cur;
			range->end = reg->base;
		} else if (addr >= end) {
			left = cur + 1;
			range->start = end;
		} else {
			range->start = reg->base;
			range->end = end;
			return reg;
		}
	}

	return NULL;
}

bool addr_is_memory(phys_addr_t phys)
{
	struct kvm_mem_range range;

	return !!find_mem_range(phys, &range);
}

static bool addr_is_allowed_memory(phys_addr_t phys)
{
	struct memblock_region *reg;
	struct kvm_mem_range range;

	reg = find_mem_range(phys, &range);

	return reg && !(reg->flags & MEMBLOCK_NOMAP);
}

static bool is_in_mem_range(u64 addr, struct kvm_mem_range *range)
{
	return range->start <= addr && addr < range->end;
}

static bool range_is_memory(u64 start, u64 end)
{
	struct kvm_mem_range r;

	if (!find_mem_range(start, &r))
		return false;

	return is_in_mem_range(end - 1, &r);
}

static inline int __host_stage2_idmap(u64 start, u64 end,
				      enum kvm_pgtable_prot prot,
				      bool update_iommu)
{
	int ret;

	ret = kvm_pgtable_stage2_map(&host_kvm.pgt, start, end - start, start,
				     prot, &host_s2_pool);
	if (ret)
		return ret;

	if (update_iommu)
		pkvm_iommu_host_stage2_idmap(start, end, prot);
	return 0;
}

/*
 * The pool has been provided with enough pages to cover all of memory with
 * page granularity, but it is difficult to know how much of the MMIO range
 * we will need to cover upfront, so we may need to 'recycle' the pages if we
 * run out.
 */
#define host_stage2_try(fn, ...)					\
	({								\
		int __ret;						\
		hyp_assert_lock_held(&host_kvm.lock);			\
		__ret = fn(__VA_ARGS__);				\
		if (__ret == -ENOMEM) {					\
			__ret = host_stage2_unmap_dev_all();		\
			if (!__ret)					\
				__ret = fn(__VA_ARGS__);		\
		}							\
		__ret;							\
	 })

static inline bool range_included(struct kvm_mem_range *child,
				  struct kvm_mem_range *parent)
{
	return parent->start <= child->start && child->end <= parent->end;
}

static int host_stage2_adjust_range(u64 addr, struct kvm_mem_range *range)
{
	struct kvm_mem_range cur;
	kvm_pte_t pte;
	u32 level;
	int ret;

	hyp_assert_lock_held(&host_kvm.lock);
	ret = kvm_pgtable_get_leaf(&host_kvm.pgt, addr, &pte, &level);
	if (ret)
		return ret;

	if (kvm_pte_valid(pte))
		return -EAGAIN;

	if (pte)
		return -EPERM;

	do {
		u64 granule = kvm_granule_size(level);
		cur.start = ALIGN_DOWN(addr, granule);
		cur.end = cur.start + granule;
		level++;
	} while ((level < KVM_PGTABLE_MAX_LEVELS) &&
			!(kvm_level_supports_block_mapping(level) &&
			  range_included(&cur, range)));

	*range = cur;

	return 0;
}

int host_stage2_idmap_locked(phys_addr_t addr, u64 size,
			     enum kvm_pgtable_prot prot, bool update_iommu)
{
	return host_stage2_try(__host_stage2_idmap, addr, addr + size, prot, update_iommu);
}

#define KVM_INVALID_PTE_OWNER_MASK	GENMASK(32, 1)
static kvm_pte_t kvm_init_invalid_leaf_owner(pkvm_id owner_id)
{
	return FIELD_PREP(KVM_INVALID_PTE_OWNER_MASK, owner_id);
}

int host_stage2_set_owner_locked(phys_addr_t addr, u64 size,
				 pkvm_id owner_id)
{
	kvm_pte_t annotation = kvm_init_invalid_leaf_owner(owner_id);
	enum kvm_pgtable_prot prot;
	int ret;

	ret = host_stage2_try(kvm_pgtable_stage2_annotate, &host_kvm.pgt,
			      addr, size, &host_s2_pool, annotation);
	if (ret)
		return ret;

	prot = owner_id == pkvm_host_id ? PKVM_HOST_MEM_PROT : 0;
	pkvm_iommu_host_stage2_idmap(addr, addr + size, prot);
	return 0;
}

static bool host_stage2_force_pte_cb(u64 addr, u64 end, enum kvm_pgtable_prot prot)
{
	/*
	 * Block mappings must be used with care in the host stage-2 as a
	 * kvm_pgtable_stage2_map() operation targeting a page in the range of
	 * an existing block will delete the block under the assumption that
	 * mappings in the rest of the block range can always be rebuilt lazily.
	 * That assumption is correct for the host stage-2 with RWX mappings
	 * targeting memory or RW mappings targeting MMIO ranges (see
	 * host_stage2_idmap() below which implements some of the host memory
	 * abort logic). However, this is not safe for any other mappings where
	 * the host stage-2 page-table is in fact the only place where this
	 * state is stored. In all those cases, it is safer to use page-level
	 * mappings, hence avoiding to lose the state because of side-effects in
	 * kvm_pgtable_stage2_map().
	 */
	if (range_is_memory(addr, end))
		return prot != PKVM_HOST_MEM_PROT;
	else
		return prot != PKVM_HOST_MMIO_PROT;
}

static int host_stage2_idmap(u64 addr)
{
	struct kvm_mem_range range;
	bool is_memory = !!find_mem_range(addr, &range);
	enum kvm_pgtable_prot prot;
	int ret;

	hyp_assert_lock_held(&host_kvm.lock);

	prot = is_memory ? PKVM_HOST_MEM_PROT : PKVM_HOST_MMIO_PROT;

	/*
	 * Adjust against IOMMU devices first. host_stage2_adjust_range() should
	 * be called last for proper alignment.
	 */
	if (!is_memory) {
		ret = pkvm_iommu_host_stage2_adjust_range(addr, &range.start,
							  &range.end);
		if (ret)
			return ret;
	}

	ret = host_stage2_adjust_range(addr, &range);
	if (ret)
		return ret;

	return host_stage2_idmap_locked(range.start, range.end - range.start, prot, false);
}

static bool is_dabt(u64 esr)
{
	return ESR_ELx_EC(esr) == ESR_ELx_EC_DABT_LOW;
}

static void host_inject_abort(struct kvm_cpu_context *host_ctxt)
{
	u64 spsr = read_sysreg_el2(SYS_SPSR);
	u64 esr = read_sysreg_el2(SYS_ESR);
	u64 ventry, ec;

	/* Repaint the ESR to report a same-level fault if taken from EL1 */
	if ((spsr & PSR_MODE_MASK) != PSR_MODE_EL0t) {
		ec = ESR_ELx_EC(esr);
		if (ec == ESR_ELx_EC_DABT_LOW)
			ec = ESR_ELx_EC_DABT_CUR;
		else if (ec == ESR_ELx_EC_IABT_LOW)
			ec = ESR_ELx_EC_IABT_CUR;
		else
			WARN_ON(1);
		esr &= ~ESR_ELx_EC_MASK;
		esr |= ec << ESR_ELx_EC_SHIFT;
	}

	/*
	 * Since S1PTW should only ever be set for stage-2 faults, we're pretty
	 * much guaranteed that it won't be set in ESR_EL1 by the hardware. So,
	 * let's use that bit to allow the host abort handler to differentiate
	 * this abort from normal userspace faults.
	 *
	 * Note: although S1PTW is RES0 at EL1, it is guaranteed by the
	 * architecture to be backed by flops, so it should be safe to use.
	 */
	esr |= ESR_ELx_S1PTW;

	write_sysreg_el1(esr, SYS_ESR);
	write_sysreg_el1(spsr, SYS_SPSR);
	write_sysreg_el1(read_sysreg_el2(SYS_ELR), SYS_ELR);
	write_sysreg_el1(read_sysreg_el2(SYS_FAR), SYS_FAR);

	ventry = read_sysreg_el1(SYS_VBAR);
	ventry += get_except64_offset(spsr, PSR_MODE_EL1h, except_type_sync);
	write_sysreg_el2(ventry, SYS_ELR);

	spsr = get_except64_cpsr(spsr, system_supports_mte(),
				 read_sysreg_el1(SYS_SCTLR), PSR_MODE_EL1h);
	write_sysreg_el2(spsr, SYS_SPSR);
}

void handle_host_mem_abort(struct kvm_cpu_context *host_ctxt)
{
	struct kvm_vcpu_fault_info fault;
	u64 esr, addr;
	int ret = -EPERM;

	esr = read_sysreg_el2(SYS_ESR);
	BUG_ON(!__get_fault_info(esr, &fault));

	addr = (fault.hpfar_el2 & HPFAR_MASK) << 8;
	addr |= fault.far_el2 & FAR_MASK;

	host_lock_component();

	/* Check if an IOMMU device can handle the DABT. */
	if (is_dabt(esr) && !addr_is_memory(addr) &&
	    pkvm_iommu_host_dabt_handler(host_ctxt, esr, addr))
		ret = 0;

	/* If not handled, attempt to map the page. */
	if (ret == -EPERM)
		ret = host_stage2_idmap(addr);

	host_unlock_component();

	if (ret == -EPERM)
		host_inject_abort(host_ctxt);
	else
		BUG_ON(ret && ret != -EAGAIN);
}

/* This corresponds to locking order */
enum pkvm_component_id {
	PKVM_ID_HOST,
	PKVM_ID_HYP,
	PKVM_ID_GUEST,
	PKVM_ID_FFA,
};

struct pkvm_mem_transition {
	u64				nr_pages;

	struct {
		enum pkvm_component_id	id;
		/* Address in the initiator's address space */
		u64			addr;

		union {
			struct {
				/* Address in the completer's address space */
				u64	completer_addr;
			} host;
			struct {
				u64	completer_addr;
			} hyp;

			struct {
				struct kvm_vcpu *vcpu;
			} guest;
		};
	} initiator;

	struct {
		enum pkvm_component_id	id;

		union {
			struct {
				struct kvm_vcpu *vcpu;
				phys_addr_t phys;
			} guest;
		};
	} completer;
};

struct pkvm_mem_share {
	const struct pkvm_mem_transition	tx;
	const enum kvm_pgtable_prot		completer_prot;
};

struct pkvm_mem_donation {
	const struct pkvm_mem_transition	tx;
};

static pkvm_id initiator_owner_id(const struct pkvm_mem_transition *tx)
{
	switch (tx->initiator.id) {
	case PKVM_ID_HOST:
		return pkvm_host_id;
	case PKVM_ID_HYP:
		return pkvm_hyp_id;
	case PKVM_ID_GUEST:
		return pkvm_guest_id(tx->initiator.guest.vcpu);
	default:
		WARN_ON(1);
		return -1;
	}
}

static pkvm_id completer_owner_id(const struct pkvm_mem_transition *tx)
{
	switch (tx->completer.id) {
	case PKVM_ID_HOST:
		return pkvm_host_id;
	case PKVM_ID_HYP:
		return pkvm_hyp_id;
	case PKVM_ID_GUEST:
		return pkvm_guest_id(tx->completer.guest.vcpu);
	default:
		WARN_ON(1);
		return -1;
	}
}

struct check_walk_data {
	enum pkvm_page_state	desired;
	enum pkvm_page_state	(*get_page_state)(kvm_pte_t pte);
};

static int __check_page_state_visitor(u64 addr, u64 end, u32 level,
				      kvm_pte_t *ptep,
				      enum kvm_pgtable_walk_flags flag,
				      void * const arg)
{
	struct check_walk_data *d = arg;
	kvm_pte_t pte = *ptep;

	if (kvm_pte_valid(pte) && !addr_is_allowed_memory(kvm_pte_to_phys(pte)))
		return -EINVAL;

	return d->get_page_state(pte) == d->desired ? 0 : -EPERM;
}

static int check_page_state_range(struct kvm_pgtable *pgt, u64 addr, u64 size,
				  struct check_walk_data *data)
{
	struct kvm_pgtable_walker walker = {
		.cb	= __check_page_state_visitor,
		.arg	= data,
		.flags	= KVM_PGTABLE_WALK_LEAF,
	};

	return kvm_pgtable_walk(pgt, addr, size, &walker);
}

static enum pkvm_page_state host_get_page_state(kvm_pte_t pte)
{
	if (!kvm_pte_valid(pte) && pte)
		return PKVM_NOPAGE;

	return pkvm_getstate(kvm_pgtable_stage2_pte_prot(pte));
}

static int __host_check_page_state_range(u64 addr, u64 size,
					 enum pkvm_page_state state)
{
	struct check_walk_data d = {
		.desired	= state,
		.get_page_state	= host_get_page_state,
	};

	hyp_assert_lock_held(&host_kvm.lock);
	return check_page_state_range(&host_kvm.pgt, addr, size, &d);
}

static int __host_set_page_state_range(u64 addr, u64 size,
				       enum pkvm_page_state state)
{
	enum kvm_pgtable_prot prot = pkvm_mkstate(PKVM_HOST_MEM_PROT, state);

	return host_stage2_idmap_locked(addr, size, prot, true);
}

static int host_request_owned_transition(u64 *completer_addr,
					 const struct pkvm_mem_transition *tx)
{
	u64 size = tx->nr_pages * PAGE_SIZE;
	u64 addr = tx->initiator.addr;

	*completer_addr = tx->initiator.host.completer_addr;
	return __host_check_page_state_range(addr, size, PKVM_PAGE_OWNED);
}

static int host_request_unshare(u64 *completer_addr,
				const struct pkvm_mem_transition *tx)
{
	u64 size = tx->nr_pages * PAGE_SIZE;
	u64 addr = tx->initiator.addr;

	*completer_addr = tx->initiator.host.completer_addr;
	return __host_check_page_state_range(addr, size, PKVM_PAGE_SHARED_OWNED);
}

static int host_initiate_share(u64 *completer_addr,
			       const struct pkvm_mem_transition *tx)
{
	u64 size = tx->nr_pages * PAGE_SIZE;
	u64 addr = tx->initiator.addr;

	*completer_addr = tx->initiator.host.completer_addr;
	return __host_set_page_state_range(addr, size, PKVM_PAGE_SHARED_OWNED);
}

static int host_initiate_unshare(u64 *completer_addr,
				 const struct pkvm_mem_transition *tx)
{
	u64 size = tx->nr_pages * PAGE_SIZE;
	u64 addr = tx->initiator.addr;

	*completer_addr = tx->initiator.host.completer_addr;
	return __host_set_page_state_range(addr, size, PKVM_PAGE_OWNED);
}

static int host_initiate_donation(u64 *completer_addr,
				  const struct pkvm_mem_transition *tx)
{
	pkvm_id owner_id = completer_owner_id(tx);
	u64 size = tx->nr_pages * PAGE_SIZE;

	*completer_addr = tx->initiator.host.completer_addr;
	return host_stage2_set_owner_locked(tx->initiator.addr, size, owner_id);
}

static bool __host_ack_skip_pgtable_check(const struct pkvm_mem_transition *tx)
{
	return !(IS_ENABLED(CONFIG_NVHE_EL2_DEBUG) ||
		 tx->initiator.id != PKVM_ID_HYP);
}

static int __host_ack_transition(u64 addr, const struct pkvm_mem_transition *tx,
				 enum pkvm_page_state state)
{
	u64 size = tx->nr_pages * PAGE_SIZE;

	if (__host_ack_skip_pgtable_check(tx))
		return 0;

	return __host_check_page_state_range(addr, size, state);
}

static int host_ack_share(u64 addr, const struct pkvm_mem_transition *tx,
			  enum kvm_pgtable_prot perms)
{
	if (perms != PKVM_HOST_MEM_PROT)
		return -EPERM;

	return __host_ack_transition(addr, tx, PKVM_NOPAGE);
}

static int host_ack_donation(u64 addr, const struct pkvm_mem_transition *tx)
{
	return __host_ack_transition(addr, tx, PKVM_NOPAGE);
}

static int host_ack_unshare(u64 addr, const struct pkvm_mem_transition *tx)
{
	return __host_ack_transition(addr, tx, PKVM_PAGE_SHARED_BORROWED);
}

static int host_complete_share(u64 addr, const struct pkvm_mem_transition *tx,
			       enum kvm_pgtable_prot perms)
{
	u64 size = tx->nr_pages * PAGE_SIZE;

<<<<<<< HEAD
=======
	if (tx->initiator.id == PKVM_ID_GUEST)
		psci_mem_protect_dec();

>>>>>>> 50e12445
	return __host_set_page_state_range(addr, size, PKVM_PAGE_SHARED_BORROWED);
}

static int host_complete_unshare(u64 addr, const struct pkvm_mem_transition *tx)
{
	u64 size = tx->nr_pages * PAGE_SIZE;
	pkvm_id owner_id = initiator_owner_id(tx);

<<<<<<< HEAD
=======
	if (tx->initiator.id == PKVM_ID_GUEST)
		psci_mem_protect_inc();

>>>>>>> 50e12445
	return host_stage2_set_owner_locked(addr, size, owner_id);
}

static int host_complete_donation(u64 addr, const struct pkvm_mem_transition *tx)
{
	u64 size = tx->nr_pages * PAGE_SIZE;
	pkvm_id host_id = completer_owner_id(tx);

	return host_stage2_set_owner_locked(addr, size, host_id);
}

static enum pkvm_page_state hyp_get_page_state(kvm_pte_t pte)
{
	if (!kvm_pte_valid(pte))
		return PKVM_NOPAGE;

	return pkvm_getstate(kvm_pgtable_stage2_pte_prot(pte));
}

static int __hyp_check_page_state_range(u64 addr, u64 size,
					enum pkvm_page_state state)
{
	struct check_walk_data d = {
		.desired	= state,
		.get_page_state	= hyp_get_page_state,
	};

	hyp_assert_lock_held(&pkvm_pgd_lock);
	return check_page_state_range(&pkvm_pgtable, addr, size, &d);
}

static int hyp_request_donation(u64 *completer_addr,
				const struct pkvm_mem_transition *tx)
{
	u64 size = tx->nr_pages * PAGE_SIZE;
	u64 addr = tx->initiator.addr;

	*completer_addr = tx->initiator.hyp.completer_addr;
	return __hyp_check_page_state_range(addr, size, PKVM_PAGE_OWNED);
}

static int hyp_initiate_donation(u64 *completer_addr,
				 const struct pkvm_mem_transition *tx)
{
	u64 size = tx->nr_pages * PAGE_SIZE;
	int ret;

	*completer_addr = tx->initiator.hyp.completer_addr;
	ret = kvm_pgtable_hyp_unmap(&pkvm_pgtable, tx->initiator.addr, size);
	return (ret != size) ? -EFAULT : 0;
}

static bool __hyp_ack_skip_pgtable_check(const struct pkvm_mem_transition *tx)
{
	return !(IS_ENABLED(CONFIG_NVHE_EL2_DEBUG) ||
		 tx->initiator.id != PKVM_ID_HOST);
}

static int hyp_ack_share(u64 addr, const struct pkvm_mem_transition *tx,
			 enum kvm_pgtable_prot perms)
{
	u64 size = tx->nr_pages * PAGE_SIZE;

	if (perms != PAGE_HYP)
		return -EPERM;

	if (__hyp_ack_skip_pgtable_check(tx))
		return 0;

	return __hyp_check_page_state_range(addr, size, PKVM_NOPAGE);
}

static int hyp_ack_unshare(u64 addr, const struct pkvm_mem_transition *tx)
{
	u64 size = tx->nr_pages * PAGE_SIZE;

	if (tx->initiator.id == PKVM_ID_HOST && hyp_page_count((void *)addr))
		return -EBUSY;

	if (__hyp_ack_skip_pgtable_check(tx))
		return 0;

	return __hyp_check_page_state_range(addr, size,
					    PKVM_PAGE_SHARED_BORROWED);
}

static int hyp_ack_donation(u64 addr, const struct pkvm_mem_transition *tx)
{
	u64 size = tx->nr_pages * PAGE_SIZE;

	if (__hyp_ack_skip_pgtable_check(tx))
		return 0;

	return __hyp_check_page_state_range(addr, size, PKVM_NOPAGE);
}

static int hyp_complete_share(u64 addr, const struct pkvm_mem_transition *tx,
			      enum kvm_pgtable_prot perms)
{
	void *start = (void *)addr, *end = start + (tx->nr_pages * PAGE_SIZE);
	enum kvm_pgtable_prot prot;

	prot = pkvm_mkstate(perms, PKVM_PAGE_SHARED_BORROWED);
	return pkvm_create_mappings_locked(start, end, prot);
}

static int hyp_complete_unshare(u64 addr, const struct pkvm_mem_transition *tx)
{
	u64 size = tx->nr_pages * PAGE_SIZE;
	int ret = kvm_pgtable_hyp_unmap(&pkvm_pgtable, addr, size);

	return (ret != size) ? -EFAULT : 0;
}

static int hyp_complete_donation(u64 addr,
				 const struct pkvm_mem_transition *tx)
{
	void *start = (void *)addr, *end = start + (tx->nr_pages * PAGE_SIZE);
	enum kvm_pgtable_prot prot = pkvm_mkstate(PAGE_HYP, PKVM_PAGE_OWNED);

	return pkvm_create_mappings_locked(start, end, prot);
}

static enum pkvm_page_state guest_get_page_state(kvm_pte_t pte)
{
	if (!kvm_pte_valid(pte))
		return PKVM_NOPAGE;

	return pkvm_getstate(kvm_pgtable_stage2_pte_prot(pte));
}

static int __guest_check_page_state_range(struct kvm_vcpu *vcpu, u64 addr,
					  u64 size, enum pkvm_page_state state)
{
	struct kvm_shadow_vm *vm = vcpu->arch.pkvm.shadow_vm;
	struct check_walk_data d = {
		.desired	= state,
		.get_page_state	= guest_get_page_state,
	};

	hyp_assert_lock_held(&vm->lock);
	return check_page_state_range(&vm->pgt, addr, size, &d);
}

static int guest_ack_share(u64 addr, const struct pkvm_mem_transition *tx,
			   enum kvm_pgtable_prot perms)
{
	u64 size = tx->nr_pages * PAGE_SIZE;

	if (perms != KVM_PGTABLE_PROT_RWX)
		return -EPERM;

	return __guest_check_page_state_range(tx->completer.guest.vcpu, addr,
					      size, PKVM_NOPAGE);
}

static int guest_ack_donation(u64 addr, const struct pkvm_mem_transition *tx)
{
	u64 size = tx->nr_pages * PAGE_SIZE;

	return __guest_check_page_state_range(tx->completer.guest.vcpu, addr,
					      size, PKVM_NOPAGE);
}

static int guest_complete_share(u64 addr, const struct pkvm_mem_transition *tx,
				enum kvm_pgtable_prot perms)
{
	struct kvm_vcpu *vcpu = tx->completer.guest.vcpu;
	struct kvm_shadow_vm *vm = vcpu->arch.pkvm.shadow_vm;
	u64 size = tx->nr_pages * PAGE_SIZE;
	enum kvm_pgtable_prot prot;

	prot = pkvm_mkstate(perms, PKVM_PAGE_SHARED_BORROWED);
	return kvm_pgtable_stage2_map(&vm->pgt, addr, size, tx->completer.guest.phys,
				      prot, &vcpu->arch.pkvm_memcache);
}

static int guest_complete_donation(u64 addr, const struct pkvm_mem_transition *tx)
{
	enum kvm_pgtable_prot prot = pkvm_mkstate(KVM_PGTABLE_PROT_RWX, PKVM_PAGE_OWNED);
	struct kvm_vcpu *vcpu = tx->completer.guest.vcpu;
	struct kvm_shadow_vm *vm = vcpu->arch.pkvm.shadow_vm;
	phys_addr_t phys = tx->completer.guest.phys;
	u64 size = tx->nr_pages * PAGE_SIZE;
	int err;

	if (tx->initiator.id == PKVM_ID_HOST) {
		psci_mem_protect_inc();

		if (ipa_in_pvmfw_region(vm, addr)) {
			err = pkvm_load_pvmfw_pages(vm, addr, phys, size);
			if (err)
				return err;
		}
	}

	return kvm_pgtable_stage2_map(&vm->pgt, addr, size, phys, prot,
				      &vcpu->arch.pkvm_memcache);
}

static int __guest_get_completer_addr(u64 *completer_addr, phys_addr_t phys,
				      const struct pkvm_mem_transition *tx)
{
	switch (tx->completer.id) {
	case PKVM_ID_HOST:
		*completer_addr = phys;
		break;
	case PKVM_ID_HYP:
		*completer_addr = (u64)__hyp_va(phys);
		break;
	default:
		return -EINVAL;
	}

	return 0;
}

static int __guest_request_page_transition(u64 *completer_addr,
					   const struct pkvm_mem_transition *tx,
					   enum pkvm_page_state desired)
{
	struct kvm_vcpu *vcpu = tx->initiator.guest.vcpu;
	struct kvm_protected_vcpu *pkvm = &vcpu->arch.pkvm;
	struct kvm_shadow_vm *vm = pkvm->shadow_vm;
	enum pkvm_page_state state;
	phys_addr_t phys;
	kvm_pte_t pte;
	u32 level;
	int ret;

	if (tx->nr_pages != 1)
		return -E2BIG;

	ret = kvm_pgtable_get_leaf(&vm->pgt, tx->initiator.addr, &pte, &level);
	if (ret)
		return ret;

	state = guest_get_page_state(pte);
	if (state == PKVM_NOPAGE)
		return -EFAULT;

	if (state != desired)
		return -EPERM;

	/*
	 * We only deal with page granular mappings in the guest for now as
	 * the pgtable code relies on being able to recreate page mappings
	 * lazily after zapping a block mapping, which doesn't work once the
	 * pages have been donated.
	 */
	if (level != KVM_PGTABLE_MAX_LEVELS - 1)
		return -EINVAL;

	phys = kvm_pte_to_phys(pte);
	if (!addr_is_allowed_memory(phys))
		return -EINVAL;

	return __guest_get_completer_addr(completer_addr, phys, tx);
}

static int guest_request_share(u64 *completer_addr,
			       const struct pkvm_mem_transition *tx)
{
	return __guest_request_page_transition(completer_addr, tx,
					       PKVM_PAGE_OWNED);
}

static int guest_request_unshare(u64 *completer_addr,
				 const struct pkvm_mem_transition *tx)
{
	return __guest_request_page_transition(completer_addr, tx,
					       PKVM_PAGE_SHARED_OWNED);
}

static int __guest_initiate_page_transition(u64 *completer_addr,
					    const struct pkvm_mem_transition *tx,
					    enum pkvm_page_state state)
{
	struct kvm_vcpu *vcpu = tx->initiator.guest.vcpu;
	struct kvm_protected_vcpu *pkvm = &vcpu->arch.pkvm;
	struct kvm_shadow_vm *vm = pkvm->shadow_vm;
	struct kvm_hyp_memcache *mc = &vcpu->arch.pkvm_memcache;
	u64 size = tx->nr_pages * PAGE_SIZE;
	u64 addr = tx->initiator.addr;
	enum kvm_pgtable_prot prot;
	phys_addr_t phys;
	kvm_pte_t pte;
	int ret;

	ret = kvm_pgtable_get_leaf(&vm->pgt, addr, &pte, NULL);
	if (ret)
		return ret;

	phys = kvm_pte_to_phys(pte);
	prot = pkvm_mkstate(kvm_pgtable_stage2_pte_prot(pte), state);
	ret = kvm_pgtable_stage2_map(&vm->pgt, addr, size, phys, prot, mc);
	if (ret)
		return ret;

	return __guest_get_completer_addr(completer_addr, phys, tx);
}

static int guest_initiate_share(u64 *completer_addr,
				const struct pkvm_mem_transition *tx)
{
	return __guest_initiate_page_transition(completer_addr, tx,
						PKVM_PAGE_SHARED_OWNED);
}

static int guest_initiate_unshare(u64 *completer_addr,
				  const struct pkvm_mem_transition *tx)
{
	return __guest_initiate_page_transition(completer_addr, tx,
						PKVM_PAGE_OWNED);
}

static int check_share(struct pkvm_mem_share *share)
{
	const struct pkvm_mem_transition *tx = &share->tx;
	u64 completer_addr;
	int ret;

	switch (tx->initiator.id) {
	case PKVM_ID_HOST:
		ret = host_request_owned_transition(&completer_addr, tx);
		break;
	case PKVM_ID_GUEST:
		ret = guest_request_share(&completer_addr, tx);
		break;
	default:
		ret = -EINVAL;
	}

	if (ret)
		return ret;

	switch (tx->completer.id) {
	case PKVM_ID_HOST:
		ret = host_ack_share(completer_addr, tx, share->completer_prot);
		break;
	case PKVM_ID_HYP:
		ret = hyp_ack_share(completer_addr, tx, share->completer_prot);
		break;
	case PKVM_ID_GUEST:
		ret = guest_ack_share(completer_addr, tx, share->completer_prot);
		break;
	case PKVM_ID_FFA:
		/*
		 * We only check the host; the secure side will check the other
		 * end when we forward the FFA call.
		 */
		ret = 0;
		break;
	default:
		ret = -EINVAL;
	}

	return ret;
}

static int __do_share(struct pkvm_mem_share *share)
{
	const struct pkvm_mem_transition *tx = &share->tx;
	u64 completer_addr;
	int ret;

	switch (tx->initiator.id) {
	case PKVM_ID_HOST:
		ret = host_initiate_share(&completer_addr, tx);
		break;
	case PKVM_ID_GUEST:
		ret = guest_initiate_share(&completer_addr, tx);
		break;
	default:
		ret = -EINVAL;
	}

	if (ret)
		return ret;

	switch (tx->completer.id) {
	case PKVM_ID_HOST:
		ret = host_complete_share(completer_addr, tx, share->completer_prot);
		break;
	case PKVM_ID_HYP:
		ret = hyp_complete_share(completer_addr, tx, share->completer_prot);
		break;
	case PKVM_ID_GUEST:
		ret = guest_complete_share(completer_addr, tx, share->completer_prot);
		break;
	case PKVM_ID_FFA:
		/*
		 * We're not responsible for any secure page-tables, so there's
		 * nothing to do here.
		 */
		ret = 0;
		break;
	default:
		ret = -EINVAL;
	}

	return ret;
}

/*
 * do_share():
 *
 * The page owner grants access to another component with a given set
 * of permissions.
 *
 * Initiator: OWNED	=> SHARED_OWNED
 * Completer: NOPAGE	=> SHARED_BORROWED
 */
static int do_share(struct pkvm_mem_share *share)
{
	int ret;

	ret = check_share(share);
	if (ret)
		return ret;

	return WARN_ON(__do_share(share));
}

static int check_unshare(struct pkvm_mem_share *share)
{
	const struct pkvm_mem_transition *tx = &share->tx;
	u64 completer_addr;
	int ret;

	switch (tx->initiator.id) {
	case PKVM_ID_HOST:
		ret = host_request_unshare(&completer_addr, tx);
		break;
	case PKVM_ID_GUEST:
		ret = guest_request_unshare(&completer_addr, tx);
		break;
	default:
		ret = -EINVAL;
	}

	if (ret)
		return ret;

	switch (tx->completer.id) {
	case PKVM_ID_HOST:
		ret = host_ack_unshare(completer_addr, tx);
		break;
	case PKVM_ID_HYP:
		ret = hyp_ack_unshare(completer_addr, tx);
		break;
	case PKVM_ID_FFA:
		/* See check_share() */
		ret = 0;
		break;
	default:
		ret = -EINVAL;
	}

	return ret;
}

static int __do_unshare(struct pkvm_mem_share *share)
{
	const struct pkvm_mem_transition *tx = &share->tx;
	u64 completer_addr;
	int ret;

	switch (tx->initiator.id) {
	case PKVM_ID_HOST:
		ret = host_initiate_unshare(&completer_addr, tx);
		break;
	case PKVM_ID_GUEST:
		ret = guest_initiate_unshare(&completer_addr, tx);
		break;
	default:
		ret = -EINVAL;
	}

	if (ret)
		return ret;

	switch (tx->completer.id) {
	case PKVM_ID_HOST:
		ret = host_complete_unshare(completer_addr, tx);
		break;
	case PKVM_ID_HYP:
		ret = hyp_complete_unshare(completer_addr, tx);
		break;
	case PKVM_ID_FFA:
		/* See __do_share() */
		ret = 0;
		break;
	default:
		ret = -EINVAL;
	}

	return ret;
}

/*
 * do_unshare():
 *
 * The page owner revokes access from another component for a range of
 * pages which were previously shared using do_share().
 *
 * Initiator: SHARED_OWNED	=> OWNED
 * Completer: SHARED_BORROWED	=> NOPAGE
 */
static int do_unshare(struct pkvm_mem_share *share)
{
	int ret;

	ret = check_unshare(share);
	if (ret)
		return ret;

	return WARN_ON(__do_unshare(share));
}

static int check_donation(struct pkvm_mem_donation *donation)
{
	const struct pkvm_mem_transition *tx = &donation->tx;
	u64 completer_addr;
	int ret;

	switch (tx->initiator.id) {
	case PKVM_ID_HOST:
		ret = host_request_owned_transition(&completer_addr, tx);
		break;
	case PKVM_ID_HYP:
		ret = hyp_request_donation(&completer_addr, tx);
		break;
	default:
		ret = -EINVAL;
	}

	if (ret)
		return ret;

	switch (tx->completer.id){
	case PKVM_ID_HOST:
		ret = host_ack_donation(completer_addr, tx);
		break;
	case PKVM_ID_HYP:
		ret = hyp_ack_donation(completer_addr, tx);
		break;
	case PKVM_ID_GUEST:
		ret = guest_ack_donation(completer_addr, tx);
		break;
	default:
		ret = -EINVAL;
	}

	return ret;
}

static int __do_donate(struct pkvm_mem_donation *donation)
{
	const struct pkvm_mem_transition *tx = &donation->tx;
	u64 completer_addr;
	int ret;

	switch (tx->initiator.id) {
	case PKVM_ID_HOST:
		ret = host_initiate_donation(&completer_addr, tx);
		break;
	case PKVM_ID_HYP:
		ret = hyp_initiate_donation(&completer_addr, tx);
		break;
	default:
		ret = -EINVAL;
	}

	if (ret)
		return ret;

	switch (tx->completer.id){
	case PKVM_ID_HOST:
		ret = host_complete_donation(completer_addr, tx);
		break;
	case PKVM_ID_HYP:
		ret = hyp_complete_donation(completer_addr, tx);
		break;
	case PKVM_ID_GUEST:
		ret = guest_complete_donation(completer_addr, tx);
		break;
	default:
		ret = -EINVAL;
	}

	return ret;
}

/*
 * do_donate():
 *
 * The page owner transfers ownership to another component, losing access
 * as a consequence.
 *
 * Initiator: OWNED	=> NOPAGE
 * Completer: NOPAGE	=> OWNED
 */
static int do_donate(struct pkvm_mem_donation *donation)
{
	int ret;

	ret = check_donation(donation);
	if (ret)
		return ret;

	return WARN_ON(__do_donate(donation));
}

int __pkvm_host_share_hyp(u64 pfn)
{
	int ret;
	u64 host_addr = hyp_pfn_to_phys(pfn);
	u64 hyp_addr = (u64)__hyp_va(host_addr);
	struct pkvm_mem_share share = {
		.tx	= {
			.nr_pages	= 1,
			.initiator	= {
				.id	= PKVM_ID_HOST,
				.addr	= host_addr,
				.host	= {
					.completer_addr = hyp_addr,
				},
			},
			.completer	= {
				.id	= PKVM_ID_HYP,
			},
		},
		.completer_prot	= PAGE_HYP,
	};

	host_lock_component();
	hyp_lock_component();

	ret = do_share(&share);

	hyp_unlock_component();
	host_unlock_component();

	return ret;
}

int __pkvm_guest_share_host(struct kvm_vcpu *vcpu, u64 ipa)
{
	int ret;
	struct pkvm_mem_share share = {
		.tx	= {
			.nr_pages	= 1,
			.initiator	= {
				.id	= PKVM_ID_GUEST,
				.addr	= ipa,
				.guest	= {
					.vcpu = vcpu,
				},
			},
			.completer	= {
				.id	= PKVM_ID_HOST,
			},
		},
		.completer_prot	= PKVM_HOST_MEM_PROT,
	};

	host_lock_component();
	guest_lock_component(vcpu);

	ret = do_share(&share);

	guest_unlock_component(vcpu);
	host_unlock_component();

	return ret;
}

int __pkvm_guest_unshare_host(struct kvm_vcpu *vcpu, u64 ipa)
{
	int ret;
	struct pkvm_mem_share share = {
		.tx	= {
			.nr_pages	= 1,
			.initiator	= {
				.id	= PKVM_ID_GUEST,
				.addr	= ipa,
				.guest	= {
					.vcpu = vcpu,
				},
			},
			.completer	= {
				.id	= PKVM_ID_HOST,
			},
		},
		.completer_prot	= PKVM_HOST_MEM_PROT,
	};

	host_lock_component();
	guest_lock_component(vcpu);

	ret = do_unshare(&share);

	guest_unlock_component(vcpu);
	host_unlock_component();

	return ret;
}

int __pkvm_host_unshare_hyp(u64 pfn)
{
	int ret;
	u64 host_addr = hyp_pfn_to_phys(pfn);
	u64 hyp_addr = (u64)__hyp_va(host_addr);
	struct pkvm_mem_share share = {
		.tx	= {
			.nr_pages	= 1,
			.initiator	= {
				.id	= PKVM_ID_HOST,
				.addr	= host_addr,
				.host	= {
					.completer_addr = hyp_addr,
				},
			},
			.completer	= {
				.id	= PKVM_ID_HYP,
			},
		},
		.completer_prot	= PAGE_HYP,
	};

	host_lock_component();
	hyp_lock_component();

	ret = do_unshare(&share);

	hyp_unlock_component();
	host_unlock_component();

	return ret;
}

int __pkvm_host_donate_hyp(u64 pfn, u64 nr_pages)
{
	int ret;
	u64 host_addr = hyp_pfn_to_phys(pfn);
	u64 hyp_addr = (u64)__hyp_va(host_addr);
	struct pkvm_mem_donation donation = {
		.tx	= {
			.nr_pages	= nr_pages,
			.initiator	= {
				.id	= PKVM_ID_HOST,
				.addr	= host_addr,
				.host	= {
					.completer_addr = hyp_addr,
				},
			},
			.completer	= {
				.id	= PKVM_ID_HYP,
			},
		},
	};

	host_lock_component();
	hyp_lock_component();

	ret = do_donate(&donation);

	hyp_unlock_component();
	host_unlock_component();

	return ret;
}

int __pkvm_hyp_donate_host(u64 pfn, u64 nr_pages)
{
	int ret;
	u64 host_addr = hyp_pfn_to_phys(pfn);
	u64 hyp_addr = (u64)__hyp_va(host_addr);
	struct pkvm_mem_donation donation = {
		.tx	= {
			.nr_pages	= nr_pages,
			.initiator	= {
				.id	= PKVM_ID_HYP,
				.addr	= hyp_addr,
				.hyp	= {
					.completer_addr = host_addr,
				},
			},
			.completer	= {
				.id	= PKVM_ID_HOST,
			},
		},
	};

	host_lock_component();
	hyp_lock_component();

	ret = do_donate(&donation);

	hyp_unlock_component();
	host_unlock_component();

	return ret;
}

int hyp_pin_shared_mem(void *from, void *to)
{
	u64 cur, start = ALIGN_DOWN((u64)from, PAGE_SIZE);
	u64 end = PAGE_ALIGN((u64)to);
	u64 size = end - start;
	int ret;

	host_lock_component();
	hyp_lock_component();

	ret = __host_check_page_state_range(__hyp_pa(start), size,
					    PKVM_PAGE_SHARED_OWNED);
	if (ret)
		goto unlock;

	ret = __hyp_check_page_state_range(start, size,
					   PKVM_PAGE_SHARED_BORROWED);
	if (ret)
		goto unlock;

	for (cur = start; cur < end; cur += PAGE_SIZE)
		hyp_page_ref_inc(hyp_virt_to_page(cur));

unlock:
	hyp_unlock_component();
	host_unlock_component();

	return ret;
}

void hyp_unpin_shared_mem(void *from, void *to)
{
	u64 cur, start = ALIGN_DOWN((u64)from, PAGE_SIZE);
	u64 end = PAGE_ALIGN((u64)to);

	host_lock_component();
	hyp_lock_component();

	for (cur = start; cur < end; cur += PAGE_SIZE)
		hyp_page_ref_dec(hyp_virt_to_page(cur));

	hyp_unlock_component();
	host_unlock_component();
}

int __pkvm_host_share_guest(u64 pfn, u64 gfn, struct kvm_vcpu *vcpu)
{
	int ret;
	u64 host_addr = hyp_pfn_to_phys(pfn);
	u64 guest_addr = hyp_pfn_to_phys(gfn);
	struct pkvm_mem_share share = {
		.tx	= {
			.nr_pages	= 1,
			.initiator	= {
				.id	= PKVM_ID_HOST,
				.addr	= host_addr,
				.host	= {
					.completer_addr = guest_addr,
				},
			},
			.completer	= {
				.id	= PKVM_ID_GUEST,
				.guest	= {
					.vcpu = vcpu,
					.phys = host_addr,
				},
			},
		},
		.completer_prot	= KVM_PGTABLE_PROT_RWX,
	};

	host_lock_component();
	guest_lock_component(vcpu);

	ret = do_share(&share);

	guest_unlock_component(vcpu);
	host_unlock_component();

	return ret;
}

int __pkvm_host_donate_guest(u64 pfn, u64 gfn, struct kvm_vcpu *vcpu)
{
	int ret;
	u64 host_addr = hyp_pfn_to_phys(pfn);
	u64 guest_addr = hyp_pfn_to_phys(gfn);
	struct pkvm_mem_donation donation = {
		.tx	= {
			.nr_pages	= 1,
			.initiator	= {
				.id	= PKVM_ID_HOST,
				.addr	= host_addr,
				.host	= {
					.completer_addr = guest_addr,
				},
			},
			.completer	= {
				.id	= PKVM_ID_GUEST,
				.guest	= {
					.vcpu = vcpu,
					.phys = host_addr,
				},
			},
		},
	};

	host_lock_component();
	guest_lock_component(vcpu);

	ret = do_donate(&donation);

	guest_unlock_component(vcpu);
	host_unlock_component();

	return ret;
}

int __pkvm_host_share_ffa(u64 pfn, u64 nr_pages)
{
	int ret;
	struct pkvm_mem_share share = {
		.tx	= {
			.nr_pages	= nr_pages,
			.initiator	= {
				.id	= PKVM_ID_HOST,
				.addr	= hyp_pfn_to_phys(pfn),
			},
			.completer	= {
				.id	= PKVM_ID_FFA,
			},
		},
	};

	host_lock_component();
	ret = do_share(&share);
	host_unlock_component();

	return ret;
}

int __pkvm_host_unshare_ffa(u64 pfn, u64 nr_pages)
{
	int ret;
	struct pkvm_mem_share share = {
		.tx	= {
			.nr_pages	= nr_pages,
			.initiator	= {
				.id	= PKVM_ID_HOST,
				.addr	= hyp_pfn_to_phys(pfn),
			},
			.completer	= {
				.id	= PKVM_ID_FFA,
			},
		},
	};

	host_lock_component();
	ret = do_unshare(&share);
	host_unlock_component();

	return ret;
}

static int hyp_zero_page(phys_addr_t phys)
{
	void *addr;

	addr = hyp_fixmap_map(phys);
	if (!addr)
		return -EINVAL;
	memset(addr, 0, PAGE_SIZE);
<<<<<<< HEAD
	__clean_dcache_guest_page(addr, PAGE_SIZE);
=======
	/*
	 * Prefer kvm_flush_dcache_to_poc() over __clean_dcache_guest_page()
	 * here as the latter may elide the CMO under the assumption that FWB
	 * will be enabled on CPUs that support it. This is incorrect for the
	 * host stage-2 and would otherwise lead to a malicious host potentially
	 * being able to read the content of newly reclaimed guest pages.
	 */
	kvm_flush_dcache_to_poc(addr, PAGE_SIZE);
>>>>>>> 50e12445

	return hyp_fixmap_unmap();
}

int __pkvm_host_reclaim_page(u64 pfn)
{
	u64 addr = hyp_pfn_to_phys(pfn);
	struct hyp_page *page;
	kvm_pte_t pte;
	int ret;

	host_lock_component();

	ret = kvm_pgtable_get_leaf(&host_kvm.pgt, addr, &pte, NULL);
	if (ret)
		goto unlock;

	if (host_get_page_state(pte) == PKVM_PAGE_OWNED)
		goto unlock;

	page = hyp_phys_to_page(addr);
	if (!(page->flags & HOST_PAGE_PENDING_RECLAIM)) {
		ret = -EPERM;
		goto unlock;
	}

	if (page->flags & HOST_PAGE_NEED_POISONING) {
		ret = hyp_zero_page(addr);
		if (ret)
			goto unlock;
		page->flags &= ~HOST_PAGE_NEED_POISONING;
		psci_mem_protect_dec();
	}

	ret = host_stage2_set_owner_locked(addr, PAGE_SIZE, pkvm_host_id);
	if (ret)
		goto unlock;
	page->flags &= ~HOST_PAGE_PENDING_RECLAIM;

unlock:
	host_unlock_component();

	return ret;
}

/* Replace this with something more structured once day */
#define MMIO_NOTE	(('M' << 24 | 'M' << 16 | 'I' << 8 | 'O') << 1)

static bool __check_ioguard_page(struct kvm_vcpu *vcpu, u64 ipa)
{
	struct kvm_shadow_vm *vm = vcpu->arch.pkvm.shadow_vm;
	kvm_pte_t pte;
	u32 level;
	int ret;

	ret = kvm_pgtable_get_leaf(&vm->pgt, ipa, &pte, &level);
	if (ret)
		return false;

	/* Must be a PAGE_SIZE mapping with our annotation */
	return (BIT(ARM64_HW_PGTABLE_LEVEL_SHIFT(level)) == PAGE_SIZE &&
		pte == MMIO_NOTE);
}

int __pkvm_install_ioguard_page(struct kvm_vcpu *vcpu, u64 ipa)
{
	struct kvm_shadow_vm *vm;
	kvm_pte_t pte;
	u32 level;
	int ret;

	vm = vcpu->arch.pkvm.shadow_vm;

	if (!test_bit(KVM_ARCH_FLAG_MMIO_GUARD, &vm->arch.flags))
		return -EINVAL;

	if (ipa & ~PAGE_MASK)
		return -EINVAL;

	guest_lock_component(vcpu);

	ret = kvm_pgtable_get_leaf(&vm->pgt, ipa, &pte, &level);
	if (ret)
		goto unlock;

	if (pte && BIT(ARM64_HW_PGTABLE_LEVEL_SHIFT(level)) == PAGE_SIZE) {
		/*
		 * Already flagged as MMIO, let's accept it, and fail
		 * otherwise
		 */
		if (pte != MMIO_NOTE)
			ret = -EBUSY;

		goto unlock;
	}

	ret = kvm_pgtable_stage2_annotate(&vm->pgt, ipa, PAGE_SIZE,
					  &vcpu->arch.pkvm_memcache,
					  MMIO_NOTE);

unlock:
	guest_unlock_component(vcpu);
	return ret;
}

int __pkvm_remove_ioguard_page(struct kvm_vcpu *vcpu, u64 ipa)
{
	struct kvm_shadow_vm *vm = vcpu->arch.pkvm.shadow_vm;

	if (!test_bit(KVM_ARCH_FLAG_MMIO_GUARD, &vm->arch.flags))
		return -EINVAL;

	guest_lock_component(vcpu);

	if (__check_ioguard_page(vcpu, ipa)) {
		struct kvm_shadow_vm *vm = vcpu->arch.pkvm.shadow_vm;

		kvm_pgtable_stage2_unmap(&vm->pgt,
					 ALIGN_DOWN(ipa, PAGE_SIZE), PAGE_SIZE);
	}

	guest_unlock_component(vcpu);
	return 0;
}

bool __pkvm_check_ioguard_page(struct kvm_vcpu *vcpu)
{
	struct kvm_shadow_vm *vm = vcpu->arch.pkvm.shadow_vm;
	u64 ipa, end;
	bool ret;

	if (!kvm_vcpu_dabt_isvalid(vcpu))
		return false;

	if (!test_bit(KVM_ARCH_FLAG_MMIO_GUARD, &vm->arch.flags))
		return true;

	ipa  = kvm_vcpu_get_fault_ipa(vcpu);
	ipa |= kvm_vcpu_get_hfar(vcpu) & FAR_MASK;
	end = ipa + kvm_vcpu_dabt_get_as(vcpu) - 1;

	guest_lock_component(vcpu);
	ret = __check_ioguard_page(vcpu, ipa);
	if ((end & PAGE_MASK) != (ipa & PAGE_MASK))
		ret &= __check_ioguard_page(vcpu, end);
	guest_unlock_component(vcpu);

	return ret;
}<|MERGE_RESOLUTION|>--- conflicted
+++ resolved
@@ -929,12 +929,9 @@
 {
 	u64 size = tx->nr_pages * PAGE_SIZE;
 
-<<<<<<< HEAD
-=======
 	if (tx->initiator.id == PKVM_ID_GUEST)
 		psci_mem_protect_dec();
 
->>>>>>> 50e12445
 	return __host_set_page_state_range(addr, size, PKVM_PAGE_SHARED_BORROWED);
 }
 
@@ -943,12 +940,9 @@
 	u64 size = tx->nr_pages * PAGE_SIZE;
 	pkvm_id owner_id = initiator_owner_id(tx);
 
-<<<<<<< HEAD
-=======
 	if (tx->initiator.id == PKVM_ID_GUEST)
 		psci_mem_protect_inc();
 
->>>>>>> 50e12445
 	return host_stage2_set_owner_locked(addr, size, owner_id);
 }
 
@@ -1927,9 +1921,6 @@
 	if (!addr)
 		return -EINVAL;
 	memset(addr, 0, PAGE_SIZE);
-<<<<<<< HEAD
-	__clean_dcache_guest_page(addr, PAGE_SIZE);
-=======
 	/*
 	 * Prefer kvm_flush_dcache_to_poc() over __clean_dcache_guest_page()
 	 * here as the latter may elide the CMO under the assumption that FWB
@@ -1938,7 +1929,6 @@
 	 * being able to read the content of newly reclaimed guest pages.
 	 */
 	kvm_flush_dcache_to_poc(addr, PAGE_SIZE);
->>>>>>> 50e12445
 
 	return hyp_fixmap_unmap();
 }
