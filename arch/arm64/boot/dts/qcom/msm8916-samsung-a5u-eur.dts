--- conflicted
+++ resolved
@@ -7,10 +7,7 @@
 / {
 	model = "Samsung Galaxy A5U (EUR)";
 	compatible = "samsung,a5u-eur", "qcom,msm8916";
-<<<<<<< HEAD
-=======
 	chassis-type = "handset";
->>>>>>> df0cc57e
 
 	reg_touch_key: regulator-touch-key {
 		compatible = "regulator-fixed";
