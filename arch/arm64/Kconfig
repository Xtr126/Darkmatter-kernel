--- conflicted
+++ resolved
@@ -1869,12 +1869,9 @@
 choice
 	prompt "Kernel command line type" if CMDLINE != ""
 	default CMDLINE_FROM_BOOTLOADER
-<<<<<<< HEAD
-=======
 	help
 	  Choose how the kernel will handle the provided default kernel
 	  command line string.
->>>>>>> 5f85626b
 
 config CMDLINE_FROM_BOOTLOADER
 	bool "Use bootloader kernel arguments if available"
@@ -1896,7 +1893,6 @@
 	  loader passes other arguments to the kernel.
 	  This is useful if you cannot or don't want to change the
 	  command-line options your boot loader passes to the kernel.
-endchoice
 
 endchoice
 
@@ -1935,21 +1931,6 @@
 
 endmenu
 
-config ASYMMETRIC_AARCH32
-	bool "Allow support for asymmetric AArch32 support"
-	depends on COMPAT && EXPERT
-	help
-	  Enable this option to allow support for asymmetric AArch32 EL0
-	  CPU configurations. Once the AArch32 EL0 support is detected
-	  on a CPU, the feature is made available to user space to allow
-	  the execution of 32-bit (compat) applications by migrating
-	  them to the capable CPUs. You will not be able to offline all
-	  such CPUs to prevent any running 32-bit application from being
-	  killed. I.e: we guarantee there will always be at least one
-	  32-bit capable CPU online.
-
-	  If unsure say N.
-
 config SYSVIPC_COMPAT
 	def_bool y
 	depends on COMPAT && SYSVIPC
