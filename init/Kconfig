--- conflicted
+++ resolved
@@ -1279,7 +1279,6 @@
 	  desktop applications.  Task group autogeneration is currently based
 	  upon task session.
 
-<<<<<<< HEAD
 config SCHED_AUTOGROUP_DEFAULT_ENABLED
 	bool "Enable automatic process group scheduling feature"
 	default y
@@ -1291,7 +1290,7 @@
 	  proc/sys/kernel/sched_autogroup_enabled.
 
 	  If unsure say Y.
-=======
+
 config RT_SOFTIRQ_AWARE_SCHED
 	bool "Improve RT scheduling during long softirq execution"
 	depends on SMP && !PREEMPT_RT
@@ -1301,7 +1300,6 @@
 	  occupied by nonpreemptible tasks, such as a long softirq or CPUs
 	  which may soon block preemptions, such as a CPU running a ksoftirq
 	  thread which handles slow softirqs.
->>>>>>> 293e4443
 
 config RELAY
 	bool "Kernel->user space relay support (formerly relayfs)"
