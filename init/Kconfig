--- conflicted
+++ resolved
@@ -1215,7 +1215,6 @@
 	  desktop applications.  Task group autogeneration is currently based
 	  upon task session.
 
-<<<<<<< HEAD
 config SCHED_AUTOGROUP_DEFAULT_ENABLED
 	bool "Enable automatic process group scheduling feature"
 	default y
@@ -1227,7 +1226,6 @@
 	  proc/sys/kernel/sched_autogroup_enabled.
 
 	  If unsure say Y.
-=======
 config RT_SOFTINT_OPTIMIZATION
        bool "Improve RT scheduling during long softint execution"
        depends on ARM64
@@ -1238,7 +1236,6 @@
 	 occupied by nonpreemptible tasks, such as a long softint, or CPUs
 	 which may soon block preemptions, such as a CPU running a ksoftirq
 	 thread which handles slow softints.
->>>>>>> 85b85c38
 
 config SYSFS_DEPRECATED
 	bool "Enable deprecated sysfs features to support old userspace tools"
