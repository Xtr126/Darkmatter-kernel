config GKI_HIDDEN_DRM_CONFIGS
	bool "Hidden DRM configs needed for GKI"
	select DRM_KMS_HELPER if (HAS_IOMEM && DRM)
	select DRM_GEM_SHMEM_HELPER if (DRM)
	select DRM_GEM_CMA_HELPER
	select DRM_KMS_CMA_HELPER
	select DRM_MIPI_DSI
	select DRM_TTM if (HAS_IOMEM && DRM)
	select VIDEOMODE_HELPERS
	select WANT_DEV_COREDUMP
	select INTERVAL_TREE
	help
	  Dummy config option used to enable hidden DRM configs.
	  These are normally selected implicitly when including a
	  DRM module, but for GKI, the modules are built out-of-tree.

config GKI_HIDDEN_REGMAP_CONFIGS
	bool "Hidden Regmap configs needed for GKI"
	select REGMAP_IRQ
	select REGMAP_MMIO
	help
	  Dummy config option used to enable hidden regmap configs.
	  These are normally selected implicitly when a module
	  that relies on it is configured.

config GKI_HIDDEN_CRYPTO_CONFIGS
	bool "Hidden CRYPTO configs needed for GKI"
	select CRYPTO_ENGINE
	help
	  Dummy config option used to enable hidden CRYPTO configs.
	  These are normally selected implicitly when a module
	  that relies on it is configured.

config GKI_HIDDEN_SND_CONFIGS
	bool "Hidden SND configs needed for GKI"
	select SND_VMASTER
	select SND_PCM_ELD
	select SND_JACK
	select SND_JACK_INPUT_DEV
	select SND_INTEL_NHLT if (ACPI)
	help
	  Dummy config option used to enable hidden SND configs.
	  These are normally selected implicitly when a module
	  that relies on it is configured.

config GKI_HIDDEN_SND_SOC_CONFIGS
	bool "Hidden SND_SOC configs needed for GKI"
	select SND_SOC_GENERIC_DMAENGINE_PCM if (SND_SOC && SND)
	select SND_PCM_IEC958
	select SND_SOC_COMPRESS if (SND_SOC && SND)
	select SND_SOC_TOPOLOGY if (SND_SOC && SND)
	select DMADEVICES
	select DMA_VIRTUAL_CHANNELS
	help
	  Dummy config option used to enable hidden SND_SOC configs.
	  These are normally selected implicitly when a module
	  that relies on it is configured.

config GKI_HIDDEN_MMC_CONFIGS
	bool "Hidden MMC configs needed for GKI"
	select MMC_SDHCI_IO_ACCESSORS if (MMC_SDHCI)
	help
	  Dummy config option used to enable hidden MMC configs.
	  These are normally selected implicitly when a module
	  that relies on it is configured.

config GKI_HIDDEN_GPIO_CONFIGS
	bool "Hidden GPIO configs needed for GKI"
	select PINCTRL_SINGLE if (PINCTRL && OF && HAS_IOMEM)
	select GPIO_PL061 if (HAS_IOMEM && ARM_AMBA && GPIOLIB)
	help
	  Dummy config option used to enable hidden GPIO configs.
	  These are normally selected implicitly when a module
	  that relies on it is configured.

config GKI_HIDDEN_QCOM_CONFIGS
	bool "Hidden QCOM configs needed for GKI"
	select QCOM_SMEM_STATE
	select QCOM_GDSC if (ARCH_QCOM)
	select IOMMU_IO_PGTABLE_LPAE if (ARCH_QCOM)

	help
	  Dummy config option used to enable hidden QCOM configs.
	  These are normally selected implicitly when a module
	  that relies on it is configured.

config GKI_HIDDEN_MEDIA_CONFIGS
	bool "Hidden Media configs needed for GKI"
	select VIDEOBUF2_CORE
	select V4L2_MEM2MEM_DEV
	select MEDIA_CONTROLLER
	select MEDIA_CONTROLLER_REQUEST_API
	select MEDIA_SUPPORT
	select FRAME_VECTOR
	select CEC_CORE
	select CEC_NOTIFIER
	select CEC_PIN
	select VIDEOBUF2_DMA_CONTIG
	help
	  Dummy config option used to enable hidden media configs.
	  These are normally selected implicitly when a module
	  that relies on it is configured.

config GKI_HIDDEN_VIRTUAL_CONFIGS
	bool "Hidden Virtual configs needed for GKI"
	select HVC_DRIVER
	help
	  Dummy config option used to enable hidden virtual device configs.
	  These are normally selected implicitly when a module
	  that relies on it is configured.

# LEGACY_WEXT_ALLCONFIG Discussed upstream, soundly rejected as a unique
# problem for GKI to solve.  It should be noted that these extensions are
# in-effect deprecated and generally unsupported and we should pressure
# the SOC vendors to drop any modules that require these extensions.
config GKI_LEGACY_WEXT_ALLCONFIG
	bool "Hidden wireless extension configs needed for GKI"
	select WIRELESS_EXT
	select WEXT_CORE
	select WEXT_PROC
	select WEXT_SPY
	select WEXT_PRIV
	help
	  Dummy config option used to enable all the hidden legacy wireless
	  extensions to the core wireless network functionality used by
	  add-in modules.

	  If you are not building a kernel to be used for a variety of
	  out-of-kernel built wireless modules, say N here.

config GKI_HIDDEN_USB_CONFIGS
	bool "Hiddel USB configurations needed for GKI"
	select USB_PHY
	help
	  Dummy config option used to enable all USB related hidden configs.
	  These configurations are usually only selected by another config
	  option or a combination of them.

	  If you are not building a kernel to be used for a variety of
	  out-of-kernel build USB drivers, say N here.

config GKI_HIDDEN_SOC_BUS_CONFIGS
	bool "Hidden SoC bus configuration needed for GKI"
	select SOC_BUS
	  help
	    Dummy config option used to enable SOC_BUS hidden Kconfig.
	    The configuration is required for SoCs to register themselves to the bus.

	    If you are not building a kernel to be used for a variety of SoCs and
	    out-of-tree drivers, say N here.

config GKI_HIDDEN_RPMSG_CONFIGS
	bool "Hidden RPMSG configuration needed for GKI"
	select RPMSG
	help
	  Dummy config option used to enable the hidden RPMSG config.
	  This configuration is usually only selected by another config
	  option or a combination of them.

	  If you are not building a kernel to be used for a variety of
	  out-of-kernel build RPMSG drivers, say N here.

config GKI_HIDDEN_GPU_CONFIGS
	bool "Hidden GPU configuration needed for GKI"
	select TRACE_GPU_MEM
	select MMU_NOTIFIER
	select HMM_MIRROR
	help
	  Dummy config option used to enable the hidden GPU config.
	  These are normally selected implicitly when a module
	  that relies on it is configured.

config GKI_HIDDEN_IRQ_CONFIGS
	bool "Hidden IRQ configuration needed for GKI"
	select GENERIC_IRQ_CHIP
	select IRQ_DOMAIN_HIERARCHY
	select IRQ_FASTEOI_HIERARCHY_HANDLERS
	help
	  Dummy config option used to enable GENERIC_IRQ_CHIP hidden
	  config, required by various SoC platforms. This is usually
	  selected by ARCH_*.

config GKI_HIDDEN_HYPERVISOR_CONFIGS
	bool "Hidden hypervisor configuration needed for GKI"
	select SYS_HYPERVISOR
	help
	  Dummy config option used to enable the SYS_HYPERVISOR hidden
	  config, required by various SoC platforms. This is usually
	  selected by XEN or S390.

config GKI_HIDDEN_NET_CONFIGS
	bool "Hidden networking configuration needed for GKI"
	select PAGE_POOL
	select NET_PTP_CLASSIFY
	help
	  Dummy config option used to enable the networking hidden
	  config, required by various SoC platforms.

config GKI_HIDDEN_PHY_CONFIGS
	bool "Hidden PHY configuration needed for GKI"
	select GENERIC_PHY_MIPI_DPHY
	help
	  Dummy config option used to enable the hidden PHY configs,
	  required by various SoC platforms.

config GKI_HIDDEN_MM_CONFIGS
	bool "Hidden MM configuration needed for GKI"
	select PAGE_REPORTING
	select BALLOON_COMPACTION
	select MEMORY_BALLOON
	help
	  Dummy config option used to enable hidden MM configs,
	  currently required for VIRTIO_BALLOON
<<<<<<< HEAD
=======

config GKI_HIDDEN_DMA_CONFIGS
	bool "Hidden DMA configuration needed for GKI"
	select ASYNC_TX_ENABLE_CHANNEL_SWITCH
	help
	  Dummy config option used to enable the hidden DMA configs,
	  required by various SoC platforms.

config GKI_HIDDEN_ETHERNET_CONFIGS
	bool "Hidden Ethernet configuration needed for GKI"
	select PHYLINK
	help
	  Dummy config option used to enable the hidden Ethernet PHYLINK
	  configs, required by various ethernet devices.
>>>>>>> 64061cdf

# Atrocities needed for
# a) building GKI modules in separate tree, or
# b) building drivers that are not modularizable
#
# All of these should be reworked into an upstream solution
# if possible.
#
config GKI_HACKS_TO_FIX
	bool "GKI Dummy config options"
	select GKI_HIDDEN_CRYPTO_CONFIGS
	select GKI_HIDDEN_DRM_CONFIGS
	select GKI_HIDDEN_REGMAP_CONFIGS
	select GKI_HIDDEN_SND_CONFIGS
	select GKI_HIDDEN_SND_SOC_CONFIGS
	select GKI_HIDDEN_MMC_CONFIGS
	select GKI_HIDDEN_GPIO_CONFIGS
	select GKI_HIDDEN_QCOM_CONFIGS
	select GKI_LEGACY_WEXT_ALLCONFIG
	select GKI_HIDDEN_MEDIA_CONFIGS
	select GKI_HIDDEN_VIRTUAL_CONFIGS
	select GKI_HIDDEN_USB_CONFIGS
	select GKI_HIDDEN_SOC_BUS_CONFIGS
	select GKI_HIDDEN_RPMSG_CONFIGS
	select GKI_HIDDEN_GPU_CONFIGS
	select GKI_HIDDEN_IRQ_CONFIGS
	select GKI_HIDDEN_HYPERVISOR_CONFIGS
	select GKI_HIDDEN_NET_CONFIGS
	select GKI_HIDDEN_PHY_CONFIGS
	select GKI_HIDDEN_MM_CONFIGS
<<<<<<< HEAD
=======
	select GKI_HIDDEN_DMA_CONFIGS
	select GKI_HIDDEN_ETHERNET_CONFIGS
>>>>>>> 64061cdf
	help
	  Dummy config option used to enable core functionality used by
	  modules that may not be selectable in this config.

	  Unless you are building a GKI kernel to be used with modules
	  built from a different config, say N here.<|MERGE_RESOLUTION|>--- conflicted
+++ resolved
@@ -211,8 +211,6 @@
 	help
 	  Dummy config option used to enable hidden MM configs,
 	  currently required for VIRTIO_BALLOON
-<<<<<<< HEAD
-=======
 
 config GKI_HIDDEN_DMA_CONFIGS
 	bool "Hidden DMA configuration needed for GKI"
@@ -227,7 +225,6 @@
 	help
 	  Dummy config option used to enable the hidden Ethernet PHYLINK
 	  configs, required by various ethernet devices.
->>>>>>> 64061cdf
 
 # Atrocities needed for
 # a) building GKI modules in separate tree, or
@@ -258,11 +255,8 @@
 	select GKI_HIDDEN_NET_CONFIGS
 	select GKI_HIDDEN_PHY_CONFIGS
 	select GKI_HIDDEN_MM_CONFIGS
-<<<<<<< HEAD
-=======
 	select GKI_HIDDEN_DMA_CONFIGS
 	select GKI_HIDDEN_ETHERNET_CONFIGS
->>>>>>> 64061cdf
 	help
 	  Dummy config option used to enable core functionality used by
 	  modules that may not be selectable in this config.
